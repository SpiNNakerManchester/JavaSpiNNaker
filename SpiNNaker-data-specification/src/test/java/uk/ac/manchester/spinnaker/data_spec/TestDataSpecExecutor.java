--- conflicted
+++ resolved
@@ -59,12 +59,8 @@
 		});
 
 		// Execute the spec
-<<<<<<< HEAD
+		@SuppressWarnings("resource")
 		var executor = new Executor(spec, 400);
-=======
-		@SuppressWarnings("resource")
-		Executor executor = new Executor(spec, 400);
->>>>>>> e831b737
 		executor.execute();
 		executor.close();
 
@@ -133,11 +129,7 @@
 		var buffer = ByteBuffer.allocate(4096).order(LITTLE_ENDIAN);
 		executor.setBaseAddress(NULL);
 		executor.addPointerTable(buffer);
-<<<<<<< HEAD
-		var table = ((ByteBuffer) buffer.flip()).asIntBuffer();
-=======
-		IntBuffer table = asIntBuffer(buffer);
->>>>>>> e831b737
+		var table = buffer.flip().asIntBuffer();
 		assertEquals(MAX_MEM_REGIONS * 3, table.limit());
 		assertEquals(headerAndTableSize, table.get(0));
 		assertEquals(headerAndTableSize + 100, table.get(3));
@@ -149,21 +141,12 @@
 		// Test the header
 		buffer.clear();
 		executor.addHeader(buffer);
-<<<<<<< HEAD
-		var header = ((ByteBuffer) buffer.flip()).asIntBuffer();
-=======
-		IntBuffer header = asIntBuffer(buffer);
->>>>>>> e831b737
+		var header = buffer.flip().asIntBuffer();
 		assertEquals(2, header.limit());
 		assertEquals(APPDATA_MAGIC_NUM, header.get(0));
 		assertEquals(DSE_VERSION, header.get(1));
 	}
 
-	private static IntBuffer asIntBuffer(ByteBuffer buffer) {
-		buffer.flip();
-		return buffer.asIntBuffer();
-	}
-
 	@Test
 	void testTrivialSpec() throws IOException, DataSpecificationException {
 		var spec = makeSpec(s -> {
@@ -172,12 +155,8 @@
 		});
 
 		// Execute the spec
-<<<<<<< HEAD
+		@SuppressWarnings("resource")
 		var executor = new Executor(spec, 400);
-=======
-		@SuppressWarnings("resource")
-		Executor executor = new Executor(spec, 400);
->>>>>>> e831b737
 		executor.execute();
 		executor.close();
 
@@ -259,13 +238,8 @@
 	}
 
 	@Test
-<<<<<<< HEAD
-	void testFailingSpec() throws IOException, DataSpecificationException {
-		var spec = makeSpec(s -> {
-=======
 	void testFailingSpec() throws IOException {
-		ByteBuffer spec = makeSpec(s -> {
->>>>>>> e831b737
+		var spec = makeSpec(s -> {
 			s.fail();
 			s.endSpecification();
 		});
