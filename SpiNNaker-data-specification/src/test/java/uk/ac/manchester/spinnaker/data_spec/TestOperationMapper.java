/*
 * Copyright (c) 2018 The University of Manchester
 *
 * This program is free software: you can redistribute it and/or modify
 * it under the terms of the GNU General Public License as published by
 * the Free Software Foundation, either version 3 of the License, or
 * (at your option) any later version.
 *
 * This program is distributed in the hope that it will be useful,
 * but WITHOUT ANY WARRANTY; without even the implied warranty of
 * MERCHANTABILITY or FITNESS FOR A PARTICULAR PURPOSE.  See the
 * GNU General Public License for more details.
 *
 * You should have received a copy of the GNU General Public License
 * along with this program.  If not, see <http://www.gnu.org/licenses/>.
 */
package uk.ac.manchester.spinnaker.data_spec;

import static org.junit.jupiter.api.Assertions.*;
import static uk.ac.manchester.spinnaker.data_spec.Commands.PRINT_STRUCT;
import static uk.ac.manchester.spinnaker.data_spec.Generator.Field.COMMAND;

import java.awt.AWTError;
import java.io.IOException;
import java.nio.channels.AcceptPendingException;

import org.junit.jupiter.api.Test;

class TestOperationMapper {
	private static final int KEY = PRINT_STRUCT.value << COMMAND.offset;

	private static final int BAD_CMD = 0xEE << COMMAND.offset;

	private static class MockFunctions implements FunctionAPI {
		int cmd;

		@Override
		public void unpack(int cmd) {
			this.cmd = cmd;
		}
	}

	@Test
	void test0() throws DataSpecificationException {
		var mock = new MockFunctions();
		assertThrows(UnimplementedDSECommandException.class,
				() -> mock.getOperation(KEY, 0));
		assertThrows(UnimplementedDSECommandException.class,
				() -> mock.getOperation(BAD_CMD, 0));
	}

	@Test
	void test1() throws DataSpecificationException {
		var mock = new MockFunctions() {
			@Operation(PRINT_STRUCT)
			public double foo() {
				return 1.23;
			}
		};
		assertThrows(IllegalArgumentException.class,
				() -> mock.getOperation(KEY, 0));
	}

	@Test
	void test2() throws DataSpecificationException {
		var mock = new MockFunctions() {
			@Operation(PRINT_STRUCT)
			public int foo(int xy) {
				return xy;
			}
		};
		assertThrows(IllegalArgumentException.class,
				() -> mock.getOperation(KEY, 0));
	}

	@Test
	void test3() throws DataSpecificationException {
		var mock = new MockFunctions() {
			@Operation(PRINT_STRUCT)
			public int foo() throws IOException {
				throw new IOException("booyah");
			}
		};
		var op = mock.getOperation(KEY, 0);
		var e = assertThrows(RuntimeException.class, () -> op.execute(KEY));
		assertEquals("bad call", e.getMessage());
		assertEquals(IOException.class, e.getCause().getClass());
		assertEquals("booyah", e.getCause().getMessage());
	}

	@Test
	void test4() throws DataSpecificationException {
		var mock = new MockFunctions() {
			@Operation(PRINT_STRUCT)
			public int foo() {
				// We shouldn't be encountering these except deliberately
				throw new AcceptPendingException();
			}
		};
		var op = mock.getOperation(KEY, 0);
		assertThrows(AcceptPendingException.class, () -> op.execute(KEY));
	}

	@Test
	void test5() throws DataSpecificationException {
		var mock = new MockFunctions() {
			@Operation(PRINT_STRUCT)
			public int foo() {
				// We shouldn't be encountering these except deliberately
				throw new AWTError("");
			}
		};
		var op = mock.getOperation(KEY, 0);
		assertThrows(AWTError.class, () -> op.execute(KEY));
	}

	@Test
	void test6() throws DataSpecificationException {
		var mock = new MockFunctions() {
			@Operation(PRINT_STRUCT)
			public int foo() throws DataSpecificationException {
				throw new DataSpecificationException("boing");
			}
		};
		var op = mock.getOperation(KEY, 0);
		var e = assertThrows(DataSpecificationException.class,
				() -> op.execute(KEY));
		assertEquals("boing", e.getMessage());
	}

	@Test
	void test7() throws DataSpecificationException {
		class MockFunctions7 extends MockFunctions {
			int act;

			@Operation(PRINT_STRUCT)
			public void operation() {
				act = 123454321;
			}
		}
<<<<<<< HEAD
		var mock = new MockFunctions7();
		var op = mock.getOperation(KEY, 0);
=======

		MockFunctions7 mock = new MockFunctions7();
		Callable op = mock.getOperation(KEY, 0);
>>>>>>> 84db0fb2
		assertEquals(0, mock.cmd);
		assertEquals(0, mock.act);
		op.execute(13579);
		assertEquals(13579, mock.cmd); // was unpack() called?
		assertEquals(123454321, mock.act); // was operation() called?
	}
}<|MERGE_RESOLUTION|>--- conflicted
+++ resolved
@@ -138,14 +138,9 @@
 				act = 123454321;
 			}
 		}
-<<<<<<< HEAD
+
 		var mock = new MockFunctions7();
 		var op = mock.getOperation(KEY, 0);
-=======
-
-		MockFunctions7 mock = new MockFunctions7();
-		Callable op = mock.getOperation(KEY, 0);
->>>>>>> 84db0fb2
 		assertEquals(0, mock.cmd);
 		assertEquals(0, mock.act);
 		op.execute(13579);
