--- conflicted
+++ resolved
@@ -24,11 +24,7 @@
 
 	@Test
 	void test() {
-<<<<<<< HEAD
-		var r = new MemoryRegionReal(77, 123, false, 5);
-=======
-		MemoryRegionReal r = new MemoryRegionReal(77, false, 5);
->>>>>>> 84db0fb2
+		var r = new MemoryRegionReal(77, false, 5);
 		assertEquals(77, r.getIndex());
 		assertEquals(5, r.getAllocatedSize());
 		assertFalse(r.isUnfilled());
