--- conflicted
+++ resolved
@@ -44,11 +44,7 @@
 		assertEquals(1, c.size());
 		assertFalse(c.isEmpty());
 		assertTrue(new MemoryRegionCollection(0).isEmpty());
-<<<<<<< HEAD
-		var mr = new MemoryRegionReal(0, 123, false, 5);
-=======
-		MemoryRegionReal mr = new MemoryRegionReal(0, false, 5);
->>>>>>> 84db0fb2
+		var mr = new MemoryRegionReal(0, false, 5);
 		c.set(mr);
 		assertThrows(RegionInUseException.class, () -> c.set(mr));
 		assertFalse(c.isEmpty(0));
@@ -71,15 +67,9 @@
 
 	@Test
 	void testMultiRegions() throws RegionInUseException {
-<<<<<<< HEAD
 		var c = new MemoryRegionCollection(6);
-		var mr1 = new MemoryRegionReal(2, 123, true, 5);
-		var mr2 = new MemoryRegionReal(4, 123, false, 7);
-=======
-		MemoryRegionCollection c = new MemoryRegionCollection(6);
-		MemoryRegionReal mr1 = new MemoryRegionReal(2, true, 5);
-		MemoryRegionReal mr2 = new MemoryRegionReal(4, false, 7);
->>>>>>> 84db0fb2
+		var mr1 = new MemoryRegionReal(2, true, 5);
+		var mr2 = new MemoryRegionReal(4, false, 7);
 		c.set(mr1);
 		c.set(mr2);
 		assertTrue(c.needsToWriteRegion(1));
@@ -89,13 +79,8 @@
 		assertArrayEquals(new Object[] {
 			null, null, mr1, null, mr2, null, null
 		}, c.toArray(new Object[7]));
-<<<<<<< HEAD
 		assertFalse(c.containsAll(asList(mr1, mr2,
-				new MemoryRegionReal(5, 123, true, 123))));
-=======
-		assertFalse(c.containsAll(Arrays.asList(mr1, mr2,
 				new MemoryRegionReal(5, true, 123))));
->>>>>>> 84db0fb2
 		assertThrows(IllegalArgumentException.class,
 				() -> c.needsToWriteRegion(6));
 	}
