--- conflicted
+++ resolved
@@ -63,14 +63,8 @@
 		}
 	}
 
-<<<<<<< HEAD
-	public static ByteArrayInputStream makeSpecStream(SpecGen specGen)
-			throws IOException {
+	public static ByteArrayInputStream makeSpecStream(SpecGen specGen) {
 		var spec = new Generator();
-=======
-	public static ByteArrayInputStream makeSpecStream(SpecGen specGen) {
-		Generator spec = new Generator();
->>>>>>> e831b737
 		specGen.generate(spec);
 		return new ByteArrayInputStream(spec.buffer.array(), 0,
 				spec.buffer.position());
