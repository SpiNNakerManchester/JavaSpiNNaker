--- conflicted
+++ resolved
@@ -19,7 +19,6 @@
 import static java.lang.String.format;
 import static java.util.Collections.synchronizedMap;
 import static java.util.Objects.isNull;
-import static java.util.Objects.nonNull;
 import static java.util.Objects.requireNonNull;
 import static org.slf4j.LoggerFactory.getLogger;
 
@@ -70,22 +69,6 @@
 	 */
 	static Callable getOperationImpl(FunctionAPI funcs, Commands opcode) {
 		// Note that MAP is using the object identity; this is by design
-<<<<<<< HEAD
-		Map<Commands, Callable> map = MAP.get(requireNonNull(funcs,
-				"can only look up method implementations of real objects"));
-		if (isNull(map)) {
-			map = new HashMap<>();
-			MAP.put(funcs, map);
-
-			/*
-			 * Careful! Must only pass in references to funcs as a weak so that
-			 * it doesn't compromise the weak hash map. But we can use the same
-			 * weak reference for all the method wrappers that we create.
-			 */
-			manufactureCallables(map, new WeakReference<>(funcs),
-					getOperations(funcs.getClass()));
-		}
-=======
 		var map = MAP.computeIfAbsent(requireNonNull(funcs,
 				"can only look up method implementations of real objects"),
 				/*
@@ -97,7 +80,6 @@
 				k -> manufactureCallables(new WeakReference<>(k),
 						OPS_MAP.computeIfAbsent(k.getClass(),
 								OperationMapper::getOperations)));
->>>>>>> 08bb0bca
 		return map.get(opcode);
 	}
 
@@ -117,17 +99,8 @@
 
 	private static Map<Commands, Method> getOperations(
 			Class<? extends FunctionAPI> cls) {
-<<<<<<< HEAD
-		Map<Commands, Method> ops = OPS_MAP.get(cls);
-		if (nonNull(ops)) {
-			return ops;
-		}
-		ops = new HashMap<>();
-		for (Method m : cls.getMethods()) {
-=======
 		var ops = new HashMap<Commands, Method>();
 		for (var m : cls.getMethods()) {
->>>>>>> 08bb0bca
 			// Skip methods without the annotation. They're no problem.
 			if (!m.isAnnotationPresent(Operation.class)) {
 				continue;
