/*
 * Copyright (c) 2018 The University of Manchester
 *
 * This program is free software: you can redistribute it and/or modify
 * it under the terms of the GNU General Public License as published by
 * the Free Software Foundation, either version 3 of the License, or
 * (at your option) any later version.
 *
 * This program is distributed in the hope that it will be useful,
 * but WITHOUT ANY WARRANTY; without even the implied warranty of
 * MERCHANTABILITY or FITNESS FOR A PARTICULAR PURPOSE.  See the
 * GNU General Public License for more details.
 *
 * You should have received a copy of the GNU General Public License
 * along with this program.  If not, see <http://www.gnu.org/licenses/>.
 */
package uk.ac.manchester.spinnaker.data_spec;

import static java.nio.ByteBuffer.wrap;
import static java.nio.ByteOrder.LITTLE_ENDIAN;
import static java.util.Arrays.stream;
import static java.util.Collections.unmodifiableCollection;
import static java.util.stream.Collectors.toList;
import static org.apache.commons.io.FileUtils.openInputStream;
import static org.apache.commons.io.IOUtils.toByteArray;
import static org.slf4j.LoggerFactory.getLogger;
import static uk.ac.manchester.spinnaker.data_spec.Constants.APPDATA_MAGIC_NUM;
import static uk.ac.manchester.spinnaker.data_spec.Constants.APP_PTR_TABLE_BYTE_SIZE;
import static uk.ac.manchester.spinnaker.data_spec.Constants.DSE_VERSION;
import static uk.ac.manchester.spinnaker.data_spec.Constants.END_SPEC_EXECUTOR;
import static uk.ac.manchester.spinnaker.data_spec.Constants.INT_SIZE;
import static uk.ac.manchester.spinnaker.data_spec.Constants.MAX_MEM_REGIONS;

import java.io.Closeable;
import java.io.File;
import java.io.IOException;
import java.io.InputStream;
import java.nio.ByteBuffer;
import java.util.Collection;

import org.slf4j.Logger;

import uk.ac.manchester.spinnaker.machine.MemoryLocation;

/**
 * Used to execute a SpiNNaker data specification language file to produce a
 * memory image.
 *
 * @author Donal Fellows
 */
public class Executor implements Closeable {
	private static final Logger log = getLogger(Executor.class);

	private static final long UNSIGNED_INT = 0xFFFFFFFFL;

	private InputStream inputStream;

	private final ByteBuffer input;

	private final Functions funcs;

	/** The collection of memory regions that can be written to. */
	private final MemoryRegionCollection memRegions;

	/**
	 * Create an executor.
	 *
	 * @param inputFile
	 *            The file to read the specification from
	 * @param memorySpace
	 *            memory available on the destination architecture
	 * @throws IOException
	 *             If a problem happens when reading the file
	 */
	public Executor(File inputFile, int memorySpace) throws IOException {
		this(openInputStream(inputFile), memorySpace);
	}

	/**
	 * Create an executor.
	 *
	 * @param inputStream
	 *            The object to read the specification language file from
	 * @param memorySpace
	 *            memory available on the destination architecture
	 * @throws IOException
	 *             If a problem happens when reading the input stream
	 */
	public Executor(InputStream inputStream, int memorySpace)
			throws IOException {
		this(wrap(toByteArray(inputStream)), memorySpace);
		this.inputStream = inputStream;
	}

	/**
	 * Create an executor.
	 *
	 * @param input
	 *            The object to read the specification language file from
	 * @param memorySpace
	 *            memory available on the destination architecture
	 */
	public Executor(ByteBuffer input, int memorySpace) {
		this.input = input.asReadOnlyBuffer().order(LITTLE_ENDIAN);
		this.input.rewind(); // Ensure we start from the beginning
		memRegions = new MemoryRegionCollection(MAX_MEM_REGIONS);
		funcs = new Functions(this.input, memorySpace, memRegions);
		if (log.isDebugEnabled()) {
			logInput();
		}
	}

	private void logInput() {
		var b = input.asIntBuffer();
		int[] a = new int[b.limit()];
		b.get(a);
		if (log.isDebugEnabled()) {
			log.debug("processing input: {}",
					stream(a).mapToObj(Integer::toHexString).collect(toList()));
		}
	}

	/**
	 * @throws IOException
	 *             if the spec is being read from a stream and a close of the
	 *             stream fails.
	 */
	@Override
	public void close() throws IOException {
		if (inputStream != null) {
			inputStream.close();
			inputStream = null;
		}
	}

	/**
	 * Executes the specification.
	 *
	 * @throws DataSpecificationException
	 *             if anything goes wrong
	 */
	public void execute() throws DataSpecificationException {
		while (true) {
			int index = input.position();
			int cmd = input.getInt();
			var instruction = funcs.getOperation(cmd, index);
			if (END_SPEC_EXECUTOR == instruction.execute(cmd)) {
				break;
			}
		}
	}

	/**
	 * Get how much space was allocated overall. Only useful after a
	 * specification has been executed.
	 *
	 * @return The total space allocated, not including any header or region
	 *         address table.
	 */
	public int getTotalSpaceAllocated() {
		return funcs.spaceAllocated;
	}

	/**
	 * Get the memory region with a particular ID.
	 *
	 * @param regionID
	 *            The ID to look up.
	 * @return The memory region with that ID.
	 */
	public MemoryRegion getRegion(int regionID) {
		return memRegions.get(regionID);
	}

	/**
	 * Set the base address of the data and update the region addresses.
	 *
	 * @param startAddress The base address to set.
	 */
	public void setBaseAddress(MemoryLocation startAddress) {
		int nextOffset = APP_PTR_TABLE_BYTE_SIZE;
		for (var reg : memRegions) {
			if (reg instanceof MemoryRegionReal) {
<<<<<<< HEAD
				var r = (MemoryRegionReal) reg;
				r.setRegionBase(nextOffset + startAddress);
=======
				MemoryRegionReal r = (MemoryRegionReal) reg;
				r.setRegionBase(startAddress.add(nextOffset));
>>>>>>> 84db0fb2
				nextOffset += r.getAllocatedSize();
			}
		}
	}

	/**
	 * Get the header of the data added to a buffer.
	 *
	 * @param buffer
	 *            The buffer to write into.
	 */
	public void addHeader(ByteBuffer buffer) {
		assert buffer.order() == LITTLE_ENDIAN;
		buffer.putInt(APPDATA_MAGIC_NUM);
		buffer.putInt(DSE_VERSION);
	}

	/**
	 * Get the pointer table stored in a buffer.
	 *
	 * @param buffer
	 *            The buffer to store it in
	 */
	public void addPointerTable(ByteBuffer buffer) {
		assert buffer.order() == LITTLE_ENDIAN;
		for (var reg : memRegions) {
			if (reg != null) {
				buffer.putInt(reg.getRegionBase().address);
				if (reg instanceof MemoryRegionReal) {
					// Work out the checksum
					var regReal = (MemoryRegionReal) reg;
					int nWords = (int) Math.ceil(regReal.getMaxWritePointer()
							/ INT_SIZE);
					var bytebuf = (ByteBuffer) regReal.getRegionData()
							.duplicate().order(LITTLE_ENDIAN).rewind();
					var buf = bytebuf.asIntBuffer();
					long sum = 0;
					for (int i = 0; i < nWords; i++) {
						sum = (sum + (buf.get() & UNSIGNED_INT)) & UNSIGNED_INT;
					}
					// Write the checksum and number of words
					buffer.putInt((int) (sum & UNSIGNED_INT));
					buffer.putInt(nWords);
				} else {
					// Don't checksum references
					buffer.putInt(0);
					buffer.putInt(0);
				}
			} else {
				// There is no data for non-regions
				buffer.putInt(0);
				buffer.putInt(0);
				buffer.putInt(0);
			}
		}
	}

	/** @return the size of the data that will be written to memory. */
	public int getConstructedDataSize() {
		return APP_PTR_TABLE_BYTE_SIZE + memRegions.stream()
				.filter(r -> r instanceof MemoryRegionReal)
				.mapToInt(r -> ((MemoryRegionReal) r).getAllocatedSize()).sum();
	}

	/**
	 * Get the regions of the executor as an unmodifiable iterable.
	 *
	 * @return The regions.
	 */
	public Collection<MemoryRegion> regions() {
		return unmodifiableCollection(memRegions);
	}

	/**
	 * Get the regions marked as referenceable during execution.
	 *
	 * @return The region IDs.
	 */
	public Collection<Integer> getReferenceableRegions() {
		return unmodifiableCollection(funcs.getReferenceableRegions());
	}

	/**
	 * Get the regions that are references to others.
	 *
	 * @return The region IDs.
	 */
	public Collection<Integer> getRegionsToFill() {
		return unmodifiableCollection(funcs.getRegionsToFill());
	}
}<|MERGE_RESOLUTION|>--- conflicted
+++ resolved
@@ -181,13 +181,8 @@
 		int nextOffset = APP_PTR_TABLE_BYTE_SIZE;
 		for (var reg : memRegions) {
 			if (reg instanceof MemoryRegionReal) {
-<<<<<<< HEAD
 				var r = (MemoryRegionReal) reg;
-				r.setRegionBase(nextOffset + startAddress);
-=======
-				MemoryRegionReal r = (MemoryRegionReal) reg;
 				r.setRegionBase(startAddress.add(nextOffset));
->>>>>>> 84db0fb2
 				nextOffset += r.getAllocatedSize();
 			}
 		}
