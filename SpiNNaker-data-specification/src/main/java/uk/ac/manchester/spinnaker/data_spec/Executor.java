--- conflicted
+++ resolved
@@ -214,19 +214,11 @@
 				buffer.putInt(reg.getRegionBase().address);
 				if (reg instanceof MemoryRegionReal) {
 					// Work out the checksum
-<<<<<<< HEAD
 					var regReal = (MemoryRegionReal) reg;
-					int nWords = (int) Math.ceil(regReal.getMaxWritePointer()
-							/ INT_SIZE);
-					var bytebuf = (ByteBuffer) regReal.getRegionData()
-							.duplicate().order(LITTLE_ENDIAN).rewind();
-					var buf = bytebuf.asIntBuffer();
-=======
-					MemoryRegionReal regReal = (MemoryRegionReal) reg;
 					int nWords =
 							ceildiv(regReal.getMaxWritePointer(), INT_SIZE);
-					IntBuffer buf = asIntBuffer(regReal.getRegionData());
->>>>>>> e831b737
+					var buf = regReal.getRegionData().duplicate()
+							.order(LITTLE_ENDIAN).rewind().asIntBuffer();
 					long sum = 0;
 					for (int i = 0; i < nWords; i++) {
 						sum = (sum + (buf.get() & UNSIGNED_INT)) & UNSIGNED_INT;
@@ -248,12 +240,6 @@
 		}
 	}
 
-	private static IntBuffer asIntBuffer(ByteBuffer buffer) {
-		buffer = buffer.duplicate().order(LITTLE_ENDIAN);
-		buffer.rewind();
-		return buffer.asIntBuffer();
-	}
-
 	/** @return the size of the data that will be written to memory. */
 	public int getConstructedDataSize() {
 		return APP_PTR_TABLE_BYTE_SIZE + memRegions.stream()
