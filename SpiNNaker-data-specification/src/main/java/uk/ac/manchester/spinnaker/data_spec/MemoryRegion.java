package uk.ac.manchester.spinnaker.data_spec;

import static java.lang.Math.max;
import static java.nio.ByteOrder.LITTLE_ENDIAN;

import java.nio.ByteBuffer;

/**
 * A memory region storage object.
 * <p>
 * As memory regions are modifiable objects, their equality is defined in terms
 * of their fundamental object identity.
 */
public class MemoryRegion {
	/** The write pointer position, saying where the start of the block is. */
	private int memPointer;
	/** The maximum point where writes have happened up to within the region. */
	private int maxWritePointer;
	/** The buffer storing the written data. */
	private ByteBuffer buffer;
	/**
	 * Whether this is an unfilled region. Unfilled regions can be written
	 * efficiently as a block of zeroes.
	 */
	private boolean unfilled;
	/** The base address of the region. Set after the fact. */
	private int regionBaseAddress;

	/**
	 * Create a memory region.
	 *
	 * @param memoryPointer
	 *            where the start of the block is
	 * @param unfilled
	 *            whether this is an unfilled region
	 * @param size
	 *            the allocated size of the memory region
	 */
	public MemoryRegion(int memoryPointer, boolean unfilled, int size) {
		memPointer = memoryPointer;
		maxWritePointer = 0;
		regionBaseAddress = 0;
		this.unfilled = unfilled;
		buffer = ByteBuffer.allocate(size).order(LITTLE_ENDIAN);
	}

	public int getMemoryPointer() {
		return memPointer;
	}

	public int getAllocatedSize() {
		return buffer.capacity();
	}

	public int getRemainingSpace() {
		return buffer.remaining();
	}

	public boolean isUnfilled() {
		return unfilled;
	}

	public ByteBuffer getRegionData() {
		return buffer;
	}

	/**
	 * Write a chunk of data into the region, updating the maximum point where
	 * the writes occurred.
	 *
	 * @param data
	 *            The chunk of data to write at the current write pointer.
	 */
	public void writeIntoRegionData(byte[] data) {
		buffer.put(data);
		maxWritePointer = max(maxWritePointer, buffer.position());
	}

	public int getWritePointer() {
		return buffer.position();
	}

	public int getMaxWritePointer() {
		return maxWritePointer;
	}

	/**
	 * Set the write pointer. The write pointer is where the next block of data
	 * to be written will actually be written.
	 *
	 * @param address
	 *            The address to set.
	 */
	public void setWritePointer(int address) {
		buffer.position(address);
		maxWritePointer = max(maxWritePointer, address);
	}

	/**
	 * Get the address of the first byte in the region.
	 *
	 * @return The address.
	 */
	public int getRegionBase() {
		return regionBaseAddress;
	}
<<<<<<< HEAD

	/**
=======
 	/**
>>>>>>> fef9917d
	 * Set the address of the first byte in the region.
	 *
	 * @param address
	 *            The address to set.
	 */
	public void setRegionBase(int address) {
		regionBaseAddress = address;
	}
}<|MERGE_RESOLUTION|>--- conflicted
+++ resolved
@@ -104,12 +104,8 @@
 	public int getRegionBase() {
 		return regionBaseAddress;
 	}
-<<<<<<< HEAD
 
 	/**
-=======
- 	/**
->>>>>>> fef9917d
 	 * Set the address of the first byte in the region.
 	 *
 	 * @param address
