/*
 * Copyright (c) 2018 The University of Manchester
 *
 * This program is free software: you can redistribute it and/or modify
 * it under the terms of the GNU General Public License as published by
 * the Free Software Foundation, either version 3 of the License, or
 * (at your option) any later version.
 *
 * This program is distributed in the hope that it will be useful,
 * but WITHOUT ANY WARRANTY; without even the implied warranty of
 * MERCHANTABILITY or FITNESS FOR A PARTICULAR PURPOSE.  See the
 * GNU General Public License for more details.
 *
 * You should have received a copy of the GNU General Public License
 * along with this program.  If not, see <http://www.gnu.org/licenses/>.
 */
package uk.ac.manchester.spinnaker.data_spec;

import static java.lang.String.format;
import static java.nio.ByteBuffer.allocate;
import static java.nio.ByteOrder.LITTLE_ENDIAN;
import static java.util.Objects.isNull;
import static java.util.Objects.nonNull;
import static uk.ac.manchester.spinnaker.data_spec.Commands.END_SPEC;
import static uk.ac.manchester.spinnaker.data_spec.Commands.MV;
import static uk.ac.manchester.spinnaker.data_spec.Commands.RESERVE;
import static uk.ac.manchester.spinnaker.data_spec.Commands.REFERENCE;
import static uk.ac.manchester.spinnaker.data_spec.Commands.SET_WR_PTR;
import static uk.ac.manchester.spinnaker.data_spec.Commands.SWITCH_FOCUS;
import static uk.ac.manchester.spinnaker.data_spec.Commands.WRITE;
import static uk.ac.manchester.spinnaker.data_spec.Commands.WRITE_ARRAY;
import static uk.ac.manchester.spinnaker.data_spec.Constants.END_SPEC_EXECUTOR;
import static uk.ac.manchester.spinnaker.data_spec.Constants.INT_SIZE;
import static uk.ac.manchester.spinnaker.data_spec.Constants.LEN2;
import static uk.ac.manchester.spinnaker.data_spec.Constants.LEN3;
import static uk.ac.manchester.spinnaker.data_spec.Constants.LONG_SIZE;
import static uk.ac.manchester.spinnaker.data_spec.Constants.MAX_REGISTERS;

import java.nio.ByteBuffer;
import java.util.ArrayList;
import java.util.List;

import org.apache.commons.lang3.BitField;

/**
 * Functions that implement {@linkplain Operation operations} for the
 * {@link Executor}.
 *
 * @author Donal Fellows
 * @see OperationMapper
 */
@SuppressWarnings("unused")
class Functions implements FunctionAPI {
	private static final int SIZE_FIELD = 28;

	private static final int OPCODE_FIELD = 20;

	private static final int DEST_FLAG = 18;

	private static final int SRC1_FLAG = 17;

	private static final int SRC2_FLAG = 16;

	private static final int DEST_FIELD = 12;

	private static final int SRC1_FIELD = 8;

	private static final int SRC2_FIELD = 4;

	private static final int BIT_MASK = 0b00000001;

	private static final int SIZE_MASK = 0b00000011;

	private static final int REG_MASK = 0b00011111;

	private static final int OPCODE_MASK = 0b11111111;

	/** How to extract the size field from the bit-encoded form. */
	private static final BitField SIZE = new BitField(SIZE_MASK << SIZE_FIELD);

	/** How to extract the opcode field from the bit-encoded form. */
	static final BitField OPCODE = new BitField(OPCODE_MASK << OPCODE_FIELD);

	/** How to extract the dest-is-register flag from the bit-encoded form. */
	private static final BitField DEST_BIT = new BitField(1 << DEST_FLAG);

	/** How to extract the src1-is-register flag from the bit-encoded form. */
	private static final BitField SRC1_BIT = new BitField(1 << SRC1_FLAG);

	/** How to extract the src2-is-register flag from the bit-encoded form. */
	private static final BitField SRC2_BIT = new BitField(1 << SRC2_FLAG);

	/** How to extract the dest field from the bit-encoded form. */
	private static final BitField DEST = new BitField(REG_MASK << DEST_FIELD);

	/** How to extract the src1 field from the bit-encoded form. */
	private static final BitField SRC1 = new BitField(REG_MASK << SRC1_FIELD);

	/** How to extract the src2 field from the bit-encoded form. */
	private static final BitField SRC2 = new BitField(REG_MASK << SRC2_FIELD);

	/** How to extract the data length field from the bit-encoded form. */
	private static final BitField DATA_LEN =
			new BitField(SIZE_MASK << DEST_FIELD);

	/** How to extract the region field from the bit-encoded form. */
	private static final BitField REGION = new BitField(0b00011111);

	/** How to extract the unfilled flag from the bit-encoded form. */
	private static final BitField UNFILLED = new BitField(0b10000000);

	/** How to extract the referenceable flag from the bit-encoded form. */
	private static final BitField REFERENCEABLE = new BitField(0b01000000);

	/** How to extract the relative flag from the bit-encoded form. */
	private static final BitField RELATIVE = new BitField(0b00000001);

	/** How to extract the repeats field from the bit-encoded form. */
	private static final BitField REPEATS = new BitField(0b11111111);

	private static final int SIZE_LOW_BITS = 0b00000011;

	/** Where we are reading the data spec from. */
	private final ByteBuffer spec;

	/** How much space do we have available? Maximum <i>per region</i>. */
	private int memorySpace;

	/** How much space has been allocated. */
	int spaceAllocated;

	/** What is the current region that we're writing to. */
	private Integer currentRegion;

	/** The model registers, an array of 16 ints. */
	private final int[] registers;

	/** The collection of memory regions that can be written to. */
	private final MemoryRegionCollection memRegions;

	/** A list of regions that can be referenced. */
	private final List<Integer> referenceableRegions = new ArrayList<>();

	/** A list of regions with references to be filled. */
	private final List<Integer> regionsToFill = new ArrayList<>();

	private int packedCommand;

	private int cmdSize;

	private int opcode;

	private Integer dest;

	private Integer src1;

	private Integer src2;

	private int dataLength;

	/**
	 * Create an instance.
	 *
	 * @param input
	 *            Where to read immediate payload arguments from.
	 * @param memorySpace
	 *            What's the maximum size of memory that a memory region may
	 *            occupy.
	 * @param memRegions
	 *            Where are we storing the memory regions that we are
	 *            allocating.
	 */
	Functions(ByteBuffer input, int memorySpace,
			MemoryRegionCollection memRegions) {
		spec = input;
		this.memorySpace = memorySpace;
		spaceAllocated = 0;
		currentRegion = null;
		registers = new int[MAX_REGISTERS];
		this.memRegions = memRegions;
	}

	private MemoryRegion getRegion() {
		if (isNull(currentRegion)) {
			return null;
		}
		return memRegions.get(currentRegion);
	}

	@Override
	public void unpack(int command) {
		packedCommand = command;
		cmdSize = SIZE.getValue(command);
		opcode = OPCODE.getValue(command);
		dest = DEST_BIT.isSet(command) ? DEST.getValue(command) : null;
		src1 = SRC1_BIT.isSet(command) ? SRC1.getValue(command) : null;
		src2 = SRC2_BIT.isSet(command) ? SRC2.getValue(command) : null;
		dataLength = 1 << DATA_LEN.getValue(command);
	}

	/**
	 * This command reserves a region and assigns some memory space to it.
	 *
	 * @throws DataSpecificationException
	 *             If execution fails
	 * @throws RegionInUseException
	 *             If the region has already been reserved
	 * @throws IllegalArgumentException
	 *             If the size of reservation is not sensible
	 */
	@Operation(RESERVE)
	public void reserve() throws DataSpecificationException {
		int region = REGION.getValue(packedCommand);
		var unfilled = UNFILLED.isSet(packedCommand);
		var referenceable = REFERENCEABLE.isSet(packedCommand);
		if (!referenceable && cmdSize != LEN2) {
			throw new DataSpecificationException(format(
					"Command %s requires one word as argument (total 2 words),"
							+ " but the current encoding (%08X) is specified"
							+ " to be %d words long",
					RESERVE, packedCommand, cmdSize));
		}
		if (referenceable && cmdSize != LEN3) {
			throw new DataSpecificationException(format(
					"Command %s requires two words as arguments (total 3"
							+ " words), but the current encoding (%08X) is"
							+ " specified to be %d words long",
					RESERVE, packedCommand, cmdSize));
		}
		if (!memRegions.isEmpty(region)) {
			throw new RegionInUseException(region);
		}
		// Get the rounded-up size
		int size = (spec.getInt() + SIZE_LOW_BITS) & ~SIZE_LOW_BITS;
		if (size < 0 || size >= memorySpace) {
			throw new IllegalArgumentException(
					"region size is out of bounds; is " + size
							+ " but needs to be in 0 to " + (memorySpace - 1)
							+ " (inclusive)");
		}
		if (!referenceable) {
			memRegions.set(new MemoryRegionReal(region, unfilled, size));
		} else {
			var reference = new Reference(spec.getInt());
			memRegions.set(
					new MemoryRegionReal(region, unfilled, size, reference));
			referenceableRegions.add(region);
		}
		spaceAllocated += size;
	}

	@Operation(REFERENCE)
	public void reference() throws DataSpecificationException {
		int region = REGION.getValue(packedCommand);
		if (cmdSize != LEN2) {
			throw new DataSpecificationException(format(
					"Command %s requires one word as argument (total 2 words),"
							+ " but the current encoding (%08X) is specified"
							+ " to be %d words long",
					REFERENCE, packedCommand, cmdSize));
		}
		if (!memRegions.isEmpty(region)) {
			throw new RegionInUseException(region);
		}
		var reference = new Reference(spec.getInt());
		memRegions.set(new MemoryRegionReference(region, reference));
		regionsToFill.add(region);
	}

	/**
	 * This command writes the given value in the specified region a number of
	 * times as identified by either a value in the command or a register value.
	 *
	 * @throws DataSpecificationException
	 *             If execution fails
	 */
	@Operation(WRITE)
	public void write() throws DataSpecificationException {
		int numRepeats = (nonNull(src2) ? registers[src2]
				: REPEATS.getValue(packedCommand));
		long value;
		if (nonNull(src1)) {
			value = registers[src1];
		} else if (cmdSize == LEN2 && dataLength != LONG_SIZE) {
			value = spec.getInt();
		} else if (cmdSize == LEN3 && dataLength == LONG_SIZE) {
			value = spec.getLong();
		} else {
			throw new DataSpecificationException(String.format(
					"Command %s requires a value as an argument, but the "
							+ "current encoding (%08X) is specified to be %d "
							+ "words long and the data length command argument "
							+ "is specified to be %d bytes long",
					WRITE, packedCommand, cmdSize, dataLength));
		}
		writeToMemory(value, dataLength, numRepeats, WRITE);
	}

	/**
	 * This command writes an array of values in the specified region.
	 *
	 * @throws DataSpecificationException
	 *             If execution fails
	 */
	@Operation(WRITE_ARRAY)
	public void writeArray() throws DataSpecificationException {
		var bytes = new byte[spec.getInt() * INT_SIZE];
		spec.get(bytes);
		writeToMemory(bytes, WRITE_ARRAY);
	}

	/**
	 * This command switches the focus to the desired, already allocated, memory
	 * region.
	 *
	 * @throws DataSpecificationException
	 *             If execution fails
	 * @throws RegionUnfilledException
	 *             If the current region is not marked for filling
	 */
	@Operation(SWITCH_FOCUS)
	public void switchFocus() throws DataSpecificationException {
		int region =
				nonNull(src1) ? registers[src1] : SRC1.getValue(packedCommand);
		if (memRegions.isEmpty(region)) {
			throw new RegionUnfilledException(region, SWITCH_FOCUS);
		}
		currentRegion = region;
	}

	/**
	 * This command moves an immediate value to a register or copies the value
	 * of a register to another register.
	 *
	 * @throws DataSpecificationException
	 *             If execution fails
	 */
	@Operation(MV)
	public void move() throws DataSpecificationException {
		if (isNull(dest)) {
			throw new DataSpecificationException(
					"destination register not correctly specified");
		}
		if (nonNull(src1)) {
			registers[dest] = registers[src1];
		} else {
			registers[dest] = spec.getInt();
		}
	}

	/**
	 * This command sets the position where writes will be performed.
	 *
	 * @throws DataSpecificationException
	 *             If execution fails
	 * @throws NoRegionSelectedException
	 *             If there is no current region
	 * @throws RegionUnfilledException
	 *             If the current region is not marked for filling
	 */
	@Operation(SET_WR_PTR)
	public void setWritePointer() throws DataSpecificationException {
		int address;
		if (nonNull(src1)) {
			// the data is a register
			address = registers[src1];
		} else {
			// the data is a raw address
			address = spec.getInt();
		}

		var reg = getRegion();
<<<<<<< HEAD
		if (isNull(reg) || !(reg instanceof MemoryRegionReal)) {
=======
		if (!(reg instanceof MemoryRegionReal)) {
>>>>>>> 2b650fa0
			throw new NoRegionSelectedException(
					"no current region has been selected");
		}
		var r = (MemoryRegionReal) reg;
		if (r.isUnfilled()) {
			throw new RegionUnfilledException(currentRegion, SET_WR_PTR);
		}

		// check that the address is relative or absolute
		if (RELATIVE.isSet(packedCommand)) {
			// relative to the base address of the region (obsolete)
			address += r.getWritePointer();
		}

		// update write pointer
		r.setWritePointer(address);
	}

	/**
	 * This command indicates that the data specification has completed
	 * successfully.
	 *
	 * @return Special end-of-execution token.
	 * @throws DataSpecificationException
	 *             If execution fails
	 */
	@Operation(END_SPEC)
	public int endSpecification() throws DataSpecificationException {
		int p = spec.position();
		int value = spec.getInt();
		if (value != END_SPEC_EXECUTOR) {
			throw new DataSpecificationException(format(
					"Command END_SPEC requires an argument equal to -1. The "
							+ "current argument value is %d (from %d)",
					value, p));
		}
		return END_SPEC_EXECUTOR;
	}

	private void writeToMemory(long value, int dataLen, int numRepeats,
			Commands command) throws DataSpecificationException {
		var b = allocate(numRepeats * dataLen).order(LITTLE_ENDIAN);
		for (int i = 0; i < numRepeats; i++) {
			switch (dataLen) {
			case 1:
				b.put((byte) value);
				break;
			case 2:
				b.putShort((short) value);
				break;
			case INT_SIZE:
				b.putInt((int) value);
				break;
			case LONG_SIZE:
				b.putLong(value);
				break;
			default:
				throw new UnknownTypeLengthException(dataLen, command);
			}
		}
		writeToMemory(b.array(), command);
	}

	private void writeToMemory(byte[] array, Commands command)
			throws DataSpecificationException {
		// Sanity checks
		if (isNull(currentRegion)) {
			throw new NoRegionSelectedException(command);
		}
		var reg = getRegion();
<<<<<<< HEAD
		if (isNull(reg) || !(reg instanceof MemoryRegionReal)) {
=======
		if (!(reg instanceof MemoryRegionReal)) {
>>>>>>> 2b650fa0
			throw new RegionNotAllocatedException(currentRegion, command);
		}

		var r = (MemoryRegionReal) reg;
		if (r.isUnfilled()) {
			throw new RegionUnfilledException(currentRegion, command);
		}

		// It must have enough space
		if (r.getRemainingSpace() < array.length) {
			throw new NoMoreException(r.getRemainingSpace(), array.length,
					currentRegion);
		}

		// We can safely write
		r.writeIntoRegionData(array);
	}

	/**
	 * Get the regions that were marked referenceable during execution.
	 *
	 * @return The list of region IDs.
	 */
	public List<Integer> getReferenceableRegions() {
		return referenceableRegions;
	}

	/**
	 * Get the regions that are references to other regions.
	 *
	 * @return The list of region IDs.
	 */
	public List<Integer> getRegionsToFill() {
		return regionsToFill;
	}
}<|MERGE_RESOLUTION|>--- conflicted
+++ resolved
@@ -370,11 +370,7 @@
 		}
 
 		var reg = getRegion();
-<<<<<<< HEAD
-		if (isNull(reg) || !(reg instanceof MemoryRegionReal)) {
-=======
 		if (!(reg instanceof MemoryRegionReal)) {
->>>>>>> 2b650fa0
 			throw new NoRegionSelectedException(
 					"no current region has been selected");
 		}
@@ -445,11 +441,7 @@
 			throw new NoRegionSelectedException(command);
 		}
 		var reg = getRegion();
-<<<<<<< HEAD
-		if (isNull(reg) || !(reg instanceof MemoryRegionReal)) {
-=======
 		if (!(reg instanceof MemoryRegionReal)) {
->>>>>>> 2b650fa0
 			throw new RegionNotAllocatedException(currentRegion, command);
 		}
 
