/*
 * Copyright (c) 2018 The University of Manchester
 *
 * This program is free software: you can redistribute it and/or modify
 * it under the terms of the GNU General Public License as published by
 * the Free Software Foundation, either version 3 of the License, or
 * (at your option) any later version.
 *
 * This program is distributed in the hope that it will be useful,
 * but WITHOUT ANY WARRANTY; without even the implied warranty of
 * MERCHANTABILITY or FITNESS FOR A PARTICULAR PURPOSE.  See the
 * GNU General Public License for more details.
 *
 * You should have received a copy of the GNU General Public License
 * along with this program.  If not, see <http://www.gnu.org/licenses/>.
 */
package uk.ac.manchester.spinnaker.data_spec;

import static java.lang.String.format;
import static java.nio.ByteBuffer.allocate;
import static java.nio.ByteOrder.LITTLE_ENDIAN;
import static java.util.Objects.isNull;
import static java.util.Objects.nonNull;
import static uk.ac.manchester.spinnaker.data_spec.Commands.END_SPEC;
import static uk.ac.manchester.spinnaker.data_spec.Commands.MV;
import static uk.ac.manchester.spinnaker.data_spec.Commands.RESERVE;
import static uk.ac.manchester.spinnaker.data_spec.Commands.REFERENCE;
import static uk.ac.manchester.spinnaker.data_spec.Commands.SET_WR_PTR;
import static uk.ac.manchester.spinnaker.data_spec.Commands.SWITCH_FOCUS;
import static uk.ac.manchester.spinnaker.data_spec.Commands.WRITE;
import static uk.ac.manchester.spinnaker.data_spec.Commands.WRITE_ARRAY;
import static uk.ac.manchester.spinnaker.data_spec.Constants.END_SPEC_EXECUTOR;
import static uk.ac.manchester.spinnaker.data_spec.Constants.INT_SIZE;
import static uk.ac.manchester.spinnaker.data_spec.Constants.LEN2;
import static uk.ac.manchester.spinnaker.data_spec.Constants.LEN3;
import static uk.ac.manchester.spinnaker.data_spec.Constants.LONG_SIZE;
import static uk.ac.manchester.spinnaker.data_spec.Constants.MAX_REGISTERS;

import java.nio.ByteBuffer;
import java.util.ArrayList;
import java.util.List;

import org.apache.commons.lang3.BitField;

/**
 * Functions that implement {@linkplain Operation operations} for the
 * {@link Executor}.
 *
 * @author Donal Fellows
 * @see OperationMapper
 */
@SuppressWarnings("unused")
class Functions implements FunctionAPI {
	private static final int SIZE_FIELD = 28;

	private static final int OPCODE_FIELD = 20;

	private static final int DEST_FLAG = 18;

	private static final int SRC1_FLAG = 17;

	private static final int SRC2_FLAG = 16;

	private static final int DEST_FIELD = 12;

	private static final int SRC1_FIELD = 8;

	private static final int SRC2_FIELD = 4;

	private static final int BIT_MASK = 0b00000001;

	private static final int SIZE_MASK = 0b00000011;

	private static final int REG_MASK = 0b00011111;

	private static final int OPCODE_MASK = 0b11111111;

	/** How to extract the size field from the bit-encoded form. */
	private static final BitField SIZE = new BitField(SIZE_MASK << SIZE_FIELD);

	/** How to extract the opcode field from the bit-encoded form. */
	static final BitField OPCODE = new BitField(OPCODE_MASK << OPCODE_FIELD);

	/** How to extract the dest-is-register flag from the bit-encoded form. */
	private static final BitField DEST_BIT = new BitField(1 << DEST_FLAG);

	/** How to extract the src1-is-register flag from the bit-encoded form. */
	private static final BitField SRC1_BIT = new BitField(1 << SRC1_FLAG);

	/** How to extract the src2-is-register flag from the bit-encoded form. */
	private static final BitField SRC2_BIT = new BitField(1 << SRC2_FLAG);

	/** How to extract the dest field from the bit-encoded form. */
	private static final BitField DEST = new BitField(REG_MASK << DEST_FIELD);

	/** How to extract the src1 field from the bit-encoded form. */
	private static final BitField SRC1 = new BitField(REG_MASK << SRC1_FIELD);

	/** How to extract the src2 field from the bit-encoded form. */
	private static final BitField SRC2 = new BitField(REG_MASK << SRC2_FIELD);

	/** How to extract the data length field from the bit-encoded form. */
	private static final BitField DATA_LEN =
			new BitField(SIZE_MASK << DEST_FIELD);

	/** How to extract the region field from the bit-encoded form. */
	private static final BitField REGION = new BitField(0b00011111);

	/** How to extract the unfilled flag from the bit-encoded form. */
	private static final BitField UNFILLED = new BitField(0b10000000);

	/** How to extract the referenceable flag from the bit-encoded form. */
	private static final BitField REFERENCEABLE = new BitField(0b01000000);

	/** How to extract the relative flag from the bit-encoded form. */
	private static final BitField RELATIVE = new BitField(0b00000001);

	/** How to extract the repeats field from the bit-encoded form. */
	private static final BitField REPEATS = new BitField(0b11111111);

	private static final int SIZE_LOW_BITS = 0b00000011;

	/** Where we are reading the data spec from. */
	private final ByteBuffer spec;

	/** How much space do we have available? Maximum <i>per region</i>. */
	private int memorySpace;

	/** How much space has been allocated. */
	int spaceAllocated;

	/** What is the current region that we're writing to. */
	private Integer currentRegion;

	/** The model registers, an array of 16 ints. */
	private final int[] registers;

	/** The collection of memory regions that can be written to. */
	private final MemoryRegionCollection memRegions;

	/** A list of regions that can be referenced. */
	private final List<Integer> referenceableRegions = new ArrayList<>();

	/** A list of regions with references to be filled. */
	private final List<Integer> regionsToFill = new ArrayList<>();

	private int packedCommand;

	private int cmdSize;

	private int opcode;

	private Integer dest;

	private Integer src1;

	private Integer src2;

	private int dataLength;

	/**
	 * Create an instance.
	 *
	 * @param input
	 *            Where to read immediate payload arguments from.
	 * @param memorySpace
	 *            What's the maximum size of memory that a memory region may
	 *            occupy.
	 * @param memRegions
	 *            Where are we storing the memory regions that we are
	 *            allocating.
	 */
	Functions(ByteBuffer input, int memorySpace,
			MemoryRegionCollection memRegions) {
		spec = input;
		this.memorySpace = memorySpace;
		spaceAllocated = 0;
		currentRegion = null;
		registers = new int[MAX_REGISTERS];
		this.memRegions = memRegions;
	}

	private MemoryRegion getRegion() {
		if (isNull(currentRegion)) {
			return null;
		}
		return memRegions.get(currentRegion);
	}

	@Override
	public void unpack(int command) {
		packedCommand = command;
		cmdSize = SIZE.getValue(command);
		opcode = OPCODE.getValue(command);
		dest = DEST_BIT.isSet(command) ? DEST.getValue(command) : null;
		src1 = SRC1_BIT.isSet(command) ? SRC1.getValue(command) : null;
		src2 = SRC2_BIT.isSet(command) ? SRC2.getValue(command) : null;
		dataLength = 1 << DATA_LEN.getValue(command);
	}

	/**
	 * This command reserves a region and assigns some memory space to it.
	 *
	 * @throws DataSpecificationException
	 *             If execution fails
	 * @throws RegionInUseException
	 *             If the region has already been reserved
	 * @throws IllegalArgumentException
	 *             If the size of reservation is not sensible
	 */
	@Operation(RESERVE)
	public void reserve() throws DataSpecificationException {
		int region = REGION.getValue(packedCommand);
		var unfilled = UNFILLED.isSet(packedCommand);
		var referenceable = REFERENCEABLE.isSet(packedCommand);
		if (!referenceable && cmdSize != LEN2) {
			throw new DataSpecificationException(format(
					"Command %s requires one word as argument (total 2 words),"
							+ " but the current encoding (%08X) is specified"
							+ " to be %d words long",
					RESERVE, packedCommand, cmdSize));
		}
		if (referenceable && cmdSize != LEN3) {
			throw new DataSpecificationException(format(
					"Command %s requires two words as arguments (total 3"
							+ " words), but the current encoding (%08X) is"
							+ " specified to be %d words long",
					RESERVE, packedCommand, cmdSize));
		}
		if (!memRegions.isEmpty(region)) {
			throw new RegionInUseException(region);
		}
		// Get the rounded-up size
		int size = (spec.getInt() + SIZE_LOW_BITS) & ~SIZE_LOW_BITS;
		if (size < 0 || size >= memorySpace) {
			throw new IllegalArgumentException(
					"region size is out of bounds; is " + size
							+ " but needs to be in 0 to " + (memorySpace - 1)
							+ " (inclusive)");
		}
		if (!referenceable) {
			memRegions.set(new MemoryRegionReal(region, unfilled, size));
		} else {
			var reference = new Reference(spec.getInt());
			memRegions.set(
					new MemoryRegionReal(region, unfilled, size, reference));
			referenceableRegions.add(region);
		}
		spaceAllocated += size;
	}

	@Operation(REFERENCE)
	public void reference() throws DataSpecificationException {
		int region = REGION.getValue(packedCommand);
		if (cmdSize != LEN2) {
			throw new DataSpecificationException(format(
					"Command %s requires one word as argument (total 2 words),"
							+ " but the current encoding (%08X) is specified"
							+ " to be %d words long",
					REFERENCE, packedCommand, cmdSize));
		}
		if (!memRegions.isEmpty(region)) {
			throw new RegionInUseException(region);
		}
		var reference = new Reference(spec.getInt());
		memRegions.set(new MemoryRegionReference(region, reference));
		regionsToFill.add(region);
	}

	/**
	 * This command writes the given value in the specified region a number of
	 * times as identified by either a value in the command or a register value.
	 *
	 * @throws DataSpecificationException
	 *             If execution fails
	 */
	@Operation(WRITE)
	public void write() throws DataSpecificationException {
		int numRepeats = (nonNull(src2) ? registers[src2]
				: REPEATS.getValue(packedCommand));
		long value;
		if (nonNull(src1)) {
			value = registers[src1];
		} else if (cmdSize == LEN2 && dataLength != LONG_SIZE) {
			value = spec.getInt();
		} else if (cmdSize == LEN3 && dataLength == LONG_SIZE) {
			value = spec.getLong();
		} else {
			throw new DataSpecificationException(String.format(
					"Command %s requires a value as an argument, but the "
							+ "current encoding (%08X) is specified to be %d "
							+ "words long and the data length command argument "
							+ "is specified to be %d bytes long",
					WRITE, packedCommand, cmdSize, dataLength));
		}
		writeToMemory(value, dataLength, numRepeats, WRITE);
	}

	/**
	 * This command writes an array of values in the specified region.
	 *
	 * @throws DataSpecificationException
	 *             If execution fails
	 */
	@Operation(WRITE_ARRAY)
	public void writeArray() throws DataSpecificationException {
		var bytes = new byte[spec.getInt() * INT_SIZE];
		spec.get(bytes);
		writeToMemory(bytes, WRITE_ARRAY);
	}

	/**
	 * This command switches the focus to the desired, already allocated, memory
	 * region.
	 *
	 * @throws DataSpecificationException
	 *             If execution fails
	 * @throws RegionUnfilledException
	 *             If the current region is not marked for filling
	 */
	@Operation(SWITCH_FOCUS)
	public void switchFocus() throws DataSpecificationException {
		int region =
				nonNull(src1) ? registers[src1] : SRC1.getValue(packedCommand);
		if (memRegions.isEmpty(region)) {
			throw new RegionUnfilledException(region, SWITCH_FOCUS);
		}
		currentRegion = region;
	}

	/**
	 * This command moves an immediate value to a register or copies the value
	 * of a register to another register.
	 *
	 * @throws DataSpecificationException
	 *             If execution fails
	 */
	@Operation(MV)
	public void move() throws DataSpecificationException {
		if (isNull(dest)) {
			throw new DataSpecificationException(
					"destination register not correctly specified");
		}
		if (nonNull(src1)) {
			registers[dest] = registers[src1];
		} else {
			registers[dest] = spec.getInt();
		}
	}

	/**
	 * This command sets the position where writes will be performed.
	 *
	 * @throws DataSpecificationException
	 *             If execution fails
	 * @throws NoRegionSelectedException
	 *             If there is no current region
	 * @throws RegionUnfilledException
	 *             If the current region is not marked for filling
	 */
	@Operation(SET_WR_PTR)
	public void setWritePointer() throws DataSpecificationException {
		int address;
		if (nonNull(src1)) {
			// the data is a register
			address = registers[src1];
		} else {
			// the data is a raw address
			address = spec.getInt();
		}

<<<<<<< HEAD
		MemoryRegion reg = getRegion();
		if (isNull(reg) || !(reg instanceof MemoryRegionReal)) {
=======
		var reg = getRegion();
		if (reg == null || !(reg instanceof MemoryRegionReal)) {
>>>>>>> 08bb0bca
			throw new NoRegionSelectedException(
					"no current region has been selected");
		}
		var r = (MemoryRegionReal) reg;
		if (r.isUnfilled()) {
			throw new RegionUnfilledException(currentRegion, SET_WR_PTR);
		}

		// check that the address is relative or absolute
		if (RELATIVE.isSet(packedCommand)) {
			// relative to the base address of the region (obsolete)
			address += r.getWritePointer();
		}

		// update write pointer
		r.setWritePointer(address);
	}

	/**
	 * This command indicates that the data specification has completed
	 * successfully.
	 *
	 * @return Special end-of-execution token.
	 * @throws DataSpecificationException
	 *             If execution fails
	 */
	@Operation(END_SPEC)
	public int endSpecification() throws DataSpecificationException {
		int p = spec.position();
		int value = spec.getInt();
		if (value != END_SPEC_EXECUTOR) {
			throw new DataSpecificationException(format(
					"Command END_SPEC requires an argument equal to -1. The "
							+ "current argument value is %d (from %d)",
					value, p));
		}
		return END_SPEC_EXECUTOR;
	}

	private void writeToMemory(long value, int dataLen, int numRepeats,
			Commands command) throws DataSpecificationException {
		var b = allocate(numRepeats * dataLen).order(LITTLE_ENDIAN);
		for (int i = 0; i < numRepeats; i++) {
			switch (dataLen) {
			case 1:
				b.put((byte) value);
				break;
			case 2:
				b.putShort((short) value);
				break;
			case INT_SIZE:
				b.putInt((int) value);
				break;
			case LONG_SIZE:
				b.putLong(value);
				break;
			default:
				throw new UnknownTypeLengthException(dataLen, command);
			}
		}
		writeToMemory(b.array(), command);
	}

	private void writeToMemory(byte[] array, Commands command)
			throws DataSpecificationException {
		// Sanity checks
		if (isNull(currentRegion)) {
			throw new NoRegionSelectedException(command);
		}
<<<<<<< HEAD
		MemoryRegion reg = getRegion();
		if (isNull(reg) || !(reg instanceof MemoryRegionReal)) {
=======
		var reg = getRegion();
		if (reg == null || !(reg instanceof MemoryRegionReal)) {
>>>>>>> 08bb0bca
			throw new RegionNotAllocatedException(currentRegion, command);
		}

		var r = (MemoryRegionReal) reg;
		if (r.isUnfilled()) {
			throw new RegionUnfilledException(currentRegion, command);
		}

		// It must have enough space
		if (r.getRemainingSpace() < array.length) {
			throw new NoMoreException(r.getRemainingSpace(), array.length,
					currentRegion);
		}

		// We can safely write
		r.writeIntoRegionData(array);
	}

	/**
	 * Get the regions that were marked referenceable during execution.
	 *
	 * @return The list of region IDs.
	 */
	public List<Integer> getReferenceableRegions() {
		return referenceableRegions;
	}

	/**
	 * Get the regions that are references to other regions.
	 *
	 * @return The list of region IDs.
	 */
	public List<Integer> getRegionsToFill() {
		return regionsToFill;
	}
}<|MERGE_RESOLUTION|>--- conflicted
+++ resolved
@@ -369,13 +369,8 @@
 			address = spec.getInt();
 		}
 
-<<<<<<< HEAD
-		MemoryRegion reg = getRegion();
+		var reg = getRegion();
 		if (isNull(reg) || !(reg instanceof MemoryRegionReal)) {
-=======
-		var reg = getRegion();
-		if (reg == null || !(reg instanceof MemoryRegionReal)) {
->>>>>>> 08bb0bca
 			throw new NoRegionSelectedException(
 					"no current region has been selected");
 		}
@@ -445,13 +440,8 @@
 		if (isNull(currentRegion)) {
 			throw new NoRegionSelectedException(command);
 		}
-<<<<<<< HEAD
-		MemoryRegion reg = getRegion();
+		var reg = getRegion();
 		if (isNull(reg) || !(reg instanceof MemoryRegionReal)) {
-=======
-		var reg = getRegion();
-		if (reg == null || !(reg instanceof MemoryRegionReal)) {
->>>>>>> 08bb0bca
 			throw new RegionNotAllocatedException(currentRegion, command);
 		}
 
