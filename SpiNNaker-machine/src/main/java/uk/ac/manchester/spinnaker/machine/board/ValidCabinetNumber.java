/*
 * Copyright (c) 2022 The University of Manchester
 *
 * This program is free software: you can redistribute it and/or modify
 * it under the terms of the GNU General Public License as published by
 * the Free Software Foundation, either version 3 of the License, or
 * (at your option) any later version.
 *
 * This program is distributed in the hope that it will be useful,
 * but WITHOUT ANY WARRANTY; without even the implied warranty of
 * MERCHANTABILITY or FITNESS FOR A PARTICULAR PURPOSE.  See the
 * GNU General Public License for more details.
 *
 * You should have received a copy of the GNU General Public License
 * along with this program.  If not, see <http://www.gnu.org/licenses/>.
 */
package uk.ac.manchester.spinnaker.machine.board;

import static java.lang.annotation.ElementType.FIELD;
import static java.lang.annotation.ElementType.METHOD;
import static java.lang.annotation.ElementType.PARAMETER;
import static java.lang.annotation.ElementType.TYPE_USE;
import static java.lang.annotation.RetentionPolicy.RUNTIME;
import static uk.ac.manchester.spinnaker.machine.board.Limits.MAX_CABINET;

import java.lang.annotation.Documented;
import java.lang.annotation.Retention;
import java.lang.annotation.Target;

<<<<<<< HEAD
import jakarta.validation.Constraint;
import jakarta.validation.ConstraintValidator;
import jakarta.validation.ConstraintValidatorContext;
import jakarta.validation.Payload;
=======
import javax.validation.Constraint;
import javax.validation.Payload;
import javax.validation.ReportAsSingleViolation;
import javax.validation.constraints.Max;
import javax.validation.constraints.PositiveOrZero;
>>>>>>> 89d0a0f2

/**
 * Validates that a cabinet number is in a sane range.
 *
 * @author Donal Fellows
 */
@Documented
@Retention(RUNTIME)
@Target({ METHOD, FIELD, PARAMETER, TYPE_USE })
@PositiveOrZero
@Max(MAX_CABINET)
@Constraint(validatedBy = {})
@ReportAsSingleViolation
public @interface ValidCabinetNumber {
	/**
	 * Message on constraint violated.
	 *
	 * @return Message
	 */
	String message() default "cabinet number (${validatedValue}) "
			+ "must be in range 0-31";

	/**
	 * Group of constraints. Required by validation spec.
	 *
	 * @return Constraint groups, if any
	 */
	Class<?>[] groups() default {};

	/**
	 * Payload info. Required by validation spec.
	 *
	 * @return Payloads, if any.
	 */
	Class<? extends Payload>[] payload() default {};
}
<|MERGE_RESOLUTION|>--- conflicted
+++ resolved
@@ -1,77 +1,70 @@
-/*
- * Copyright (c) 2022 The University of Manchester
- *
- * This program is free software: you can redistribute it and/or modify
- * it under the terms of the GNU General Public License as published by
- * the Free Software Foundation, either version 3 of the License, or
- * (at your option) any later version.
- *
- * This program is distributed in the hope that it will be useful,
- * but WITHOUT ANY WARRANTY; without even the implied warranty of
- * MERCHANTABILITY or FITNESS FOR A PARTICULAR PURPOSE.  See the
- * GNU General Public License for more details.
- *
- * You should have received a copy of the GNU General Public License
- * along with this program.  If not, see <http://www.gnu.org/licenses/>.
- */
-package uk.ac.manchester.spinnaker.machine.board;
-
-import static java.lang.annotation.ElementType.FIELD;
-import static java.lang.annotation.ElementType.METHOD;
-import static java.lang.annotation.ElementType.PARAMETER;
-import static java.lang.annotation.ElementType.TYPE_USE;
-import static java.lang.annotation.RetentionPolicy.RUNTIME;
-import static uk.ac.manchester.spinnaker.machine.board.Limits.MAX_CABINET;
-
-import java.lang.annotation.Documented;
-import java.lang.annotation.Retention;
-import java.lang.annotation.Target;
-
-<<<<<<< HEAD
-import jakarta.validation.Constraint;
-import jakarta.validation.ConstraintValidator;
-import jakarta.validation.ConstraintValidatorContext;
-import jakarta.validation.Payload;
-=======
-import javax.validation.Constraint;
-import javax.validation.Payload;
-import javax.validation.ReportAsSingleViolation;
-import javax.validation.constraints.Max;
-import javax.validation.constraints.PositiveOrZero;
->>>>>>> 89d0a0f2
-
-/**
- * Validates that a cabinet number is in a sane range.
- *
- * @author Donal Fellows
- */
-@Documented
-@Retention(RUNTIME)
-@Target({ METHOD, FIELD, PARAMETER, TYPE_USE })
-@PositiveOrZero
-@Max(MAX_CABINET)
-@Constraint(validatedBy = {})
-@ReportAsSingleViolation
-public @interface ValidCabinetNumber {
-	/**
-	 * Message on constraint violated.
-	 *
-	 * @return Message
-	 */
-	String message() default "cabinet number (${validatedValue}) "
-			+ "must be in range 0-31";
-
-	/**
-	 * Group of constraints. Required by validation spec.
-	 *
-	 * @return Constraint groups, if any
-	 */
-	Class<?>[] groups() default {};
-
-	/**
-	 * Payload info. Required by validation spec.
-	 *
-	 * @return Payloads, if any.
-	 */
-	Class<? extends Payload>[] payload() default {};
-}
+/*
+ * Copyright (c) 2022 The University of Manchester
+ *
+ * This program is free software: you can redistribute it and/or modify
+ * it under the terms of the GNU General Public License as published by
+ * the Free Software Foundation, either version 3 of the License, or
+ * (at your option) any later version.
+ *
+ * This program is distributed in the hope that it will be useful,
+ * but WITHOUT ANY WARRANTY; without even the implied warranty of
+ * MERCHANTABILITY or FITNESS FOR A PARTICULAR PURPOSE.  See the
+ * GNU General Public License for more details.
+ *
+ * You should have received a copy of the GNU General Public License
+ * along with this program.  If not, see <http://www.gnu.org/licenses/>.
+ */
+package uk.ac.manchester.spinnaker.machine.board;
+
+import static java.lang.annotation.ElementType.FIELD;
+import static java.lang.annotation.ElementType.METHOD;
+import static java.lang.annotation.ElementType.PARAMETER;
+import static java.lang.annotation.ElementType.TYPE_USE;
+import static java.lang.annotation.RetentionPolicy.RUNTIME;
+import static uk.ac.manchester.spinnaker.machine.board.Limits.MAX_CABINET;
+
+import java.lang.annotation.Documented;
+import java.lang.annotation.Retention;
+import java.lang.annotation.Target;
+
+import jakarta.validation.Constraint;
+import jakarta.validation.Payload;
+import jakarta.validation.ReportAsSingleViolation;
+import jakarta.validation.constraints.Max;
+import jakarta.validation.constraints.PositiveOrZero;
+
+/**
+ * Validates that a cabinet number is in a sane range.
+ *
+ * @author Donal Fellows
+ */
+@Documented
+@Retention(RUNTIME)
+@Target({ METHOD, FIELD, PARAMETER, TYPE_USE })
+@PositiveOrZero
+@Max(MAX_CABINET)
+@Constraint(validatedBy = {})
+@ReportAsSingleViolation
+public @interface ValidCabinetNumber {
+	/**
+	 * Message on constraint violated.
+	 *
+	 * @return Message
+	 */
+	String message() default "cabinet number (${validatedValue}) "
+			+ "must be in range 0-31";
+
+	/**
+	 * Group of constraints. Required by validation spec.
+	 *
+	 * @return Constraint groups, if any
+	 */
+	Class<?>[] groups() default {};
+
+	/**
+	 * Payload info. Required by validation spec.
+	 *
+	 * @return Payloads, if any.
+	 */
+	Class<? extends Payload>[] payload() default {};
+}