/*
 * Copyright (c) 2021-2022 The University of Manchester
 *
 * This program is free software: you can redistribute it and/or modify
 * it under the terms of the GNU General Public License as published by
 * the Free Software Foundation, either version 3 of the License, or
 * (at your option) any later version.
 *
 * This program is distributed in the hope that it will be useful,
 * but WITHOUT ANY WARRANTY; without even the implied warranty of
 * MERCHANTABILITY or FITNESS FOR A PARTICULAR PURPOSE.  See the
 * GNU General Public License for more details.
 *
 * You should have received a copy of the GNU General Public License
 * along with this program.  If not, see <http://www.gnu.org/licenses/>.
 */
package uk.ac.manchester.spinnaker.machine.board;

import static java.lang.Integer.compare;
import static java.lang.Integer.parseInt;
import static java.util.Objects.isNull;
import static java.util.Objects.nonNull;

import java.io.IOException;
import java.util.regex.Pattern;

import com.fasterxml.jackson.annotation.JsonCreator;
import com.fasterxml.jackson.databind.annotation.JsonDeserialize;
import com.google.errorprone.annotations.Immutable;

/**
 * A simple description of a BMP to talk to. Supports equality and being used as
 * a hash key.
 * <p>
 * Although every board technically has a BMP, they are managed at the level of
 * a frame (when a sufficient quantity of boards is used, typically but not
 * necessarily 24). Cabinets contain frames.
 *
 * <h2>Serialisation Formats</h2>
 * Defaults to being serialised as a JSON object:
 * <pre>{"cabinet": 3, "frame": 2}</pre>
 * and can be deserialized from that, or:
 * <pre>{"c": 3, "f": 2}</pre>
 * It can also accept being deserialised from a JSON array, for a more compact
 * notation:
 * <pre>[3, 2]</pre>
 * Finally, it can also be deserialised from the string form created by the
 * {@link #toString()} method:
 * <pre>[c:3,f:2]</pre>
 *
 * @author Donal Fellows
 */
@Immutable
@JsonDeserialize(using = BMPCoords.Deserializer.class)
public final class BMPCoords implements Comparable<BMPCoords> {
	/** Parses the result of {@link #toString()}. */
	private static final Pattern PATTERN =
			Pattern.compile("^\\[c:(\\d+),f:(\\d+)\\]$");

	/** The ID of the cabinet that contains the frame that contains the BMPs. */
	@ValidCabinetNumber
	public final int cabinet;

	/**
	 * The ID of the frame that contains the master BMP. Frames are contained
	 * within a cabinet.
	 */
	@ValidFrameNumber
	public final int frame;

	/**
	 * Create an instance.
	 *
	 * @param cabinet
	 *            Cabinet number.
	 * @param frame
	 *            Frame number.
	 */
	public BMPCoords(int cabinet, int frame) {
		this.cabinet = cabinet;
		this.frame = frame;
	}

	/**
	 * Create an instance from its serial form. This is the form produced by
	 * {@link #toString()}. The serial form (where the numbers may vary) is:
	 *
	 * <pre>
	 * [c:34,f:12]
	 * </pre>
	 *
	 * @param serialForm
	 *            The form to deserialise.
	 * @throws IllegalArgumentException
	 *             If the string is not in the right form.
	 */
	@JsonCreator
	public BMPCoords(String serialForm) {
		var m = PATTERN.matcher(serialForm);
		if (!m.matches()) {
			throw new IllegalArgumentException("bad argument: " + serialForm);
		}
		int idx = 0;
		cabinet = parseInt(m.group(++idx));
		frame = parseInt(m.group(++idx));
	}

	/**
	 * @return The ID of the cabinet that contains the frame that contains the
	 *         BMPs.
	 */
	public int getCabinet() {
		return cabinet;
	}

	/**
	 * @return The ID of the frame that contains the master BMP. Frames are
	 *         contained within a cabinet.
	 */
	public int getFrame() {
		return frame;
	}

	@Override
	public boolean equals(Object obj) {
		if (obj instanceof BMPCoords) {
			var other = (BMPCoords) obj;
			return cabinet == other.cabinet && frame == other.frame;
		}
		return false;
	}

	@Override
	public int hashCode() {
		return cabinet * 5 + frame;
	}

	@Override
	public String toString() {
		return "[c:" + cabinet + ",f:" + frame + "]";
	}

	@Override
	public int compareTo(BMPCoords other) {
		int cmp = compare(cabinet, other.cabinet);
		if (cmp != 0) {
			return cmp;
		}
		return compare(frame, other.frame);
	}

	/** JSON deserializer for {@link BMPCoords}. */
	static final class Deserializer extends DeserializerHelper<BMPCoords> {
		private static final long serialVersionUID = 1L;

		protected Deserializer() {
			super(BMPCoords.class);
		}

		@Override
		BMPCoords deserializeArray() throws IOException {
			int c = getNextIntOfArray();
			int f = getNextIntOfArray();
			requireEndOfArray();
			return new BMPCoords(c, f);
		}

		@Override
		BMPCoords deserializeObject() throws IOException {
			Integer c = null, f = null;
<<<<<<< HEAD
			while (true) {
				String name = p.nextFieldName();
				if (isNull(name)) {
					if (p.currentToken() != JsonToken.END_OBJECT) {
						ctxt.handleUnexpectedToken(_valueClass, p);
					}
					break;
				}
				switch (name) {
				case "cabinet":
				case "c":
					if (nonNull(c)) {
						ctxt.handleUnknownProperty(p, this, _valueClass, name);
					}
					c = p.nextIntValue(0);
					break;
				case "frame":
				case "f":
					if (nonNull(f)) {
						ctxt.handleUnknownProperty(p, this, _valueClass, name);
					}
					f = p.nextIntValue(0);
=======
			String name;
			while ((name = getNextFieldName()) != null) {
				switch (name) {
				case "cabinet":
				case "c":
					c = requireSetOnceInt(name, c);
					break;
				case "frame":
				case "f":
					f = requireSetOnceInt(name, f);
>>>>>>> 979a01ef
					break;
				default:
					unknownProperty(name);
				}
			}
<<<<<<< HEAD
			if (isNull(c) || isNull(f)) {
				ctxt.handleUnexpectedToken(_valueClass, p);
=======
			if (c == null || f == null) {
				missingProperty("c", c, "f", f);
>>>>>>> 979a01ef
			}
			return new BMPCoords(c, f);
		}

		@Override
		BMPCoords deserializeString(String string) {
			return new BMPCoords(string);
		}
	}
}
<|MERGE_RESOLUTION|>--- conflicted
+++ resolved
@@ -1,227 +1,196 @@
-/*
- * Copyright (c) 2021-2022 The University of Manchester
- *
- * This program is free software: you can redistribute it and/or modify
- * it under the terms of the GNU General Public License as published by
- * the Free Software Foundation, either version 3 of the License, or
- * (at your option) any later version.
- *
- * This program is distributed in the hope that it will be useful,
- * but WITHOUT ANY WARRANTY; without even the implied warranty of
- * MERCHANTABILITY or FITNESS FOR A PARTICULAR PURPOSE.  See the
- * GNU General Public License for more details.
- *
- * You should have received a copy of the GNU General Public License
- * along with this program.  If not, see <http://www.gnu.org/licenses/>.
- */
-package uk.ac.manchester.spinnaker.machine.board;
-
-import static java.lang.Integer.compare;
-import static java.lang.Integer.parseInt;
-import static java.util.Objects.isNull;
-import static java.util.Objects.nonNull;
-
-import java.io.IOException;
-import java.util.regex.Pattern;
-
-import com.fasterxml.jackson.annotation.JsonCreator;
-import com.fasterxml.jackson.databind.annotation.JsonDeserialize;
-import com.google.errorprone.annotations.Immutable;
-
-/**
- * A simple description of a BMP to talk to. Supports equality and being used as
- * a hash key.
- * <p>
- * Although every board technically has a BMP, they are managed at the level of
- * a frame (when a sufficient quantity of boards is used, typically but not
- * necessarily 24). Cabinets contain frames.
- *
- * <h2>Serialisation Formats</h2>
- * Defaults to being serialised as a JSON object:
- * <pre>{"cabinet": 3, "frame": 2}</pre>
- * and can be deserialized from that, or:
- * <pre>{"c": 3, "f": 2}</pre>
- * It can also accept being deserialised from a JSON array, for a more compact
- * notation:
- * <pre>[3, 2]</pre>
- * Finally, it can also be deserialised from the string form created by the
- * {@link #toString()} method:
- * <pre>[c:3,f:2]</pre>
- *
- * @author Donal Fellows
- */
-@Immutable
-@JsonDeserialize(using = BMPCoords.Deserializer.class)
-public final class BMPCoords implements Comparable<BMPCoords> {
-	/** Parses the result of {@link #toString()}. */
-	private static final Pattern PATTERN =
-			Pattern.compile("^\\[c:(\\d+),f:(\\d+)\\]$");
-
-	/** The ID of the cabinet that contains the frame that contains the BMPs. */
-	@ValidCabinetNumber
-	public final int cabinet;
-
-	/**
-	 * The ID of the frame that contains the master BMP. Frames are contained
-	 * within a cabinet.
-	 */
-	@ValidFrameNumber
-	public final int frame;
-
-	/**
-	 * Create an instance.
-	 *
-	 * @param cabinet
-	 *            Cabinet number.
-	 * @param frame
-	 *            Frame number.
-	 */
-	public BMPCoords(int cabinet, int frame) {
-		this.cabinet = cabinet;
-		this.frame = frame;
-	}
-
-	/**
-	 * Create an instance from its serial form. This is the form produced by
-	 * {@link #toString()}. The serial form (where the numbers may vary) is:
-	 *
-	 * <pre>
-	 * [c:34,f:12]
-	 * </pre>
-	 *
-	 * @param serialForm
-	 *            The form to deserialise.
-	 * @throws IllegalArgumentException
-	 *             If the string is not in the right form.
-	 */
-	@JsonCreator
-	public BMPCoords(String serialForm) {
-		var m = PATTERN.matcher(serialForm);
-		if (!m.matches()) {
-			throw new IllegalArgumentException("bad argument: " + serialForm);
-		}
-		int idx = 0;
-		cabinet = parseInt(m.group(++idx));
-		frame = parseInt(m.group(++idx));
-	}
-
-	/**
-	 * @return The ID of the cabinet that contains the frame that contains the
-	 *         BMPs.
-	 */
-	public int getCabinet() {
-		return cabinet;
-	}
-
-	/**
-	 * @return The ID of the frame that contains the master BMP. Frames are
-	 *         contained within a cabinet.
-	 */
-	public int getFrame() {
-		return frame;
-	}
-
-	@Override
-	public boolean equals(Object obj) {
-		if (obj instanceof BMPCoords) {
-			var other = (BMPCoords) obj;
-			return cabinet == other.cabinet && frame == other.frame;
-		}
-		return false;
-	}
-
-	@Override
-	public int hashCode() {
-		return cabinet * 5 + frame;
-	}
-
-	@Override
-	public String toString() {
-		return "[c:" + cabinet + ",f:" + frame + "]";
-	}
-
-	@Override
-	public int compareTo(BMPCoords other) {
-		int cmp = compare(cabinet, other.cabinet);
-		if (cmp != 0) {
-			return cmp;
-		}
-		return compare(frame, other.frame);
-	}
-
-	/** JSON deserializer for {@link BMPCoords}. */
-	static final class Deserializer extends DeserializerHelper<BMPCoords> {
-		private static final long serialVersionUID = 1L;
-
-		protected Deserializer() {
-			super(BMPCoords.class);
-		}
-
-		@Override
-		BMPCoords deserializeArray() throws IOException {
-			int c = getNextIntOfArray();
-			int f = getNextIntOfArray();
-			requireEndOfArray();
-			return new BMPCoords(c, f);
-		}
-
-		@Override
-		BMPCoords deserializeObject() throws IOException {
-			Integer c = null, f = null;
-<<<<<<< HEAD
-			while (true) {
-				String name = p.nextFieldName();
-				if (isNull(name)) {
-					if (p.currentToken() != JsonToken.END_OBJECT) {
-						ctxt.handleUnexpectedToken(_valueClass, p);
-					}
-					break;
-				}
-				switch (name) {
-				case "cabinet":
-				case "c":
-					if (nonNull(c)) {
-						ctxt.handleUnknownProperty(p, this, _valueClass, name);
-					}
-					c = p.nextIntValue(0);
-					break;
-				case "frame":
-				case "f":
-					if (nonNull(f)) {
-						ctxt.handleUnknownProperty(p, this, _valueClass, name);
-					}
-					f = p.nextIntValue(0);
-=======
-			String name;
-			while ((name = getNextFieldName()) != null) {
-				switch (name) {
-				case "cabinet":
-				case "c":
-					c = requireSetOnceInt(name, c);
-					break;
-				case "frame":
-				case "f":
-					f = requireSetOnceInt(name, f);
->>>>>>> 979a01ef
-					break;
-				default:
-					unknownProperty(name);
-				}
-			}
-<<<<<<< HEAD
-			if (isNull(c) || isNull(f)) {
-				ctxt.handleUnexpectedToken(_valueClass, p);
-=======
-			if (c == null || f == null) {
-				missingProperty("c", c, "f", f);
->>>>>>> 979a01ef
-			}
-			return new BMPCoords(c, f);
-		}
-
-		@Override
-		BMPCoords deserializeString(String string) {
-			return new BMPCoords(string);
-		}
-	}
-}
+/*
+ * Copyright (c) 2021-2022 The University of Manchester
+ *
+ * This program is free software: you can redistribute it and/or modify
+ * it under the terms of the GNU General Public License as published by
+ * the Free Software Foundation, either version 3 of the License, or
+ * (at your option) any later version.
+ *
+ * This program is distributed in the hope that it will be useful,
+ * but WITHOUT ANY WARRANTY; without even the implied warranty of
+ * MERCHANTABILITY or FITNESS FOR A PARTICULAR PURPOSE.  See the
+ * GNU General Public License for more details.
+ *
+ * You should have received a copy of the GNU General Public License
+ * along with this program.  If not, see <http://www.gnu.org/licenses/>.
+ */
+package uk.ac.manchester.spinnaker.machine.board;
+
+import static java.lang.Integer.compare;
+import static java.lang.Integer.parseInt;
+import static java.util.Objects.isNull;
+
+import java.io.IOException;
+import java.util.regex.Pattern;
+
+import com.fasterxml.jackson.annotation.JsonCreator;
+import com.fasterxml.jackson.databind.annotation.JsonDeserialize;
+import com.google.errorprone.annotations.Immutable;
+
+/**
+ * A simple description of a BMP to talk to. Supports equality and being used as
+ * a hash key.
+ * <p>
+ * Although every board technically has a BMP, they are managed at the level of
+ * a frame (when a sufficient quantity of boards is used, typically but not
+ * necessarily 24). Cabinets contain frames.
+ *
+ * <h2>Serialisation Formats</h2>
+ * Defaults to being serialised as a JSON object:
+ * <pre>{"cabinet": 3, "frame": 2}</pre>
+ * and can be deserialized from that, or:
+ * <pre>{"c": 3, "f": 2}</pre>
+ * It can also accept being deserialised from a JSON array, for a more compact
+ * notation:
+ * <pre>[3, 2]</pre>
+ * Finally, it can also be deserialised from the string form created by the
+ * {@link #toString()} method:
+ * <pre>[c:3,f:2]</pre>
+ *
+ * @author Donal Fellows
+ */
+@Immutable
+@JsonDeserialize(using = BMPCoords.Deserializer.class)
+public final class BMPCoords implements Comparable<BMPCoords> {
+	/** Parses the result of {@link #toString()}. */
+	private static final Pattern PATTERN =
+			Pattern.compile("^\\[c:(\\d+),f:(\\d+)\\]$");
+
+	/** The ID of the cabinet that contains the frame that contains the BMPs. */
+	@ValidCabinetNumber
+	public final int cabinet;
+
+	/**
+	 * The ID of the frame that contains the master BMP. Frames are contained
+	 * within a cabinet.
+	 */
+	@ValidFrameNumber
+	public final int frame;
+
+	/**
+	 * Create an instance.
+	 *
+	 * @param cabinet
+	 *            Cabinet number.
+	 * @param frame
+	 *            Frame number.
+	 */
+	public BMPCoords(int cabinet, int frame) {
+		this.cabinet = cabinet;
+		this.frame = frame;
+	}
+
+	/**
+	 * Create an instance from its serial form. This is the form produced by
+	 * {@link #toString()}. The serial form (where the numbers may vary) is:
+	 *
+	 * <pre>
+	 * [c:34,f:12]
+	 * </pre>
+	 *
+	 * @param serialForm
+	 *            The form to deserialise.
+	 * @throws IllegalArgumentException
+	 *             If the string is not in the right form.
+	 */
+	@JsonCreator
+	public BMPCoords(String serialForm) {
+		var m = PATTERN.matcher(serialForm);
+		if (!m.matches()) {
+			throw new IllegalArgumentException("bad argument: " + serialForm);
+		}
+		int idx = 0;
+		cabinet = parseInt(m.group(++idx));
+		frame = parseInt(m.group(++idx));
+	}
+
+	/**
+	 * @return The ID of the cabinet that contains the frame that contains the
+	 *         BMPs.
+	 */
+	public int getCabinet() {
+		return cabinet;
+	}
+
+	/**
+	 * @return The ID of the frame that contains the master BMP. Frames are
+	 *         contained within a cabinet.
+	 */
+	public int getFrame() {
+		return frame;
+	}
+
+	@Override
+	public boolean equals(Object obj) {
+		if (obj instanceof BMPCoords) {
+			var other = (BMPCoords) obj;
+			return cabinet == other.cabinet && frame == other.frame;
+		}
+		return false;
+	}
+
+	@Override
+	public int hashCode() {
+		return cabinet * 5 + frame;
+	}
+
+	@Override
+	public String toString() {
+		return "[c:" + cabinet + ",f:" + frame + "]";
+	}
+
+	@Override
+	public int compareTo(BMPCoords other) {
+		int cmp = compare(cabinet, other.cabinet);
+		if (cmp != 0) {
+			return cmp;
+		}
+		return compare(frame, other.frame);
+	}
+
+	/** JSON deserializer for {@link BMPCoords}. */
+	static final class Deserializer extends DeserializerHelper<BMPCoords> {
+		private static final long serialVersionUID = 1L;
+
+		protected Deserializer() {
+			super(BMPCoords.class);
+		}
+
+		@Override
+		BMPCoords deserializeArray() throws IOException {
+			int c = getNextIntOfArray();
+			int f = getNextIntOfArray();
+			requireEndOfArray();
+			return new BMPCoords(c, f);
+		}
+
+		@Override
+		BMPCoords deserializeObject() throws IOException {
+			Integer c = null, f = null;
+			String name;
+			while ((name = getNextFieldName()) != null) {
+				switch (name) {
+				case "cabinet":
+				case "c":
+					c = requireSetOnceInt(name, c);
+					break;
+				case "frame":
+				case "f":
+					f = requireSetOnceInt(name, f);
+					break;
+				default:
+					unknownProperty(name);
+				}
+			}
+			if (isNull(c) || isNull(f)) {
+				missingProperty("c", c, "f", f);
+			}
+			return new BMPCoords(c, f);
+		}
+
+		@Override
+		BMPCoords deserializeString(String string) {
+			return new BMPCoords(string);
+		}
+	}
+}