--- conflicted
+++ resolved
@@ -16,11 +16,7 @@
  */
 package uk.ac.manchester.spinnaker.machine;
 
-<<<<<<< HEAD
-import static java.util.Objects.isNull;
-=======
 import static java.util.Objects.hash;
->>>>>>> 2b650fa0
 import static org.slf4j.LoggerFactory.getLogger;
 
 import java.util.Objects;
@@ -113,15 +109,7 @@
 	public boolean equals(Object obj) {
 		if (this == obj) {
 			return true;
-<<<<<<< HEAD
-		}
-		if (isNull(obj)) {
-			return false;
-		}
-		if (getClass() != obj.getClass()) {
-=======
 		} else if (!(obj instanceof Link)) {
->>>>>>> 2b650fa0
 			return false;
 		}
 		var other = (Link) obj;
