--- conflicted
+++ resolved
@@ -15,8 +15,6 @@
  * along with this program.  If not, see <http://www.gnu.org/licenses/>.
  */
 package uk.ac.manchester.spinnaker.machine.datalinks;
-
-import static java.util.Objects.isNull;
 
 import java.net.InetAddress;
 
@@ -60,26 +58,9 @@
 
 	@Override
 	public boolean equals(Object obj) {
-<<<<<<< HEAD
-		if (this == obj) {
-			return true;
-		}
-		if (isNull(obj)) {
-			return false;
-		}
-		if (getClass() != obj.getClass()) {
-			return false;
-		}
-		var other = (SpinnakerLinkData) obj;
-		if (sameAs(other)) {
-			return spinnakerLinkId == other.spinnakerLinkId;
-		} else {
-			return false;
-=======
 		if (obj instanceof SpinnakerLinkData) {
 			var other = (SpinnakerLinkData) obj;
 			return sameAs(other) && (spinnakerLinkId == other.spinnakerLinkId);
->>>>>>> f2ee4a30
 		}
 		return false;
 	}
