--- conflicted
+++ resolved
@@ -36,12 +36,8 @@
      */
     CoreSubset(ChipLocation chip) {
         this.chip = chip;
-<<<<<<< HEAD
         cores = new TreeMap<>();
-=======
-        cores = new TreeMap();
         immutable = false;
->>>>>>> 62eedc00
     }
 
     /**
@@ -270,6 +266,7 @@
      *      and any farther add calls will raise an exception.
      * @return interger to use as the hashcode.
      */
+    @Override
     public int hashCode() {
         immutable = true;
         int hash = 5;
