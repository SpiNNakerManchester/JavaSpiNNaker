/*
 * Copyright (c) 2018 The University of Manchester
 *
 * This program is free software: you can redistribute it and/or modify
 * it under the terms of the GNU General Public License as published by
 * the Free Software Foundation, either version 3 of the License, or
 * (at your option) any later version.
 *
 * This program is distributed in the hope that it will be useful,
 * but WITHOUT ANY WARRANTY; without even the implied warranty of
 * MERCHANTABILITY or FITNESS FOR A PARTICULAR PURPOSE.  See the
 * GNU General Public License for more details.
 *
 * You should have received a copy of the GNU General Public License
 * along with this program.  If not, see <http://www.gnu.org/licenses/>.
 */
package uk.ac.manchester.spinnaker.machine;

import static uk.ac.manchester.spinnaker.machine.MachineDefaults.COORD_SHIFT;
import static uk.ac.manchester.spinnaker.machine.MachineDefaults.CORE_SHIFT;
import static uk.ac.manchester.spinnaker.machine.MachineDefaults.REGION_SHIFT;

/**
 * Holding case for a CoreLocation (X, Y and P) and the recording region ID.
 *
 * @author Christian
 */
public class RegionLocation
		implements HasCoreLocation, Comparable<RegionLocation> {
	/** The Chip / Core's X value. */
	public final int x;

	/** The Chip / Core's Y value. */
	public final int y;

	/** The Core's P value. */
	public final int p;

	/** The recording Region. */
	public final int region;

	/** Precalculated hashcode. */
	public final int hashcode;

	/**
	 * Creates the Region based on a Core and a region.
	 *
	 * @param core
	 *            The Core to use
	 * @param region
	 *            The Region to use.
	 */
	public RegionLocation(HasCoreLocation core, int region) {
		x = core.getX();
		y = core.getY();
		p = core.getP();
		this.region = region;
<<<<<<< HEAD
		this.hashcode =
				((((x << COORD_SHIFT) ^ y) << CORE_SHIFT) ^ p) << REGION_SHIFT
						^ region;
=======
		hashcode = ((((x << MachineDefaults.COORD_SHIFT)
				^ y) << MachineDefaults.CORE_SHIFT)
				^ p) << MachineDefaults.REGION_SHIFT ^ region;
>>>>>>> ca30b949
	}

	@Override
	public int getP() {
		return p;
	}

	@Override
	public int getX() {
		return x;
	}

	@Override
	public int getY() {
		return y;
	}

	@Override
	public int compareTo(RegionLocation o) {
		if (x < o.x) {
			return -1;
		} else if (x > o.x) {
			return 1;
		}
		if (y < o.y) {
			return -1;
		} else if (y > o.y) {
			return 1;
		}
		if (p < o.p) {
			return -1;
		} else if (p > o.p) {
			return 1;
		}
		if (region < o.region) {
			return -1;
		} else if (region > o.region) {
			return 1;
		}
		return 0;
	}

	@Override
	public boolean equals(Object obj) {
		if (this == obj) {
			return true;
		}
		if (!(obj instanceof RegionLocation)) {
			return false;
		}
		var that = (RegionLocation) obj;
		return (x == that.x) && (y == that.y) && (p == that.p)
				&& (region == that.region);
	}

	@Override
	public String toString() {
		return "X:" + x + " Y:" + y + " P:" + p + "R: " + region;
	}

	@Override
	public int hashCode() {
		return hashcode;
	}
}<|MERGE_RESOLUTION|>--- conflicted
+++ resolved
@@ -55,15 +55,8 @@
 		y = core.getY();
 		p = core.getP();
 		this.region = region;
-<<<<<<< HEAD
-		this.hashcode =
-				((((x << COORD_SHIFT) ^ y) << CORE_SHIFT) ^ p) << REGION_SHIFT
-						^ region;
-=======
-		hashcode = ((((x << MachineDefaults.COORD_SHIFT)
-				^ y) << MachineDefaults.CORE_SHIFT)
-				^ p) << MachineDefaults.REGION_SHIFT ^ region;
->>>>>>> ca30b949
+		hashcode = ((((x << COORD_SHIFT) ^ y) << CORE_SHIFT)
+				^ p) << REGION_SHIFT ^ region;
 	}
 
 	@Override
@@ -82,25 +75,25 @@
 	}
 
 	@Override
-	public int compareTo(RegionLocation o) {
-		if (x < o.x) {
+	public int compareTo(RegionLocation other) {
+		if (x < other.x) {
 			return -1;
-		} else if (x > o.x) {
+		} else if (x > other.x) {
 			return 1;
 		}
-		if (y < o.y) {
+		if (y < other.y) {
 			return -1;
-		} else if (y > o.y) {
+		} else if (y > other.y) {
 			return 1;
 		}
-		if (p < o.p) {
+		if (p < other.p) {
 			return -1;
-		} else if (p > o.p) {
+		} else if (p > other.p) {
 			return 1;
 		}
-		if (region < o.region) {
+		if (region < other.region) {
 			return -1;
-		} else if (region > o.region) {
+		} else if (region > other.region) {
 			return 1;
 		}
 		return 0;
