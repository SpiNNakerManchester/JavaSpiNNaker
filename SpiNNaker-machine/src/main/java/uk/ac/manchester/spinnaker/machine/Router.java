--- conflicted
+++ resolved
@@ -162,13 +162,8 @@
      *      ignoredLinks
      */
     public Router(HasChipLocation source, int clockSpeed,
-<<<<<<< HEAD
-            int nAvailableMulticastEntries,
-            Set<Direction> ignoreDirections, Machine machine) {
-=======
-                  int nAvailableMulticastEntries,
-                  Collection<Direction> ignoreDirections, Machine machine) {
->>>>>>> 0046512f
+            int nAvailableMulticastEntries, Set<Direction> ignoreDirections,
+            Machine machine) {
         this(clockSpeed, nAvailableMulticastEntries);
         for (Direction direction : Direction.values()) {
             if (!ignoreDirections.contains(direction)) {
