--- conflicted
+++ resolved
@@ -11,11 +11,7 @@
 import java.util.Collections;
 import java.util.HashMap;
 import java.util.Map;
-<<<<<<< HEAD
-import java.util.Set;
 import uk.ac.manchester.spinnaker.utils.InetFactory;
-=======
->>>>>>> 47705a92
 
 
 /**
@@ -203,16 +199,12 @@
             bytes[SECOND_BYTE] = 0;
             bytes[THIRD_BYTE] = (byte) location.getX();
             bytes[FOURTH_BYTE] = (byte) location.getY();
-<<<<<<< HEAD
             try {
                 return InetFactory.getByAddress(bytes);
             } catch (UnknownHostException ex) {
                 //Should never happen so convert to none catchable
                 throw new Error(ex);
             }
-=======
-            return addressFromBytes(bytes);
->>>>>>> 47705a92
         } else {
             return null;
         }
