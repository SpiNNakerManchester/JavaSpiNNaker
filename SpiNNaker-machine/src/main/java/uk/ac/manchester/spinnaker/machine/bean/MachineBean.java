/*
 * Copyright (c) 2018 The University of Manchester
 *
 * Licensed under the Apache License, Version 2.0 (the "License");
 * you may not use this file except in compliance with the License.
 * You may obtain a copy of the License at
 *
 *     https://www.apache.org/licenses/LICENSE-2.0
 *
 * Unless required by applicable law or agreed to in writing, software
 * distributed under the License is distributed on an "AS IS" BASIS,
 * WITHOUT WARRANTIES OR CONDITIONS OF ANY KIND, either express or implied.
 * See the License for the specific language governing permissions and
 * limitations under the License.
 */
package uk.ac.manchester.spinnaker.machine.bean;

import com.fasterxml.jackson.annotation.JsonCreator;
import com.fasterxml.jackson.annotation.JsonProperty;
import java.util.List;

import javax.validation.Valid;

import uk.ac.manchester.spinnaker.machine.ChipLocation;
import uk.ac.manchester.spinnaker.machine.Machine;
import uk.ac.manchester.spinnaker.machine.MachineDimensions;
import uk.ac.manchester.spinnaker.utils.UsedInJavadocOnly;

/**
 * Used to build a {@link Machine} from JSON.
 *
 * @author Christian-B
 * @param dimensions
 *            The dimensions of the machine.
 * @param root
 *            The root chip of the machine.
 * @param ethernetResources
 *            The default resources of ethernet-enabled chips.
 * @param standardResources
 *            The default resources of chips that are not ethernet-enabled.
 * @param chips
 *            The chips.
 */
@UsedInJavadocOnly(Machine.class)
public record MachineBean(//
		@Valid MachineDimensions dimensions, //
		@Valid ChipLocation root, //
		@Valid ChipResources ethernetResources, //
		@Valid ChipResources standardResources, //
		List<@Valid ChipBean> chips) {
	/**
<<<<<<< HEAD
=======
	 * Make an instance.
	 *
>>>>>>> 3d04a46f
	 * @param height
	 *            The height of the Machine in Chips
	 * @param width
	 *            The width of the Machine in Chips
	 * @param root
	 *            The Root Chip. (Typically 0,0)
	 * @param ethernetResources
	 *            The resource values shared by all chips that have an
	 *            ip_address, expect when overwritten by the Chip itself.
	 * @param standardResources
	 *            The resource values shared by all chips that do not have an
	 *            ip_address, expect when overwritten by the Chip itself.
	 * @param chips
	 *            Beans for each Chips on the machine.
	 */
	@JsonCreator
	public MachineBean(
			@JsonProperty(value = "height", required = true) int height,
			@JsonProperty(value = "width", required = true) int width,
			@JsonProperty(value = "root", required = true) ChipLocation root,
			@JsonProperty(value = "ethernetResources", required = true)
			ChipResources ethernetResources,
			@JsonProperty(value = "standardResources", required = true)
			ChipResources standardResources,
			@JsonProperty(value = "chips", required = true)
			List<ChipBean> chips) {
		this(new MachineDimensions(width, height), root, ethernetResources,
				standardResources, chips);
	}

	@Override
	public String toString() {
		return dimensions + " root: " + root + "# Chips: " + chips.size();
	}

	/**
	 * Longer String representation over several lines.
	 *
	 * @return A description of the machine and its details.
	 */
	public String describe() {
		var builder = new StringBuilder();
		builder.append(dimensions);
		builder.append("\nroot: ").append(root);
		builder.append("\nethernet_resources: ").append(ethernetResources);
		builder.append("\nstandard_resources: ").append(standardResources);
		for (var bean : chips) {
			builder.append("\n").append(bean);
		}
		return builder.toString();
	}
}<|MERGE_RESOLUTION|>--- conflicted
+++ resolved
@@ -49,11 +49,6 @@
 		@Valid ChipResources standardResources, //
 		List<@Valid ChipBean> chips) {
 	/**
-<<<<<<< HEAD
-=======
-	 * Make an instance.
-	 *
->>>>>>> 3d04a46f
 	 * @param height
 	 *            The height of the Machine in Chips
 	 * @param width
