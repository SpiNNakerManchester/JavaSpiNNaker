--- conflicted
+++ resolved
@@ -32,10 +32,7 @@
  *
  * @author Christian-B
  */
-<<<<<<< HEAD
-=======
 @Immutable
->>>>>>> f2ee4a30
 public abstract class AbstractDataLink implements HasChipLocation {
 	/** IP address of the Datalink on the board. */
 	public final InetAddress boardAddress;
@@ -98,22 +95,7 @@
 
 	/** {@inheritDoc} */
 	@Override
-<<<<<<< HEAD
-	public boolean equals(Object obj) {
-		if (this == obj) {
-			return true;
-		} else if (obj == null) {
-			return false;
-		}
-		if (getClass() != obj.getClass()) {
-			return false;
-		}
-		var other = (AbstractDataLink) obj;
-		return sameAs(other);
-	}
-=======
 	public abstract boolean equals(Object obj);
->>>>>>> f2ee4a30
 
 	/**
 	 * Determines if the Objects can be considered the same.
