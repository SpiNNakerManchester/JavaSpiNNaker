--- conflicted
+++ resolved
@@ -96,22 +96,7 @@
 
 	/** {@inheritDoc} */
 	@Override
-<<<<<<< HEAD
-	public boolean equals(Object obj) {
-		if (this == obj) {
-			return true;
-		}
-		if (isNull(obj)) {
-			return false;
-		}
-		if (getClass() != obj.getClass()) {
-			return false;
-		}
-		return sameAs((AbstractDataLink) obj);
-	}
-=======
 	public abstract boolean equals(Object obj);
->>>>>>> f2ee4a30
 
 	/**
 	 * Determines if the Objects can be considered the same.
