/*
 * Copyright (c) 2018 The University of Manchester
 *
 * This program is free software: you can redistribute it and/or modify
 * it under the terms of the GNU General Public License as published by
 * the Free Software Foundation, either version 3 of the License, or
 * (at your option) any later version.
 *
 * This program is distributed in the hope that it will be useful,
 * but WITHOUT ANY WARRANTY; without even the implied warranty of
 * MERCHANTABILITY or FITNESS FOR A PARTICULAR PURPOSE.  See the
 * GNU General Public License for more details.
 *
 * You should have received a copy of the GNU General Public License
 * along with this program.  If not, see <http://www.gnu.org/licenses/>.
 */
package uk.ac.manchester.spinnaker.machine;

import com.google.errorprone.annotations.Immutable;

/** Represents the size of a machine in chips. */
@Immutable
public final class MachineDimensions {
	/** The width of the machine in chips. */
	public final int width;

	/** The height of the machine in chips. */
	public final int height;

	/**
	 * Create a new instance.
	 *
	 * @param width
	 *            The width of the machine, in chips.
	 * @param height
	 *            The height of the machine, in chips.
	 */
	public MachineDimensions(int width, int height) {
		this.width = width;
		this.height = height;
	}

	@Override
	public boolean equals(Object o) {
		if (o instanceof MachineDimensions) {
			var dim = (MachineDimensions) o;
			return (width == dim.width) && (height == dim.height);
		}
<<<<<<< HEAD
		return (width == dimension.width) && (height == dimension.height);
=======
		return false;
>>>>>>> f2ee4a30
	}

	@Override
	public int hashCode() {
		return width << 16 | height;
	}

	@Override
	public String toString() {
		return "Width:" + width + " Height:" + height;
	}
}<|MERGE_RESOLUTION|>--- conflicted
+++ resolved
@@ -46,11 +46,7 @@
 			var dim = (MachineDimensions) o;
 			return (width == dim.width) && (height == dim.height);
 		}
-<<<<<<< HEAD
-		return (width == dimension.width) && (height == dimension.height);
-=======
 		return false;
->>>>>>> f2ee4a30
 	}
 
 	@Override
