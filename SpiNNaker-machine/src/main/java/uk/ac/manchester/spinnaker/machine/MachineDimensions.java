/*
 * Copyright (c) 2018 The University of Manchester
 *
 * This program is free software: you can redistribute it and/or modify
 * it under the terms of the GNU General Public License as published by
 * the Free Software Foundation, either version 3 of the License, or
 * (at your option) any later version.
 *
 * This program is distributed in the hope that it will be useful,
 * but WITHOUT ANY WARRANTY; without even the implied warranty of
 * MERCHANTABILITY or FITNESS FOR A PARTICULAR PURPOSE.  See the
 * GNU General Public License for more details.
 *
 * You should have received a copy of the GNU General Public License
 * along with this program.  If not, see <http://www.gnu.org/licenses/>.
 */
package uk.ac.manchester.spinnaker.machine;

<<<<<<< HEAD
import static java.util.Objects.isNull;
=======
import com.google.errorprone.annotations.Immutable;
>>>>>>> f2ee4a30

/** Represents the size of a machine in chips. */
@Immutable
public final class MachineDimensions {
	/** The width of the machine in chips. */
	public final int width;

	/** The height of the machine in chips. */
	public final int height;

	/**
	 * Create a new instance.
	 *
	 * @param width
	 *            The width of the machine, in chips.
	 * @param height
	 *            The height of the machine, in chips.
	 */
	public MachineDimensions(int width, int height) {
		this.width = width;
		this.height = height;
	}

	@Override
	public boolean equals(Object o) {
<<<<<<< HEAD
		return (o instanceof MachineDimensions)
				&& equals((MachineDimensions) o);
	}

	/**
	 * Tests whether this object is equal to another dimension.
	 *
	 * @param dimension
	 *            The other dimension object to compare to.
	 * @return True exactly when they are equal.
	 */
	public boolean equals(MachineDimensions dimension) {
		if (isNull(dimension)) {
			return false;
=======
		if (o instanceof MachineDimensions) {
			var dim = (MachineDimensions) o;
			return (width == dim.width) && (height == dim.height);
>>>>>>> f2ee4a30
		}
		return false;
	}

	@Override
	public int hashCode() {
		return width << 16 | height;
	}

	@Override
	public String toString() {
		return "Width:" + width + " Height:" + height;
	}
}<|MERGE_RESOLUTION|>--- conflicted
+++ resolved
@@ -16,11 +16,7 @@
  */
 package uk.ac.manchester.spinnaker.machine;
 
-<<<<<<< HEAD
-import static java.util.Objects.isNull;
-=======
 import com.google.errorprone.annotations.Immutable;
->>>>>>> f2ee4a30
 
 /** Represents the size of a machine in chips. */
 @Immutable
@@ -46,26 +42,9 @@
 
 	@Override
 	public boolean equals(Object o) {
-<<<<<<< HEAD
-		return (o instanceof MachineDimensions)
-				&& equals((MachineDimensions) o);
-	}
-
-	/**
-	 * Tests whether this object is equal to another dimension.
-	 *
-	 * @param dimension
-	 *            The other dimension object to compare to.
-	 * @return True exactly when they are equal.
-	 */
-	public boolean equals(MachineDimensions dimension) {
-		if (isNull(dimension)) {
-			return false;
-=======
 		if (o instanceof MachineDimensions) {
 			var dim = (MachineDimensions) o;
 			return (width == dim.width) && (height == dim.height);
->>>>>>> f2ee4a30
 		}
 		return false;
 	}
