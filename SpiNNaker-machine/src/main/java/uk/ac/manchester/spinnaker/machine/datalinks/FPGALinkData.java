/*
 * Copyright (c) 2018 The University of Manchester
 *
 * This program is free software: you can redistribute it and/or modify
 * it under the terms of the GNU General Public License as published by
 * the Free Software Foundation, either version 3 of the License, or
 * (at your option) any later version.
 *
 * This program is distributed in the hope that it will be useful,
 * but WITHOUT ANY WARRANTY; without even the implied warranty of
 * MERCHANTABILITY or FITNESS FOR A PARTICULAR PURPOSE.  See the
 * GNU General Public License for more details.
 *
 * You should have received a copy of the GNU General Public License
 * along with this program.  If not, see <http://www.gnu.org/licenses/>.
 */
package uk.ac.manchester.spinnaker.machine.datalinks;

import java.net.InetAddress;

import com.google.errorprone.annotations.Immutable;

import uk.ac.manchester.spinnaker.machine.Direction;
import uk.ac.manchester.spinnaker.machine.HasChipLocation;

/**
 * A description of a particular inter-board link.
 *
 * @author Christian-B
 */
@Immutable
public final class FPGALinkData extends AbstractDataLink {
	/** The link ID from the FPGA perspective. */
	public final int fpgaLinkId;

	/** The ID of the FPGA port being used. */
	public final FpgaId fpgaId;

	/**
	 * Build an instance.
	 *
	 * @param fpgaLinkId
	 *            The link ID from the FPGA perspective.
	 * @param fpgaId
	 *            The ID if the FPGA port being used.
	 * @param location
	 *            The location/Chip being linked to
	 * @param linkId
	 *            The ID/Direction coming out of the Chip
	 * @param boardAddress
	 *            IP address of the Datalink on the board.
	 */
	public FPGALinkData(int fpgaLinkId, FpgaId fpgaId, HasChipLocation location,
			Direction linkId, InetAddress boardAddress) {
		super(location, linkId, boardAddress);
		this.fpgaLinkId = fpgaLinkId;
		this.fpgaId = fpgaId;
	}

	@Override
	public int hashCode() {
		return 53 * (53 * hash() + fpgaLinkId) + fpgaId.id;
	}

	@Override
	public boolean equals(Object obj) {
<<<<<<< HEAD
		if (this == obj) {
			return true;
		}
=======
>>>>>>> f2ee4a30
		if (obj instanceof FPGALinkData) {
			var other = (FPGALinkData) obj;
			return sameAs(other) && (fpgaLinkId == other.fpgaLinkId)
					&& (fpgaId == other.fpgaId);
		}
		return false;
	}

	@Override
	public String toString() {
		return "FPGALinkData {" + "X:" + getX() + " Y:" + getY()
				+ ", boardAddress=" + boardAddress + ", linkId=" + direction
				+ ", fpgaLinkId=" + fpgaLinkId + ", fpgaId=" + fpgaId + "}";
	}
}<|MERGE_RESOLUTION|>--- conflicted
+++ resolved
@@ -64,12 +64,6 @@
 
 	@Override
 	public boolean equals(Object obj) {
-<<<<<<< HEAD
-		if (this == obj) {
-			return true;
-		}
-=======
->>>>>>> f2ee4a30
 		if (obj instanceof FPGALinkData) {
 			var other = (FPGALinkData) obj;
 			return sameAs(other) && (fpgaLinkId == other.fpgaLinkId)
