/*
 * Copyright (c) 2022 The University of Manchester
 *
 * This program is free software: you can redistribute it and/or modify
 * it under the terms of the GNU General Public License as published by
 * the Free Software Foundation, either version 3 of the License, or
 * (at your option) any later version.
 *
 * This program is distributed in the hope that it will be useful,
 * but WITHOUT ANY WARRANTY; without even the implied warranty of
 * MERCHANTABILITY or FITNESS FOR A PARTICULAR PURPOSE.  See the
 * GNU General Public License for more details.
 *
 * You should have received a copy of the GNU General Public License
 * along with this program.  If not, see <http://www.gnu.org/licenses/>.
 */
package uk.ac.manchester.spinnaker.machine.board;

import static com.fasterxml.jackson.core.JsonToken.VALUE_NUMBER_INT;
import static java.util.Objects.isNull;
import static java.util.Objects.nonNull;

import java.io.IOException;

import com.fasterxml.jackson.core.JsonParser;
import com.fasterxml.jackson.databind.DeserializationConfig;
import com.fasterxml.jackson.databind.DeserializationContext;
import com.fasterxml.jackson.databind.deser.std.StdDeserializer;
import com.google.errorprone.annotations.ForOverride;
import com.google.errorprone.annotations.FormatMethod;

/**
 * A helper class for JSON deserializers.
 *
 * @param <T>
 *            The type of values the deserializer deserializes.
 */
@SuppressWarnings("serial")
abstract class DeserializerHelper<T> extends StdDeserializer<T> {
	private static final ThreadLocal<DeserializationContext> CONTEXT =
			new ThreadLocal<>();

	private static final ThreadLocal<JsonParser> PARSER = new ThreadLocal<>();

	protected DeserializerHelper(Class<T> cls) {
		super(cls);
	}

	@Override
	public final T deserialize(JsonParser p, DeserializationContext ctxt)
			throws IOException {
		try {
			CONTEXT.set(ctxt);
			PARSER.set(p);
			switch (p.currentToken()) {
			case START_ARRAY:
				return deserializeArray();
			case START_OBJECT:
				return deserializeObject();
			case VALUE_STRING:
				return deserializeString(p.getValueAsString());
			default:
				ctxt.handleUnexpectedToken(_valueClass, p);
				return null;
			}
		} finally {
			CONTEXT.remove();
			PARSER.remove();
		}
	}

	/**
	 * Deserialize an array to an instance.
	 *
	 * @return The instance
	 * @throws IOException
	 *             On failure
	 */
	@ForOverride
	abstract T deserializeArray() throws IOException;

	/**
	 * Deserialize an object to an instance.
	 *
	 * @return The instance
	 * @throws IOException
	 *             On failure
	 */
	@ForOverride
	abstract T deserializeObject() throws IOException;

	/**
	 * Deserialize a string to an instance.
	 *
	 * @param string
	 *            The string, already extracted.
	 * @return The instance
	 * @throws IllegalArgumentException
	 *             On failure
	 */
	@ForOverride
	abstract T deserializeString(String string);

	/**
	 * Throw an exception because of an unexpected token.
	 *
	 * @param cls
	 *            What we were trying to instantiate.
	 * @throws IOException
	 *             The exception <em>always</em> thrown.
	 */
	private void unexpectedToken(Class<?> cls) throws IOException {
		CONTEXT.get().handleUnexpectedToken(cls, PARSER.get());
	}

	/**
	 * Throw an exception because of an input mismatch.
	 *
	 * @param msg
	 *            Used to describe the problem.
	 * @param args
	 *            Values to substitute in.
	 * @throws IOException
	 *             The exception <em>always</em> thrown.
	 */
	@FormatMethod
	private void inputMismatch(String msg, Object... args)
			throws IOException {
		CONTEXT.get().reportInputMismatch(_valueClass, msg, args);
	}

	/**
	 * Throw an exception because of an unknown property.
	 *
	 * @param name
	 *            The unknown property name.
	 * @throws IOException
	 *             The exception <em>always</em> thrown.
	 */
	void unknownProperty(String name) throws IOException {
		CONTEXT.get().handleUnknownProperty(PARSER.get(), this, _valueClass,
				name);
	}

	int getNextIntOfArray() throws IOException {
		var p = PARSER.get();
		if (!p.nextToken().isNumeric()) {
			unexpectedToken(int.class);
		}
		return p.getIntValue();
	}

	String getNextFieldName() throws IOException {
		var p = PARSER.get();
		String name = p.nextFieldName();
		if (isNull(name)) {
			if (!p.currentToken().isStructEnd()) {
				unexpectedToken(_valueClass);
			}
		}
		return name;
	}

	void requireEndOfArray() throws IOException {
		var p = PARSER.get();
		if (!p.nextToken().isStructEnd()) {
			unexpectedToken(_valueClass);
		}
	}

	int requireSetOnceInt(String name, Integer current) throws IOException {
<<<<<<< HEAD
		if (nonNull(current)) {
			context.get().reportInputMismatch(_valueClass,
					"Duplicate property '%s'", name);
		}
		var p = parser.get();
		if (p.nextToken() != VALUE_NUMBER_INT) {
			context.get().handleUnexpectedToken(int.class, p);
		}
		return p.getIntValue();
	}

	void unknownProperty(String name) throws IOException {
		context.get().handleUnknownProperty(parser.get(), this, _valueClass,
				name);
	}

	<P> void checkMissingProperty(String n1, P v1) throws IOException {
		if (isNull(v1)) {
			context.get().reportInputMismatch(_valueClass,
					"Missing required property '%s'", n1);
=======
		if (current != null) {
			inputMismatch("Duplicate property '%s'", name);
		}
		return PARSER.get().nextIntValue(0);
	}

	void missingProperty(String n1, Object v1) throws IOException {
		if (v1 == null) {
			inputMismatch("Missing required property '%s'", n1);
>>>>>>> b5f772b3
		}
	}

	<P> void checkMissingProperty(String n1, P v1, String n2, P v2)
			throws IOException {
<<<<<<< HEAD
		if (isNull(v1)) {
			context.get().reportInputMismatch(_valueClass,
					"Missing required property '%s'", n1);
		} else if (isNull(v2)) {
			context.get().reportInputMismatch(_valueClass,
					"Missing required property '%s'", n2);
		}
	}

	<P> void checkMissingProperty(String n1, P v1, String n2, P v2, String n3,
			P v3) throws IOException {
		if (isNull(v1)) {
			context.get().reportInputMismatch(_valueClass,
					"Missing required property '%s'", n1);
		} else if (isNull(v2)) {
			context.get().reportInputMismatch(_valueClass,
					"Missing required property '%s'", n2);
		} else if (isNull(v3)) {
			context.get().reportInputMismatch(_valueClass,
					"Missing required property '%s'", n3);
=======
		if (v1 == null) {
			inputMismatch("Missing required property '%s'", n1);
		} else if (v2 == null) {
			inputMismatch("Missing required property '%s'", n2);
		}
	}

	void missingProperty(String n1, Object v1, String n2, Object v2, String n3,
			Object v3) throws IOException {
		if (v1 == null) {
			inputMismatch("Missing required property '%s'", n1);
		} else if (v2 == null) {
			inputMismatch("Missing required property '%s'", n2);
		} else if (v3 == null) {
			inputMismatch("Missing required property '%s'", n3);
>>>>>>> b5f772b3
		}
	}

	@Override
	public final Boolean supportsUpdate(DeserializationConfig config) {
		return Boolean.FALSE;
	}
}
<|MERGE_RESOLUTION|>--- conflicted
+++ resolved
@@ -1,254 +1,207 @@
-/*
- * Copyright (c) 2022 The University of Manchester
- *
- * This program is free software: you can redistribute it and/or modify
- * it under the terms of the GNU General Public License as published by
- * the Free Software Foundation, either version 3 of the License, or
- * (at your option) any later version.
- *
- * This program is distributed in the hope that it will be useful,
- * but WITHOUT ANY WARRANTY; without even the implied warranty of
- * MERCHANTABILITY or FITNESS FOR A PARTICULAR PURPOSE.  See the
- * GNU General Public License for more details.
- *
- * You should have received a copy of the GNU General Public License
- * along with this program.  If not, see <http://www.gnu.org/licenses/>.
- */
-package uk.ac.manchester.spinnaker.machine.board;
-
-import static com.fasterxml.jackson.core.JsonToken.VALUE_NUMBER_INT;
-import static java.util.Objects.isNull;
-import static java.util.Objects.nonNull;
-
-import java.io.IOException;
-
-import com.fasterxml.jackson.core.JsonParser;
-import com.fasterxml.jackson.databind.DeserializationConfig;
-import com.fasterxml.jackson.databind.DeserializationContext;
-import com.fasterxml.jackson.databind.deser.std.StdDeserializer;
-import com.google.errorprone.annotations.ForOverride;
-import com.google.errorprone.annotations.FormatMethod;
-
-/**
- * A helper class for JSON deserializers.
- *
- * @param <T>
- *            The type of values the deserializer deserializes.
- */
-@SuppressWarnings("serial")
-abstract class DeserializerHelper<T> extends StdDeserializer<T> {
-	private static final ThreadLocal<DeserializationContext> CONTEXT =
-			new ThreadLocal<>();
-
-	private static final ThreadLocal<JsonParser> PARSER = new ThreadLocal<>();
-
-	protected DeserializerHelper(Class<T> cls) {
-		super(cls);
-	}
-
-	@Override
-	public final T deserialize(JsonParser p, DeserializationContext ctxt)
-			throws IOException {
-		try {
-			CONTEXT.set(ctxt);
-			PARSER.set(p);
-			switch (p.currentToken()) {
-			case START_ARRAY:
-				return deserializeArray();
-			case START_OBJECT:
-				return deserializeObject();
-			case VALUE_STRING:
-				return deserializeString(p.getValueAsString());
-			default:
-				ctxt.handleUnexpectedToken(_valueClass, p);
-				return null;
-			}
-		} finally {
-			CONTEXT.remove();
-			PARSER.remove();
-		}
-	}
-
-	/**
-	 * Deserialize an array to an instance.
-	 *
-	 * @return The instance
-	 * @throws IOException
-	 *             On failure
-	 */
-	@ForOverride
-	abstract T deserializeArray() throws IOException;
-
-	/**
-	 * Deserialize an object to an instance.
-	 *
-	 * @return The instance
-	 * @throws IOException
-	 *             On failure
-	 */
-	@ForOverride
-	abstract T deserializeObject() throws IOException;
-
-	/**
-	 * Deserialize a string to an instance.
-	 *
-	 * @param string
-	 *            The string, already extracted.
-	 * @return The instance
-	 * @throws IllegalArgumentException
-	 *             On failure
-	 */
-	@ForOverride
-	abstract T deserializeString(String string);
-
-	/**
-	 * Throw an exception because of an unexpected token.
-	 *
-	 * @param cls
-	 *            What we were trying to instantiate.
-	 * @throws IOException
-	 *             The exception <em>always</em> thrown.
-	 */
-	private void unexpectedToken(Class<?> cls) throws IOException {
-		CONTEXT.get().handleUnexpectedToken(cls, PARSER.get());
-	}
-
-	/**
-	 * Throw an exception because of an input mismatch.
-	 *
-	 * @param msg
-	 *            Used to describe the problem.
-	 * @param args
-	 *            Values to substitute in.
-	 * @throws IOException
-	 *             The exception <em>always</em> thrown.
-	 */
-	@FormatMethod
-	private void inputMismatch(String msg, Object... args)
-			throws IOException {
-		CONTEXT.get().reportInputMismatch(_valueClass, msg, args);
-	}
-
-	/**
-	 * Throw an exception because of an unknown property.
-	 *
-	 * @param name
-	 *            The unknown property name.
-	 * @throws IOException
-	 *             The exception <em>always</em> thrown.
-	 */
-	void unknownProperty(String name) throws IOException {
-		CONTEXT.get().handleUnknownProperty(PARSER.get(), this, _valueClass,
-				name);
-	}
-
-	int getNextIntOfArray() throws IOException {
-		var p = PARSER.get();
-		if (!p.nextToken().isNumeric()) {
-			unexpectedToken(int.class);
-		}
-		return p.getIntValue();
-	}
-
-	String getNextFieldName() throws IOException {
-		var p = PARSER.get();
-		String name = p.nextFieldName();
-		if (isNull(name)) {
-			if (!p.currentToken().isStructEnd()) {
-				unexpectedToken(_valueClass);
-			}
-		}
-		return name;
-	}
-
-	void requireEndOfArray() throws IOException {
-		var p = PARSER.get();
-		if (!p.nextToken().isStructEnd()) {
-			unexpectedToken(_valueClass);
-		}
-	}
-
-	int requireSetOnceInt(String name, Integer current) throws IOException {
-<<<<<<< HEAD
-		if (nonNull(current)) {
-			context.get().reportInputMismatch(_valueClass,
-					"Duplicate property '%s'", name);
-		}
-		var p = parser.get();
-		if (p.nextToken() != VALUE_NUMBER_INT) {
-			context.get().handleUnexpectedToken(int.class, p);
-		}
-		return p.getIntValue();
-	}
-
-	void unknownProperty(String name) throws IOException {
-		context.get().handleUnknownProperty(parser.get(), this, _valueClass,
-				name);
-	}
-
-	<P> void checkMissingProperty(String n1, P v1) throws IOException {
-		if (isNull(v1)) {
-			context.get().reportInputMismatch(_valueClass,
-					"Missing required property '%s'", n1);
-=======
-		if (current != null) {
-			inputMismatch("Duplicate property '%s'", name);
-		}
-		return PARSER.get().nextIntValue(0);
-	}
-
-	void missingProperty(String n1, Object v1) throws IOException {
-		if (v1 == null) {
-			inputMismatch("Missing required property '%s'", n1);
->>>>>>> b5f772b3
-		}
-	}
-
-	<P> void checkMissingProperty(String n1, P v1, String n2, P v2)
-			throws IOException {
-<<<<<<< HEAD
-		if (isNull(v1)) {
-			context.get().reportInputMismatch(_valueClass,
-					"Missing required property '%s'", n1);
-		} else if (isNull(v2)) {
-			context.get().reportInputMismatch(_valueClass,
-					"Missing required property '%s'", n2);
-		}
-	}
-
-	<P> void checkMissingProperty(String n1, P v1, String n2, P v2, String n3,
-			P v3) throws IOException {
-		if (isNull(v1)) {
-			context.get().reportInputMismatch(_valueClass,
-					"Missing required property '%s'", n1);
-		} else if (isNull(v2)) {
-			context.get().reportInputMismatch(_valueClass,
-					"Missing required property '%s'", n2);
-		} else if (isNull(v3)) {
-			context.get().reportInputMismatch(_valueClass,
-					"Missing required property '%s'", n3);
-=======
-		if (v1 == null) {
-			inputMismatch("Missing required property '%s'", n1);
-		} else if (v2 == null) {
-			inputMismatch("Missing required property '%s'", n2);
-		}
-	}
-
-	void missingProperty(String n1, Object v1, String n2, Object v2, String n3,
-			Object v3) throws IOException {
-		if (v1 == null) {
-			inputMismatch("Missing required property '%s'", n1);
-		} else if (v2 == null) {
-			inputMismatch("Missing required property '%s'", n2);
-		} else if (v3 == null) {
-			inputMismatch("Missing required property '%s'", n3);
->>>>>>> b5f772b3
-		}
-	}
-
-	@Override
-	public final Boolean supportsUpdate(DeserializationConfig config) {
-		return Boolean.FALSE;
-	}
-}
+/*
+ * Copyright (c) 2022 The University of Manchester
+ *
+ * This program is free software: you can redistribute it and/or modify
+ * it under the terms of the GNU General Public License as published by
+ * the Free Software Foundation, either version 3 of the License, or
+ * (at your option) any later version.
+ *
+ * This program is distributed in the hope that it will be useful,
+ * but WITHOUT ANY WARRANTY; without even the implied warranty of
+ * MERCHANTABILITY or FITNESS FOR A PARTICULAR PURPOSE.  See the
+ * GNU General Public License for more details.
+ *
+ * You should have received a copy of the GNU General Public License
+ * along with this program.  If not, see <http://www.gnu.org/licenses/>.
+ */
+package uk.ac.manchester.spinnaker.machine.board;
+
+import static java.util.Objects.isNull;
+import static java.util.Objects.nonNull;
+
+import java.io.IOException;
+
+import com.fasterxml.jackson.core.JsonParser;
+import com.fasterxml.jackson.databind.DeserializationConfig;
+import com.fasterxml.jackson.databind.DeserializationContext;
+import com.fasterxml.jackson.databind.deser.std.StdDeserializer;
+import com.google.errorprone.annotations.ForOverride;
+import com.google.errorprone.annotations.FormatMethod;
+
+/**
+ * A helper class for JSON deserializers.
+ *
+ * @param <T>
+ *            The type of values the deserializer deserializes.
+ */
+@SuppressWarnings("serial")
+abstract class DeserializerHelper<T> extends StdDeserializer<T> {
+	private static final ThreadLocal<DeserializationContext> CONTEXT =
+			new ThreadLocal<>();
+
+	private static final ThreadLocal<JsonParser> PARSER = new ThreadLocal<>();
+
+	protected DeserializerHelper(Class<T> cls) {
+		super(cls);
+	}
+
+	@Override
+	public final T deserialize(JsonParser p, DeserializationContext ctxt)
+			throws IOException {
+		try {
+			CONTEXT.set(ctxt);
+			PARSER.set(p);
+			switch (p.currentToken()) {
+			case START_ARRAY:
+				return deserializeArray();
+			case START_OBJECT:
+				return deserializeObject();
+			case VALUE_STRING:
+				return deserializeString(p.getValueAsString());
+			default:
+				ctxt.handleUnexpectedToken(_valueClass, p);
+				return null;
+			}
+		} finally {
+			CONTEXT.remove();
+			PARSER.remove();
+		}
+	}
+
+	/**
+	 * Deserialize an array to an instance.
+	 *
+	 * @return The instance
+	 * @throws IOException
+	 *             On failure
+	 */
+	@ForOverride
+	abstract T deserializeArray() throws IOException;
+
+	/**
+	 * Deserialize an object to an instance.
+	 *
+	 * @return The instance
+	 * @throws IOException
+	 *             On failure
+	 */
+	@ForOverride
+	abstract T deserializeObject() throws IOException;
+
+	/**
+	 * Deserialize a string to an instance.
+	 *
+	 * @param string
+	 *            The string, already extracted.
+	 * @return The instance
+	 * @throws IllegalArgumentException
+	 *             On failure
+	 */
+	@ForOverride
+	abstract T deserializeString(String string);
+
+	/**
+	 * Throw an exception because of an unexpected token.
+	 *
+	 * @param cls
+	 *            What we were trying to instantiate.
+	 * @throws IOException
+	 *             The exception <em>always</em> thrown.
+	 */
+	private void unexpectedToken(Class<?> cls) throws IOException {
+		CONTEXT.get().handleUnexpectedToken(cls, PARSER.get());
+	}
+
+	/**
+	 * Throw an exception because of an input mismatch.
+	 *
+	 * @param msg
+	 *            Used to describe the problem.
+	 * @param args
+	 *            Values to substitute in.
+	 * @throws IOException
+	 *             The exception <em>always</em> thrown.
+	 */
+	@FormatMethod
+	private void inputMismatch(String msg, Object... args)
+			throws IOException {
+		CONTEXT.get().reportInputMismatch(_valueClass, msg, args);
+	}
+
+	/**
+	 * Throw an exception because of an unknown property.
+	 *
+	 * @param name
+	 *            The unknown property name.
+	 * @throws IOException
+	 *             The exception <em>always</em> thrown.
+	 */
+	void unknownProperty(String name) throws IOException {
+		CONTEXT.get().handleUnknownProperty(PARSER.get(), this, _valueClass,
+				name);
+	}
+
+	int getNextIntOfArray() throws IOException {
+		var p = PARSER.get();
+		if (!p.nextToken().isNumeric()) {
+			unexpectedToken(int.class);
+		}
+		return p.getIntValue();
+	}
+
+	String getNextFieldName() throws IOException {
+		var p = PARSER.get();
+		String name = p.nextFieldName();
+		if (isNull(name)) {
+			if (!p.currentToken().isStructEnd()) {
+				unexpectedToken(_valueClass);
+			}
+		}
+		return name;
+	}
+
+	void requireEndOfArray() throws IOException {
+		var p = PARSER.get();
+		if (!p.nextToken().isStructEnd()) {
+			unexpectedToken(_valueClass);
+		}
+	}
+
+	int requireSetOnceInt(String name, Integer current) throws IOException {
+		if (nonNull(current)) {
+			inputMismatch("Duplicate property '%s'", name);
+		}
+		return PARSER.get().nextIntValue(0);
+	}
+
+	void missingProperty(String n1, Object v1) throws IOException {
+		if (nonNull(v1)) {
+			inputMismatch("Missing required property '%s'", n1);
+		}
+	}
+
+	void missingProperty(String n1, Object v1, String n2, Object v2)
+			throws IOException {
+		if (nonNull(v1)) {
+			inputMismatch("Missing required property '%s'", n1);
+		} else if (nonNull(v2)) {
+			inputMismatch("Missing required property '%s'", n2);
+		}
+	}
+
+	void missingProperty(String n1, Object v1, String n2, Object v2, String n3,
+			Object v3) throws IOException {
+		if (nonNull(v1)) {
+			inputMismatch("Missing required property '%s'", n1);
+		} else if (nonNull(v2)) {
+			inputMismatch("Missing required property '%s'", n2);
+		} else if (nonNull(v3)) {
+			inputMismatch("Missing required property '%s'", n3);
+		}
+	}
+
+	@Override
+	public final Boolean supportsUpdate(DeserializationConfig config) {
+		return Boolean.FALSE;
+	}
+}