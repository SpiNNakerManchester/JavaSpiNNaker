/*
 * Copyright (c) 2018 The University of Manchester
 */
package uk.ac.manchester.spinnaker.machine;

/**
 *
 * @author dkf
 */
public interface HasChipLocation {
    /**
     * @return The X coordinate of the chip.
     */
    int getX();

    /**
     * @return The X coordinate of the chip.
     */
    int getY();

    /**
     * Check if two locations are colocated at the chip level. This does
     * <i>not</i> imply that the two are equal.
     *
     * @param other
     *            The other location to compare to.
     * @return If the two locations have the same X and Y coordinates.
     */
    default boolean onSameChipAs(HasChipLocation other) {
        return (getX() == other.getX()) && (getY() == other.getY());
    }

    /**
<<<<<<< HEAD
     * Get the core of the chip that will be running SC&MP. This is always core
     * 0 of the chip, as the core that runs SC&MP always maps itself to be
     * virtual core ID 0.
     *
     * @return The location of the SC&MP core.
     */
    default HasCoreLocation getScampCore() {
        // SCAMP always runs on core 0 or we can't talk to the chip at all
        return new CoreLocation(getX(), getY(), 0);
    }
=======
     * Converts (if required) this to a simple X, Y tuple.
     *
     * @return A ChipLocation representation of the X and Y tuple
     */
    ChipLocation asChipLocation();

>>>>>>> 98744056
}<|MERGE_RESOLUTION|>--- conflicted
+++ resolved
@@ -31,7 +31,6 @@
     }
 
     /**
-<<<<<<< HEAD
      * Get the core of the chip that will be running SC&MP. This is always core
      * 0 of the chip, as the core that runs SC&MP always maps itself to be
      * virtual core ID 0.
@@ -42,12 +41,11 @@
         // SCAMP always runs on core 0 or we can't talk to the chip at all
         return new CoreLocation(getX(), getY(), 0);
     }
-=======
+
+    /**
      * Converts (if required) this to a simple X, Y tuple.
      *
      * @return A ChipLocation representation of the X and Y tuple
      */
     ChipLocation asChipLocation();
-
->>>>>>> 98744056
 }