/*
 * Copyright (c) 2018 The University of Manchester
 *
 * This program is free software: you can redistribute it and/or modify
 * it under the terms of the GNU General Public License as published by
 * the Free Software Foundation, either version 3 of the License, or
 * (at your option) any later version.
 *
 * This program is distributed in the hope that it will be useful,
 * but WITHOUT ANY WARRANTY; without even the implied warranty of
 * MERCHANTABILITY or FITNESS FOR A PARTICULAR PURPOSE.  See the
 * GNU General Public License for more details.
 *
 * You should have received a copy of the GNU General Public License
 * along with this program.  If not, see <http://www.gnu.org/licenses/>.
 */
package uk.ac.manchester.spinnaker.machine;

import static java.lang.Integer.compare;
import static uk.ac.manchester.spinnaker.machine.MachineDefaults.DTCM_AVAILABLE;
import static uk.ac.manchester.spinnaker.machine.MachineDefaults.PROCESSORS_PER_CHIP;
import static uk.ac.manchester.spinnaker.machine.MachineDefaults.PROCESSOR_CLOCK_SPEED;
import static uk.ac.manchester.spinnaker.utils.UnitConstants.MEGAHERTZ_PER_HERTZ;
import static uk.ac.manchester.spinnaker.utils.UnitConstants.MEGAHERTZ_PER_KILOHERTZ;

/**
 * A processor object included in a SpiNNaker chip.
 * <p>
 * Note: There is No public Constructor instead use a static factory method.
 *
 * @see <a href=
 *      "https://github.com/SpiNNakerManchester/SpiNNMachine/blob/master/spinn_machine/processor.py">
 *      Python Version</a>
 *
 * @author Christian-B
 */
public final class Processor implements Comparable<Processor> {
	private static final Processor[] NON_MONITOR =
			new Processor[PROCESSORS_PER_CHIP];

	private static final Processor[] MONITOR =
			new Processor[PROCESSORS_PER_CHIP];

	/** The ID of the processor. */
	public final int processorId;

	/** The clock speed of the processor in cycles per second. */
	public final int clockSpeed;

	/**
	 * Determines if the processor is the monitor, and therefore not to be
	 * allocated.
	 */
	public final boolean isMonitor;

	/** The amount of DTCM available on this processor. */
	public final int dtcmAvailable;

	/**
	 * Main constructor for a chip with all values provided.
	 *
	 * @param processorId
	 *            ID of the processor in the chip.
	 * @param clockSpeed
	 *            The number of CPU cycles per second of the processor.
	 * @param dtcmAvailable
	 *            Data Tightly Coupled Memory available.
	 * @param isMonitor
	 *            Determines if the processor is considered the monitor
	 *            processor, and so should not be otherwise allocated.
	 */
	private Processor(int processorId, int clockSpeed, int dtcmAvailable,
			boolean isMonitor) {
		this.processorId = processorId;
		this.clockSpeed = clockSpeed;
		this.dtcmAvailable = dtcmAvailable;
		this.isMonitor = isMonitor;
	}

	/**
	 * The number of CPU cycles available from this processor per millisecond.
	 *
	 * @return The number of CPU cycles available from this processor per ms.
	 */
	public int cpuCyclesAvailable() {
		return clockSpeed / MEGAHERTZ_PER_KILOHERTZ;
	}

	/**
	 * Provides a clone of this processor but changing it to a system processor.
	 *
	 * @return A different Processor with all the same parameter values EXCEPT
	 *         {@code isMonitor} which will always be true.
	 */
	public Processor cloneAsSystemProcessor() {
		if (clockSpeed == PROCESSOR_CLOCK_SPEED
				&& dtcmAvailable == DTCM_AVAILABLE) {
			return factory(processorId, true);
		} else {
			return new Processor(processorId, clockSpeed, dtcmAvailable, true);
		}
	}

	@Override
	public String toString() {
		return "[CPU: id=" + processorId + ", clock_speed="
				+ (clockSpeed / MEGAHERTZ_PER_HERTZ) + " MHz, monitor="
				+ isMonitor + "]";
	}

	@Override
	public int hashCode() {
		int hash = 3;
		hash = 47 * hash + processorId;
		hash = 47 * hash + clockSpeed;
		hash = 47 * hash + (isMonitor ? 1 : 0);
		hash = 47 * hash + dtcmAvailable;
		return hash;
	}

	@Override
	public boolean equals(Object obj) {
		if (this == obj) {
			return true;
		}
		if (obj == null) {
			return false;
		}
		if (getClass() != obj.getClass()) {
			return false;
		}
		var other = (Processor) obj;
		if (processorId != other.processorId) {
			return false;
		}
		if (clockSpeed != other.clockSpeed) {
			return false;
		}
		if (isMonitor != other.isMonitor) {
			return false;
		}
		return dtcmAvailable == other.dtcmAvailable;
	}

	@Override
	public int compareTo(Processor other) {
<<<<<<< HEAD
		int cmp = compare(this.processorId, other.processorId);
		if (cmp != 0) {
			return cmp;
=======
		if (processorId < other.processorId) {
			return -1;
		}
		if (processorId > other.processorId) {
			return 1;
>>>>>>> ca30b949
		}
		// Check the other parameters for consistency with equals.
		if (isMonitor) {
			if (!other.isMonitor) {
				return 1;
			}
		} else {
			if (other.isMonitor) {
				return -1;
			}
		}
<<<<<<< HEAD
		cmp = compare(this.dtcmAvailable, other.dtcmAvailable);
		if (cmp != 0) {
			return cmp;
		}
		return compare(this.clockSpeed, other.clockSpeed);
=======
		if (dtcmAvailable < other.dtcmAvailable) {
			return -1;
		}
		if (dtcmAvailable > other.dtcmAvailable) {
			return 1;
		}
		return Integer.compare(clockSpeed, other.clockSpeed);
>>>>>>> ca30b949
	}

	/**
	 * Obtain a Processor object for this ID and with these properties.
	 *
	 * @param processorId
	 *            ID of the processor in the chip.
	 * @param clockSpeed
	 *            The number of CPU cycles per second of the processor.
	 * @param dtcmAvailable
	 *            Data Tightly Coupled Memory available.
	 * @param isMonitor
	 *            Determines if the processor is considered the monitor
	 *            processor, and so should not be otherwise allocated.
	 * @return A Processor object with these properties
	 * @throws IllegalArgumentException
	 *             If a nonsense parameter is given.
	 */
	public static Processor factory(int processorId, int clockSpeed,
			int dtcmAvailable, boolean isMonitor)
			throws IllegalArgumentException {
		if (clockSpeed == PROCESSOR_CLOCK_SPEED
				&& dtcmAvailable == DTCM_AVAILABLE) {
			return factory(processorId, isMonitor);
		}
		if (clockSpeed <= 0) {
			throw new IllegalArgumentException("clockSpeed parameter, "
					+ clockSpeed + ", cannot be less than or equal to zero");
		}
		if (dtcmAvailable <= 0) {
			throw new IllegalArgumentException("dtcmAvailable parameter, "
					+ dtcmAvailable + ", cannot be less than or equal to zero");
		}
		return new Processor(processorId, clockSpeed, dtcmAvailable, isMonitor);
	}

	/**
	 * Obtain a Processor object for this ID which could be a monitor.
	 *
	 * @param processorId
	 *            ID of the processor in the chip.
	 * @param isMonitor
	 *            Determines if the processor is considered the monitor
	 *            processor, and so should not be otherwise allocated.
	 * @return A default Processor object with this ID and monitor state
	 */
	public static Processor factory(int processorId, boolean isMonitor) {
		try {
			if (isMonitor) {
				if (MONITOR[processorId] == null) {
					MONITOR[processorId] = new Processor(processorId,
							PROCESSOR_CLOCK_SPEED, DTCM_AVAILABLE, isMonitor);
				}
				return MONITOR[processorId];
			}
			if (NON_MONITOR[processorId] == null) {
				NON_MONITOR[processorId] = new Processor(processorId,
						PROCESSOR_CLOCK_SPEED, DTCM_AVAILABLE, isMonitor);
			}
			return NON_MONITOR[processorId];
		} catch (ArrayIndexOutOfBoundsException ex) {
			// Only happens in rare virtual chips
			return new Processor(processorId, PROCESSOR_CLOCK_SPEED,
					DTCM_AVAILABLE, isMonitor);
		}
	}

	/**
	 * Obtain a non-monitor Processor object for this ID.
	 *
	 * @param processorId
	 *            ID of the processor in the chip.
	 * @return A default Processor object with this ID and monitor state
	 */
	public static Processor factory(int processorId) {
		return factory(processorId, false);
	}

}<|MERGE_RESOLUTION|>--- conflicted
+++ resolved
@@ -144,17 +144,9 @@
 
 	@Override
 	public int compareTo(Processor other) {
-<<<<<<< HEAD
 		int cmp = compare(this.processorId, other.processorId);
 		if (cmp != 0) {
 			return cmp;
-=======
-		if (processorId < other.processorId) {
-			return -1;
-		}
-		if (processorId > other.processorId) {
-			return 1;
->>>>>>> ca30b949
 		}
 		// Check the other parameters for consistency with equals.
 		if (isMonitor) {
@@ -166,21 +158,11 @@
 				return -1;
 			}
 		}
-<<<<<<< HEAD
 		cmp = compare(this.dtcmAvailable, other.dtcmAvailable);
 		if (cmp != 0) {
 			return cmp;
 		}
 		return compare(this.clockSpeed, other.clockSpeed);
-=======
-		if (dtcmAvailable < other.dtcmAvailable) {
-			return -1;
-		}
-		if (dtcmAvailable > other.dtcmAvailable) {
-			return 1;
-		}
-		return Integer.compare(clockSpeed, other.clockSpeed);
->>>>>>> ca30b949
 	}
 
 	/**
