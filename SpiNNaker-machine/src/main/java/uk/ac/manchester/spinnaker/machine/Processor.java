/*
 * Copyright (c) 2018 The University of Manchester
 *
 * This program is free software: you can redistribute it and/or modify
 * it under the terms of the GNU General Public License as published by
 * the Free Software Foundation, either version 3 of the License, or
 * (at your option) any later version.
 *
 * This program is distributed in the hope that it will be useful,
 * but WITHOUT ANY WARRANTY; without even the implied warranty of
 * MERCHANTABILITY or FITNESS FOR A PARTICULAR PURPOSE.  See the
 * GNU General Public License for more details.
 *
 * You should have received a copy of the GNU General Public License
 * along with this program.  If not, see <http://www.gnu.org/licenses/>.
 */
package uk.ac.manchester.spinnaker.machine;

import static java.lang.Integer.compare;
import static java.util.Objects.isNull;
import static uk.ac.manchester.spinnaker.machine.MachineDefaults.DTCM_AVAILABLE;
import static uk.ac.manchester.spinnaker.machine.MachineDefaults.PROCESSORS_PER_CHIP;
import static uk.ac.manchester.spinnaker.machine.MachineDefaults.PROCESSOR_CLOCK_SPEED;
import static uk.ac.manchester.spinnaker.utils.UnitConstants.MEGAHERTZ_PER_HERTZ;
import static uk.ac.manchester.spinnaker.utils.UnitConstants.MEGAHERTZ_PER_KILOHERTZ;

import java.util.Objects;

import com.google.errorprone.annotations.Immutable;

/**
 * A processor object included in a SpiNNaker chip.
 * <p>
 * Note: There is No public Constructor instead use a static factory method.
 *
 * @see <a href=
 *      "https://github.com/SpiNNakerManchester/SpiNNMachine/blob/master/spinn_machine/processor.py">
 *      Python Version</a>
 *
 * @author Christian-B
 */
@Immutable
public final class Processor implements Comparable<Processor> {
	private static final Processor[] NON_MONITOR =
			new Processor[PROCESSORS_PER_CHIP];

	private static final Processor[] MONITOR =
			new Processor[PROCESSORS_PER_CHIP];

	/** The ID of the processor. */
	public final int processorId;

	/** The clock speed of the processor in cycles per second. */
	public final int clockSpeed;

	/**
	 * Determines if the processor is the monitor, and therefore not to be
	 * allocated.
	 */
	public final boolean isMonitor;

	/** The amount of DTCM available on this processor. */
	public final int dtcmAvailable;

	/**
	 * Main constructor for a chip with all values provided.
	 *
	 * @param processorId
	 *            ID of the processor in the chip.
	 * @param clockSpeed
	 *            The number of CPU cycles per second of the processor.
	 * @param dtcmAvailable
	 *            Data Tightly Coupled Memory available.
	 * @param isMonitor
	 *            Determines if the processor is considered the monitor
	 *            processor, and so should not be otherwise allocated.
	 */
	private Processor(int processorId, int clockSpeed, int dtcmAvailable,
			boolean isMonitor) {
		this.processorId = processorId;
		this.clockSpeed = clockSpeed;
		this.dtcmAvailable = dtcmAvailable;
		this.isMonitor = isMonitor;
	}

	/**
	 * The number of CPU cycles available from this processor per millisecond.
	 *
	 * @return The number of CPU cycles available from this processor per ms.
	 */
	public int cpuCyclesAvailable() {
		return clockSpeed / MEGAHERTZ_PER_KILOHERTZ;
	}

	/**
	 * Provides a clone of this processor but changing it to a system processor.
	 *
	 * @return A different Processor with all the same parameter values EXCEPT
	 *         {@code isMonitor} which will always be true.
	 */
	public Processor cloneAsSystemProcessor() {
		if (isStandard(clockSpeed, dtcmAvailable)) {
			return factory(processorId, true);
		} else {
			return new Processor(processorId, clockSpeed, dtcmAvailable, true);
		}
	}

	@Override
	public String toString() {
		return "[CPU: id=" + processorId + ", clock_speed="
				+ (clockSpeed / MEGAHERTZ_PER_HERTZ) + " MHz, monitor="
				+ isMonitor + "]";
	}

	@Override
	public int hashCode() {
		return Objects.hash(processorId, clockSpeed, isMonitor, dtcmAvailable);
	}

	@Override
	public boolean equals(Object obj) {
		if (this == obj) {
			return true;
		}
<<<<<<< HEAD
		if (isNull(obj)) {
			return false;
		}
		if (getClass() != obj.getClass()) {
=======
		if (!(obj instanceof Processor)) {
>>>>>>> 2b650fa0
			return false;
		}
		var other = (Processor) obj;
		return (processorId == other.processorId)
				&& (clockSpeed == other.clockSpeed)
				&& (isMonitor == other.isMonitor)
				&& (dtcmAvailable == other.dtcmAvailable);
	}

	@Override
	public int compareTo(Processor other) {
		int cmp = compare(this.processorId, other.processorId);
		if (cmp != 0) {
			return cmp;
		}
		// Check the other parameters for consistency with equals.
		cmp = Boolean.compare(this.isMonitor, other.isMonitor);
		if (cmp != 0) {
			return cmp;
		}
		cmp = compare(this.dtcmAvailable, other.dtcmAvailable);
		if (cmp != 0) {
			return cmp;
		}
		return compare(this.clockSpeed, other.clockSpeed);
	}

	/**
	 * Do these parameters conform to standard values? Standard values mean that
	 * the processor can be handled by a cached/memoized instance.
	 *
	 * @param clockSpeed
	 *            The number of CPU cycles per second of the processor.
	 * @param dtcmAvailable
	 *            Data Tightly Coupled Memory available.
	 * @return True if they're both equal to expected values.
	 */
	private static boolean isStandard(int clockSpeed, int dtcmAvailable) {
		return (clockSpeed == PROCESSOR_CLOCK_SPEED)
				&& (dtcmAvailable == DTCM_AVAILABLE);
	}

	/**
	 * Obtain a Processor object for this ID and with these properties.
	 *
	 * @param processorId
	 *            ID of the processor in the chip.
	 * @param clockSpeed
	 *            The number of CPU cycles per second of the processor.
	 * @param dtcmAvailable
	 *            Data Tightly Coupled Memory available.
	 * @param isMonitor
	 *            Determines if the processor is considered the monitor
	 *            processor, and so should not be otherwise allocated.
	 * @return A Processor object with these properties
	 * @throws IllegalArgumentException
	 *             If a nonsense parameter is given.
	 */
	public static Processor factory(int processorId, int clockSpeed,
			int dtcmAvailable, boolean isMonitor)
			throws IllegalArgumentException {
		if (isStandard(clockSpeed, dtcmAvailable)) {
			return factory(processorId, isMonitor);
		}
		if (clockSpeed <= 0) {
			throw new IllegalArgumentException("clockSpeed parameter, "
					+ clockSpeed + ", cannot be less than or equal to zero");
		}
		if (dtcmAvailable <= 0) {
			throw new IllegalArgumentException("dtcmAvailable parameter, "
					+ dtcmAvailable + ", cannot be less than or equal to zero");
		}
		return new Processor(processorId, clockSpeed, dtcmAvailable, isMonitor);
	}

	/**
	 * Obtain a Processor object for this ID which could be a monitor.
	 *
	 * @param processorId
	 *            ID of the processor in the chip.
	 * @param isMonitor
	 *            Determines if the processor is considered the monitor
	 *            processor, and so should not be otherwise allocated.
	 * @return A default Processor object with this ID and monitor state
	 */
	public static Processor factory(int processorId, boolean isMonitor) {
		try {
			if (isMonitor) {
				if (isNull(MONITOR[processorId])) {
					MONITOR[processorId] = new Processor(processorId,
							PROCESSOR_CLOCK_SPEED, DTCM_AVAILABLE, isMonitor);
				}
				return MONITOR[processorId];
			}
			if (isNull(NON_MONITOR[processorId])) {
				NON_MONITOR[processorId] = new Processor(processorId,
						PROCESSOR_CLOCK_SPEED, DTCM_AVAILABLE, isMonitor);
			}
			return NON_MONITOR[processorId];
		} catch (ArrayIndexOutOfBoundsException ex) {
			// Only happens in rare virtual chips
			return new Processor(processorId, PROCESSOR_CLOCK_SPEED,
					DTCM_AVAILABLE, isMonitor);
		}
	}

	/**
	 * Obtain a non-monitor Processor object for this ID.
	 *
	 * @param processorId
	 *            ID of the processor in the chip.
	 * @return A default Processor object with this ID and monitor state
	 */
	public static Processor factory(int processorId) {
		return factory(processorId, false);
	}

}<|MERGE_RESOLUTION|>--- conflicted
+++ resolved
@@ -123,14 +123,7 @@
 		if (this == obj) {
 			return true;
 		}
-<<<<<<< HEAD
-		if (isNull(obj)) {
-			return false;
-		}
-		if (getClass() != obj.getClass()) {
-=======
 		if (!(obj instanceof Processor)) {
->>>>>>> 2b650fa0
 			return false;
 		}
 		var other = (Processor) obj;
