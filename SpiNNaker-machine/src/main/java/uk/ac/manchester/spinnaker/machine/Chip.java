/*
 * Copyright (c) 2018 The University of Manchester
 */
package uk.ac.manchester.spinnaker.machine;

import java.net.InetAddress;
import java.util.ArrayList;
import java.util.Arrays;
import java.util.Collection;
import java.util.Collections;
import static java.util.Collections.emptyList;
import java.util.List;
import java.util.NoSuchElementException;
import java.util.Objects;
import java.util.TreeMap;
import uk.ac.manchester.spinnaker.machine.bean.ChipBean;
import uk.ac.manchester.spinnaker.machine.bean.ChipDetails;
import uk.ac.manchester.spinnaker.machine.bean.ChipResources;

/**
 * A Description of a Spinnaker Chip including its Router.
 *
 * @see <a href=
 * "https://github.com/SpiNNakerManchester/SpiNNMachine/blob/master/spinn_machine/chip.py">
 * Python Chip Version</a>
 * @see <a href=
 * "https://github.com/SpiNNakerManchester/SpiNNMachine/blob/master/spinn_machine/router.py">
 * Python Router Version</a>
 *
 * @author Christian-B
 */
public class Chip implements HasChipLocation {

    private final ChipLocation location;

    private TreeMap<Integer, Processor> monitorProcessors;

    private TreeMap<Integer, Processor> userProcessors;

    /** A router for the chip. */
    public final Router router;

    // Changed from an Object to just an int as Object only had a single value
    /** The size of the sdram. */
    public final int sdram;

    /** The IP address of the chip or None if no Ethernet attached. */
    public final InetAddress ipAddress;

    /** boolean which defines if this chip is a virtual one. */
    public final boolean virtual;

    /** List of SDP identifers available. */
    private final List<Integer> tagIds;

    /** The nearest Ethernet coordinates or null if none known. */
    public final HasChipLocation nearestEthernet;

    private static final TreeMap<Integer, Processor> DEFAULT_USER_PROCESSORS =
            defaultUserProcessors();

    private static final TreeMap<Integer, Processor>
            DEFAULT_MONITOR_PROCESSORS = defaultMonitorProcessors();

    private static final List<Integer> DEFAULT_ETHERNET_TAG_IDS =
           new ArrayList<Integer>(Arrays.asList(1, 2, 3, 4, 5, 6, 7));

    // Note: emergency_routing_enabled not implemented as not used
    // TODO convert_routing_table_entry_to_spinnaker_route


    /**
     * Main Constructor which sets all parameters.
     *
     * @param location
     *            The x and y coordinates of the chip's position
     *            in the two-dimensional grid of chips.
     * @param processors
     *            An iterable of processor objects.
     * @param router
     *            A router for the chip.
     * @param sdram
     *            The size of the sdram.
     * @param ipAddress
     *            The IP address of the chip or None if no Ethernet attached.
     * @param virtual
     *            boolean which defines if this chip is a virtual one
     * @param tagIds
     *            List of SDP identifers available. Can be empty to force empty.
     *            If null will use the default list for Ethernet Chips
     *            and empty for none Ethernet Chips
     * @param nearestEthernet
     *            The nearest Ethernet coordinates or null if none known.
     * @throws IllegalArgumentException
     *            Thrown if multiple chips share the same id.
     */
    @SuppressWarnings("checkstyle:parameternumber")
    public Chip(ChipLocation location, Iterable<Processor> processors,
            Router router, int sdram, InetAddress ipAddress, boolean virtual,
            List<Integer> tagIds, HasChipLocation nearestEthernet) {
        this.location = location;
        this.monitorProcessors = new TreeMap<>();
        this.userProcessors =  new TreeMap<>();
        processors.forEach((processor) -> {
            if (this.monitorProcessors.containsKey(processor.processorId)) {
                throw new IllegalArgumentException();
            }
            if (this.userProcessors.containsKey(processor.processorId)) {
                throw new IllegalArgumentException();
            }
            if (processor.isMonitor) {
                this.monitorProcessors.put(processor.processorId, processor);
            } else {
                this.userProcessors.put(processor.processorId, processor);
            }
        });
        this.router = router;
        this.sdram = sdram;
        this.ipAddress = ipAddress;
        this.virtual = virtual;
        if (tagIds == null) {
            if (ipAddress == null) {
                this.tagIds = emptyList();
            } else {
                this.tagIds = DEFAULT_ETHERNET_TAG_IDS;
            }
        } else {
            this.tagIds = tagIds;
        }

        // previous Router stuff
        this.nearestEthernet = nearestEthernet;
    }

    /**
     * Constructor which fills in some default values.
     *
     * @param location
     *            The x and y coordinates of the chip's position
     *            in the two-dimensional grid of chips.
     * @param processors
     *            An iterable of processor objects.
     * @param router
     *            A router for the chip.
     * @param sdram
     *            The size of the sdram.
     * @param ipAddress
     *            The IP address of the chip or None if no Ethernet attached.
     * @param nearestEthernet
     *            The nearest Ethernet coordinates or null if none known.
     * @throws IllegalArgumentException
     *            Thrown if multiple Links share the same sourceLinkDirection.
     *            Thrown if multiple chips share the same id.
     */
    public Chip(ChipLocation location, Iterable<Processor> processors,
            Router router, int sdram, InetAddress ipAddress,
            HasChipLocation nearestEthernet) {
        this(location, processors, router, sdram, ipAddress, false,
                null, nearestEthernet);
    }

   /**
     * Constructor for a virtual Chip with the none default processors.
     * <p>
     * Creates the Router on the fly based on the links.
     *
     * @param location
     *            The x and y coordinates of the chip's position
     *            in the two-dimensional grid of chips.
     * @param processors
     *            An iterable of processor objects.
     * @param router
     *            A router for the chip.
     * @param ipAddress
     *            The IP address of the chip or None if no Ethernet attached.
     * @param nearestEthernet
     *            The nearest Ethernet coordinates or null if none known.
     * @throws IllegalArgumentException Indicates another Link with this
     *     sourceLinkDirection has already been added.
     */
     public Chip(ChipLocation location, Iterable<Processor> processors,
             Router router, InetAddress ipAddress,
             HasChipLocation nearestEthernet) {
        this(location, processors, router, MachineDefaults.SDRAM_PER_CHIP,
                ipAddress, false, null, nearestEthernet);
    }

    /**
     * Constructor for a virtual Chip with the default processors.
     * <p>
     * Creates the Router on the fly based on the links.
     *
     * @param location
     *            The x and y coordinates of the chip's position in the
     *            two-dimensional grid of chips.
     * @param router
     *            A router for the chip.
     * @param ipAddress
     *            The IP address of the chip or None if no Ethernet attached.
     * @param nearestEthernet
     *            The nearest Ethernet coordinates or null if none known.
     * @throws IllegalArgumentException
     *             Indicates another Link with this sourceLinkDirection has
     *             already been added.
     */
    public Chip(ChipLocation location, Router router, InetAddress ipAddress,
            HasChipLocation nearestEthernet) {
        this.location = location;
        this.monitorProcessors = DEFAULT_MONITOR_PROCESSORS;
        this.userProcessors =  DEFAULT_USER_PROCESSORS;
        this.router = router;

        this.sdram = MachineDefaults.SDRAM_PER_CHIP;
        this.ipAddress = ipAddress;

        this.virtual = false;
            if (ipAddress == null) {
                this.tagIds = emptyList();
            } else {
                this.tagIds = DEFAULT_ETHERNET_TAG_IDS;
            }

        this.nearestEthernet = nearestEthernet;
    }

    Chip(Chip chip, Router newRouter) {
        this.location = chip.location;
        this.monitorProcessors = chip.monitorProcessors;
        this.userProcessors =  chip.userProcessors;
        this.router = newRouter;

        this.sdram = chip.sdram;
        this.ipAddress = chip.ipAddress;

        this.virtual = chip.virtual;
        this.tagIds = chip.tagIds;

        this.nearestEthernet = chip.nearestEthernet;
    }

    Chip(ChipBean bean, Machine machine) {
        ChipDetails details = bean.getDetails();
        ChipResources resources = bean.getResources();

        this.location = bean.getLocation();
        this.monitorProcessors =  provideMonitors(resources.getMonitors());
        this.userProcessors = provideUserProcesses(resources.getMonitors(), details.cores);

        this.router = new Router(location, resources.getRouterClockSpeed(),
            resources.getRouterEntries(), details.getDeadDirections(), machine);

        this.sdram = resources.getSdram();
        this.ipAddress = details.getIpAddress();
        this.virtual = resources.getVirtual();
        this.nTagIds = resources.getTags();

        this.nearestEthernet = details.getEthernet(); //chip.nearestEthernet;
    }


    private static TreeMap<Integer, Processor> defaultUserProcessors() {
        TreeMap<Integer, Processor> processors = new TreeMap<>();
        for (int i = 1; i < MachineDefaults.PROCESSORS_PER_CHIP; i++) {
           processors.put(i, Processor.factory(i, false));
        }
        return processors;
    }

    private static TreeMap<Integer, Processor> defaultMonitorProcessors() {
        TreeMap<Integer, Processor> processors = new TreeMap<>();
        processors.put(0, Processor.factory(0, true));
        return processors;
    }

    private static TreeMap<Integer, Processor> provideMonitors(int monitors) {
        TreeMap<Integer, Processor> processors = new TreeMap<>();
        for (int i = 0; i < monitors; i++) {
           processors.put(i, Processor.factory(i, true));
        }
        return processors;
    }

    private TreeMap<Integer, Processor> provideUserProcesses(
            int monitors, int cores) {
        TreeMap<Integer, Processor> processors = new TreeMap<>();
        for (int i = monitors; i < cores; i++) {
           processors.put(i, Processor.factory(i, false));
        }
        return processors;
    }

    @Override
    public int getX() {
        return location.getX();
    }

    @Override
    public int getY() {
        return location.getY();
    }

    @Override
    public ChipLocation asChipLocation() {
        return location;
    }

    /**
     * Determines if a processor with the given ID exists in the chip.
     * <p>
     * This method will check both the user and monitor processors.
     *
     * @param processorId
     *            Id of the potential processor.
     * @return True if and only if there is a processor for this ID.
     * @deprecated
     *            Keeping track of the Monitor(s) processors may be removed
     *            unless a use case can be found.
     */
    public boolean hasAnyProcessor(int processorId) {
        return this.userProcessors.containsKey(processorId)
                || this.monitorProcessors.containsKey(processorId);
    }

    /**
     * Determines if a user processor with the given ID exists in the chip.
     * <p>
     * Warning: If a Monitor processor exists with this ID this method will
     *      return false. Use @see hasAnyProcessor()
     *
     * @param processorId
     *            Id of the potential processor.
     * @return True if and only if there is a user processor for this ID.
     */
    public boolean hasUserProcessor(int processorId) {
        return this.userProcessors.containsKey(processorId);
    }

    /**
     * Determines if a monitor processor with the given ID exists in the chip.
     * <p>
     * Warning: If a User processor exists with this ID this method will
     *      return false. Use @see hasAnyProcessor()
     *
     * @param processorId
     *            Id of the potential processor.
     * @return True if and only if there is a processor for this ID.
     * @deprecated
     *            Keeping track of the Monitor(s) processors may be removed
     *            unless a use case can be found.
     */
    public boolean hasMonitorProcessor(int processorId) {
        return this.monitorProcessors.containsKey(processorId);
    }

    /**
     * Obtains the Processor with this ID or returns null.
     * <p>
     * This method will check both the user and monitor processors.
     *
     * @param processorId
     *            Id of the potential processor.
     * @return The Processor or null if not is found.
     * @deprecated
     *            Keeping track of the Monitor(s) processors may be removed
     *            unless a use case can be found.
     */
    public Processor getAnyProcessor(int processorId) {
        if (this.userProcessors.containsKey(processorId)) {
            return this.userProcessors.get(processorId);
        } else {
            // This also covers the return null if neither have it.
            return this.monitorProcessors.get(processorId);
        }
    }

    /**
     * Obtains the User Processor with this ID or returns null.
     * <p>
     * This method will only check user processors
     * so will return null even if a monitor processor exists with this id.
     *
     * @param processorId
     *            Id of the potential processor.
     * @return The Processor or null if not is found.
     */
    public Processor getUserProcessor(int processorId) {
        return this.userProcessors.get(processorId);
    }

    /**
     * Obtains the Monitor Processor with this ID or returns null.
     * <p>
     * This method will only check monitor processors
     * so will return null even if a user processor exists with this id.
     *
     * @param processorId
     *            Id of the potential processor.
     * @return The Processor or null if not is found.
     * @deprecated
     *            Keeping track of the Monitor(s) processors may be removed
     *            unless a use case can be found.
     */
    public Processor getMonitorProcessor(int processorId) {
        return this.monitorProcessors.get(processorId);
    }

    /**
     * Return a list off all the Processors on this Chip
     * <p>
     * This method will check both the user and monitor processors.
     * <p>
     * The Processors will be ordered by ProcessorID which are guaranteed to all
     *      be different.
     * <p>
     * The current implementation builds a new list on the fly so this list is
     *      mutable without affecting the Chip.
     * Future implementations could return an unmodifiable list.
     *
     * @return A list of all the processors including both monitor and user.
     * @deprecated
     *            Keeping track of the Monitor(s) processors may be removed
     *            unless a use case can be found.
     */
    public List<Processor> allProcessors() {
        ArrayList<Processor> all =
                new ArrayList<>(this.monitorProcessors.values());
        all.addAll(this.userProcessors.values());
        Collections.sort(all);
        return all;
    }

    /**
     * Return a view over the User Processors on this Chip
     * <p>
     * Monitor processors are not included so every Processor in the list is
     *      guaranteed to have the property isMonitor == false!
     * <p>
     * The Processors will be ordered by ProcessorID which are guaranteed to all
     * be different.
     *
     * @return A unmodifiable View over the processors.
     */
    public Collection<Processor> userProcessors() {
        return Collections.unmodifiableCollection(this.userProcessors.values());
    }

    /**
     * Return a view over the Monitor Processors on this Chip
     * <p>
     * User processors are not included so every Processor in the list is
     *      guaranteed to have the property isMonitor == true!
     * <p>
     * The Processors will be ordered by ProcessorID which are guaranteed to all
     * be different.
     *
     * @return A unmodifiable View over the processors.
     * @deprecated
     *            Keeping track of the Monitor(s) processors may be removed
     *            unless a use case can be found.
     */
    public Collection<Processor> monitorProcessors() {
        return Collections.unmodifiableCollection(
                this.monitorProcessors.values());
    }

    /**
     * The total number of processors.
     *
     * @return The size of the Processor Collection
     * @deprecated
     *            Keeping track of the Monitor(s) processors may be removed
     *            unless a use case can be found.
     */
    public int nProcessors() {
        return this.userProcessors.size() + this.monitorProcessors.size();
    }

    /**
     * The total number of user processors.
     * <p>
     * For just the user processors so ignores monitor processors.
     *
     * @return The size of the Processor Collection
     */
    public int nUserProcessors() {
        return this.userProcessors.size();
    }

    /**
     * Get the first processor in the list which is not a monitor core.
     *
     * @return A Processor
     * @throws NoSuchElementException
     *             If all the Processor(s) are monitors.
     */
    public Processor getFirstUserProcessor()
            throws NoSuchElementException {
        return this.userProcessors.get(this.userProcessors.firstKey());
    }

    // TODO: Work out if we can guarantee:
    /*
     * This method should ONLY be called via
     * :py:meth:`spinn_machine.Machine.reserve_system_processors`
     */
    /**
     * Sets one of the none monitor processors as a system processor.
     * <p>
     * This will reduce by one the result of nUserProcessors()
     *
     * @deprecated Will be removed if confirmed to never be called any more.
     * @return ID of the processor converted to a monitor or -1 to report a
     *         failure
     */
    @SuppressWarnings("unchecked")
    int reserveASystemProcessor() throws IllegalStateException {
        if (this.monitorProcessors == DEFAULT_MONITOR_PROCESSORS) {
            this.monitorProcessors = (TreeMap<Integer, Processor>)
                    DEFAULT_MONITOR_PROCESSORS.clone();
            this.userProcessors = (TreeMap<Integer, Processor>)
                    DEFAULT_USER_PROCESSORS.clone();
        }
        Integer firstKey;
        try {
           firstKey = this.userProcessors.firstKey();
        } catch (NoSuchElementException ex) {
            // This will very rarely happen so no need for pretime checking
            return -1;
        }
        Processor mover = this.userProcessors.get(firstKey);
        this.userProcessors.remove(firstKey);
        this.monitorProcessors.put(firstKey, mover);
        return mover.processorId;
    }

    @Override
    public String toString() {
        return "[Chip: x=" + getX() + ", y=" + getY() + ", sdram=" + sdram
                + ", ip_address=" + this.ipAddress + ", router=" + router
                + ", monitors=" + monitorProcessors.keySet()
                + ", users=" + userProcessors.keySet()
                + ", nearest_ethernet="
                + this.nearestEthernet + "]";
    }

<<<<<<< HEAD
    @Override
    public int hashCode() {
        throw new UnsupportedOperationException(
                "hashCode not supported as equals implemented.");
    }

    @Override
    public boolean equals(Object obj) {
        if (this == obj) {
            return true;
        }
        if (!(obj instanceof Chip)) {
            System.out.println("type");
            return false;
        }
        Chip that = (Chip) obj;
        if (! location.equals(that.location)) {
            System.out.println("location");
            return false;
        }
        if (! monitorProcessors.equals(that.monitorProcessors)) {
            System.out.println("monitorProcessors");
            return false;
        }
        if (! userProcessors.equals(that.userProcessors)) {
            System.out.println("userProcessors");
            return false;
        }
        if (! router.equals(that.router)) {
            System.out.println("router");
            return false;
        }
        if (sdram != that.sdram) {
            System.out.println("sdram");
            return false;
        }
        if (!Objects.equals(ipAddress, that.ipAddress)) {
            System.out.println("ipAddress");
            return false;
        }
        if (virtual != that.virtual) {
            System.out.println("virtual");
            return false;
        }
        //if (nTagIds != that.nTagIds) {
        //    System.out.println("nTagIds " + nTagIds + " != " + that.nTagIds);
        //    return false;
        //}
        if (! nearestEthernet.equals(that.nearestEthernet)) {
            System.out.println("router");
            return false;
        }
        return true;
=======
    /**
     * @return the tagIds
     */
    public List<Integer> getTagIds() {
        return Collections.unmodifiableList(tagIds);
>>>>>>> adde16f3
    }

}<|MERGE_RESOLUTION|>--- conflicted
+++ resolved
@@ -252,7 +252,7 @@
         this.sdram = resources.getSdram();
         this.ipAddress = details.getIpAddress();
         this.virtual = resources.getVirtual();
-        this.nTagIds = resources.getTags();
+        this.tagIds = resources.getTags();
 
         this.nearestEthernet = details.getEthernet(); //chip.nearestEthernet;
     }
@@ -531,6 +531,13 @@
         this.userProcessors.remove(firstKey);
         this.monitorProcessors.put(firstKey, mover);
         return mover.processorId;
+    }
+
+    /**
+     * @return the tagIds
+     */
+    public List<Integer> getTagIds() {
+        return Collections.unmodifiableList(tagIds);
     }
 
     @Override
@@ -543,7 +550,6 @@
                 + this.nearestEthernet + "]";
     }
 
-<<<<<<< HEAD
     @Override
     public int hashCode() {
         throw new UnsupportedOperationException(
@@ -597,13 +603,6 @@
             return false;
         }
         return true;
-=======
-    /**
-     * @return the tagIds
-     */
-    public List<Integer> getTagIds() {
-        return Collections.unmodifiableList(tagIds);
->>>>>>> adde16f3
     }
 
 }