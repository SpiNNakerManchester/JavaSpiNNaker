--- conflicted
+++ resolved
@@ -133,15 +133,9 @@
 		this.sdram = sdram;
 		this.ipAddress = ipAddress;
 		this.virtual = virtual;
-<<<<<<< HEAD
 		if (isNull(tagIds)) {
 			if (isNull(ipAddress)) {
-				this.tagIds = emptyList();
-=======
-		if (tagIds == null) {
-			if (ipAddress == null) {
 				this.tagIds = List.of();
->>>>>>> 08bb0bca
 			} else {
 				this.tagIds = DEFAULT_ETHERNET_TAG_IDS;
 			}
@@ -243,13 +237,8 @@
 		this.ipAddress = ipAddress;
 
 		virtual = false;
-<<<<<<< HEAD
 		if (isNull(ipAddress)) {
-			tagIds = emptyList();
-=======
-		if (ipAddress == null) {
 			tagIds = List.of();
->>>>>>> 08bb0bca
 		} else {
 			tagIds = DEFAULT_ETHERNET_TAG_IDS;
 		}
