--- conflicted
+++ resolved
@@ -127,14 +127,8 @@
 		this.router = router;
 		this.sdram = sdram;
 		this.ipAddress = ipAddress;
-<<<<<<< HEAD
-		this.virtual = virtual;
 		if (isNull(tagIds)) {
 			if (isNull(ipAddress)) {
-=======
-		if (tagIds == null) {
-			if (ipAddress == null) {
->>>>>>> 395721ef
 				this.tagIds = List.of();
 			} else {
 				this.tagIds = DEFAULT_ETHERNET_TAG_IDS;
@@ -236,12 +230,7 @@
 		sdram = SDRAM_PER_CHIP;
 		this.ipAddress = ipAddress;
 
-<<<<<<< HEAD
-		virtual = false;
 		if (isNull(ipAddress)) {
-=======
-		if (ipAddress == null) {
->>>>>>> 395721ef
 			tagIds = List.of();
 		} else {
 			tagIds = DEFAULT_ETHERNET_TAG_IDS;
