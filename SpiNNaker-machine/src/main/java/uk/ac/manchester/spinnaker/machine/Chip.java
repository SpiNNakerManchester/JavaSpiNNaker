/*
 * Copyright (c) 2018 The University of Manchester
 *
 * This program is free software: you can redistribute it and/or modify
 * it under the terms of the GNU General Public License as published by
 * the Free Software Foundation, either version 3 of the License, or
 * (at your option) any later version.
 *
 * This program is distributed in the hope that it will be useful,
 * but WITHOUT ANY WARRANTY; without even the implied warranty of
 * MERCHANTABILITY or FITNESS FOR A PARTICULAR PURPOSE.  See the
 * GNU General Public License for more details.
 *
 * You should have received a copy of the GNU General Public License
 * along with this program.  If not, see <http://www.gnu.org/licenses/>.
 */
package uk.ac.manchester.spinnaker.machine;

import static java.util.Collections.sort;
import static java.util.Collections.unmodifiableCollection;
import static java.util.Collections.unmodifiableList;
import static java.util.Objects.isNull;
import static uk.ac.manchester.spinnaker.machine.MachineDefaults.PROCESSORS_PER_CHIP;
import static uk.ac.manchester.spinnaker.machine.MachineDefaults.SDRAM_PER_CHIP;

import java.net.InetAddress;
import java.util.ArrayList;
import java.util.Collection;
import java.util.List;
import java.util.NoSuchElementException;
import java.util.Objects;
import java.util.TreeMap;

import uk.ac.manchester.spinnaker.machine.bean.ChipBean;

/**
 * A Description of a Spinnaker Chip including its Router.
 *
 * @see <a href=
 *      "https://github.com/SpiNNakerManchester/SpiNNMachine/blob/master/spinn_machine/chip.py">
 *      Python Chip Version</a>
 * @see <a href=
 *      "https://github.com/SpiNNakerManchester/SpiNNMachine/blob/master/spinn_machine/router.py">
 *      Python Router Version</a>
 *
 * @author Christian-B
 */
public class Chip implements HasChipLocation {

	private final ChipLocation location;

	private TreeMap<Integer, Processor> monitorProcessors;

	private TreeMap<Integer, Processor> userProcessors;

	/** A router for the chip. */
	public final Router router;

	// Changed from an Object to just an int as Object only had a single value
	/** The size of the SDRAM. */
	public final int sdram;

	/** The IP address of the chip or None if no Ethernet attached. */
	public final InetAddress ipAddress;

	/** List of SDP identifiers available. */
	private final List<Integer> tagIds;

	/** The nearest Ethernet coordinates, or {@code null} if none known. */
	public final ChipLocation nearestEthernet;

	private static final TreeMap<Integer, Processor> DEFAULT_USER_PROCESSORS =
			defaultUserProcessors();

	private static final TreeMap<Integer,
			Processor> DEFAULT_MONITOR_PROCESSORS = defaultMonitorProcessors();

	private static final List<Integer> DEFAULT_ETHERNET_TAG_IDS =
			List.of(1, 2, 3, 4, 5, 6, 7);

	// Note: emergency_routing_enabled not implemented as not used
	// TODO convert_routing_table_entry_to_spinnaker_route

	/**
	 * Main constructor which sets all parameters.
	 *
	 * @param location
	 *            The x and y coordinates of the chip's position in the
	 *            two-dimensional grid of chips.
	 * @param processors
	 *            An iterable of processor objects.
	 * @param router
	 *            A router for the chip.
	 * @param sdram
	 *            The size of the SDRAM.
	 * @param ipAddress
	 *            The IP address of the chip or {@code null} if no Ethernet
	 *            attached.
	 * @param tagIds
	 *            List of SDP identifiers available. Can be empty to force
	 *            empty. If {@code null}, will use the default list for Ethernet
	 *            Chips and empty for non-ethernet Chips
	 * @param nearestEthernet
	 *            The nearest Ethernet coordinates or {@code null} if none
	 *            known.
	 * @throws IllegalArgumentException
	 *             Thrown if multiple chips share the same id.
	 */
	public Chip(ChipLocation location, Iterable<Processor> processors,
			Router router, int sdram, InetAddress ipAddress,
			List<Integer> tagIds, ChipLocation nearestEthernet) {
		this.location = location;
		monitorProcessors = new TreeMap<>();
		userProcessors = new TreeMap<>();
		processors.forEach(processor -> {
			if (monitorProcessors.containsKey(processor.processorId)) {
				throw new IllegalArgumentException("duplicate processor");
			} else if (userProcessors.containsKey(processor.processorId)) {
				throw new IllegalArgumentException("duplicate processor");
			}
			if (processor.isMonitor) {
				monitorProcessors.put(processor.processorId, processor);
			} else {
				userProcessors.put(processor.processorId, processor);
			}
		});
		this.router = router;
		this.sdram = sdram;
		this.ipAddress = ipAddress;
		if (isNull(tagIds)) {
			if (isNull(ipAddress)) {
				this.tagIds = List.of();
			} else {
				this.tagIds = DEFAULT_ETHERNET_TAG_IDS;
			}
		} else {
			this.tagIds = tagIds;
		}

		// previous Router stuff
		this.nearestEthernet = nearestEthernet;
	}

	/**
	 * Constructor which fills in some default values.
	 *
	 * @param location
	 *            The x and y coordinates of the chip's position in the
	 *            two-dimensional grid of chips.
	 * @param processors
	 *            An iterable of processor objects.
	 * @param router
	 *            A router for the chip.
	 * @param sdram
	 *            The size of the SDRAM.
	 * @param ipAddress
	 *            The IP address of the chip or {@code null} if no Ethernet
	 *            attached.
	 * @param nearestEthernet
	 *            The nearest Ethernet coordinates or {@code null} if none
	 *            known.
	 * @throws IllegalArgumentException
	 *             Thrown if multiple Links share the same
	 *             {@code sourceLinkDirection}. Thrown if multiple chips share
	 *             the same id.
	 */
	public Chip(ChipLocation location, Iterable<Processor> processors,
			Router router, int sdram, InetAddress ipAddress,
			ChipLocation nearestEthernet) {
		this(location, processors, router, sdram, ipAddress, null,
				nearestEthernet);
	}

	/**
	 * Constructor for a Chip with the non-default processors.
	 * <p>
	 * Creates the Router on the fly based on the links.
	 *
	 * @param location
	 *            The x and y coordinates of the chip's position in the
	 *            two-dimensional grid of chips.
	 * @param processors
	 *            An iterable of processor objects.
	 * @param router
	 *            A router for the chip.
	 * @param ipAddress
	 *            The IP address of the chip or {@code null} if no Ethernet
	 *            attached.
	 * @param nearestEthernet
	 *            The nearest Ethernet coordinates or {@code null} if none
	 *            known.
	 * @throws IllegalArgumentException
	 *             Indicates another Link with this {@code sourceLinkDirection}
	 *             has already been added.
	 */
	public Chip(ChipLocation location, Iterable<Processor> processors,
			Router router, InetAddress ipAddress,
			ChipLocation nearestEthernet) {
		this(location, processors, router, SDRAM_PER_CHIP, ipAddress,
				null, nearestEthernet);
	}

	/**
	 * Constructor for a Chip with the default processors.
	 * <p>
	 * Creates the Router on the fly based on the links.
	 *
	 * @param location
	 *            The x and y coordinates of the chip's position in the
	 *            two-dimensional grid of chips.
	 * @param router
	 *            A router for the chip.
	 * @param ipAddress
	 *            The IP address of the chip or {@code null} if no Ethernet
	 *            attached.
	 * @param nearestEthernet
	 *            The nearest Ethernet coordinates or {@code null} if none
	 *            known.
	 * @throws IllegalArgumentException
	 *             Indicates another Link with this {@code sourceLinkDirection}
	 *             has already been added.
	 */
	public Chip(ChipLocation location, Router router, InetAddress ipAddress,
			ChipLocation nearestEthernet) {
		this.location = location;
		monitorProcessors = DEFAULT_MONITOR_PROCESSORS;
		userProcessors = DEFAULT_USER_PROCESSORS;
		this.router = router;

		sdram = SDRAM_PER_CHIP;
		this.ipAddress = ipAddress;

		if (isNull(ipAddress)) {
			tagIds = List.of();
		} else {
			tagIds = DEFAULT_ETHERNET_TAG_IDS;
		}

		this.nearestEthernet = nearestEthernet;
	}

	Chip(Chip chip, Router newRouter) {
		location = chip.location;
		monitorProcessors = chip.monitorProcessors;
		userProcessors = chip.userProcessors;
		router = newRouter;

		sdram = chip.sdram;
		ipAddress = chip.ipAddress;

		tagIds = chip.tagIds;

		nearestEthernet = chip.nearestEthernet;
	}

	Chip(ChipBean bean, Machine machine) {
		var details = bean.getDetails();
		var resources = bean.getResources();

		location = bean.getLocation();
		monitorProcessors = provideMonitors(resources.getMonitors());
		userProcessors =
				provideUserProcesses(resources.getMonitors(), details.cores);

		router = new Router(location, resources.getRouterEntries(), details,
				machine);

		sdram = resources.getSdram();
		ipAddress = details.getIpAddress();
		tagIds = resources.getTags();

		nearestEthernet = details.getEthernet(); // chip.nearestEthernet;
	}

	private static TreeMap<Integer, Processor> defaultUserProcessors() {
		var processors = new TreeMap<Integer, Processor>();
		for (int i = 1; i < PROCESSORS_PER_CHIP; i++) {
			processors.put(i, Processor.factory(i, false));
		}
		return processors;
	}

	private static TreeMap<Integer, Processor> defaultMonitorProcessors() {
		var processors = new TreeMap<Integer, Processor>();
		processors.put(0, Processor.factory(0, true));
		return processors;
	}

	private static TreeMap<Integer, Processor> provideMonitors(int monitors) {
		var processors = new TreeMap<Integer, Processor>();
		for (int i = 0; i < monitors; i++) {
			processors.put(i, Processor.factory(i, true));
		}
		return processors;
	}

	private TreeMap<Integer, Processor> provideUserProcesses(int monitors,
			int cores) {
		var processors = new TreeMap<Integer, Processor>();
		for (int i = monitors; i < cores; i++) {
			processors.put(i, Processor.factory(i, false));
		}
		return processors;
	}

	@Override
	public int getX() {
		return location.getX();
	}

	@Override
	public int getY() {
		return location.getY();
	}

	@Override
	public ChipLocation asChipLocation() {
		return location;
	}

	/**
	 * Determines if a user processor with the given ID exists in the chip.
	 * <p>
	 * Warning: If a Monitor processor exists with this ID this method will
	 * return false.
	 *
	 * @param processorId
	 *            Id of the potential processor.
	 * @return True if and only if there is a user processor for this ID.
	 */
	public boolean hasUserProcessor(int processorId) {
		return userProcessors.containsKey(processorId);
	}

	/**
	 * Obtains the User Processor with this ID, or returns {@code null}.
	 * <p>
	 * This method will only check user processors so will return {@code null}
	 * even if a monitor processor exists with this id.
	 *
	 * @param processorId
	 *            Id of the potential processor.
	 * @return The Processor or {@code null} if not is found.
	 */
	public Processor getUserProcessor(int processorId) {
		return userProcessors.get(processorId);
	}

	/**
	 * Return a list off all the Processors on this Chip
	 * <p>
	 * This method will check both the user and monitor processors.
	 * <p>
	 * The Processors will be ordered by ProcessorID which are guaranteed to all
	 * be different.
	 * <p>
	 * The current implementation builds a new list on the fly so this list is
	 * mutable without affecting the Chip. Future implementations could return
	 * an unmodifiable list.
	 *
	 * @return A list of all the processors including both monitor and user.
	 */
	public List<Processor> allProcessors() {
		var all = new ArrayList<>(monitorProcessors.values());
		all.addAll(userProcessors.values());
		sort(all);
		return all;
	}

	/**
	 * Return a view over the User Processors on this Chip
	 * <p>
	 * Monitor processors are not included so every Processor in the list is
	 * guaranteed to have the property {@code isMonitor == false}!
	 * <p>
	 * The Processors will be ordered by ProcessorID which are guaranteed to all
	 * be different.
	 *
	 * @return A unmodifiable View over the processors.
	 */
	public Collection<Processor> userProcessors() {
		return unmodifiableCollection(userProcessors.values());
	}

	/**
	 * The total number of processors.
	 *
	 * @return The size of the Processor Collection
	 */
	public int nProcessors() {
		return userProcessors.size() + monitorProcessors.size();
	}

	/**
	 * The total number of user processors.
	 * <p>
	 * For just the user processors so ignores monitor processors.
	 *
	 * @return The size of the Processor Collection
	 */
	public int nUserProcessors() {
		return userProcessors.size();
	}

	/**
	 * Get the first processor in the list which is not a monitor core.
	 *
	 * @return A Processor
	 * @throws NoSuchElementException
	 *             If all the Processor(s) are monitors.
	 */
	public Processor getFirstUserProcessor() throws NoSuchElementException {
		return userProcessors.get(userProcessors.firstKey());
	}

	/**
	 * @return the tagIds
	 */
	public List<Integer> getTagIds() {
		return unmodifiableList(tagIds);
	}

	@Override
	public String toString() {
		return "[Chip: x=" + getX() + ", y=" + getY() + ", sdram=" + sdram
				+ ", ip_address=" + ipAddress + ", router=" + router
				+ ", monitors=" + monitorProcessors.keySet() + ", users="
				+ userProcessors.keySet() + ", nearest_ethernet="
				+ nearestEthernet + "]";
	}

	@Override
	public int hashCode() {
		throw new UnsupportedOperationException(
				"hashCode not supported as equals implemented.");
	}

	@Override
	public boolean equals(Object obj) {
		if (this == obj) {
			return true;
		}
<<<<<<< HEAD
		if (!(obj instanceof Chip)) {
			return false;
		}
		return isNull(difference((Chip) obj));
=======
		return (obj instanceof Chip) && isNull(difference((Chip) obj));
>>>>>>> 2b650fa0
	}

	/**
	 * Describes one difference found between this machine and another machine.
	 * <p>
	 * This method will always return {@code null} if no difference is found
	 * between the two machines. So semantically is the same as Equals except
	 * that this works if other is a super class of machine in which case only
	 * the share variables are compared.
	 * <p>
	 * This method returns as soon as it has found a difference so there may be
	 * other not specified differences.
	 * <p>
	 * <strong>Warning:</strong> This method could change over time, so there is
	 * no implied guarantee to the order that variables are checked or to the
	 * message that is returned.
	 * <p>
	 * The only guarantee is that {@code null} is returned if no difference is
	 * detected.
	 *
	 * @param other
	 *            Another chip to check if it has the same variables.
	 * @return {@code null} if no difference is detected, otherwise a string
	 *         describing the difference.
	 */
	public String difference(Chip other) {
		if (!location.equals(other.location)) {
			return "Location";
		}
		if (!monitorProcessors.equals(other.monitorProcessors)) {
			return "Monitors";
		}
		if (!userProcessors.equals(other.userProcessors)) {
			return "userProcessors";
		}
		if (!router.equals(other.router)) {
			return "router";
		}
		if (sdram != other.sdram) {
			return "sdram";
		}
		if (!Objects.equals(ipAddress, other.ipAddress)) {
			return "ipAddress";
		}
		if (!tagIds.equals(other.tagIds)) {
			return "tagIds " + tagIds + " != " + other.tagIds;
		}
		if (!nearestEthernet.equals(other.nearestEthernet)) {
			return "router";
		}
		return null;
	}
}<|MERGE_RESOLUTION|>--- conflicted
+++ resolved
@@ -440,14 +440,7 @@
 		if (this == obj) {
 			return true;
 		}
-<<<<<<< HEAD
-		if (!(obj instanceof Chip)) {
-			return false;
-		}
-		return isNull(difference((Chip) obj));
-=======
 		return (obj instanceof Chip) && isNull(difference((Chip) obj));
->>>>>>> 2b650fa0
 	}
 
 	/**
