--- conflicted
+++ resolved
@@ -415,45 +415,6 @@
         return this.userProcessors.get(this.userProcessors.firstKey());
     }
 
-<<<<<<< HEAD
-=======
-    // TODO: Work out if we can guarantee:
-    /*
-     * This method should ONLY be called via
-     * :py:meth:`spinn_machine.Machine.reserve_system_processors`
-     */
-    /**
-     * Sets one of the none monitor processors as a system processor.
-     * <p>
-     * This will reduce by one the result of nUserProcessors()
-     *
-     * @deprecated Will be removed if confirmed to never be called any more.
-     * @return ID of the processor converted to a monitor or -1 to report a
-     *         failure
-     */
-    @Deprecated
-    @SuppressWarnings("unchecked")
-    int reserveASystemProcessor() throws IllegalStateException {
-        if (this.monitorProcessors == DEFAULT_MONITOR_PROCESSORS) {
-            this.monitorProcessors = (TreeMap<Integer, Processor>)
-                    DEFAULT_MONITOR_PROCESSORS.clone();
-            this.userProcessors = (TreeMap<Integer, Processor>)
-                    DEFAULT_USER_PROCESSORS.clone();
-        }
-        Integer firstKey;
-        try {
-            firstKey = this.userProcessors.firstKey();
-        } catch (NoSuchElementException ex) {
-            // This will very rarely happen so no need for pretime checking
-            return -1;
-        }
-        Processor mover = this.userProcessors.get(firstKey);
-        this.userProcessors.remove(firstKey);
-        this.monitorProcessors.put(firstKey, mover);
-        return mover.processorId;
-    }
-
->>>>>>> 91b0307e
     /**
      * @return the tagIds
      */
