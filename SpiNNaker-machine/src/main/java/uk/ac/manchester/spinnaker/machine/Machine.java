/*
 * Copyright (c) 2018 The University of Manchester
 *
 * This program is free software: you can redistribute it and/or modify
 * it under the terms of the GNU General Public License as published by
 * the Free Software Foundation, either version 3 of the License, or
 * (at your option) any later version.
 *
 * This program is distributed in the hope that it will be useful,
 * but WITHOUT ANY WARRANTY; without even the implied warranty of
 * MERCHANTABILITY or FITNESS FOR A PARTICULAR PURPOSE.  See the
 * GNU General Public License for more details.
 *
 * You should have received a copy of the GNU General Public License
 * along with this program.  If not, see <http://www.gnu.org/licenses/>.
 */
package uk.ac.manchester.spinnaker.machine;

import static java.util.Collections.unmodifiableCollection;
import static java.util.Collections.unmodifiableList;
import static java.util.Collections.unmodifiableMap;
import static java.util.Collections.unmodifiableSet;
import static java.util.Collections.unmodifiableSortedMap;
import static java.util.EnumSet.noneOf;
import static java.util.Objects.isNull;
import static java.util.stream.Collectors.toUnmodifiableSet;
import static org.slf4j.LoggerFactory.getLogger;
import static uk.ac.manchester.spinnaker.machine.SpiNNakerTriadGeometry.getSpinn5Geometry;

import java.net.InetAddress;
import java.util.ArrayList;
import java.util.Collection;
import java.util.Collections;
import java.util.EnumSet;
import java.util.HashMap;
import java.util.HashSet;
import java.util.Iterator;
import java.util.List;
import java.util.Map;
import java.util.NoSuchElementException;
import java.util.Set;
import java.util.SortedMap;
import java.util.TreeMap;

import javax.validation.Valid;

import uk.ac.manchester.spinnaker.machine.bean.MachineBean;
import uk.ac.manchester.spinnaker.machine.datalinks.FPGALinkData;
import uk.ac.manchester.spinnaker.machine.datalinks.FpgaEnum;
import uk.ac.manchester.spinnaker.machine.datalinks.FpgaId;
import uk.ac.manchester.spinnaker.machine.datalinks.InetIdTuple;
import uk.ac.manchester.spinnaker.machine.datalinks.SpinnakerLinkData;
import uk.ac.manchester.spinnaker.utils.DoubleMapIterable;
import uk.ac.manchester.spinnaker.utils.MappableIterable;
import uk.ac.manchester.spinnaker.utils.TripleMapIterable;

/**
 * A representation of a SpiNNaker Machine with a number of Chips.
 * <p>
 * Machine is also iterable, providing the chips within the machine.
 *
 * @see <a href=
 *      "https://github.com/SpiNNakerManchester/SpiNNMachine/blob/master/spinn_machine/machine.py">
 *      Python Version</a>
 *
 * @author Christian-B
 */
public class Machine implements MappableIterable<Chip> {
	/** Size of the machine along the x and y axes in Chips. */
	@Valid
	public final MachineDimensions machineDimensions;

	// This is not final as will change as processors become monitors.
	private int maxUserProssorsOnAChip;

	private final ArrayList<@Valid Chip> ethernetConnectedChips;

	// This may change to a map of maps
	private final Map<InetIdTuple, @Valid SpinnakerLinkData> spinnakerLinks;

	/** Map of map of map implementation done to allow access to submaps. */
	// If never required this could be changed to single map with tuple key.
	private final Map<InetAddress,
			Map<FpgaId, Map<Integer, @Valid FPGALinkData>>> fpgaLinks;

	/** The coordinates of the chip used to boot the machine. */
	@Valid
	public final ChipLocation boot;

	// Not final as currently could come from a chip added later.
	private InetAddress bootEthernetAddress;

	private final TreeMap<@Valid ChipLocation, @Valid Chip> chips;
	// private final Chip[][] chipArray;

	/** The version of the Machine based on its height and Width. */
	public final MachineVersion version;

	/**
	 * Creates an empty machine.
	 *
	 * @param machineDimensions
	 *            Size of the machine along the x and y axes, in Chips.
	 * @param boot
	 *            The coordinates of the chip used to boot the machine.
	 */
	public Machine(MachineDimensions machineDimensions, HasChipLocation boot) {
		this.machineDimensions = machineDimensions;
		version = MachineVersion.bySize(machineDimensions);

		maxUserProssorsOnAChip = 0;

		ethernetConnectedChips = new ArrayList<>();
		spinnakerLinks = new HashMap<>();
		fpgaLinks = new HashMap<>();

		this.boot = boot.asChipLocation();
		bootEthernetAddress = null;

		chips = new TreeMap<>();
	}

	/**
	 * Creates a machine starting with the supplied chips.
	 *
	 * @param machineDimensions
	 *            Size of the machine along the x and y axes, in Chips.
	 * @param chips
	 *            An iterable of chips in the machine.
	 * @param boot
	 *            The coordinates of the chip used to boot the machine.
	 * @throws IllegalArgumentException
	 *             On an attempt to add a second Chip with the same location.
	 */
	public Machine(MachineDimensions machineDimensions, Iterable<Chip> chips,
			HasChipLocation boot) {
		this(machineDimensions, boot);
		addChips(chips);
	}

	/**
	 * Creates a Machine from a Bean.
	 *
	 * @param bean
	 *            Bean holding the Values to set.
	 */
	public Machine(MachineBean bean) {
		this(bean.dimensions(), bean.root());
		for (var chipBean : bean.chips()) {
			chipBean.addDefaults(bean);
			addChip(new Chip(chipBean, this));
		}
		addSpinnakerLinks();
		addFpgaLinks();
	}

	/**
	 * Provides a machine without abnormal chips or links.
	 * <p>
	 * This may be the original machine or it may be a shallow near copy.
	 * <p>
	 * Once this method is run it is expected that the original Machine is no
	 * longer used. The original internal objects are reused whenever possible.
	 * Changes made to the original Machine may or may not effect the new
	 * Machine. This includes changes made to the chips, their routers or their
	 * processors.
	 * <p>
	 * For what makes up an abnormal link see {@link #findAbnormalLinks()}.
	 * <p>
	 * For what makes up an abnormal chip see {@link #findAbnormalChips()}.
	 *
	 * @return A Machine (possibly the original one) without the abnormal bits.
	 */
	public Machine rebuild() {
		return rebuild(null, null);
	}

	/**
	 * Provides a machine without ignored chips or links.
	 * <p>
	 * This may be the original machine or it may be a shallow near copy.
	 * <p>
	 * Once this method is run it is expected that the original Machine is no
	 * longer used. The original internal objects are reused whenever possible.
	 * Changes made to the original Machine may or may not effect the new
	 * Machine. This includes changes made to the chips, their routers or their
	 * processors.
	 *
	 * @param ignoreChips
	 *            The locations of the chips (if any) that should not be in the
	 *            rebuilt machine. Chips not specified to be ignore or not
	 *            checked in any way. If this parameter is {@code null} the
	 *            result of {@link #findAbnormalLinks()} is used. If this
	 *            parameter is empty it is ignored as are any location that do
	 *            not represent a chip in the machine.
	 * @param ignoreLinks
	 *            A mapping of Locations to Directions of links that should be
	 *            in the rebuilt machine. Links not specified to be ignored are
	 *            not checked in any way. If this parameter is {@code null} the
	 *            result of {@link #findAbnormalChips()} is used. If this
	 *            parameter is empty it is ignored as are any location that do
	 *            not represent a chip in the machine, or direction that do not
	 *            represent an existing link.
	 * @return A Machine (possibly the original one) without the ignore/abnormal
	 *         bits.
	 */
	public Machine rebuild(Set<ChipLocation> ignoreChips,
			Map<ChipLocation, EnumSet<Direction>> ignoreLinks) {
		if (ignoreChips == null) {
			ignoreChips = findAbnormalChips();
		}
		if (ignoreLinks == null) {
			ignoreLinks = findAbnormalLinks();
		}
		if (ignoreLinks.isEmpty() && ignoreChips.isEmpty()) {
			return this;
		}
		var log = getLogger(Link.class);
		var rebuilt = new Machine(machineDimensions, boot);
		for (var chip : this) {
			var location = chip.asChipLocation();
			if (ignoreChips.contains(location)) {
				log.info("Rebuilt machine without Chip {}", location);
			} else if (ignoreLinks.containsKey(location)) {
				var downDirections = ignoreLinks.get(location);
				var links = new ArrayList<Link>();
				for (var link : chip.router) {
					if (downDirections.contains(link.sourceLinkDirection())) {
						log.info("Rebuilt machine without Link {} {}",
								location, link.sourceLinkDirection());
					} else {
						links.add(link);
					}
				}
				rebuilt.addChip(new Chip(chip, new Router(chip.router, links)));
			} else {
				rebuilt.addChip(chip);
			}
		}
		// Check that the removals do not cause new abmoral chips.
		return rebuilt.rebuild();
	}

	/**
	 * Add a chip to the machine.
	 *
	 * @param chip
	 *            The chip to add to the machine.
	 * @throws IllegalArgumentException
	 *             On an attempt to add a second Chip with the same location.
	 */
	public final void addChip(Chip chip) {
		var location = chip.asChipLocation();
		if (chips.containsKey(location)) {
			throw new IllegalArgumentException(
					"There is already a Chip at location: " + location);
		}

		if (chip.getX() >= machineDimensions.width()) {
			throw new IllegalArgumentException("Chip x: " + chip.getX()
					+ " is too high for a machine with width "
					+ machineDimensions.width());
		}
		if (chip.getY() >= machineDimensions.height()) {
			throw new IllegalArgumentException("Chip y: " + chip.getY()
					+ " is too high for a machine with height "
					+ machineDimensions.height() + " " + chip);
		}

		chips.put(location, chip);
		if (chip.ipAddress != null) {
			ethernetConnectedChips.add(chip);
			if (boot.onSameChipAs(chip)) {
				bootEthernetAddress = chip.ipAddress;
			}
		}
		if (chip.nUserProcessors() > maxUserProssorsOnAChip) {
			maxUserProssorsOnAChip = chip.nUserProcessors();
		}
	}

	/**
	 * Add some chips to the machine.
	 *
	 * @param chips
	 *            an iterable of chips.
	 */
	public final void addChips(Iterable<Chip> chips) {
		for (var chip : chips) {
			addChip(chip);
		}
	}

	/**
	 * The chips in the machine.
	 * <p>
	 * The Chips will be returned in the natural order of their ChipLocation.
	 *
	 * @return An Unmodifiable Ordered Collection of the chips.
	 */
	public final Collection<Chip> chips() {
		return unmodifiableCollection(chips.values());
	}

	/**
	 * Returns an iterator over the Chips in this Machine.
	 * <p>
	 * The Chips will be returned in the natural order of their ChipLocation.
	 *
	 * @return An iterator over the Chips in this Machine.
	 */
	@Override
	public final Iterator<Chip> iterator() {
		return chips.values().iterator();
	}

	/**
	 * The number of Chips on this Machine.
	 *
	 * @return The number of Chips on this Machine.
	 */
	public final int nChips() {
		return chips.size();
	}

	/**
	 * A Set of all the Locations of the Chips.
	 * <p>
	 * This set is guaranteed to iterate in the natural order of the locations.
	 *
	 * @return (ordered) set of the locations of each chip in the Machine.
	 */
	public final Set<ChipLocation> chipCoordinates() {
		return unmodifiableSet(chips.keySet());
	}

	/**
	 * An unmodifiable view over the map from ChipLocations to Chips.
	 * <p>
	 * This map is sorted by the natural order of the locations.
	 *
	 * @return An unmodifiable view over the map from ChipLocations to Chips.
	 */
	public final SortedMap<ChipLocation, Chip> chipsMap() {
		return unmodifiableSortedMap(chips);
	}

	/**
	 * Get the chip at a specific (x, y) location.
	 * <p>
	 * Will return {@code null} if {@link #hasChipAt(ChipLocation) hasChipAt}
	 * for the same location returns {@code false}.
	 *
	 * @param location
	 *            coordinates of the requested chip.
	 * @return A Chip or {@code null} if no Chip found at that location.
	 */
	public final Chip getChipAt(ChipLocation location) {
		return chips.get(location);
	}

	/**
	 * Get the chip at a specific (x, y) location.
	 * <p>
	 * Will return {@code null} if {@link #hasChipAt(ChipLocation) hasChipAt}
	 * for the same location returns {@code false}.
	 *
	 * @param location
	 *            coordinates of the requested chip.
	 * @return A Chip or {@code null} if no Chip found at that location.
	 */
	public final Chip getChipAt(HasChipLocation location) {
		return chips.get(location.asChipLocation());
	}

	/**
	 * Get the chip at a specific (x, y) location.
	 * <p>
	 * Will return {@code null} if {@link #hasChipAt(ChipLocation) hasChipAt}
	 * for the same location returns {@code false}.
	 *
	 * @param x
	 *            The x-coordinate of the requested chip
	 * @param y
	 *            The y-coordinate of the requested chip
	 * @return A Chip or {@code null} if no Chip found at that location.
	 * @throws IllegalArgumentException
	 *             Thrown is either x or y is negative or too big.
	 */
	public final Chip getChipAt(int x, int y) {
		var location = new ChipLocation(x, y);
		return chips.get(location);
	}

	/**
	 * Determine if a chip exists at the given coordinates.
	 *
	 * @param location
	 *            coordinates of the requested chip.
	 * @return True if and only if the machine has a Chip at that location.
	 */
	public final boolean hasChipAt(ChipLocation location) {
		if (location == null) {
			return false;
		}
		return chips.containsKey(location);
	}

	/**
	 * Determine if a chip exists at the given coordinates.
	 *
	 * @param location
	 *            coordinates of the requested chip.
	 * @return True if and only if the machine has a Chip at that location.
	 */
	public final boolean hasChipAt(HasChipLocation location) {
		if (location == null) {
			return false;
		}
		return chips.containsKey(location.asChipLocation());
	}

	/**
	 * Determine if a chip exists at the given coordinates.
	 *
	 * @param x
	 *            The x-coordinate of the requested chip
	 * @param y
	 *            The y-coordinate of the requested chip
	 * @return True if and only if the machine has a Chip at that location.
	 * @throws IllegalArgumentException
	 *             Thrown is either x or y is negative or too big.
	 */
	public final boolean hasChipAt(int x, int y) {
		var location = new ChipLocation(x, y);
		return chips.containsKey(location);
	}

	/**
	 * Determine if a link exists at the given coordinates.
	 *
	 * @param source
	 *            The coordinates of the source of the link.
	 * @param link
	 *            The direction of the link.
	 * @return True if and only if the Machine/Chip has a link as specified.
	 */
	public final boolean hasLinkAt(ChipLocation source, Direction link) {
		var chip = chips.get(source);
		if (chip == null) {
			return false;
		}
		return chip.router.hasLink(link);
	}

	/**
	 * Get the coordinates of a possible chip over the given link.
	 * <p>
	 * This method will take wrap-arounds into account if appropriate.
	 * <p>
	 * This method intentionally <em>does not</em> check if a Chip at the
	 * resulting location already exists.
	 *
	 * @param source
	 *            The coordinates of the source of the link.
	 * @param direction
	 *            The Direction of the link to traverse
	 * @return Location of a possible chip that would be connected by this link.
	 */
	public final ChipLocation getLocationOverLink(HasChipLocation source,
			Direction direction) {
		return normalizedLocation(source.getX() + direction.xChange,
				source.getY() + direction.yChange);
	}

	/**
	 * Get the existing Chip over the given link.
	 * <p>
	 * This method is just a combination of getLocationOverLink and getChipAt.
	 * It therefore takes wrap-around into account and does check for the
	 * existence of the destination chip.
	 * <p>
	 * This method returns the destination chip WITHOUT checking if the physical
	 * link is active.
	 *
	 * @param source
	 *            The coordinates of the source of the link.
	 * @param direction
	 *            The Direction of the link to traverse
	 * @return The Destination Chip connected by this (possible) link. or
	 *         {@code null} if it does not exist.
	 */
	public final Chip getChipOverLink(HasChipLocation source,
			Direction direction) {
		return getChipAt(getLocationOverLink(source, direction));
	}

	/**
	 * The maximum possible x-coordinate of any chip in the board.
	 * <p>
	 * Currently no check is carried out to guarantee there is actually a Chip
	 * with this x value.
	 *
	 * @return The maximum possible x-coordinate.
	 */
	public final int maxChipX() {
		return machineDimensions.width() - 1;
	}

	/**
	 * The maximum possible y-coordinate of any chip in the board.
	 * <p>
	 * Currently no check is carried out to guarantee there is actually a Chip
	 * with this y value.
	 *
	 * @return The maximum possible y-coordinate.
	 */
	public final int maxChipY() {
		return machineDimensions.height() - 1;
	}

	/**
	 * The chips in the machine that have an Ethernet connection. These are
	 * defined as the Chip that have a non-{@code null} INET address.
	 * <p>
	 * While these are typically the bottom-left Chip of each board, this is not
	 * guaranteed.
	 * <p>
	 * There is no guarantee regarding the order of the Chips.
	 *
	 * @return An unmodifiable list of the Chips with an INET address.
	 */
	public List<Chip> ethernetConnectedChips() {
		return unmodifiableList(ethernetConnectedChips);
	}

	/**
	 * Collection of the spinnaker links on this machine.
	 *
	 * @return An unmodifiable unordered collection of all the spinnaker links
	 *         on this machine.
	 */
	public final Collection<SpinnakerLinkData> spinnakerLinks() {
		return unmodifiableCollection(spinnakerLinks.values());
	}

	/**
	 * Get a SpiNNaker link with a given ID.
	 *
	 * @param id
	 *            The ID of the link
	 * @param address
	 *            The board address that this SpiNNaker link is associated with.
	 *            If {@code null} the boot INET address will be used.
	 * @return The associated SpinnakerLink or {@code null} if not found.
	 */
	public final SpinnakerLinkData getSpinnakerLink(int id,
			InetAddress address) {
		InetIdTuple key;
		if (address == null) {
			key = new InetIdTuple(bootEthernetAddress, id);
		} else {
			key = new InetIdTuple(address, id);
		}
		return spinnakerLinks.get(key);
	}

	/**
	 * Get a SpiNNaker link with a given ID on the boot chip.
	 *
	 * @param id
	 *            The ID of the link
	 * @return The associated SpinnakerLink or {@code null} if not found.
	 */
	public final SpinnakerLinkData getBootSpinnakerLink(int id) {
		var key = new InetIdTuple(bootEthernetAddress, id);
		return spinnakerLinks.get(key);
	}

	/**
	 * Add SpiNNaker links that are on a given machine depending on the height
	 * and width and therefore version of the board.
	 * <p>
	 * If a link already exists the original link is retain and that spinnaker
	 * link is not added.
	 */
	public final void addSpinnakerLinks() {
		if (version.isFourChip) {
			var chip00 = getChipAt(new ChipLocation(0, 0));
			if (!chip00.router.hasLink(Direction.WEST)) {
				spinnakerLinks.put(new InetIdTuple(chip00.ipAddress, 0),
						new SpinnakerLinkData(0, chip00, Direction.WEST,
								chip00.ipAddress));
			}
			var chip10 = getChipAt(new ChipLocation(1, 0));
			if (!chip10.router.hasLink(Direction.EAST)) {
				// As in Python, the Ethernet address of chip 0 0 is used.
				spinnakerLinks.put(new InetIdTuple(chip00.ipAddress, 1),
						new SpinnakerLinkData(1, chip10, Direction.WEST,
								chip00.ipAddress));
			}
		} else {
			for (var chip : ethernetConnectedChips) {
				if (!chip.router.hasLink(Direction.SOUTHWEST)) {
					spinnakerLinks.put(new InetIdTuple(chip.ipAddress, 0),
							new SpinnakerLinkData(0, chip, Direction.SOUTHWEST,
									chip.ipAddress));
				}
			}
		}
	}

	/**
	 * Converts x and y to a chip location, if required (and applicable)
	 * adjusting for wrap around.
	 * <p>
	 * The only check that the coordinates are valid is to check they are
	 * greater than zero. Otherwise {@code null} is returned.
	 *
	 * @param x
	 *            X coordinate
	 * @param y
	 *            Y coordinate
	 * @return A ChipLocation based on X and Y with possible wrap around, or
	 *         {@code null} if either coordinate is less than zero or greater
	 *         than the dimensions of the machine.
	 */
	public final ChipLocation normalizedLocation(int x, int y) {
		if (version.horizontalWrap) {
			x = (x + machineDimensions.width()) % machineDimensions.width();
		} else if (x < 0 || x >= machineDimensions.width()) {
			return null;
		}
		if (version.verticalWrap) {
			y = (y + machineDimensions.height()) % machineDimensions.height();
		} else if (y < 0 || y >= machineDimensions.height()) {
			return null;
		}
		if (x < 0 || y < 0) {
			return null;
		}
		return new ChipLocation(x, y);
	}

	/**
	 * Returns the location you would get to from the source if you move in this
	 * direction, if required (and applicable) adjusting for wrap-around.
	 * <p>
	 * No check is done to see if there is actually a chip at that location.
	 *
	 * @param source
	 *            the original x and y coordinates.
	 * @param direction
	 *            which way to move.
	 * @return A ChipLocation based on a move in this direction with possible
	 *         wrap around, or {@code null} if either coordinate is less than
	 *         zero or greater than the dimensions of the machine.
	 */
	public final ChipLocation normalizedMove(HasChipLocation source,
			Direction direction) {
		return normalizedLocation(source.getX() + direction.xChange,
				source.getY() + direction.yChange);
	}

	/**
	 * Returns this location adjusted for wrap-arounds.
	 * <p>
	 * No check is done to see if there is actually a chip at that location.
	 *
	 * @param location
	 *            A location which may need to be corrected for wrap-arounds.
	 * @return A ChipLocation based on a move in this direction with possible
	 *         wrap around, or {@code null} if either coordinate is less than
	 *         zero or greater than the dimensions of the machine.
	 */
	public final ChipLocation normalizedLocation(HasChipLocation location) {
		return normalizedLocation(location.getX(), location.getY());
	}

	/**
	 * Get an FPGA link data item that corresponds to the FPGA and FPGA link for
	 * a given board address.
	 *
	 * @param fpgaId
	 *            The ID of the FPGA that the data is going through.
	 * @param fpgaLinkId
	 *            The link ID of the FPGA.
	 * @param address
	 *            The board address that this FPGA link is associated with.
	 * @return FPGA link data, or {@code null} if no such link has been added.
	 */
	public final FPGALinkData getFpgaLink(FpgaId fpgaId, int fpgaLinkId,
			InetAddress address) {
		var byAddress = fpgaLinks.get(address);
		if (byAddress == null) {
			return null;
		}
		var byId = byAddress.get(fpgaId);
		if (byId == null) {
			return null;
		}
		return byId.get(fpgaLinkId);
	}

	/**
	 * An iterable over all the added FPGA link data items. The Iterable may be
	 * empty.
	 * <p>
	 * No Guarantee of order is provided.
	 *
	 * @return All added FPGA link data items.
	 */
	public final MappableIterable<FPGALinkData> getFpgaLinks() {
		return new TripleMapIterable<>(fpgaLinks);
	}

	/**
	 * An iterable over all the added FPGA link data items for this address. The
	 * Iterable may be empty.
	 * <p>
	 * No Guarantee of order is provided.
	 *
	 * @param address
	 *            The board address that this FPGA link is associated with.
	 * @return All added FPGA link data items for this address.
	 */
	public final MappableIterable<FPGALinkData>
			getFpgaLinks(InetAddress address) {
		var byAddress = fpgaLinks.get(address);
		if (byAddress == null) {
			return Collections::emptyIterator;
		}
		return new DoubleMapIterable<>(byAddress);
	}

	private void addFpgaLinks(int rootX, int rootY, InetAddress address) {
		for (var fpgaEnum : FpgaEnum.values()) {
			var location = normalizedLocation(rootX + fpgaEnum.getX(),
					rootY + fpgaEnum.getY());
			if (hasChipAt(location)
					&& !hasLinkAt(location, fpgaEnum.direction)) {
				fpgaLinks.computeIfAbsent(address, __ -> new HashMap<>())
						.computeIfAbsent(fpgaEnum.fpgaId, __ -> new HashMap<>())
						.put(fpgaEnum.id,
								new FPGALinkData(fpgaEnum.id, fpgaEnum.fpgaId,
										location, fpgaEnum.direction, address));
			}
		}
	}

	/**
	 * Add FPGA links that are on a given machine depending on the version of
	 * the board.
	 * <p>
	 * Note: This implementation assumes the Ethernet Chip is the 0, 0 chip on
	 * each board
	 */
	public final void addFpgaLinks() {
		if (version.isFourChip) {
			return; // NO fpga links
		}
		for (var ethernetConnectedChip : ethernetConnectedChips) {
			addFpgaLinks(ethernetConnectedChip.getX(),
					ethernetConnectedChip.getY(),
					ethernetConnectedChip.ipAddress);
		}
	}

	/**
	 * Get a string detailing the number of cores and links.
	 * <p>
	 * Warning: the current implementation makes the simplification assumption
	 * that every link exists in both directions.
	 *
	 * @return A quick description of the machine.
	 */
	public final String coresAndLinkOutputString() {
		int cores = 0;
		int everyLink = 0;
		for (var chip : chips.values()) {
			cores += chip.nProcessors();
			everyLink += chip.router.size();
		}
		return cores + " cores and " + (everyLink / 2.0) + " links";
	}

	/**
	 * The coordinates of the chip used to boot the machine. This is typically
	 * Chip (zero, zero), and will typically have an associated InetAddress, but
	 * there is no guarantee of either of these facts.
	 * <p>
	 * If not Chip has been added to the machine at the boot location this
	 * method returns {@code null}.
	 *
	 * @return The Chip at the location specified as boot or {@code null}.
	 */
	public final Chip bootChip() {
		return chips.get(boot);
	}

	/**
	 * Iterable over the destinations of each link.
	 * <p>
	 * There will be exactly one destination for each Link. While normally all
	 * destinations will be unique the is no guarantee.
	 *
	 * @param chip
	 *            x and y coordinates for any chip on the board
	 * @return A Stream over the destination locations.
	 */
	public final MappableIterable<Chip> iterChipsOnBoard(Chip chip) {
		return () -> new ChipOnBoardIterator(chip.nearestEthernet);
	}

	/**
	 * The maximum number of user cores on any chip.
	 * <p>
	 * A user core is defined as one that has not been reserved as a monitor.
	 *
	 * @return Maximum for at at least one core.
	 */
	public final int maximumUserCoresOnChip() {
		return maxUserProssorsOnAChip;
	}

	/**
	 * The total number of cores on the machine which are not monitor cores.
	 *
	 * @return The number of user cores over all Chips.
	 */
	public final int totalAvailableUserCores() {
		int count = 0;
		for (var chip : chips.values()) {
			count += chip.nUserProcessors();
		}
		return count;
	}

	/**
	 * The total number of cores on the machine including monitor cores.
	 *
	 * @return The number of cores over all Chips.
	 */
	public final int totalCores() {
		int count = 0;
		for (var chip : chips.values()) {
			count += chip.nProcessors();
		}
		return count;
	}

	/**
	 * Check if the inverse link to the one described exists. This check is in
	 * two stages.
	 * <ol>
	 * <li>Check that there is actually a second chip in the given direction
	 * from the input chip. There need not be an actual working link.
	 * <li>Check that the second chip does have a working link back. (Inverse
	 * direction)
	 * </ol>
	 *
	 * @param chip
	 *            Starting Chip which will be the Target of the actual link
	 *            checked.
	 * @param direction
	 *            Original direction. This is the inverse of the direction in
	 *            the link actually checked.
	 * @return True if and only if there is a active inverse link
	 */
	public boolean hasInverseLinkAt(ChipLocation chip, Direction direction) {
		var source = getChipOverLink(chip, direction);
		if (source == null) {
			return false;
		}
		return source.router.hasLink(direction.inverse());
	}

	@Override
	public String toString() {
		return "[Machine: max_x=" + maxChipX() + ", max_y=" + maxChipY()
				+ ", n_chips=" + nChips() + "]";
	}

	/**
	 * Returns a list of the abnormal links that are recommended for removal.
	 * <p>
	 * The current implementation identifies the Links where there is no
	 * matching reverse link as abnormal. This includes case where the whole
	 * destination chip is missing.
	 * <p>
	 * Future implementations may add other tests for abnormal Chips.
	 *
	 * @return A Map of ChipLocations to Direction (hopefully empty) which
	 *         identifies links to remove
	 */
	public Map<ChipLocation, EnumSet<Direction>> findAbnormalLinks() {
		var abnormalLinks = new HashMap<ChipLocation, EnumSet<Direction>>();
		for (var chip : chips.values()) {
			for (var link : chip.router) {
				/*
				 * If a link has both directions existing according to standard
				 * rules, it's considered to be normal. Everything else is
				 * abnormal.
				 */
				if (hasChipAt(link.destination())
						&& getChipAt(link.destination()).router.hasLink(
								link.sourceLinkDirection().inverse())) {
					continue;
				}
				abnormalLinks
<<<<<<< HEAD
						.computeIfAbsent(link.source(), __ -> new HashSet<>())
						.add(link.sourceLinkDirection());
=======
						.computeIfAbsent(link.source,
								__ -> noneOf(Direction.class))
						.add(link.sourceLinkDirection);
>>>>>>> 60b081e9
			}
		}
		return unmodifiableMap(abnormalLinks);
	}

	/**
	 * Returns a list of the abnormal Chips that are recommended for removal.
	 * <p>
	 * The current implementation identifies Chips with no outgoing links as
	 * abnormal.
	 * <p>
	 * Future implementations may add other tests for abnormal Chips.
	 *
	 * @return A set (hopefully empty) of ChipLocations to remove.
	 */
	public Set<ChipLocation> findAbnormalChips() {
		return chips.values().stream().filter(chip -> chip.router.size() == 0)
				.map(Chip::asChipLocation)
				.collect(toUnmodifiableSet());
	}

	@Override
	public int hashCode() {
		throw new UnsupportedOperationException(
				"hashCode not supported as equals implemented.");
	}

	@Override
	public boolean equals(Object obj) {
		if (this == obj) {
			return true;
		}
		return (obj instanceof Machine m) && isNull(difference(m));
	}

	/**
	 * Describes one difference found between this machine and another machine.
	 * <p>
	 * This method will always return {@code null} if no difference is found
	 * between the two machines. So semantically is the same as Equals except
	 * that this works if other is a super class of machine in which case only
	 * the share variables are compared.
	 * <p>
	 * This method returns as soon as it has found a difference so there may be
	 * other not specified differences.
	 * <p>
	 * Warning: This method could change over time, so there is no implied
	 * guarantee to the order that variables are checked or to the message that
	 * is returned.
	 * <p>
	 * The only guarantee is that {@code null} is returned if no difference is
	 * detected.
	 *
	 * @param other
	 *            Another machine to check if it has the same variables.
	 * @return {@code null} if no difference is detected otherwise a string.
	 */
	public String difference(Machine other) {
		if (!machineDimensions.equals(other.machineDimensions)) {
			return "machineDimensions " + machineDimensions + " != "
					+ other.machineDimensions;
		}
		if (!chips.keySet().equals(other.chips.keySet())) {
			return chipLocationDifference(other);
		}
		if (!version.equals(other.version)) {
			return "version " + version + " != " + version;
		}
		if (maxUserProssorsOnAChip != other.maxUserProssorsOnAChip) {
			return "maxUserProcessorsOnAChip " + maxUserProssorsOnAChip + " != "
					+ other.maxUserProssorsOnAChip;
		}
		if (!boot.equals(other.boot)) {
			return "boot " + boot + " != " + other.boot;
		}
		if (!bootEthernetAddress.equals(other.bootEthernetAddress)) {
			return "bootEthernetAddress " + bootEthernetAddress + " != "
					+ other.bootEthernetAddress;
		}
		for (var loc : chips.keySet()) {
			var c1 = chips.get(loc);
			var c2 = other.chips.get(loc);
			if (c1.equals(c2)) {
				return null;
			}
			var diff = c1.difference(c2);
			if (!"userProcessors".equals(diff)) {
				return c1 + " != " + c2 + "(diff = " + diff + ")";
			}
			if (c1.userProcessors().size() == c2.userProcessors().size() + 1) {
				return null;
			}
			if (c1.userProcessors().size() == c2.userProcessors().size() - 1) {
				return null;
			}
			return c1 + " != " + c2 + "(diff = userProcessors)";
		}
		if (!ethernetConnectedChips.equals(other.ethernetConnectedChips)) {
			return "ethernetConnectedChips " + ethernetConnectedChips + " != "
					+ other.ethernetConnectedChips;
		}
		if (!spinnakerLinks.equals(other.spinnakerLinks)) {
			return " spinnakerLinks " + spinnakerLinks + " != "
					+ other.spinnakerLinks;
		}
		if (!fpgaLinks.equals(other.fpgaLinks)) {
			return "fpgaLinks " + fpgaLinks + " != " + fpgaLinks;
		}
		return null;
	}

	/**
	 * Describes the difference between chip location between two machines.
	 * <p>
	 * This method is expected to only be called then there is a detected or
	 * expected difference between the two chip locations so will always return
	 * a message
	 * <p>
	 * Warning: As this method is mainly a support method for
	 * {@link #difference(Machine)}, the returned result can be changed at any
	 * time.
	 *
	 * @param that
	 *            Another machine with suspected difference in the location of
	 *            Chips.
	 * @return Some useful human readable information.
	 */
	public String chipLocationDifference(Machine that) {
		var setThis = chips.keySet();
		var setThat = that.chips.keySet();
		if (setThis.size() < setThat.size()) {
			var temp = new HashSet<>(setThat);
			temp.removeAll(setThis);
			return "other has extra Chips at " + temp;
		} else if (setThis.size() > setThat.size()) {
			var temp = new HashSet<>(setThis);
			temp.removeAll(setThat);
			return "other has missing Chips at " + temp;
		} else {
			var temp1 = new HashSet<>(setThis);
			temp1.removeAll(setThat);
			if (temp1.isEmpty()) {
				return "No difference between chip key sets found.";
			}
			var temp2 = new HashSet<>(setThat);
			temp2.removeAll(setThis);
			return "other has missing Chips at " + temp1 + "and extra Chips at "
					+ temp2;
		}
	}

	/**
	 * Obtains the Boot Ethernet IP Address.
	 *
	 * @return The IPv4 Address of the boot chip (typically 0, 0)
	 */
	public InetAddress getBootEthernetAddress() {
		return bootEthernetAddress;
	}

	private class ChipOnBoardIterator implements Iterator<Chip> {
		private HasChipLocation root;

		private Chip nextChip;

		private Iterator<ChipLocation> singleBoardIterator;

		ChipOnBoardIterator(HasChipLocation root) {
			this.root = root;
			var geometry = getSpinn5Geometry();
			singleBoardIterator = geometry.singleBoardIterator();
			prepareNextChip();
		}

		@Override
		public boolean hasNext() {
			return nextChip != null;
		}

		@Override
		public Chip next() {
			if (nextChip == null) {
				throw new NoSuchElementException("No more chips available.");
			}
			var result = nextChip;
			prepareNextChip();
			return result;
		}

		private void prepareNextChip() {
			while (singleBoardIterator.hasNext()) {
				var local = singleBoardIterator.next();
				var global = normalizedLocation(
						root.getX() + local.getX(), root.getY() + local.getY());
				nextChip = getChipAt(global);
				if (nextChip != null) {
					return;
				}
			}
			nextChip = null;
		}
	}
}<|MERGE_RESOLUTION|>--- conflicted
+++ resolved
@@ -908,14 +908,9 @@
 					continue;
 				}
 				abnormalLinks
-<<<<<<< HEAD
-						.computeIfAbsent(link.source(), __ -> new HashSet<>())
+						.computeIfAbsent(link.source(),
+								__ -> noneOf(Direction.class))
 						.add(link.sourceLinkDirection());
-=======
-						.computeIfAbsent(link.source,
-								__ -> noneOf(Direction.class))
-						.add(link.sourceLinkDirection);
->>>>>>> 60b081e9
 			}
 		}
 		return unmodifiableMap(abnormalLinks);
