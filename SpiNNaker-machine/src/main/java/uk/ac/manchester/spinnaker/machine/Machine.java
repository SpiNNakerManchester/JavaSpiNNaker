--- conflicted
+++ resolved
@@ -1004,21 +1004,13 @@
 			return "bootEthernetAddress " + bootEthernetAddress + " != "
 					+ other.bootEthernetAddress;
 		}
-<<<<<<< HEAD
-		for (var loc : chips.keySet()) {
+		for (ChipLocation loc : chips.keySet()) {
 			var c1 = chips.get(loc);
 			var c2 = other.chips.get(loc);
-			if (!c1.equals(c2)) {
-				return c1 + " != " + c2;
-=======
-		for (ChipLocation loc : chips.keySet()) {
-			Chip c1 = chips.get(loc);
-			Chip c2 = other.chips.get(loc);
 			if (c1.equals(c2)) {
 				return null;
->>>>>>> 1d7589d0
-			}
-			String diff = c1.difference(c2);
+			}
+			var diff = c1.difference(c2);
 			if (diff != "userProcessors") {
 				return c1 + " != " + c2 + "(diff = " + diff + ")";
 			}
