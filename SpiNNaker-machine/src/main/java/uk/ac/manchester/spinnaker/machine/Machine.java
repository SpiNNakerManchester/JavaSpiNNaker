--- conflicted
+++ resolved
@@ -16,15 +16,9 @@
  */
 package uk.ac.manchester.spinnaker.machine;
 
-<<<<<<< HEAD
-import static java.util.Collections.unmodifiableCollection;
-import static java.util.Collections.unmodifiableList;
-=======
-import static java.util.Collections.emptyList;
 import static java.util.Collections.unmodifiableCollection;
 import static java.util.Collections.unmodifiableList;
 import static java.util.Collections.unmodifiableMap;
->>>>>>> ca30b949
 import static java.util.Collections.unmodifiableSet;
 import static java.util.Collections.unmodifiableSortedMap;
 import static org.slf4j.LoggerFactory.getLogger;
@@ -33,6 +27,7 @@
 import java.net.InetAddress;
 import java.util.ArrayList;
 import java.util.Collection;
+import java.util.Collections;
 import java.util.HashMap;
 import java.util.HashSet;
 import java.util.Iterator;
@@ -216,15 +211,9 @@
 		if (ignoreLinks.isEmpty() && ignoreChips.isEmpty()) {
 			return this;
 		}
-<<<<<<< HEAD
-		Machine rebuilt = new Machine(machineDimensions, boot);
-		for (Chip chip : this) {
-			ChipLocation location = chip.asChipLocation();
-=======
 		var rebuilt = new Machine(machineDimensions, boot);
 		for (var chip : this) {
 			var location = chip.asChipLocation();
->>>>>>> ca30b949
 			if (ignoreChips.contains(location)) {
 				log.info("Rebuilt machine without Chip {}", location);
 			} else if (ignoreLinks.containsKey(location)) {
@@ -454,16 +443,6 @@
 		var location = new ChipLocation(x, y);
 		return chips.containsKey(location);
 	}
-<<<<<<< HEAD
-	// public Chip getChipAt(int x, int y) {
-	// return chipArray[x][y];
-	// }
-
-	// public boolean hasChipAt(int x, int y) {
-	// return chipArray[x][y] != null;
-	// }
-=======
->>>>>>> ca30b949
 
 	/**
 	 * Determine if a link exists at the given coordinates.
@@ -623,11 +602,7 @@
 			}
 			var chip10 = getChipAt(new ChipLocation(1, 0));
 			if (!chip10.router.hasLink(Direction.EAST)) {
-<<<<<<< HEAD
-				// As in Python the Ethernet address of chip 0 0 is used.
-=======
 				// As in Python, the Ethernet address of chip 0 0 is used.
->>>>>>> ca30b949
 				spinnakerLinks.put(new InetIdTuple(chip00.ipAddress, 1),
 						new SpinnakerLinkData(1, chip10, Direction.WEST,
 								chip00.ipAddress));
@@ -757,15 +732,9 @@
 	 *            The board address that this FPGA link is associated with.
 	 * @return All added FPGA link data items for this address.
 	 */
-<<<<<<< HEAD
 	public final MappableIterable<FPGALinkData>
 			getFpgaLinks(InetAddress address) {
-		Map<FpgaId, Map<Integer, FPGALinkData>> byAddress =
-				fpgaLinks.get(address);
-=======
-	public final Iterable<FPGALinkData> getFpgaLinks(InetAddress address) {
 		var byAddress = fpgaLinks.get(address);
->>>>>>> ca30b949
 		if (byAddress == null) {
 			return Collections::emptyIterator;
 		}
@@ -848,11 +817,7 @@
 	 *            x and y coordinates for any chip on the board
 	 * @return A Stream over the destination locations.
 	 */
-<<<<<<< HEAD
 	public final MappableIterable<Chip> iterChipsOnBoard(Chip chip) {
-=======
-	public final Iterable<Chip> iterChipsOnBoard(Chip chip) {
->>>>>>> ca30b949
 		return () -> new ChipOnBoardIterator(chip.nearestEthernet);
 	}
 
@@ -938,18 +903,6 @@
 	 *         identifies links to remove
 	 */
 	public Map<ChipLocation, Set<Direction>> findAbnormalLinks() {
-<<<<<<< HEAD
-		Map<ChipLocation, Set<Direction>> abnormalLinks =
-				new DefaultMap<>(HashSet::new);
-		for (Chip chip : chips.values()) {
-			for (Link link : chip.router) {
-				if (!hasChipAt(link.destination)) {
-					abnormalLinks.get(link.source)
-							.add(link.sourceLinkDirection);
-				} else {
-					Chip destChip = getChipAt(link.destination);
-					Link inverse = destChip.router
-=======
 		var abnormalLinks = new HashMap<ChipLocation, Set<Direction>>();
 		for (var chip : chips.values()) {
 			for (var link : chip.router) {
@@ -960,7 +913,6 @@
 				} else {
 					var destChip = getChipAt(link.destination);
 					var inverse = destChip.router
->>>>>>> ca30b949
 							.getLink(link.sourceLinkDirection.inverse());
 					if (inverse == null) {
 						abnormalLinks.computeIfAbsent(
@@ -1133,11 +1085,7 @@
 
 		ChipOnBoardIterator(HasChipLocation root) {
 			this.root = root;
-<<<<<<< HEAD
-			SpiNNakerTriadGeometry geometry = getSpinn5Geometry();
-=======
 			var geometry = getSpinn5Geometry();
->>>>>>> ca30b949
 			singleBoardIterator = geometry.singleBoardIterator();
 			prepareNextChip();
 		}
