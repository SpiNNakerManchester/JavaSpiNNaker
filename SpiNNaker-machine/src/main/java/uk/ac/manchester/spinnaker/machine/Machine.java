/*
 * Copyright (c) 2018 The University of Manchester
 *
 * This program is free software: you can redistribute it and/or modify
 * it under the terms of the GNU General Public License as published by
 * the Free Software Foundation, either version 3 of the License, or
 * (at your option) any later version.
 *
 * This program is distributed in the hope that it will be useful,
 * but WITHOUT ANY WARRANTY; without even the implied warranty of
 * MERCHANTABILITY or FITNESS FOR A PARTICULAR PURPOSE.  See the
 * GNU General Public License for more details.
 *
 * You should have received a copy of the GNU General Public License
 * along with this program.  If not, see <http://www.gnu.org/licenses/>.
 */
package uk.ac.manchester.spinnaker.machine;

import static java.util.Collections.unmodifiableCollection;
import static java.util.Collections.unmodifiableList;
import static java.util.Collections.unmodifiableMap;
import static java.util.Collections.unmodifiableSet;
import static java.util.Collections.unmodifiableSortedMap;
import static java.util.Objects.isNull;
import static java.util.Objects.nonNull;
import static java.util.stream.Collectors.toUnmodifiableSet;
import static org.slf4j.LoggerFactory.getLogger;
import static uk.ac.manchester.spinnaker.machine.SpiNNakerTriadGeometry.getSpinn5Geometry;

import java.net.InetAddress;
import java.util.ArrayList;
import java.util.Collection;
import java.util.Collections;
import java.util.HashMap;
import java.util.HashSet;
import java.util.Iterator;
import java.util.List;
import java.util.Map;
import java.util.NoSuchElementException;
import java.util.Set;
import java.util.SortedMap;
import java.util.TreeMap;

import javax.validation.Valid;

import org.slf4j.Logger;

import uk.ac.manchester.spinnaker.machine.bean.MachineBean;
import uk.ac.manchester.spinnaker.machine.datalinks.FPGALinkData;
import uk.ac.manchester.spinnaker.machine.datalinks.FpgaEnum;
import uk.ac.manchester.spinnaker.machine.datalinks.FpgaId;
import uk.ac.manchester.spinnaker.machine.datalinks.InetIdTuple;
import uk.ac.manchester.spinnaker.machine.datalinks.SpinnakerLinkData;
import uk.ac.manchester.spinnaker.utils.DoubleMapIterable;
import uk.ac.manchester.spinnaker.utils.MappableIterable;
import uk.ac.manchester.spinnaker.utils.TripleMapIterable;

/**
 * A representation of a SpiNNaker Machine with a number of Chips.
 * <p>
 * Machine is also iterable, providing the chips within the machine.
 *
 * @see <a href=
 *      "https://github.com/SpiNNakerManchester/SpiNNMachine/blob/master/spinn_machine/machine.py">
 *      Python Version</a>
 *
 * @author Christian-B
 */
public class Machine implements MappableIterable<Chip> {
	private static final Logger log = getLogger(Link.class);

	/** Size of the machine along the x and y axes in Chips. */
	@Valid
	public final MachineDimensions machineDimensions;

	// This is not final as will change as processors become monitors.
	private int maxUserProssorsOnAChip;

	private final ArrayList<@Valid Chip> ethernetConnectedChips;

	// This may change to a map of maps
	private final Map<InetIdTuple, @Valid SpinnakerLinkData> spinnakerLinks;

	/** Map of map of map implementation done to allow access to submaps. */
	// If never required this could be changed to single map with tuple key.
	private final Map<InetAddress,
			Map<FpgaId, Map<Integer, @Valid FPGALinkData>>> fpgaLinks;

	/** The coordinates of the chip used to boot the machine. */
	@Valid
	public final ChipLocation boot;

	// Not final as currently could come from a chip added later.
	private InetAddress bootEthernetAddress;

	private final TreeMap<@Valid ChipLocation, @Valid Chip> chips;
	// private final Chip[][] chipArray;

	/** The version of the Machine based on its height and Width. */
	public final MachineVersion version;

	/**
	 * Creates an empty machine.
	 *
	 * @param machineDimensions
	 *            Size of the machine along the x and y axes, in Chips.
	 * @param boot
	 *            The coordinates of the chip used to boot the machine.
	 */
	public Machine(MachineDimensions machineDimensions, HasChipLocation boot) {
		this.machineDimensions = machineDimensions;
		version = MachineVersion.bySize(machineDimensions);

		maxUserProssorsOnAChip = 0;

		ethernetConnectedChips = new ArrayList<>();
		spinnakerLinks = new HashMap<>();
		fpgaLinks = new HashMap<>();

		this.boot = boot.asChipLocation();
		bootEthernetAddress = null;

		chips = new TreeMap<>();
	}

	/**
	 * Creates a machine starting with the supplied chips.
	 *
	 * @param machineDimensions
	 *            Size of the machine along the x and y axes, in Chips.
	 * @param chips
	 *            An iterable of chips in the machine.
	 * @param boot
	 *            The coordinates of the chip used to boot the machine.
	 * @throws IllegalArgumentException
	 *             On an attempt to add a second Chip with the same location.
	 */
	public Machine(MachineDimensions machineDimensions, Iterable<Chip> chips,
			HasChipLocation boot) {
		this(machineDimensions, boot);
		addChips(chips);
	}

	/**
	 * Creates a Machine from a Bean.
	 *
	 * @param bean
	 *            Bean holding the Values to set.
	 */
	public Machine(MachineBean bean) {
		this(bean.getMachineDimensions(), bean.getRoot());
		for (var chipBean : bean.getChips()) {
			chipBean.addDefaults(bean);
			addChip(new Chip(chipBean, this));
		}
		addSpinnakerLinks();
		addFpgaLinks();
	}

	/**
	 * Provides a machine without abnormal chips or links.
	 * <p>
	 * This may be the original machine or it may be a shallow near copy.
	 * <p>
	 * Once this method is run it is expected that the original Machine is no
	 * longer used. The original internal objects are reused whenever possible.
	 * Changes made to the original Machine may or may not effect the new
	 * Machine. This includes changes made to the chips, their routers or their
	 * processors.
	 * <p>
	 * For what makes up an abnormal link see {@link #findAbnormalLinks()}.
	 * <p>
	 * For what makes up an abnormal chip see {@link #findAbnormalChips()}.
	 *
	 * @return A Machine (possibly the original one) without the abnormal bits.
	 */
	public Machine rebuild() {
		return rebuild(null, null);
	}

	/**
	 * Provides a machine without ignored chips or links.
	 * <p>
	 * This may be the original machine or it may be a shallow near copy.
	 * <p>
	 * Once this method is run it is expected that the original Machine is no
	 * longer used. The original internal objects are reused whenever possible.
	 * Changes made to the original Machine may or may not effect the new
	 * Machine. This includes changes made to the chips, their routers or their
	 * processors.
	 *
	 * @param ignoreChips
	 *            The locations of the chips (if any) that should not be in the
	 *            rebuilt machine. Chips not specified to be ignore or not
	 *            checked in any way. If this parameter is {@code null} the
	 *            result of {@link #findAbnormalLinks()} is used. If this
	 *            parameter is empty it is ignored as are any location that do
	 *            not represent a chip in the machine.
	 * @param ignoreLinks
	 *            A mapping of Locations to Directions of links that should be
	 *            in the rebuilt machine. Links not specified to be ignored are
	 *            not checked in any way. If this parameter is {@code null} the
	 *            result of {@link #findAbnormalChips()} is used. If this
	 *            parameter is empty it is ignored as are any location that do
	 *            not represent a chip in the machine, or direction that do not
	 *            represent an existing link.
	 * @return A Machine (possibly the original one) without the ignore/abnormal
	 *         bits.
	 */
	public Machine rebuild(Set<ChipLocation> ignoreChips,
			Map<ChipLocation, Set<Direction>> ignoreLinks) {
		if (isNull(ignoreChips)) {
			ignoreChips = findAbnormalChips();
		}
		if (isNull(ignoreLinks)) {
			ignoreLinks = findAbnormalLinks();
		}
		if (ignoreLinks.isEmpty() && ignoreChips.isEmpty()) {
			return this;
		}
		var rebuilt = new Machine(machineDimensions, boot);
		for (var chip : this) {
			var location = chip.asChipLocation();
			if (ignoreChips.contains(location)) {
				log.info("Rebuilt machine without Chip {}", location);
			} else if (ignoreLinks.containsKey(location)) {
				var downDirections = ignoreLinks.get(location);
				var links = new ArrayList<Link>();
				for (var link : chip.router) {
					if (downDirections.contains(link.sourceLinkDirection)) {
						log.info("Rebuilt machine without Link {} {}",
								location, link.sourceLinkDirection);
					} else {
						links.add(link);
					}
				}
				rebuilt.addChip(new Chip(chip, new Router(chip.router, links)));
			} else {
				rebuilt.addChip(chip);
			}
		}
		// Check that the removals do not cause new abmoral chips.
		return rebuilt.rebuild();
	}

	/**
	 * Add a chip to the machine.
	 *
	 * @param chip
	 *            The chip to add to the machine.
	 * @throws IllegalArgumentException
	 *             On an attempt to add a second Chip with the same location.
	 */
	public final void addChip(Chip chip) {
		var location = chip.asChipLocation();
		if (chips.containsKey(location)) {
			throw new IllegalArgumentException(
					"There is already a Chip at location: " + location);
		}

		if (chip.getX() >= machineDimensions.width) {
			throw new IllegalArgumentException("Chip x: " + chip.getX()
					+ " is too high for a machine with width "
					+ machineDimensions.width);
		}
		if (chip.getY() >= machineDimensions.height) {
			throw new IllegalArgumentException("Chip y: " + chip.getY()
					+ " is too high for a machine with height "
					+ machineDimensions.height + " " + chip);
		}

		chips.put(location, chip);
		if (nonNull(chip.ipAddress)) {
			ethernetConnectedChips.add(chip);
			if (boot.onSameChipAs(chip)) {
				bootEthernetAddress = chip.ipAddress;
			}
		}
		if (chip.nUserProcessors() > maxUserProssorsOnAChip) {
			maxUserProssorsOnAChip = chip.nUserProcessors();
		}
	}

	/**
	 * Add some chips to the machine.
	 *
	 * @param chips
	 *            an iterable of chips.
	 */
	public final void addChips(Iterable<Chip> chips) {
		for (var chip : chips) {
			addChip(chip);
		}
	}

	/**
	 * The chips in the machine.
	 * <p>
	 * The Chips will be returned in the natural order of their ChipLocation.
	 *
	 * @return An Unmodifiable Ordered Collection of the chips.
	 */
	public final Collection<Chip> chips() {
		return unmodifiableCollection(chips.values());
	}

	/**
	 * Returns an iterator over the Chips in this Machine.
	 * <p>
	 * The Chips will be returned in the natural order of their ChipLocation.
	 *
	 * @return An iterator over the Chips in this Machine.
	 */
	@Override
	public final Iterator<Chip> iterator() {
		return chips.values().iterator();
	}

	/**
	 * The number of Chips on this Machine.
	 *
	 * @return The number of Chips on this Machine.
	 */
	public final int nChips() {
		return chips.size();
	}

	/**
	 * A Set of all the Locations of the Chips.
	 * <p>
	 * This set is guaranteed to iterate in the natural order of the locations.
	 *
	 * @return (ordered) set of the locations of each chip in the Machine.
	 */
	public final Set<ChipLocation> chipCoordinates() {
		return unmodifiableSet(chips.keySet());
	}

	/**
	 * An unmodifiable view over the map from ChipLocations to Chips.
	 * <p>
	 * This map is sorted by the natural order of the locations.
	 *
	 * @return An unmodifiable view over the map from ChipLocations to Chips.
	 */
	public final SortedMap<ChipLocation, Chip> chipsMap() {
		return unmodifiableSortedMap(chips);
	}

	/**
	 * Get the chip at a specific (x, y) location.
	 * <p>
	 * Will return {@code null} if {@link #hasChipAt(ChipLocation) hasChipAt}
	 * for the same location returns {@code false}.
	 *
	 * @param location
	 *            coordinates of the requested chip.
	 * @return A Chip or {@code null} if no Chip found at that location.
	 */
	public final Chip getChipAt(ChipLocation location) {
		return chips.get(location);
	}

	/**
	 * Get the chip at a specific (x, y) location.
	 * <p>
	 * Will return {@code null} if {@link #hasChipAt(ChipLocation) hasChipAt}
	 * for the same location returns {@code false}.
	 *
	 * @param location
	 *            coordinates of the requested chip.
	 * @return A Chip or {@code null} if no Chip found at that location.
	 */
	public final Chip getChipAt(HasChipLocation location) {
		return chips.get(location.asChipLocation());
	}

	/**
	 * Get the chip at a specific (x, y) location.
	 * <p>
	 * Will return {@code null} if {@link #hasChipAt(ChipLocation) hasChipAt}
	 * for the same location returns {@code false}.
	 *
	 * @param x
	 *            The x-coordinate of the requested chip
	 * @param y
	 *            The y-coordinate of the requested chip
	 * @return A Chip or {@code null} if no Chip found at that location.
	 * @throws IllegalArgumentException
	 *             Thrown is either x or y is negative or too big.
	 */
	public final Chip getChipAt(int x, int y) {
		var location = new ChipLocation(x, y);
		return chips.get(location);
	}

	/**
	 * Determine if a chip exists at the given coordinates.
	 *
	 * @param location
	 *            coordinates of the requested chip.
	 * @return True if and only if the machine has a Chip at that location.
	 */
	public final boolean hasChipAt(ChipLocation location) {
		if (isNull(location)) {
			return false;
		}
		return chips.containsKey(location);
	}

	/**
	 * Determine if a chip exists at the given coordinates.
	 *
	 * @param location
	 *            coordinates of the requested chip.
	 * @return True if and only if the machine has a Chip at that location.
	 */
	public final boolean hasChipAt(HasChipLocation location) {
		if (isNull(location)) {
			return false;
		}
		return chips.containsKey(location.asChipLocation());
	}

	/**
	 * Determine if a chip exists at the given coordinates.
	 *
	 * @param x
	 *            The x-coordinate of the requested chip
	 * @param y
	 *            The y-coordinate of the requested chip
	 * @return True if and only if the machine has a Chip at that location.
	 * @throws IllegalArgumentException
	 *             Thrown is either x or y is negative or too big.
	 */
	public final boolean hasChipAt(int x, int y) {
		var location = new ChipLocation(x, y);
		return chips.containsKey(location);
	}

	/**
	 * Determine if a link exists at the given coordinates.
	 *
	 * @param source
	 *            The coordinates of the source of the link.
	 * @param link
	 *            The direction of the link.
	 * @return True if and only if the Machine/Chip has a link as specified.
	 */
	public final boolean hasLinkAt(ChipLocation source, Direction link) {
		var chip = chips.get(source);
		if (isNull(chip)) {
			return false;
		}
		return chip.router.hasLink(link);
	}

	/**
	 * Get the coordinates of a possible chip over the given link.
	 * <p>
	 * This method will take wrap-arounds into account if appropriate.
	 * <p>
	 * This method intentionally <em>does not</em> check if a Chip at the
	 * resulting location already exists.
	 *
	 * @param source
	 *            The coordinates of the source of the link.
	 * @param direction
	 *            The Direction of the link to traverse
	 * @return Location of a possible chip that would be connected by this link.
	 */
	public final ChipLocation getLocationOverLink(HasChipLocation source,
			Direction direction) {
		return normalizedLocation(source.getX() + direction.xChange,
				source.getY() + direction.yChange);
	}

	/**
	 * Get the existing Chip over the given link.
	 * <p>
	 * This method is just a combination of getLocationOverLink and getChipAt.
	 * It therefore takes wrap-around into account and does check for the
	 * existence of the destination chip.
	 * <p>
	 * This method returns the destination chip WITHOUT checking if the physical
	 * link is active.
	 *
	 * @param source
	 *            The coordinates of the source of the link.
	 * @param direction
	 *            The Direction of the link to traverse
	 * @return The Destination Chip connected by this (possible) link. or
	 *         {@code null} if it does not exist.
	 */
	public final Chip getChipOverLink(HasChipLocation source,
			Direction direction) {
		return getChipAt(getLocationOverLink(source, direction));
	}

	/**
	 * The maximum possible x-coordinate of any chip in the board.
	 * <p>
	 * Currently no check is carried out to guarantee there is actually a Chip
	 * with this x value.
	 *
	 * @return The maximum possible x-coordinate.
	 */
	public final int maxChipX() {
		return machineDimensions.width - 1;
	}

	/**
	 * The maximum possible y-coordinate of any chip in the board.
	 * <p>
	 * Currently no check is carried out to guarantee there is actually a Chip
	 * with this y value.
	 *
	 * @return The maximum possible y-coordinate.
	 */
	public final int maxChipY() {
		return machineDimensions.height - 1;
	}

	/**
	 * The chips in the machine that have an Ethernet connection. These are
	 * defined as the Chip that have a non-{@code null} INET address.
	 * <p>
	 * While these are typically the bottom-left Chip of each board, this is not
	 * guaranteed.
	 * <p>
	 * There is no guarantee regarding the order of the Chips.
	 *
	 * @return An unmodifiable list of the Chips with an INET address.
	 */
	public List<Chip> ethernetConnectedChips() {
		return unmodifiableList(ethernetConnectedChips);
	}

	/**
	 * Collection of the spinnaker links on this machine.
	 *
	 * @return An unmodifiable unordered collection of all the spinnaker links
	 *         on this machine.
	 */
	public final Collection<SpinnakerLinkData> spinnakerLinks() {
		return unmodifiableCollection(spinnakerLinks.values());
	}

	/**
	 * Get a SpiNNaker link with a given ID.
	 *
	 * @param id
	 *            The ID of the link
	 * @param address
	 *            The board address that this SpiNNaker link is associated with.
	 *            If {@code null} the boot INET address will be used.
	 * @return The associated SpinnakerLink or {@code null} if not found.
	 */
	public final SpinnakerLinkData getSpinnakerLink(int id,
			InetAddress address) {
		InetIdTuple key;
		if (isNull(address)) {
			key = new InetIdTuple(bootEthernetAddress, id);
		} else {
			key = new InetIdTuple(address, id);
		}
		return spinnakerLinks.get(key);
	}

	/**
	 * Get a SpiNNaker link with a given ID on the boot chip.
	 *
	 * @param id
	 *            The ID of the link
	 * @return The associated SpinnakerLink or {@code null} if not found.
	 */
	public final SpinnakerLinkData getBootSpinnakerLink(int id) {
		var key = new InetIdTuple(bootEthernetAddress, id);
		return spinnakerLinks.get(key);
	}

	/**
	 * Add SpiNNaker links that are on a given machine depending on the height
	 * and width and therefore version of the board.
	 * <p>
	 * If a link already exists the original link is retain and that spinnaker
	 * link is not added.
	 */
	public final void addSpinnakerLinks() {
		if (version.isFourChip) {
			var chip00 = getChipAt(new ChipLocation(0, 0));
			if (!chip00.router.hasLink(Direction.WEST)) {
				spinnakerLinks.put(new InetIdTuple(chip00.ipAddress, 0),
						new SpinnakerLinkData(0, chip00, Direction.WEST,
								chip00.ipAddress));
			}
			var chip10 = getChipAt(new ChipLocation(1, 0));
			if (!chip10.router.hasLink(Direction.EAST)) {
				// As in Python, the Ethernet address of chip 0 0 is used.
				spinnakerLinks.put(new InetIdTuple(chip00.ipAddress, 1),
						new SpinnakerLinkData(1, chip10, Direction.WEST,
								chip00.ipAddress));
			}
		} else {
			for (var chip : ethernetConnectedChips) {
				if (!chip.router.hasLink(Direction.SOUTHWEST)) {
					spinnakerLinks.put(new InetIdTuple(chip.ipAddress, 0),
							new SpinnakerLinkData(0, chip, Direction.SOUTHWEST,
									chip.ipAddress));
				}
			}
		}
	}

	/**
	 * Converts x and y to a chip location, if required (and applicable)
	 * adjusting for wrap around.
	 * <p>
	 * The only check that the coordinates are valid is to check they are
	 * greater than zero. Otherwise {@code null} is returned.
	 *
	 * @param x
	 *            X coordinate
	 * @param y
	 *            Y coordinate
	 * @return A ChipLocation based on X and Y with possible wrap around, or
	 *         {@code null} if either coordinate is less than zero or greater
	 *         than the dimensions of the machine.
	 */
	public final ChipLocation normalizedLocation(int x, int y) {
		if (version.horizontalWrap) {
			x = (x + machineDimensions.width) % machineDimensions.width;
		} else if (x < 0 || x >= machineDimensions.width) {
			return null;
		}
		if (version.verticalWrap) {
			y = (y + machineDimensions.height) % machineDimensions.height;
		} else if (y < 0 || y >= machineDimensions.height) {
			return null;
		}
		if (x < 0 || y < 0) {
			return null;
		}
		return new ChipLocation(x, y);
	}

	/**
	 * Returns the location you would get to from the source if you move in this
	 * direction, if required (and applicable) adjusting for wrap-around.
	 * <p>
	 * No check is done to see if there is actually a chip at that location.
	 *
	 * @param source
	 *            the original x and y coordinates.
	 * @param direction
	 *            which way to move.
	 * @return A ChipLocation based on a move in this direction with possible
	 *         wrap around, or {@code null} if either coordinate is less than
	 *         zero or greater than the dimensions of the machine.
	 */
	public final ChipLocation normalizedMove(HasChipLocation source,
			Direction direction) {
		return normalizedLocation(source.getX() + direction.xChange,
				source.getY() + direction.yChange);
	}

	/**
	 * Returns this location adjusted for wrap-arounds.
	 * <p>
	 * No check is done to see if there is actually a chip at that location.
	 *
	 * @param location
	 *            A location which may need to be corrected for wrap-arounds.
	 * @return A ChipLocation based on a move in this direction with possible
	 *         wrap around, or {@code null} if either coordinate is less than
	 *         zero or greater than the dimensions of the machine.
	 */
	public final ChipLocation normalizedLocation(HasChipLocation location) {
		return normalizedLocation(location.getX(), location.getY());
	}

	/**
	 * Get an FPGA link data item that corresponds to the FPGA and FPGA link for
	 * a given board address.
	 *
	 * @param fpgaId
	 *            The ID of the FPGA that the data is going through.
	 * @param fpgaLinkId
	 *            The link ID of the FPGA.
	 * @param address
	 *            The board address that this FPGA link is associated with.
	 * @return FPGA link data, or {@code null} if no such link has been added.
	 */
	public final FPGALinkData getFpgaLink(FpgaId fpgaId, int fpgaLinkId,
			InetAddress address) {
		var byAddress = fpgaLinks.get(address);
		if (isNull(byAddress)) {
			return null;
		}
		var byId = byAddress.get(fpgaId);
		if (isNull(byId)) {
			return null;
		}
		return byId.get(fpgaLinkId);
	}

	/**
	 * An iterable over all the added FPGA link data items. The Iterable may be
	 * empty.
	 * <p>
	 * No Guarantee of order is provided.
	 *
	 * @return All added FPGA link data items.
	 */
	public final MappableIterable<FPGALinkData> getFpgaLinks() {
		return new TripleMapIterable<>(fpgaLinks);
	}

	/**
	 * An iterable over all the added FPGA link data items for this address. The
	 * Iterable may be empty.
	 * <p>
	 * No Guarantee of order is provided.
	 *
	 * @param address
	 *            The board address that this FPGA link is associated with.
	 * @return All added FPGA link data items for this address.
	 */
	public final MappableIterable<FPGALinkData>
			getFpgaLinks(InetAddress address) {
		var byAddress = fpgaLinks.get(address);
		if (isNull(byAddress)) {
			return Collections::emptyIterator;
		}
		return new DoubleMapIterable<>(byAddress);
	}

	private void addFpgaLinks(int rootX, int rootY, InetAddress address) {
		for (var fpgaEnum : FpgaEnum.values()) {
			var location = normalizedLocation(rootX + fpgaEnum.getX(),
					rootY + fpgaEnum.getY());
			if (hasChipAt(location)
					&& !hasLinkAt(location, fpgaEnum.direction)) {
				fpgaLinks.computeIfAbsent(address, __ -> new HashMap<>())
						.computeIfAbsent(fpgaEnum.fpgaId, __ -> new HashMap<>())
						.put(fpgaEnum.id,
								new FPGALinkData(fpgaEnum.id, fpgaEnum.fpgaId,
										location, fpgaEnum.direction, address));
			}
		}
	}

	/**
	 * Add FPGA links that are on a given machine depending on the version of
	 * the board.
	 * <p>
	 * Note: This implementation assumes the Ethernet Chip is the 0, 0 chip on
	 * each board
	 */
	public final void addFpgaLinks() {
		if (version.isFourChip) {
			return; // NO fpga links
		}
		for (var ethernetConnectedChip : ethernetConnectedChips) {
			addFpgaLinks(ethernetConnectedChip.getX(),
					ethernetConnectedChip.getY(),
					ethernetConnectedChip.ipAddress);
		}
	}

	/**
	 * Get a string detailing the number of cores and links.
	 * <p>
	 * Warning: the current implementation makes the simplification assumption
	 * that every link exists in both directions.
	 *
	 * @return A quick description of the machine.
	 */
	public final String coresAndLinkOutputString() {
		int cores = 0;
		int everyLink = 0;
		for (var chip : chips.values()) {
			cores += chip.nProcessors();
			everyLink += chip.router.size();
		}
		return cores + " cores and " + (everyLink / 2.0) + " links";
	}

	/**
	 * The coordinates of the chip used to boot the machine. This is typically
	 * Chip (zero, zero), and will typically have an associated InetAddress, but
	 * there is no guarantee of either of these facts.
	 * <p>
	 * If not Chip has been added to the machine at the boot location this
	 * method returns {@code null}.
	 *
	 * @return The Chip at the location specified as boot or {@code null}.
	 */
	public final Chip bootChip() {
		return chips.get(boot);
	}

	/**
	 * Iterable over the destinations of each link.
	 * <p>
	 * There will be exactly one destination for each Link. While normally all
	 * destinations will be unique the is no guarantee.
	 *
	 * @param chip
	 *            x and y coordinates for any chip on the board
	 * @return A Stream over the destination locations.
	 */
	public final MappableIterable<Chip> iterChipsOnBoard(Chip chip) {
		return () -> new ChipOnBoardIterator(chip.nearestEthernet);
	}

	/**
	 * The maximum number of user cores on any chip.
	 * <p>
	 * A user core is defined as one that has not been reserved as a monitor.
	 *
	 * @return Maximum for at at least one core.
	 */
	public final int maximumUserCoresOnChip() {
		return maxUserProssorsOnAChip;
	}

	/**
	 * The total number of cores on the machine which are not monitor cores.
	 *
	 * @return The number of user cores over all Chips.
	 */
	public final int totalAvailableUserCores() {
		int count = 0;
		for (var chip : chips.values()) {
			count += chip.nUserProcessors();
		}
		return count;
	}

	/**
	 * The total number of cores on the machine including monitor cores.
	 *
	 * @return The number of cores over all Chips.
	 */
	public final int totalCores() {
		int count = 0;
		for (var chip : chips.values()) {
			count += chip.nProcessors();
		}
		return count;
	}

	/**
	 * Check if the inverse link to the one described exists. This check is in
	 * two stages.
	 * <ol>
	 * <li>Check that there is actually a second chip in the given direction
	 * from the input chip. There need not be an actual working link.
	 * <li>Check that the second chip does have a working link back. (Inverse
	 * direction)
	 * </ol>
	 *
	 * @param chip
	 *            Starting Chip which will be the Target of the actual link
	 *            checked.
	 * @param direction
	 *            Original direction. This is the inverse of the direction in
	 *            the link actually checked.
	 * @return True if and only if there is a active inverse link
	 */
	public boolean hasInverseLinkAt(ChipLocation chip, Direction direction) {
		var source = getChipOverLink(chip, direction);
		if (isNull(source)) {
			return false;
		}
		return source.router.hasLink(direction.inverse());
	}

	@Override
	public String toString() {
		return "[Machine: max_x=" + maxChipX() + ", max_y=" + maxChipY()
				+ ", n_chips=" + nChips() + "]";
	}

	/**
	 * Returns a list of the abnormal links that are recommended for removal.
	 * <p>
	 * The current implementation identifies the Links where there is no
	 * matching reverse link as abnormal. This includes case where the whole
	 * destination chip is missing.
	 * <p>
	 * Future implementations may add other tests for abnormal Chips.
	 *
	 * @return A Map of ChipLocations to Direction (hopefully empty) which
	 *         identifies links to remove
	 */
	public Map<ChipLocation, Set<Direction>> findAbnormalLinks() {
		var abnormalLinks = new HashMap<ChipLocation, Set<Direction>>();
		for (var chip : chips.values()) {
			for (var link : chip.router) {
<<<<<<< HEAD
				if (!hasChipAt(link.destination)) {
					abnormalLinks.computeIfAbsent(
							link.source, k -> new HashSet<>())
							.add(link.sourceLinkDirection);
				} else {
					var destChip = getChipAt(link.destination);
					var inverse = destChip.router
							.getLink(link.sourceLinkDirection.inverse());
					if (isNull(inverse)) {
						abnormalLinks.computeIfAbsent(
								link.source, k -> new HashSet<>())
								.add(link.sourceLinkDirection);
					}
=======
				/*
				 * If a link has both directions existing according to standard
				 * rules, it's considered to be normal. Everything else is
				 * abnormal.
				 */
				if (hasChipAt(link.destination)
						&& getChipAt(link.destination).router
								.hasLink(link.sourceLinkDirection.inverse())) {
					continue;
>>>>>>> 462adc2c
				}
				abnormalLinks
						.computeIfAbsent(link.source, __ -> new HashSet<>())
						.add(link.sourceLinkDirection);
			}
		}
		return unmodifiableMap(abnormalLinks);
	}

	/**
	 * Returns a list of the abnormal Chips that are recommended for removal.
	 * <p>
	 * The current implementation identifies Chips with no outgoing links as
	 * abnormal.
	 * <p>
	 * Future implementations may add other tests for abnormal Chips.
	 *
	 * @return A set (hopefully empty) of ChipLocations to remove.
	 */
	public Set<ChipLocation> findAbnormalChips() {
		return chips.values().stream().filter(chip -> chip.router.size() == 0)
				.map(Chip::asChipLocation)
				.collect(toUnmodifiableSet());
	}

	@Override
	public int hashCode() {
		throw new UnsupportedOperationException(
				"hashCode not supported as equals implemented.");
	}

	@Override
	public boolean equals(Object obj) {
		if (this == obj) {
			return true;
		}
		return (obj instanceof Machine) && isNull(difference((Machine) obj));
	}

	/**
	 * Describes one difference found between this machine and another machine.
	 * <p>
	 * This method will always return {@code null} if no difference is found
	 * between the two machines. So semantically is the same as Equals except
	 * that this works if other is a super class of machine in which case only
	 * the share variables are compared.
	 * <p>
	 * This method returns as soon as it has found a difference so there may be
	 * other not specified differences.
	 * <p>
	 * Warning: This method could change over time, so there is no implied
	 * guarantee to the order that variables are checked or to the message that
	 * is returned.
	 * <p>
	 * The only guarantee is that {@code null} is returned if no difference is
	 * detected.
	 *
	 * @param other
	 *            Another machine to check if it has the same variables.
	 * @return {@code null} if no difference is detected otherwise a string.
	 */
	public String difference(Machine other) {
		if (!machineDimensions.equals(other.machineDimensions)) {
			return "machineDimensions " + machineDimensions + " != "
					+ other.machineDimensions;
		}
		if (!chips.keySet().equals(other.chips.keySet())) {
			return chipLocationDifference(other);
		}
		if (!version.equals(other.version)) {
			return "version " + version + " != " + version;
		}
		if (maxUserProssorsOnAChip != other.maxUserProssorsOnAChip) {
			return "maxUserProcessorsOnAChip " + maxUserProssorsOnAChip + " != "
					+ other.maxUserProssorsOnAChip;
		}
		if (!boot.equals(other.boot)) {
			return "boot " + boot + " != " + other.boot;
		}
		if (!bootEthernetAddress.equals(other.bootEthernetAddress)) {
			return "bootEthernetAddress " + bootEthernetAddress + " != "
					+ other.bootEthernetAddress;
		}
		for (var loc : chips.keySet()) {
			var c1 = chips.get(loc);
			var c2 = other.chips.get(loc);
			if (c1.equals(c2)) {
				return null;
			}
			var diff = c1.difference(c2);
			if (!"userProcessors".equals(diff)) {
				return c1 + " != " + c2 + "(diff = " + diff + ")";
			}
			if (c1.userProcessors().size() == c2.userProcessors().size() + 1) {
				return null;
			}
			if (c1.userProcessors().size() == c2.userProcessors().size() - 1) {
				return null;
			}
			return c1 + " != " + c2 + "(diff = userProcessors)";
		}
		if (!ethernetConnectedChips.equals(other.ethernetConnectedChips)) {
			return "ethernetConnectedChips " + ethernetConnectedChips + " != "
					+ other.ethernetConnectedChips;
		}
		if (!spinnakerLinks.equals(other.spinnakerLinks)) {
			return " spinnakerLinks " + spinnakerLinks + " != "
					+ other.spinnakerLinks;
		}
		if (!fpgaLinks.equals(other.fpgaLinks)) {
			return "fpgaLinks " + fpgaLinks + " != " + fpgaLinks;
		}
		return null;
	}

	/**
	 * Describes the difference between chip location between two machines.
	 * <p>
	 * This method is expected to only be called then there is a detected or
	 * expected difference between the two chip locations so will always return
	 * a message
	 * <p>
	 * Warning: As this method is mainly a support method for
	 * {@link #difference(Machine)}, the returned result can be changed at any
	 * time.
	 *
	 * @param that
	 *            Another machine with suspected difference in the location of
	 *            Chips.
	 * @return Some useful human readable information.
	 */
	public String chipLocationDifference(Machine that) {
		var setThis = chips.keySet();
		var setThat = that.chips.keySet();
		if (setThis.size() < setThat.size()) {
			var temp = new HashSet<>(setThat);
			temp.removeAll(setThis);
			return "other has extra Chips at " + temp;
		} else if (setThis.size() > setThat.size()) {
			var temp = new HashSet<>(setThis);
			temp.removeAll(setThat);
			return "other has missing Chips at " + temp;
		} else {
			var temp1 = new HashSet<>(setThis);
			temp1.removeAll(setThat);
			if (temp1.isEmpty()) {
				return "No difference between chip key sets found.";
			}
			var temp2 = new HashSet<>(setThat);
			temp2.removeAll(setThis);
			return "other has missing Chips at " + temp1 + "and extra Chips at "
					+ temp2;
		}
	}

	/**
	 * Obtains the Boot Ethernet IP Address.
	 *
	 * @return The IPv4 Address of the boot chip (typically 0, 0)
	 */
	public InetAddress getBootEthernetAddress() {
		return bootEthernetAddress;
	}

	private class ChipOnBoardIterator implements Iterator<Chip> {
		private HasChipLocation root;

		private Chip nextChip;

		private Iterator<ChipLocation> singleBoardIterator;

		ChipOnBoardIterator(HasChipLocation root) {
			this.root = root;
			var geometry = getSpinn5Geometry();
			singleBoardIterator = geometry.singleBoardIterator();
			prepareNextChip();
		}

		@Override
		public boolean hasNext() {
			return nonNull(nextChip);
		}

		@Override
		public Chip next() {
			if (isNull(nextChip)) {
				throw new NoSuchElementException("No more chips available.");
			}
			var result = nextChip;
			prepareNextChip();
			return result;
		}

		private void prepareNextChip() {
			while (singleBoardIterator.hasNext()) {
				var local = singleBoardIterator.next();
				var global = normalizedLocation(
						root.getX() + local.getX(), root.getY() + local.getY());
				nextChip = getChipAt(global);
				if (nonNull(nextChip)) {
					return;
				}
			}
			nextChip = null;
		}
	}
}<|MERGE_RESOLUTION|>--- conflicted
+++ resolved
@@ -899,21 +899,6 @@
 		var abnormalLinks = new HashMap<ChipLocation, Set<Direction>>();
 		for (var chip : chips.values()) {
 			for (var link : chip.router) {
-<<<<<<< HEAD
-				if (!hasChipAt(link.destination)) {
-					abnormalLinks.computeIfAbsent(
-							link.source, k -> new HashSet<>())
-							.add(link.sourceLinkDirection);
-				} else {
-					var destChip = getChipAt(link.destination);
-					var inverse = destChip.router
-							.getLink(link.sourceLinkDirection.inverse());
-					if (isNull(inverse)) {
-						abnormalLinks.computeIfAbsent(
-								link.source, k -> new HashSet<>())
-								.add(link.sourceLinkDirection);
-					}
-=======
 				/*
 				 * If a link has both directions existing according to standard
 				 * rules, it's considered to be normal. Everything else is
@@ -923,7 +908,6 @@
 						&& getChipAt(link.destination).router
 								.hasLink(link.sourceLinkDirection.inverse())) {
 					continue;
->>>>>>> 462adc2c
 				}
 				abnormalLinks
 						.computeIfAbsent(link.source, __ -> new HashSet<>())
