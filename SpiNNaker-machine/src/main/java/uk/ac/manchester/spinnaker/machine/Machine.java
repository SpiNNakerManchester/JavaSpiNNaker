--- conflicted
+++ resolved
@@ -21,12 +21,9 @@
 import static java.util.Collections.unmodifiableMap;
 import static java.util.Collections.unmodifiableSet;
 import static java.util.Collections.unmodifiableSortedMap;
-<<<<<<< HEAD
 import static java.util.Objects.isNull;
 import static java.util.Objects.nonNull;
-=======
 import static java.util.stream.Collectors.toUnmodifiableSet;
->>>>>>> 08bb0bca
 import static org.slf4j.LoggerFactory.getLogger;
 import static uk.ac.manchester.spinnaker.machine.SpiNNakerTriadGeometry.getSpinn5Geometry;
 
@@ -449,16 +446,6 @@
 		var location = new ChipLocation(x, y);
 		return chips.containsKey(location);
 	}
-<<<<<<< HEAD
-	// public Chip getChipAt(int x, int y) {
-	// return chipArray[x][y];
-	// }
-
-	// public boolean hasChipAt(int x, int y) {
-	// return nonNull(chipArray[x][y]);
-	// }
-=======
->>>>>>> 08bb0bca
 
 	/**
 	 * Determine if a link exists at the given coordinates.
@@ -470,13 +457,8 @@
 	 * @return True if and only if the Machine/Chip has a link as specified.
 	 */
 	public final boolean hasLinkAt(ChipLocation source, Direction link) {
-<<<<<<< HEAD
-		Chip chip = chips.get(source);
+		var chip = chips.get(source);
 		if (isNull(chip)) {
-=======
-		var chip = chips.get(source);
-		if (chip == null) {
->>>>>>> 08bb0bca
 			return false;
 		}
 		return chip.router.hasLink(link);
@@ -720,22 +702,12 @@
 	 */
 	public final FPGALinkData getFpgaLink(FpgaId fpgaId, int fpgaLinkId,
 			InetAddress address) {
-<<<<<<< HEAD
-		Map<FpgaId, Map<Integer, FPGALinkData>> byAddress;
-		byAddress = fpgaLinks.get(address);
+		var byAddress = fpgaLinks.get(address);
 		if (isNull(byAddress)) {
 			return null;
 		}
-		Map<Integer, FPGALinkData> byId = byAddress.get(fpgaId);
+		var byId = byAddress.get(fpgaId);
 		if (isNull(byId)) {
-=======
-		var byAddress = fpgaLinks.get(address);
-		if (byAddress == null) {
-			return null;
-		}
-		var byId = byAddress.get(fpgaId);
-		if (byId == null) {
->>>>>>> 08bb0bca
 			return null;
 		}
 		return byId.get(fpgaLinkId);
@@ -765,14 +737,8 @@
 	 */
 	public final MappableIterable<FPGALinkData>
 			getFpgaLinks(InetAddress address) {
-<<<<<<< HEAD
-		Map<FpgaId, Map<Integer, FPGALinkData>> byAddress =
-				fpgaLinks.get(address);
+		var byAddress = fpgaLinks.get(address);
 		if (isNull(byAddress)) {
-=======
-		var byAddress = fpgaLinks.get(address);
-		if (byAddress == null) {
->>>>>>> 08bb0bca
 			return Collections::emptyIterator;
 		}
 		return new DoubleMapIterable<>(byAddress);
@@ -913,13 +879,8 @@
 	 * @return True if and only if there is a active inverse link
 	 */
 	public boolean hasInverseLinkAt(ChipLocation chip, Direction direction) {
-<<<<<<< HEAD
-		Chip source = getChipOverLink(chip, direction);
+		var source = getChipOverLink(chip, direction);
 		if (isNull(source)) {
-=======
-		var source = getChipOverLink(chip, direction);
-		if (source == null) {
->>>>>>> 08bb0bca
 			return false;
 		}
 		return source.router.hasLink(direction.inverse());
@@ -955,14 +916,9 @@
 					var destChip = getChipAt(link.destination);
 					var inverse = destChip.router
 							.getLink(link.sourceLinkDirection.inverse());
-<<<<<<< HEAD
 					if (isNull(inverse)) {
-						abnormalLinks.get(link.source)
-=======
-					if (inverse == null) {
 						abnormalLinks.computeIfAbsent(
 								link.source, k -> new HashSet<>())
->>>>>>> 08bb0bca
 								.add(link.sourceLinkDirection);
 					}
 				}
