/*
 * Copyright (c) 2018 The University of Manchester
 */
package uk.ac.manchester.spinnaker.machine;

import java.net.InetAddress;
import java.util.ArrayList;
import java.util.Collection;
import java.util.Collections;
import java.util.HashMap;
import java.util.Iterator;
import java.util.List;
import java.util.Map;
import java.util.NoSuchElementException;
import java.util.Objects;
import java.util.Set;
import java.util.SortedMap;
import java.util.TreeMap;
import org.slf4j.Logger;
import static org.slf4j.LoggerFactory.getLogger;
import uk.ac.manchester.spinnaker.machine.bean.ChipBean;
import uk.ac.manchester.spinnaker.machine.bean.ChipResources;
import uk.ac.manchester.spinnaker.machine.bean.MachineBean;
import uk.ac.manchester.spinnaker.machine.datalinks.FPGALinkData;
import uk.ac.manchester.spinnaker.machine.datalinks.FpgaId;
import uk.ac.manchester.spinnaker.machine.datalinks.FpgaEnum;
import uk.ac.manchester.spinnaker.machine.datalinks.InetIdTuple;
import uk.ac.manchester.spinnaker.machine.datalinks.SpinnakerLinkData;
import uk.ac.manchester.spinnaker.utils.Counter;
import uk.ac.manchester.spinnaker.utils.DefaultMap;
import uk.ac.manchester.spinnaker.utils.DoubleMapIterable;
import uk.ac.manchester.spinnaker.utils.TripleMapIterable;

/**
 * A representation of a SpiNNaker Machine with a number of Chips.
 * <p>
 * Machine is also iterable, providing ((x, y), chip) where:
 * x is the x-coordinate of a chip.
 * y is the y-coordinate of a chip.
 * chip is the chip with the given x, y coordinates.
 *
 * <p>
 * @see <a
 * href="https://github.com/SpiNNakerManchester/SpiNNMachine/blob/master/spinn_machine/machine.py">
 * Python Version</a>

 * @author Christian-B
 */
public class Machine implements Iterable<Chip> {

    private static final Logger log = getLogger(Link.class);

    /** Size of the machine along the x and y axes in Chips. */
    public final MachineDimensions machineDimensions;

    // This is not final as will change as processors become monitors.
    private int maxUserProssorsOnAChip;

    private final ArrayList<Chip> ethernetConnectedChips;

    // This may change to a map of maps
    private final HashMap<InetIdTuple, SpinnakerLinkData> spinnakerLinks;

    // Map of map of map implementation done to allow access to submaps.
    // If never required this could be changed to single map with tuple key.
    private final HashMap<InetAddress, Map<FpgaId, Map<Integer, FPGALinkData>>>
            fpgaLinks;

    /**
     * The x and coordinates of the chip used to boot the machine.
     */
    public final ChipLocation boot;

    // Not final as currently could come from a chip added later.
    private InetAddress bootEthernetAddress;

    private final TreeMap<ChipLocation, Chip> chips;
    //private final Chip[][] chipArray;

    /** The version of the Machine based on its height and Width. */
    public final MachineVersion version;

     /**
     * Creates an empty machine.
     *
     * @param machineDimensions
     *      Size of the machine along the x and y axes in Chips.
     * @param boot The x and y coordinates of the chip used to boot the machine.
     */
    public Machine(MachineDimensions machineDimensions, HasChipLocation boot) {
        this.machineDimensions = machineDimensions;
        version = MachineVersion.bySize(machineDimensions);

        maxUserProssorsOnAChip = 0;

        ethernetConnectedChips = new ArrayList<>();
        spinnakerLinks = new HashMap<>();
        fpgaLinks = new HashMap<>();

        this.boot = boot.asChipLocation();
        bootEthernetAddress = null;

        this.chips = new TreeMap<>();
    }

    /**
     * Creates a machine starting with the supplied chips.
     *
     * @param machineDimensions
     *      Size of the machine along the x and y axes in Chips.
     * @param chips An iterable of chips in the machine.
     * @param boot The x and y coordinates of the chip used to boot the machine.
     * @throws IllegalArgumentException
     *      On an attempt to add a second Chip with the same location.
     */
    public Machine(MachineDimensions machineDimensions, Iterable<Chip> chips,
            HasChipLocation boot) {
        this(machineDimensions, boot);
        addChips(chips);
    }

    public Machine(MachineBean bean) {
        this(bean.getMachineDimensions(), bean.getRoot());
        for (ChipBean chipBean: bean.getChips()) {
            chipBean.addDefaults(bean);
            addChip(new Chip(chipBean, this));
        }
    }

    /**
     * Provides a machine without abnormal chips or links.
     * <p>
     * This may be the original machine or it may be a shallow near copy.
     * <p>
     * Once this method is run it is expected that the original Machine is no
     *      longer used.
     * The original internal objects are reused whenever possible.
     * Changes made to the original Machine may or may not effect the new
     *      Machine. This includes changes made to the chips, their routers
     *      or their processors.
     * <p>
     * For what makes up an abnormal link see {@link #findAbnormalLinks()}.
     * <p>
     * For what makes up an abnormal chip see {@link #findAbnormalChips()}.
     *
     * @return A Machine (possibly the original one) without the abnormal bits.
     */
    public Machine rebuild() {
        return rebuild(null, null);
    }

    /**
     * Provides a machine without ignored chips or links.
     * <p>
     * This may be the original machine or it may be a shallow near copy.
     * <p>
     * Once this method is run it is expected that the original Machine is no
     *      longer used.
     * The original internal objects are reused whenever possible.
     * Changes made to the original Machine may or may not effect the new
     *      Machine. This includes changes made to the chips, their routers
     *      or their processors.
     *
     * @param ignoreChips The locations of the chips (if any)
     *      that should not be in the rebuilt machine.
     *      Chips not specified to be ignore or not checked in any way.
     *      If this parameter is null the result of
     *      {@link #findAbnormalLinks()} is used.
     *      If this parameter is empty it is ignored as are any location that
     *      do not represent a chip in the machine.
     *
     * @param ignoreLinks A mapping of Locations to Directions of links that
     *      should be in the rebuilt machine.
     *      Links not specified to be ignored are not checked in any way.
     *      If this parameter is null the result of
     *      {@link #findAbnormalChips()} is used.
     *      If this parameter is empty it is ignored as are any location that
     *      do not represent a chip in the machine,
     *      or direction that do not represent an existing link.
     * @return A Machine (possibly the original one) without the
     *      ignore/abnormal bits.
     */
    public Machine rebuild(Collection<ChipLocation> ignoreChips,
            Map<ChipLocation, Collection<Direction>> ignoreLinks) {
        if (ignoreChips == null) {
            ignoreChips = this.findAbnormalChips();
        }
        if (ignoreLinks == null) {
            ignoreLinks = this.findAbnormalLinks();
        }
        if (ignoreLinks.isEmpty() && ignoreChips.isEmpty()) {
            return this;
        }
        Machine rebuilt = new Machine(
                this.machineDimensions, this.boot);
        for (Chip chip: this) {
            ChipLocation location = chip.asChipLocation();
            if (ignoreChips.contains(location)) {
                log.info("Rebuilt machine without Chip " + location);
            } else if (ignoreLinks.containsKey(location)) {
                Collection<Direction> downDirections = ignoreLinks
                        .get(location);
                ArrayList<Link> links = new ArrayList<>();
                for (Link link:chip.router) {
                    if (downDirections.contains(link.sourceLinkDirection)) {
                        log.info("Rebuilt machine without Link " + location
                                + " " + link.sourceLinkDirection);
                    } else {
                        links.add(link);
                    }
                }
                rebuilt.addChip(new Chip(chip, new Router(chip.router, links)));
            } else {
                rebuilt.addChip(chip);
            }
        }
        return rebuilt;
    }

    /**
     * Add a chip to the machine.
     *
     * @param chip The chip to add to the machine.
     * @throws IllegalArgumentException
     *      On an attempt to add a second Chip with the same location.
     */
    public final void addChip(Chip chip) {
        ChipLocation location = chip.asChipLocation();
        if (chips.containsKey(location)) {
            throw new IllegalArgumentException(
                    "There is already a Chip at location: " + location);
        }

        if (chip.getX() >= machineDimensions.width) {
            throw new IllegalArgumentException("Chip x: " + chip.getX()
                    + " is too high for a machine with width "
                    + machineDimensions.width);
        }
        if (chip.getY() >= machineDimensions.height) {
           throw new IllegalArgumentException("Chip y: " + chip.getY()
                   + " is too high for a machine with height "
                   + machineDimensions.height + " " + chip);
        }

        chips.put(location, chip);
        if (chip.ipAddress != null) {
            ethernetConnectedChips.add(chip);
            if (boot.onSameChipAs(chip)) {
                bootEthernetAddress = chip.ipAddress;
            }
        }
        if (chip.nUserProcessors() > maxUserProssorsOnAChip) {
            maxUserProssorsOnAChip = chip.nUserProcessors();
        }
    }

    /**
     * Add some chips to the machine.
     *
     * @param chips an iterable of chips.
     */
    public final void addChips(Iterable<Chip> chips) {
        for (Chip chip:chips) {
            addChip(chip);
        }
    }

    /**
     * The chips in the machine.
     * <p>
     * The Chips will be returned in the natural order of their ChipLocation.
     *
     * @return An Unmodifiable Ordered Collection of the chips.
     */
    public final Collection<Chip> chips() {
        return Collections.unmodifiableCollection(this.chips.values());
    }

    @Override
   /**
     * Returns an iterator over the Chips in this Machine.
     * <p>
     * The Chips will be returned in the natural order of their ChipLocation.
     *
     * @return An iterator over the Chips in this Machine.
     */
    public final Iterator<Chip> iterator() {
        return this.chips.values().iterator();
    }

    /**
     * The number of Chips on this Machine.
     *
     * @return The number of Chips on this Machine.
     */
    public final int nChips() {
        return chips.size();
    }

    /**
     * A Set of all the Locations of the Chips.
     * <p>
     * This set is guaranteed to iterate in the natural order of the locations.
     *
     * @return (ordered) set of the locations of each chip in the Machine.
     */
    public final Set<ChipLocation> chipCoordinates() {
        return Collections.unmodifiableSet(this.chips.keySet());
    }

    /**
     * An unmodifiable view over the map from ChipLocations to Chips.
     * <p>
     * This map is sorted by the natural order of the locations.
     *
     * @return An unmodifiable view over the map from ChipLocations to Chips.
     */
    public final SortedMap<ChipLocation, Chip> chipsMap() {
        return Collections.unmodifiableSortedMap(chips);
    }

    /**
     * Get the chip at a specific (x, y) location.
     * <p>
     * Will return null if hasChipAt for the same location returns null.
     *
     * @param location x and y cooridinates of the requested chip.
     * @return A Chip or null if no Chip found at that location.
     */
    public final Chip getChipAt(ChipLocation location) {
        return chips.get(location);
    }

    /**
     * Get the chip at a specific (x, y) location.
     * <p>
     * Will return null if hasChipAt for the same location returns null.
     *
     * @param location x and y cooridinates of the requested chip.
     * @return A Chip or null if no Chip found at that location.
     */
    public final Chip getChipAt(HasChipLocation location) {
        return chips.get(location.asChipLocation());
    }

    /**
     * Get the chip at a specific (x, y) location.
     * <p>
     * Will return null if hasChipAt for the same location returns null.
     *
     * @param x The x-coordinate of the requested chip
     * @param y The y-coordinate of the requested chip
     * @return A Chip or null if no Chip found at that location.
     * @throws IllegalArgumentException
     *      Thrown is either x or y is negative or too big.
     */
    public final Chip getChipAt(int x, int y) {
        ChipLocation location = new ChipLocation(x, y);
        return chips.get(location);
    }

    /**
     * Determine if a chip exists at the given coordinates.
     *
     * @param location x and y coordinates of the requested chip.
     * @return True if and only if the machine has a Chip at that location.
     */
    public final boolean hasChipAt(ChipLocation location) {
        if (location == null) {
            return false;
        }
        return chips.containsKey(location);
    }

    /**
     * Determine if a chip exists at the given coordinates.
     *
     * @param location x and y coordinates of the requested chip.
     * @return True if and only if the machine has a Chip at that location.
     */
    public final boolean hasChipAt(HasChipLocation location) {
        if (location == null) {
            return false;
        }
        return chips.containsKey(location.asChipLocation());
    }

    /**
     * Determine if a chip exists at the given coordinates.
     *
     * @param x The x-coordinate of the requested chip
     * @param y The y-coordinate of the requested chip
     * @return True if and only if the machine has a Chip at that location.
     * @throws IllegalArgumentException
     *      Thrown is either x or y is negative or too big.
     */
    public final boolean hasChipAt(int x, int y) {
        ChipLocation location = new ChipLocation(x, y);
        return chips.containsKey(location);
    }
    //public Chip getChipAt(int x, int y) {
    //    return this.chipArray[x][y];
    //}

    //public boolean hasChipAt(int x, int y) {
    //    return this.chipArray[x][y] != null;
    //}

    /**
     * Determine if a link exists at the given coordinates.
     *
     * @param source The x and y coordinates of the source of the link.
     * @param link The direction of the link.
     * @return True if and only if the Machine/Chip has a link as specified.
     */
    public final boolean hasLinkAt(ChipLocation source, Direction link) {
        Chip chip = chips.get(source);
        if (chip == null) {
            return false;
        } else {
            return chip.router.hasLink(link);
        }
    }

    /**
     * Get the x and y coordinates of a possible chip over the given link.
     * <p>
     * This method will take wrap arounds into account if appropriate.
     * <p>
     * This method intentionally does NOT check if a Chip at the resulting
     *      location already exists.
     *
     * @param source The x and y coordinates of the source of the link.
     * @param direction The Direction of the link to traverse
     * @return Location of a possible chip that would be connected by this link.
     */
    public final ChipLocation getLocationOverLink(
            HasChipLocation source, Direction direction) {
        return this.normalizedLocation(
                source.getX() + direction.xChange,
                source.getY() + direction.yChange);
    }

    /**
     * Get the existing Chip over the given link.
     * <p>
     * This method is just a combination of getLocationOverLink and getChipAt.
     *
     * @param source The x and y coordinates of the source of the link.
     * @param direction The Direction of the link to traverse
     * @return The Destination Chip connected by this link. or
     *      null if it does not exist.
     */
    public final Chip getChipOverLink(
            HasChipLocation source, Direction direction) {
        return getChipAt(getLocationOverLink(source, direction));
    }

    /**
     * The maximum possible x-coordinate of any chip in the board.
     * <p>
     * Currently no check is carried out to guarantee there is actually a
     *      Chip with this x value.
     *
     * @return The maximum possible x-coordinate.
     */
    public final int maxChipX() {
        return machineDimensions.width - 1;
    }

   /**
     * The maximum possible y-coordinate of any chip in the board.
     * <p>
     * Currently no check is carried out to guarantee there is actually a
     *      Chip with this y value.
     *
     * @return The maximum possible y-coordinate.
     */
    public final int maxChipY() {
        return machineDimensions.height - 1;
    }

    /**
     * The chips in the machine that have an Ethernet connection.
     * <p>
     * These are defined as the Chip that have a none null INET address.
     * <p>
     * While these are typically the bottom left Chip of each board
     *      this is not guaranteed.
     * <p>
     * There is no guarantee regarding the order of the Chips.
     *
     * @return An unmodifiable list of the Chips with an INET address.
     */
    public List<Chip> ethernetConnectedChips() {
        return Collections.unmodifiableList(this.ethernetConnectedChips);
    }

    /**
     * Collection of the spinnaker links on this machine.
     *
     * @return An unmodifiable unordered collection of
     *      all the spinnaker links on this machine.
     */
    public final Collection<SpinnakerLinkData> spinnakerLinks() {
        return Collections.unmodifiableCollection(spinnakerLinks.values());
    }

    /**
     * Get the a specific spynakker link if it exists.
     *
     * @return An unmodifiable unordered collection of
     *      all the spinnaker links on this machine.
     */


    /**
     * Get a SpiNNaker link with a given ID.
     *
     * @param id The ID of the link
     * @param address The board address that this SpiNNaker link
     *      is associated with. If null the boot inetaddress will be used.
     * @return The associated SpinnakeLink or null if not found.
     */
    public final SpinnakerLinkData getSpinnakerLink(
            int id, InetAddress address) {
        InetIdTuple key;
        if (address == null) {
            key = new InetIdTuple(bootEthernetAddress, id);
        } else {
            key = new InetIdTuple(address, id);
        }
        return spinnakerLinks.get(key);
    }

    /**
     * Get a SpiNNaker link with a given ID on the boot chip.
     *
     * @param id The ID of the link
     * @return The associated SpinnakeLink or null if not found.
     */
    public final SpinnakerLinkData getBootSpinnakerLink(int id) {
        InetIdTuple key = new InetIdTuple(bootEthernetAddress, id);
        return spinnakerLinks.get(key);
    }

    /**
     * Add SpiNNaker links that are on a given machine depending on the
     *      height and width and therefor version of the board.
     * <p>
     * If a link already exists the original link is retain and that
     *      spinnaker link is not added.
     */
    public final void addSpinnakerLinks() {
        if (version.isFourChip) {
            Chip chip00 = getChipAt(new ChipLocation(0, 0));
            if (!chip00.router.hasLink(Direction.WEST)) {
                spinnakerLinks.put(new InetIdTuple(chip00.ipAddress, 0),
                        new SpinnakerLinkData(0, chip00,
                                Direction.WEST, chip00.ipAddress));
            }
            Chip chip10 = getChipAt(new ChipLocation(1, 0));
            if (!chip10.router.hasLink(Direction.EAST)) {
                //As in Python the Ethernet adddress of chip 0 0 is used.
                spinnakerLinks.put(new InetIdTuple(chip00.ipAddress, 1),
                        new SpinnakerLinkData(1, chip10,
                                Direction.WEST, chip00.ipAddress));
            }
        } else {
            for (Chip chip: ethernetConnectedChips) {
                if (!chip.router.hasLink(Direction.SOUTHWEST)) {
                    spinnakerLinks.put(new InetIdTuple(chip.ipAddress, 0),
                        new SpinnakerLinkData(0, chip,
                                Direction.SOUTHWEST, chip.ipAddress));
                }
            }
        }
    }

    /**
     * Converts x and y to a chip location.
     *
     * If required (and applicable) adjusting for wrap around.
     * <p>
     * The only check that the coordinates are valid is to check they are
     *      greater than zero. Otherwise null is returned.
     * @param x X coordinate
     * @param y Y coordinate
     * @return A ChipLocation based on X and Y with possible wrap around,
     *  or null if either coordinate is less than zero
     *       or greater than the dimensions of the machine.
     */
    public final ChipLocation normalizedLocation(int x, int y) {
        if (version.horizontalWrap) {
            x = (x + machineDimensions.width) % machineDimensions.width;
<<<<<<< HEAD
        } else {
            if (x < 0 || x >=  this.machineDimensions.width) {
                return null;
            }
        }
        if (version.wrapAround) {
            y = (y + machineDimensions.height) % machineDimensions.height;
        } else {
            if (y < 0 || y >= this.machineDimensions.width) {
                return null;
            }
=======
        }
        if (version.verticalWrap) {
            y = (y + machineDimensions.height) % machineDimensions.height;
        }
        if (x < 0 || y < 0) {
            return null;
>>>>>>> adde16f3
        }
        return new ChipLocation(x, y);
    }

    /**
     * Returns the location you would get to from the source if you move in
     *      this direction.
     *
     * If required (and applicable) adjusting for wrap around.
     * <p>
     * No check is done to see if there is actually a chip at that location.
     *
     * @param source the original x and y coordinates.
     * @param direction which way to move.
     * @return A ChipLocation based on a move in this direction
     *  with possible wrap around,
     *  or null if either coordinate is less than zero
     *       or greater than the dimensions of the machine.
     */
<<<<<<< HEAD
    public final ChipLocation noralizedMove(
            HasChipLocation source, Direction direction) {
        return normalizedLocation(source.getX() + direction.xChange,
                source.getY() + direction.yChange);
=======
    public final ChipLocation normalizedLocation(HasChipLocation location) {
        if (version.horizontalWrap) {
            if (version.verticalWrap) {
                return new ChipLocation(
                         location.getX() % machineDimensions.width,
                         location.getY() % machineDimensions.height);
            } else {
                return new ChipLocation(
                         location.getX() % machineDimensions.width,
                         location.getY());
            }
        } else {
            if (version.verticalWrap) {
                return new ChipLocation(
                         location.getX(),
                         location.getY() % machineDimensions.height);
            } else {
                return location.asChipLocation();
            }
        }
>>>>>>> adde16f3
    }

    /**
     * Get an FPGA link data item that corresponds to the FPGA and FPGA link
     *      for a given board address.
     *
     * @param fpgaId The ID of the FPGA that the data is going through.
     * @param fpgaLinkId The link ID of the FPGA.
     * @param address The board address that this FPGA link is associated with.
     * @return FPGA link data or null if no such link has been added.
     */
    public final FPGALinkData getFpgaLink(
            FpgaId fpgaId, int fpgaLinkId, InetAddress address) {
        Map<FpgaId, Map<Integer, FPGALinkData>> byAddress;
        byAddress = fpgaLinks.get(address);
        if (byAddress == null) {
            return null;
        }
        Map<Integer, FPGALinkData> byId = byAddress.get(fpgaId);
        if (byId == null) {
            return null;
        }
        return byId.get(fpgaLinkId);
    }

    /**
     * An iterable over all the added FPGA link data items.
     * <p>
     * The Iterable may be empty.
     * <p>
     * No Guarantee of order is provided.
     *
     * @return All added FPGA link data items.
     */
    public final Iterable<FPGALinkData> getFpgaLinks() {
        return new TripleMapIterable<>(fpgaLinks);
    }

    /**
     * An iterable over all the added FPGA link data items for this address.
     * <p>
     * The Iterable may be empty.
     * <p>
     * No Guarantee of order is provided.
     *
     * @param address The board address that this FPGA link is associated with.
     * @return All added FPGA link data items for this address.
     */
    public final Iterable<FPGALinkData> getFpgaLinks(InetAddress address) {
        Map<FpgaId, Map<Integer, FPGALinkData>> byAddress;
        byAddress = fpgaLinks.get(address);
        if (byAddress == null) {
            return Collections.<FPGALinkData>emptyList();
        } else {
            return new DoubleMapIterable<>(byAddress);
        }
    }

    private void addFpgaLinks(int rootX, int rootY, InetAddress address) {
        for (FpgaEnum fpgaEnum:FpgaEnum.values()) {
            ChipLocation location = normalizedLocation(
                    rootX + fpgaEnum.getX(), rootY + fpgaEnum.getY());
            if (hasChipAt(location)
                    && !hasLinkAt(location, fpgaEnum.direction)) {
                FPGALinkData fpgaLinkData = new FPGALinkData(
                        fpgaEnum.id, fpgaEnum.fpgaId, location,
                        fpgaEnum.direction, address);
                Map<FpgaId, Map<Integer, FPGALinkData>> byAddress;
                byAddress = fpgaLinks.get(address);
                if (byAddress == null) {
                    byAddress = new HashMap<>();
                    fpgaLinks.put(address, byAddress);
                }
                Map<Integer, FPGALinkData> byId;
                byId = byAddress.get(fpgaEnum.fpgaId);
                if (byId == null) {
                    byId = new HashMap<>();
                    byAddress.put(fpgaEnum.fpgaId, byId);
                }
                byId.put(fpgaEnum.id, fpgaLinkData);
            }
        }
    }

    /**
     * Add FPGA links that are on a given machine depending on the version
     *      of the board.
     * <p>
     * Note: This implementation assumes the Ethernet Chip is the 0, 0 chip
     *      on each board
     */
    public final void addFpgaLinks() {
        if (version.isFourChip) {
            return;  // NO fpga links
        }
        for (Chip ethernetConnectedChip: ethernetConnectedChips) {
            addFpgaLinks(ethernetConnectedChip.getX(),
                    ethernetConnectedChip.getY(),
                    ethernetConnectedChip.ipAddress);
        }
    }

    /**
     * Get a string detailing the number of cores and links.
     * <p>
     * Warning the current implementation makes the simplification assumption
     *      that every link exists in both directions.
     *
     * @return A quick description of the machine.
     */
    @SuppressWarnings("deprecation")
    public final String coresAndLinkOutputString() {
        int cores = 0;
        int everyLink = 0;
        for (Chip chip:chips.values()) {
            cores += chip.nProcessors();
            everyLink += chip.router.size();
        }
        return cores + " cores and " + (everyLink / 2.0) + " links";
    }

    /**
     * The x and y coordinate of the chip used to boot the machine.
     * <p>
     * While this is typically Chip zero zero there is no guarantee.
     * <p>
     * While this Chip will typically have an associated InetAddress there
     *      is no guarantee.
     * <p>
     * If not Chip has been added to the machine at the boot location this
     *      method returns null.
     * @return The Chip at the location specified as boot or null.
     */
    public final Chip bootChip() {
        return chips.get(boot);
    }

    /**
     * Iterable over the destinations of each link.
     * <p>
     * There will be exactly one destination for each Link.
     * While normally all destinations will be unique the is no guarantee.
     *
     * @param chip x and y coordinates for any chip on the board
     * @return A Stream over the destination locations.
     */
    public final Iterable<Chip> iterChipsOnBoard(Chip chip) {
        return new Iterable<Chip>() {
            @Override
            public Iterator<Chip> iterator() {
                return new ChipOnBoardIterator(chip.nearestEthernet);
            }
        };
    }

    /**
     * Reserves (if possible) one extra processor on each Chip as a monitor.
     * <p>
     * Chips where this was not possible are added as failedChips.
     *
     * @return Locations of the new monitor processors and the failed chips.
     * @deprecated Will be removed if confirmed to never be called any more.
     */
    public final CoreSubsetsFailedChipsTuple reserveSystemProcessors() {
        maxUserProssorsOnAChip = 0;
        CoreSubsetsFailedChipsTuple result = new CoreSubsetsFailedChipsTuple();

        this.chips.forEach((location, chip) -> {
            @SuppressWarnings("deprecation")
            int p = chip.reserveASystemProcessor();
            if (p == -1) {
                result.addFailedChip(chip);
            } else {
                result.addCore(location, p);
            }
            if (chip.nUserProcessors() > maxUserProssorsOnAChip) {
                maxUserProssorsOnAChip = chip.nUserProcessors();
            }
        });
        return result;
    }

    /**
     * The maximum number of user cores on any chip.
     * <p>
     * A user core is defined as one that has not been reserved as a monitor.
     * <p>
     * Warning the accuracy of this method is not guaranteed if
     *      Chip.reserveASystemProcessor() is called directly.
     *
     * @return Maximum for at at least one core.
     */
    public final int maximumUserCoresOnChip() {
        return maxUserProssorsOnAChip;
    }

    /**
     * The maximum number of user cores on any chip.
     * <p>
     * A user core is defined as one that has not been reserved as a monitor.
     * <p>
     * Warning the accuracy of this method is not guaranteed if
     *      Chip.reserveASystemProcessor() is called directly.
     *
     * @return Maximum for at at least one core.
     * @deprecated
     *      This method is purely to demonstrate/test the usage of
     *      forEach so can be remove at any moment,
     */
    int totalAvailableUserCores1() {
        Counter count = new Counter();
        this.chips.forEach((location, chip) -> {
            count.add(chip.nUserProcessors());
        });
        return count.get();
    }

    /**
     * The maximum number of user cores on any chip.
     * <p>
     * A user core is defined as one that has not been reserved as a monitor.
     * <p>
     * Warning the accuracy of this method is not guaranteed if
     *      Chip.reserveASystemProcessor() is called directly.
     *
     * @return Maximum for at at least one core.
     * @deprecated
     *      This method is purely to demonstrate/test the usage of
     *      stream so can be remove at any moment,
     */
    int totalAvailableUserCores2() {
        return chips.values().stream().map(Chip::nUserProcessors).
                mapToInt(Integer::intValue).sum();

    }

    /**
     * The total number of cores on the machine which are not monitor cores.
     *
     * @return The number of user cores over all Chips.
     */
    public final int totalAvailableUserCores() {
        int count = 0;
        for (Chip chip :chips.values()) {
            count += chip.nUserProcessors();
        }
        return count;
    }

    /**
     * The total number of cores on the machine including monitor cores.
     *
     * @return The number of cores over all Chips.
     */
    @SuppressWarnings("deprecation")
    public final int totalCores() {
        int count = 0;
        for (Chip chip :chips.values()) {
            count += chip.nProcessors();
        }
        return count;
    }

    @Override
    public String toString() {
        return "[Machine: max_x=" + maxChipX() + ", max_y=" + maxChipY()
                + ", n_chips=" + nChips() + "]";
    }

    /**
     * Returns a list of the abnormal links that are recommended for removal.
     * <p>
     * The current implementation identifies the Links where there is no
     *      matching reverse link as abnormal.
     * This includes case where the whole destination chip is missing.
     * <p>
     * Future implementations may add other tests for abnormal Chips.
     *
     * @return A Map of ChipLocations to Direction (hopefully empty)
     *      which identifies links to remove
     */
    public Map<ChipLocation, Collection<Direction>> findAbnormalLinks() {
        Map<ChipLocation, Collection<Direction>> abnormalLinks =
                new DefaultMap<>(ArrayList::new);
        for (Chip chip: chips.values()) {
            for (Link link:chip.router) {
                if (!this.hasChipAt(link.destination)) {
                    abnormalLinks.get(link.source).add(
                            link.sourceLinkDirection);
                } else {
                    Chip destChip = this.getChipAt(link.destination);
                    Link inverse = destChip.router.getLink(
                            link.sourceLinkDirection.inverse());
                    if (inverse == null) {
                        abnormalLinks.get(link.source).add(
                                link.sourceLinkDirection);
                    }
                }
            }
        }
        return abnormalLinks;
    }

    /**
     * Returns a list of the abnormal Chips that are recommended for removal.
     * <p>
     * The current implementation identifies Chips with no outgoing links as
     *      abnormal.
     * <p>
     * Future implementations may add other tests for abnormal Chips.
     *
     * @return A list (hopefully empty) of ChipLocations to remove.
     */
    public List<ChipLocation> findAbnormalChips() {
        ArrayList<ChipLocation> abnormalCores = new ArrayList<>();
        for (Chip chip: chips.values()) {
            if (chip.router.size() == 0) {
                abnormalCores.add(chip.asChipLocation());
            }
        }
        return abnormalCores;
    }

    @Override
    public int hashCode() {
        throw new UnsupportedOperationException(
                "hashCode not supported as equals implemented.");
    }

    @Override
    public boolean equals(Object obj) {
        if (this == obj) {
            return true;
        }
        if (!(obj instanceof Machine)) {
            return false;
        }
        Machine that = (Machine) obj;
        if (! machineDimensions.equals(that.machineDimensions)) {
            System.out.println("machineDimensions");
            return false;
        }
        if (maxUserProssorsOnAChip != that.maxUserProssorsOnAChip) {
            System.out.println("maxUserProssorsOnAChip");
            return false;
        }
        if (ethernetConnectedChips.size() != that.ethernetConnectedChips.size()) {
            System.out.println("ethernetConnectedChips.size()");
            return false;
        }
        //private final HashMap<InetIdTuple, SpinnakerLinkData> spinnakerLinks;
        // private final HashMap<InetAddress,
        //        Map<FpgaId, Map<Integer, FPGALinkData>>> fpgaLinks;
        if (! boot.equals(that.boot)) {
            System.out.println("boot");
            return false;
        }
        if (! bootEthernetAddress.equals(that.bootEthernetAddress)) {
            System.out.println("bootEthernetAddress " + bootEthernetAddress + " != " + that.bootEthernetAddress);
            return false;
        }
        if (chips.size() != that.chips.size()) {
            System.out.println("chips: " + chips.size() +" != " + that.chips.size());
            return false;
        }
        for (ChipLocation loc: chips.keySet()) {
            Chip c1 = chips.get(loc);
            Chip c2 = that.chips.get(loc);
            if (! c1.equals(c2)) {
                System.out.println("Chip: " + c1 + " != " + c2);
                return false;
            }
        }
        if (! version.equals(that.version)) {
            System.out.println("version");
            return false;
        }
        return true;
    }

    private class ChipOnBoardIterator implements Iterator<Chip> {

        private HasChipLocation root;
        private Chip nextChip;
        private Iterator<ChipLocation> singleBoardIterator;

        ChipOnBoardIterator(HasChipLocation root) {
            this.root = root;
            SpiNNakerTriadGeometry geometry =
                    SpiNNakerTriadGeometry.getSpinn5Geometry();
            singleBoardIterator = geometry.singleBoardIterator();
            prepareNextChip();
        }

        @Override
        public boolean hasNext() {
            return nextChip != null;
        }

        @Override
        public Chip next() {
            if (nextChip == null) {
                throw new NoSuchElementException("No more chips available.");
            }
            Chip result = nextChip;
            prepareNextChip();
            return result;
        }

        private void prepareNextChip() {
            while (singleBoardIterator.hasNext()) {
                ChipLocation local = singleBoardIterator.next();
                ChipLocation global = normalizedLocation(
                        root.getX() + local.getX(), root.getY() + local.getY());
                nextChip = getChipAt(global);
                if (nextChip != null) {
                    return;
                }
            }
            nextChip = null;
        }
    }

 }<|MERGE_RESOLUTION|>--- conflicted
+++ resolved
@@ -593,26 +593,20 @@
     public final ChipLocation normalizedLocation(int x, int y) {
         if (version.horizontalWrap) {
             x = (x + machineDimensions.width) % machineDimensions.width;
-<<<<<<< HEAD
         } else {
             if (x < 0 || x >=  this.machineDimensions.width) {
                 return null;
             }
         }
-        if (version.wrapAround) {
+        if (version.verticalWrap) {
             y = (y + machineDimensions.height) % machineDimensions.height;
         } else {
             if (y < 0 || y >= this.machineDimensions.width) {
                 return null;
             }
-=======
-        }
-        if (version.verticalWrap) {
-            y = (y + machineDimensions.height) % machineDimensions.height;
         }
         if (x < 0 || y < 0) {
             return null;
->>>>>>> adde16f3
         }
         return new ChipLocation(x, y);
     }
@@ -632,12 +626,12 @@
      *  or null if either coordinate is less than zero
      *       or greater than the dimensions of the machine.
      */
-<<<<<<< HEAD
     public final ChipLocation noralizedMove(
             HasChipLocation source, Direction direction) {
         return normalizedLocation(source.getX() + direction.xChange,
                 source.getY() + direction.yChange);
-=======
+    }
+
     public final ChipLocation normalizedLocation(HasChipLocation location) {
         if (version.horizontalWrap) {
             if (version.verticalWrap) {
@@ -658,7 +652,6 @@
                 return location.asChipLocation();
             }
         }
->>>>>>> adde16f3
     }
 
     /**
