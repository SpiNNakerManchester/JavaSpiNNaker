/*
 * Copyright (c) 2018 The University of Manchester
 *
 * This program is free software: you can redistribute it and/or modify
 * it under the terms of the GNU General Public License as published by
 * the Free Software Foundation, either version 3 of the License, or
 * (at your option) any later version.
 *
 * This program is distributed in the hope that it will be useful,
 * but WITHOUT ANY WARRANTY; without even the implied warranty of
 * MERCHANTABILITY or FITNESS FOR A PARTICULAR PURPOSE.  See the
 * GNU General Public License for more details.
 *
 * You should have received a copy of the GNU General Public License
 * along with this program.  If not, see <http://www.gnu.org/licenses/>.
 */
package uk.ac.manchester.spinnaker.machine;

import static java.util.Collections.unmodifiableCollection;
import static java.util.Collections.unmodifiableList;
import static java.util.Collections.unmodifiableMap;
import static java.util.Collections.unmodifiableSet;
import static java.util.Collections.unmodifiableSortedMap;
import static org.slf4j.LoggerFactory.getLogger;
import static uk.ac.manchester.spinnaker.machine.SpiNNakerTriadGeometry.getSpinn5Geometry;

import java.net.InetAddress;
import java.util.ArrayList;
import java.util.Collection;
import java.util.Collections;
import java.util.HashMap;
import java.util.HashSet;
import java.util.Iterator;
import java.util.List;
import java.util.Map;
import java.util.NoSuchElementException;
import java.util.Set;
import java.util.SortedMap;
import java.util.TreeMap;

import org.slf4j.Logger;

import uk.ac.manchester.spinnaker.machine.bean.MachineBean;
import uk.ac.manchester.spinnaker.machine.datalinks.FPGALinkData;
import uk.ac.manchester.spinnaker.machine.datalinks.FpgaEnum;
import uk.ac.manchester.spinnaker.machine.datalinks.FpgaId;
import uk.ac.manchester.spinnaker.machine.datalinks.InetIdTuple;
import uk.ac.manchester.spinnaker.machine.datalinks.SpinnakerLinkData;
import uk.ac.manchester.spinnaker.utils.DoubleMapIterable;
import uk.ac.manchester.spinnaker.utils.MappableIterable;
import uk.ac.manchester.spinnaker.utils.TripleMapIterable;

/**
 * A representation of a SpiNNaker Machine with a number of Chips.
 * <p>
 * Machine is also iterable, providing the chips within the machine.
 *
 * @see <a href=
 *      "https://github.com/SpiNNakerManchester/SpiNNMachine/blob/master/spinn_machine/machine.py">
 *      Python Version</a>
 *
 * @author Christian-B
 */
public class Machine implements MappableIterable<Chip> {
	private static final Logger log = getLogger(Link.class);

	/** Size of the machine along the x and y axes in Chips. */
	public final MachineDimensions machineDimensions;

	// This is not final as will change as processors become monitors.
	private int maxUserProssorsOnAChip;

	private final ArrayList<Chip> ethernetConnectedChips;

	// This may change to a map of maps
	private final HashMap<InetIdTuple, SpinnakerLinkData> spinnakerLinks;

	/** Map of map of map implementation done to allow access to submaps. */
	// If never required this could be changed to single map with tuple key.
	private final HashMap<InetAddress,
			Map<FpgaId, Map<Integer, FPGALinkData>>> fpgaLinks;

	/** The coordinates of the chip used to boot the machine. */
	public final ChipLocation boot;

	// Not final as currently could come from a chip added later.
	private InetAddress bootEthernetAddress;

	private final TreeMap<ChipLocation, Chip> chips;
	// private final Chip[][] chipArray;

	/** The version of the Machine based on its height and Width. */
	public final MachineVersion version;

	/**
	 * Creates an empty machine.
	 *
	 * @param machineDimensions
	 *            Size of the machine along the x and y axes, in Chips.
	 * @param boot
	 *            The coordinates of the chip used to boot the machine.
	 */
	public Machine(MachineDimensions machineDimensions, HasChipLocation boot) {
		this.machineDimensions = machineDimensions;
		version = MachineVersion.bySize(machineDimensions);

		maxUserProssorsOnAChip = 0;

		ethernetConnectedChips = new ArrayList<>();
		spinnakerLinks = new HashMap<>();
		fpgaLinks = new HashMap<>();

		this.boot = boot.asChipLocation();
		bootEthernetAddress = null;

		chips = new TreeMap<>();
	}

	/**
	 * Creates a machine starting with the supplied chips.
	 *
	 * @param machineDimensions
	 *            Size of the machine along the x and y axes, in Chips.
	 * @param chips
	 *            An iterable of chips in the machine.
	 * @param boot
	 *            The coordinates of the chip used to boot the machine.
	 * @throws IllegalArgumentException
	 *             On an attempt to add a second Chip with the same location.
	 */
	public Machine(MachineDimensions machineDimensions, Iterable<Chip> chips,
			HasChipLocation boot) {
		this(machineDimensions, boot);
		addChips(chips);
	}

	/**
	 * Creates a Machine from a Bean.
	 *
	 * @param bean
	 *            Bean holding the Values to set.
	 */
	public Machine(MachineBean bean) {
		this(bean.getMachineDimensions(), bean.getRoot());
		for (var chipBean : bean.getChips()) {
			chipBean.addDefaults(bean);
			addChip(new Chip(chipBean, this));
		}
		addSpinnakerLinks();
		addFpgaLinks();
	}

	/**
	 * Provides a machine without abnormal chips or links.
	 * <p>
	 * This may be the original machine or it may be a shallow near copy.
	 * <p>
	 * Once this method is run it is expected that the original Machine is no
	 * longer used. The original internal objects are reused whenever possible.
	 * Changes made to the original Machine may or may not effect the new
	 * Machine. This includes changes made to the chips, their routers or their
	 * processors.
	 * <p>
	 * For what makes up an abnormal link see {@link #findAbnormalLinks()}.
	 * <p>
	 * For what makes up an abnormal chip see {@link #findAbnormalChips()}.
	 *
	 * @return A Machine (possibly the original one) without the abnormal bits.
	 */
	public Machine rebuild() {
		return rebuild(null, null);
	}

	/**
	 * Provides a machine without ignored chips or links.
	 * <p>
	 * This may be the original machine or it may be a shallow near copy.
	 * <p>
	 * Once this method is run it is expected that the original Machine is no
	 * longer used. The original internal objects are reused whenever possible.
	 * Changes made to the original Machine may or may not effect the new
	 * Machine. This includes changes made to the chips, their routers or their
	 * processors.
	 *
	 * @param ignoreChips
	 *            The locations of the chips (if any) that should not be in the
	 *            rebuilt machine. Chips not specified to be ignore or not
	 *            checked in any way. If this parameter is {@code null} the
	 *            result of {@link #findAbnormalLinks()} is used. If this
	 *            parameter is empty it is ignored as are any location that do
	 *            not represent a chip in the machine.
	 * @param ignoreLinks
	 *            A mapping of Locations to Directions of links that should be
	 *            in the rebuilt machine. Links not specified to be ignored are
	 *            not checked in any way. If this parameter is {@code null} the
	 *            result of {@link #findAbnormalChips()} is used. If this
	 *            parameter is empty it is ignored as are any location that do
	 *            not represent a chip in the machine, or direction that do not
	 *            represent an existing link.
	 * @return A Machine (possibly the original one) without the ignore/abnormal
	 *         bits.
	 */
	public Machine rebuild(Set<ChipLocation> ignoreChips,
			Map<ChipLocation, Set<Direction>> ignoreLinks) {
		if (ignoreChips == null) {
			ignoreChips = findAbnormalChips();
		}
		if (ignoreLinks == null) {
			ignoreLinks = findAbnormalLinks();
		}
		if (ignoreLinks.isEmpty() && ignoreChips.isEmpty()) {
			return this;
		}
		var rebuilt = new Machine(machineDimensions, boot);
		for (var chip : this) {
			var location = chip.asChipLocation();
			if (ignoreChips.contains(location)) {
				log.info("Rebuilt machine without Chip {}", location);
			} else if (ignoreLinks.containsKey(location)) {
				var downDirections = ignoreLinks.get(location);
				var links = new ArrayList<Link>();
				for (var link : chip.router) {
					if (downDirections.contains(link.sourceLinkDirection)) {
						log.info("Rebuilt machine without Link {} {}",
								location, link.sourceLinkDirection);
					} else {
						links.add(link);
					}
				}
				rebuilt.addChip(new Chip(chip, new Router(chip.router, links)));
			} else {
				rebuilt.addChip(chip);
			}
		}
		// Check that the removals do not cause new abmoral chips.
		return rebuilt.rebuild();
	}

	/**
	 * Add a chip to the machine.
	 *
	 * @param chip
	 *            The chip to add to the machine.
	 * @throws IllegalArgumentException
	 *             On an attempt to add a second Chip with the same location.
	 */
	public final void addChip(Chip chip) {
		var location = chip.asChipLocation();
		if (chips.containsKey(location)) {
			throw new IllegalArgumentException(
					"There is already a Chip at location: " + location);
		}

		if (chip.getX() >= machineDimensions.width) {
			if (!chip.virtual) {
				throw new IllegalArgumentException("Chip x: " + chip.getX()
						+ " is too high for a machine with width "
						+ machineDimensions.width);
			}
		}
		if (chip.getY() >= machineDimensions.height) {
			if (!chip.virtual) {
				throw new IllegalArgumentException("Chip y: " + chip.getY()
						+ " is too high for a machine with height "
						+ machineDimensions.height + " " + chip);
			}
		}

		chips.put(location, chip);
		if (chip.ipAddress != null) {
			ethernetConnectedChips.add(chip);
			if (boot.onSameChipAs(chip)) {
				bootEthernetAddress = chip.ipAddress;
			}
		}
		if (chip.nUserProcessors() > maxUserProssorsOnAChip) {
			maxUserProssorsOnAChip = chip.nUserProcessors();
		}
	}

	/**
	 * Add some chips to the machine.
	 *
	 * @param chips
	 *            an iterable of chips.
	 */
	public final void addChips(Iterable<Chip> chips) {
		for (var chip : chips) {
			addChip(chip);
		}
	}

	/**
	 * The chips in the machine.
	 * <p>
	 * The Chips will be returned in the natural order of their ChipLocation.
	 *
	 * @return An Unmodifiable Ordered Collection of the chips.
	 */
	public final Collection<Chip> chips() {
		return unmodifiableCollection(chips.values());
	}

	/**
	 * The locations of each chip in the machine.
	 *
	 * @return An unmodifiable
	 */
	public final Set<ChipLocation> chipLocations() {
		return unmodifiableSet(chips.keySet());
	}

	/**
	 * Returns an iterator over the Chips in this Machine.
	 * <p>
	 * The Chips will be returned in the natural order of their ChipLocation.
	 *
	 * @return An iterator over the Chips in this Machine.
	 */
	@Override
	public final Iterator<Chip> iterator() {
		return chips.values().iterator();
	}

	/**
	 * The number of Chips on this Machine.
	 *
	 * @return The number of Chips on this Machine.
	 */
	public final int nChips() {
		return chips.size();
	}

	/**
	 * A Set of all the Locations of the Chips.
	 * <p>
	 * This set is guaranteed to iterate in the natural order of the locations.
	 *
	 * @return (ordered) set of the locations of each chip in the Machine.
	 */
	public final Set<ChipLocation> chipCoordinates() {
		return unmodifiableSet(chips.keySet());
	}

	/**
	 * An unmodifiable view over the map from ChipLocations to Chips.
	 * <p>
	 * This map is sorted by the natural order of the locations.
	 *
	 * @return An unmodifiable view over the map from ChipLocations to Chips.
	 */
	public final SortedMap<ChipLocation, Chip> chipsMap() {
		return unmodifiableSortedMap(chips);
	}

	/**
	 * Get the chip at a specific (x, y) location.
	 * <p>
	 * Will return {@code null} if {@link #hasChipAt(ChipLocation) hasChipAt}
	 * for the same location returns {@code false}.
	 *
	 * @param location
	 *            coordinates of the requested chip.
	 * @return A Chip or {@code null} if no Chip found at that location.
	 */
	public final Chip getChipAt(ChipLocation location) {
		return chips.get(location);
	}

	/**
	 * Get the chip at a specific (x, y) location.
	 * <p>
	 * Will return {@code null} if {@link #hasChipAt(ChipLocation) hasChipAt}
	 * for the same location returns {@code false}.
	 *
	 * @param location
	 *            coordinates of the requested chip.
	 * @return A Chip or {@code null} if no Chip found at that location.
	 */
	public final Chip getChipAt(HasChipLocation location) {
		return chips.get(location.asChipLocation());
	}

	/**
	 * Get the chip at a specific (x, y) location.
	 * <p>
	 * Will return {@code null} if {@link #hasChipAt(ChipLocation) hasChipAt}
	 * for the same location returns {@code false}.
	 *
	 * @param x
	 *            The x-coordinate of the requested chip
	 * @param y
	 *            The y-coordinate of the requested chip
	 * @return A Chip or {@code null} if no Chip found at that location.
	 * @throws IllegalArgumentException
	 *             Thrown is either x or y is negative or too big.
	 */
	public final Chip getChipAt(int x, int y) {
		var location = new ChipLocation(x, y);
		return chips.get(location);
	}

	/**
	 * Determine if a chip exists at the given coordinates.
	 *
	 * @param location
	 *            coordinates of the requested chip.
	 * @return True if and only if the machine has a Chip at that location.
	 */
	public final boolean hasChipAt(ChipLocation location) {
		if (location == null) {
			return false;
		}
		return chips.containsKey(location);
	}

	/**
	 * Determine if a chip exists at the given coordinates.
	 *
	 * @param location
	 *            coordinates of the requested chip.
	 * @return True if and only if the machine has a Chip at that location.
	 */
	public final boolean hasChipAt(HasChipLocation location) {
		if (location == null) {
			return false;
		}
		return chips.containsKey(location.asChipLocation());
	}

	/**
	 * Determine if a chip exists at the given coordinates.
	 *
	 * @param x
	 *            The x-coordinate of the requested chip
	 * @param y
	 *            The y-coordinate of the requested chip
	 * @return True if and only if the machine has a Chip at that location.
	 * @throws IllegalArgumentException
	 *             Thrown is either x or y is negative or too big.
	 */
	public final boolean hasChipAt(int x, int y) {
		var location = new ChipLocation(x, y);
		return chips.containsKey(location);
	}

	/**
	 * Determine if a link exists at the given coordinates.
	 *
	 * @param source
	 *            The coordinates of the source of the link.
	 * @param link
	 *            The direction of the link.
	 * @return True if and only if the Machine/Chip has a link as specified.
	 */
	public final boolean hasLinkAt(ChipLocation source, Direction link) {
		var chip = chips.get(source);
		if (chip == null) {
			return false;
		}
		return chip.router.hasLink(link);
	}

	/**
	 * Get the coordinates of a possible chip over the given link.
	 * <p>
	 * This method will take wrap-arounds into account if appropriate.
	 * <p>
	 * This method intentionally <em>does not</em> check if a Chip at the
	 * resulting location already exists.
	 *
	 * @param source
	 *            The coordinates of the source of the link.
	 * @param direction
	 *            The Direction of the link to traverse
	 * @return Location of a possible chip that would be connected by this link.
	 */
	public final ChipLocation getLocationOverLink(HasChipLocation source,
			Direction direction) {
		return normalizedLocation(source.getX() + direction.xChange,
				source.getY() + direction.yChange);
	}

	/**
	 * Get the existing Chip over the given link.
	 * <p>
	 * This method is just a combination of getLocationOverLink and getChipAt.
	 * It therefore takes wrap-around into account and does check for the
	 * existence of the destination chip.
	 * <p>
	 * This method returns the destination chip WITHOUT checking if the physical
	 * link is active.
	 *
	 * @param source
	 *            The coordinates of the source of the link.
	 * @param direction
	 *            The Direction of the link to traverse
	 * @return The Destination Chip connected by this (possible) link. or
	 *         {@code null} if it does not exist.
	 */
	public final Chip getChipOverLink(HasChipLocation source,
			Direction direction) {
		return getChipAt(getLocationOverLink(source, direction));
	}

	/**
	 * The maximum possible x-coordinate of any chip in the board.
	 * <p>
	 * Currently no check is carried out to guarantee there is actually a Chip
	 * with this x value.
	 *
	 * @return The maximum possible x-coordinate.
	 */
	public final int maxChipX() {
		return machineDimensions.width - 1;
	}

	/**
	 * The maximum possible y-coordinate of any chip in the board.
	 * <p>
	 * Currently no check is carried out to guarantee there is actually a Chip
	 * with this y value.
	 *
	 * @return The maximum possible y-coordinate.
	 */
	public final int maxChipY() {
		return machineDimensions.height - 1;
	}

	/**
	 * The chips in the machine that have an Ethernet connection. These are
	 * defined as the Chip that have a non-{@code null} INET address.
	 * <p>
	 * While these are typically the bottom-left Chip of each board, this is not
	 * guaranteed.
	 * <p>
	 * There is no guarantee regarding the order of the Chips.
	 *
	 * @return An unmodifiable list of the Chips with an INET address.
	 */
	public List<Chip> ethernetConnectedChips() {
		return unmodifiableList(ethernetConnectedChips);
	}

	/**
	 * Collection of the spinnaker links on this machine.
	 *
	 * @return An unmodifiable unordered collection of all the spinnaker links
	 *         on this machine.
	 */
	public final Collection<SpinnakerLinkData> spinnakerLinks() {
		return unmodifiableCollection(spinnakerLinks.values());
	}

	/**
	 * Get a SpiNNaker link with a given ID.
	 *
	 * @param id
	 *            The ID of the link
	 * @param address
	 *            The board address that this SpiNNaker link is associated with.
	 *            If {@code null} the boot INET address will be used.
	 * @return The associated SpinnakerLink or {@code null} if not found.
	 */
	public final SpinnakerLinkData getSpinnakerLink(int id,
			InetAddress address) {
		InetIdTuple key;
		if (address == null) {
			key = new InetIdTuple(bootEthernetAddress, id);
		} else {
			key = new InetIdTuple(address, id);
		}
		return spinnakerLinks.get(key);
	}

	/**
	 * Get a SpiNNaker link with a given ID on the boot chip.
	 *
	 * @param id
	 *            The ID of the link
	 * @return The associated SpinnakerLink or {@code null} if not found.
	 */
	public final SpinnakerLinkData getBootSpinnakerLink(int id) {
		var key = new InetIdTuple(bootEthernetAddress, id);
		return spinnakerLinks.get(key);
	}

	/**
	 * Add SpiNNaker links that are on a given machine depending on the height
	 * and width and therefore version of the board.
	 * <p>
	 * If a link already exists the original link is retain and that spinnaker
	 * link is not added.
	 */
	public final void addSpinnakerLinks() {
		if (version.isFourChip) {
			var chip00 = getChipAt(new ChipLocation(0, 0));
			if (!chip00.router.hasLink(Direction.WEST)) {
				spinnakerLinks.put(new InetIdTuple(chip00.ipAddress, 0),
						new SpinnakerLinkData(0, chip00, Direction.WEST,
								chip00.ipAddress));
			}
			var chip10 = getChipAt(new ChipLocation(1, 0));
			if (!chip10.router.hasLink(Direction.EAST)) {
				// As in Python, the Ethernet address of chip 0 0 is used.
				spinnakerLinks.put(new InetIdTuple(chip00.ipAddress, 1),
						new SpinnakerLinkData(1, chip10, Direction.WEST,
								chip00.ipAddress));
			}
		} else {
			for (var chip : ethernetConnectedChips) {
				if (!chip.router.hasLink(Direction.SOUTHWEST)) {
					spinnakerLinks.put(new InetIdTuple(chip.ipAddress, 0),
							new SpinnakerLinkData(0, chip, Direction.SOUTHWEST,
									chip.ipAddress));
				}
			}
		}
	}

	/**
	 * Converts x and y to a chip location, if required (and applicable)
	 * adjusting for wrap around.
	 * <p>
	 * The only check that the coordinates are valid is to check they are
	 * greater than zero. Otherwise {@code null} is returned.
	 *
	 * @param x
	 *            X coordinate
	 * @param y
	 *            Y coordinate
	 * @return A ChipLocation based on X and Y with possible wrap around, or
	 *         {@code null} if either coordinate is less than zero or greater
	 *         than the dimensions of the machine.
	 */
	public final ChipLocation normalizedLocation(int x, int y) {
		if (version.horizontalWrap) {
			x = (x + machineDimensions.width) % machineDimensions.width;
		} else if (x < 0 || x >= machineDimensions.width) {
			return null;
		}
		if (version.verticalWrap) {
			y = (y + machineDimensions.height) % machineDimensions.height;
		} else if (y < 0 || y >= machineDimensions.height) {
			return null;
		}
		if (x < 0 || y < 0) {
			return null;
		}
		return new ChipLocation(x, y);
	}

	/**
	 * Returns the location you would get to from the source if you move in this
	 * direction, if required (and applicable) adjusting for wrap-around.
	 * <p>
	 * No check is done to see if there is actually a chip at that location.
	 *
	 * @param source
	 *            the original x and y coordinates.
	 * @param direction
	 *            which way to move.
	 * @return A ChipLocation based on a move in this direction with possible
	 *         wrap around, or {@code null} if either coordinate is less than
	 *         zero or greater than the dimensions of the machine.
	 */
	public final ChipLocation normalizedMove(HasChipLocation source,
			Direction direction) {
		return normalizedLocation(source.getX() + direction.xChange,
				source.getY() + direction.yChange);
	}

	/**
	 * Returns this location adjusted for wrap-arounds.
	 * <p>
	 * No check is done to see if there is actually a chip at that location.
	 *
	 * @param location
	 *            A location which may need to be corrected for wrap-arounds.
	 * @return A ChipLocation based on a move in this direction with possible
	 *         wrap around, or {@code null} if either coordinate is less than
	 *         zero or greater than the dimensions of the machine.
	 */
	public final ChipLocation normalizedLocation(HasChipLocation location) {
		return normalizedLocation(location.getX(), location.getY());
	}

	/**
	 * Get an FPGA link data item that corresponds to the FPGA and FPGA link for
	 * a given board address.
	 *
	 * @param fpgaId
	 *            The ID of the FPGA that the data is going through.
	 * @param fpgaLinkId
	 *            The link ID of the FPGA.
	 * @param address
	 *            The board address that this FPGA link is associated with.
	 * @return FPGA link data, or {@code null} if no such link has been added.
	 */
	public final FPGALinkData getFpgaLink(FpgaId fpgaId, int fpgaLinkId,
			InetAddress address) {
		var byAddress = fpgaLinks.get(address);
		if (byAddress == null) {
			return null;
		}
		var byId = byAddress.get(fpgaId);
		if (byId == null) {
			return null;
		}
		return byId.get(fpgaLinkId);
	}

	/**
	 * An iterable over all the added FPGA link data items. The Iterable may be
	 * empty.
	 * <p>
	 * No Guarantee of order is provided.
	 *
	 * @return All added FPGA link data items.
	 */
	public final MappableIterable<FPGALinkData> getFpgaLinks() {
		return new TripleMapIterable<>(fpgaLinks);
	}

	/**
	 * An iterable over all the added FPGA link data items for this address. The
	 * Iterable may be empty.
	 * <p>
	 * No Guarantee of order is provided.
	 *
	 * @param address
	 *            The board address that this FPGA link is associated with.
	 * @return All added FPGA link data items for this address.
	 */
	public final MappableIterable<FPGALinkData>
			getFpgaLinks(InetAddress address) {
		var byAddress = fpgaLinks.get(address);
		if (byAddress == null) {
			return Collections::emptyIterator;
		}
		return new DoubleMapIterable<>(byAddress);
	}

	private void addFpgaLinks(int rootX, int rootY, InetAddress address) {
		for (var fpgaEnum : FpgaEnum.values()) {
			var location = normalizedLocation(rootX + fpgaEnum.getX(),
					rootY + fpgaEnum.getY());
			if (hasChipAt(location)
					&& !hasLinkAt(location, fpgaEnum.direction)) {
				var byId = fpgaLinks
						.computeIfAbsent(address, k -> new HashMap<>())
						.computeIfAbsent(fpgaEnum.fpgaId, k -> new HashMap<>());
				byId.put(fpgaEnum.id,
						new FPGALinkData(fpgaEnum.id, fpgaEnum.fpgaId, location,
								fpgaEnum.direction, address));
			}
		}
	}

	/**
	 * Add FPGA links that are on a given machine depending on the version of
	 * the board.
	 * <p>
	 * Note: This implementation assumes the Ethernet Chip is the 0, 0 chip on
	 * each board
	 */
	public final void addFpgaLinks() {
		if (version.isFourChip) {
			return; // NO fpga links
		}
		for (var ethernetConnectedChip : ethernetConnectedChips) {
			addFpgaLinks(ethernetConnectedChip.getX(),
					ethernetConnectedChip.getY(),
					ethernetConnectedChip.ipAddress);
		}
	}

	/**
	 * Get a string detailing the number of cores and links.
	 * <p>
	 * Warning: the current implementation makes the simplification assumption
	 * that every link exists in both directions.
	 *
	 * @return A quick description of the machine.
	 */
	public final String coresAndLinkOutputString() {
		int cores = 0;
		int everyLink = 0;
		for (var chip : chips.values()) {
			cores += chip.nProcessors();
			everyLink += chip.router.size();
		}
		return cores + " cores and " + (everyLink / 2.0) + " links";
	}

	/**
	 * The coordinates of the chip used to boot the machine. This is typically
	 * Chip (zero, zero), and will typically have an associated InetAddress, but
	 * there is no guarantee of either of these facts.
	 * <p>
	 * If not Chip has been added to the machine at the boot location this
	 * method returns {@code null}.
	 *
	 * @return The Chip at the location specified as boot or {@code null}.
	 */
	public final Chip bootChip() {
		return chips.get(boot);
	}

	/**
	 * Iterable over the destinations of each link.
	 * <p>
	 * There will be exactly one destination for each Link. While normally all
	 * destinations will be unique the is no guarantee.
	 *
	 * @param chip
	 *            x and y coordinates for any chip on the board
	 * @return A Stream over the destination locations.
	 */
	public final MappableIterable<Chip> iterChipsOnBoard(Chip chip) {
		return () -> new ChipOnBoardIterator(chip.nearestEthernet);
	}

	/**
	 * The maximum number of user cores on any chip.
	 * <p>
	 * A user core is defined as one that has not been reserved as a monitor.
	 *
	 * @return Maximum for at at least one core.
	 */
	public final int maximumUserCoresOnChip() {
		return maxUserProssorsOnAChip;
	}

	/**
	 * The total number of cores on the machine which are not monitor cores.
	 *
	 * @return The number of user cores over all Chips.
	 */
	public final int totalAvailableUserCores() {
		int count = 0;
		for (var chip : chips.values()) {
			count += chip.nUserProcessors();
		}
		return count;
	}

	/**
	 * The total number of cores on the machine including monitor cores.
	 *
	 * @return The number of cores over all Chips.
	 */
	public final int totalCores() {
		int count = 0;
		for (var chip : chips.values()) {
			count += chip.nProcessors();
		}
		return count;
	}

	/**
	 * Check if the inverse link to the one described exists. This check is in
	 * two stages.
	 * <ol>
	 * <li>Check that there is actually a second chip in the given direction
	 * from the input chip. There need not be an actual working link.
	 * <li>Check that the second chip does have a working link back. (Inverse
	 * direction)
	 * </ol>
	 *
	 * @param chip
	 *            Starting Chip which will be the Target of the actual link
	 *            checked.
	 * @param direction
	 *            Original direction. This is the inverse of the direction in
	 *            the link actually checked.
	 * @return True if and only if there is a active inverse link
	 */
	public boolean hasInverseLinkAt(ChipLocation chip, Direction direction) {
		var source = getChipOverLink(chip, direction);
		if (source == null) {
			return false;
		}
		return source.router.hasLink(direction.inverse());
	}

	@Override
	public String toString() {
		return "[Machine: max_x=" + maxChipX() + ", max_y=" + maxChipY()
				+ ", n_chips=" + nChips() + "]";
	}

	/**
	 * Returns a list of the abnormal links that are recommended for removal.
	 * <p>
	 * The current implementation identifies the Links where there is no
	 * matching reverse link as abnormal. This includes case where the whole
	 * destination chip is missing.
	 * <p>
	 * Future implementations may add other tests for abnormal Chips.
	 *
	 * @return A Map of ChipLocations to Direction (hopefully empty) which
	 *         identifies links to remove
	 */
	public Map<ChipLocation, Set<Direction>> findAbnormalLinks() {
		var abnormalLinks = new HashMap<ChipLocation, Set<Direction>>();
		for (var chip : chips.values()) {
			for (var link : chip.router) {
				if (!hasChipAt(link.destination)) {
					abnormalLinks.computeIfAbsent(
							link.source, k -> new HashSet<>())
							.add(link.sourceLinkDirection);
				} else {
					var destChip = getChipAt(link.destination);
					var inverse = destChip.router
							.getLink(link.sourceLinkDirection.inverse());
					if (inverse == null) {
						abnormalLinks.computeIfAbsent(
								link.source, k -> new HashSet<>())
								.add(link.sourceLinkDirection);
					}
				}
			}
		}
		return unmodifiableMap(abnormalLinks);
	}

	/**
	 * Returns a list of the abnormal Chips that are recommended for removal.
	 * <p>
	 * The current implementation identifies Chips with no outgoing links as
	 * abnormal.
	 * <p>
	 * Future implementations may add other tests for abnormal Chips.
	 *
	 * @return A set (hopefully empty) of ChipLocations to remove.
	 */
	public Set<ChipLocation> findAbnormalChips() {
		var abnormalCores = new HashSet<ChipLocation>();
		for (var chip : chips.values()) {
			if (chip.router.size() == 0) {
				abnormalCores.add(chip.asChipLocation());
			}
		}
		return unmodifiableSet(abnormalCores);
	}

	@Override
	public int hashCode() {
		throw new UnsupportedOperationException(
				"hashCode not supported as equals implemented.");
	}

	@Override
	public boolean equals(Object obj) {
		if (this == obj) {
			return true;
		}
		if (!(obj instanceof Machine)) {
			return false;
		}
		return difference((Machine) obj) == null;
	}

	/**
	 * Describes one difference found between this machine and another machine.
	 * <p>
	 * This method will always return {@code null} if no difference is found
	 * between the two machines. So semantically is the same as Equals except
	 * that this works if other is a super class of machine in which case only
	 * the share variables are compared.
	 * <p>
	 * This method returns as soon as it has found a difference so there may be
	 * other not specified differences.
	 * <p>
	 * Warning: This method could change over time, so there is no implied
	 * guarantee to the order that variables are checked or to the message that
	 * is returned.
	 * <p>
	 * The only guarantee is that {@code null} is returned if no difference is
	 * detected.
	 *
	 * @param other
	 *            Another machine to check if it has the same variables.
	 * @return {@code null} if no difference is detected otherwise a string.
	 */
	public String difference(Machine other) {
		if (!machineDimensions.equals(other.machineDimensions)) {
			return "machineDimensions " + machineDimensions + " != "
					+ other.machineDimensions;
		}
		if (!chips.keySet().equals(other.chips.keySet())) {
			return chipLocationDifference(other);
		}
		if (!version.equals(other.version)) {
			return "version " + version + " != " + version;
		}
		if (maxUserProssorsOnAChip != other.maxUserProssorsOnAChip) {
			return "maxUserProcessorsOnAChip " + maxUserProssorsOnAChip + " != "
					+ other.maxUserProssorsOnAChip;
		}
		if (!boot.equals(other.boot)) {
			return "boot " + boot + " != " + other.boot;
		}
		if (!bootEthernetAddress.equals(other.bootEthernetAddress)) {
			return "bootEthernetAddress " + bootEthernetAddress + " != "
					+ other.bootEthernetAddress;
		}
<<<<<<< HEAD
		for (var loc : chips.keySet()) {
			var c1 = chips.get(loc);
			var c2 = other.chips.get(loc);
			if (!c1.equals(c2)) {
				return c1 + " != " + c2;
=======
		for (ChipLocation loc : chips.keySet()) {
			Chip c1 = chips.get(loc);
			Chip c2 = other.chips.get(loc);
			if (c1.equals(c2)) {
				return null;
>>>>>>> 39ee6e7c
			}
			String diff = c1.difference(c2);
			if (diff != "userProcessors") {
				return c1 + " != " + c2 + "(diff = " + diff + ")";
			}
			if (c1.userProcessors().size() == c2.userProcessors().size() + 1) {
				return null;
			}
			if (c1.userProcessors().size() == c2.userProcessors().size() - 1) {
				return null;
			}
			return c1 + " != " + c2 + "(diff = userProcessors)";
		}
		if (!ethernetConnectedChips.equals(other.ethernetConnectedChips)) {
			return "ethernetConnectedChips " + ethernetConnectedChips + " != "
					+ other.ethernetConnectedChips;
		}
		if (!spinnakerLinks.equals(other.spinnakerLinks)) {
			return " spinnakerLinks " + spinnakerLinks + " != "
					+ other.spinnakerLinks;
		}
		if (!fpgaLinks.equals(other.fpgaLinks)) {
			return "fpgaLinks " + fpgaLinks + " != " + fpgaLinks;
		}
		return null;
	}

	/**
	 * Describes the difference between chip location between two machines.
	 * <p>
	 * This method is expected to only be called then there is a detected or
	 * expected difference between the two chip locations so will always return
	 * a message
	 * <p>
	 * Warning: As this method is mainly a support method for
	 * {@link #difference(Machine)}, the returned result can be changed at any
	 * time.
	 *
	 * @param that
	 *            Another machine with suspected difference in the location of
	 *            Chips.
	 * @return Some useful human readable information.
	 */
	public String chipLocationDifference(Machine that) {
		var setThis = chips.keySet();
		var setThat = that.chips.keySet();
		if (setThis.size() < setThat.size()) {
			var temp = new HashSet<>(setThat);
			temp.removeAll(setThis);
			return "other has extra Chips at " + temp;
		} else if (setThis.size() > setThat.size()) {
			var temp = new HashSet<>(setThis);
			temp.removeAll(setThat);
			return "other has missing Chips at " + temp;
		} else {
			var temp1 = new HashSet<>(setThis);
			temp1.removeAll(setThat);
			if (temp1.isEmpty()) {
				return "No difference between chip key sets found.";
			}
			var temp2 = new HashSet<>(setThat);
			temp2.removeAll(setThis);
			return "other has missing Chips at " + temp1 + "and extra Chips at "
					+ temp2;
		}
	}

	/**
	 * Obtains the Boot Ethernet IP Address.
	 *
	 * @return The IPv4 Address of the boot chip (typically 0, 0)
	 */
	public InetAddress getBootEthernetAddress() {
		return bootEthernetAddress;
	}

	private class ChipOnBoardIterator implements Iterator<Chip> {
		private HasChipLocation root;

		private Chip nextChip;

		private Iterator<ChipLocation> singleBoardIterator;

		ChipOnBoardIterator(HasChipLocation root) {
			this.root = root;
			var geometry = getSpinn5Geometry();
			singleBoardIterator = geometry.singleBoardIterator();
			prepareNextChip();
		}

		@Override
		public boolean hasNext() {
			return nextChip != null;
		}

		@Override
		public Chip next() {
			if (nextChip == null) {
				throw new NoSuchElementException("No more chips available.");
			}
			var result = nextChip;
			prepareNextChip();
			return result;
		}

		private void prepareNextChip() {
			while (singleBoardIterator.hasNext()) {
				var local = singleBoardIterator.next();
				var global = normalizedLocation(
						root.getX() + local.getX(), root.getY() + local.getY());
				nextChip = getChipAt(global);
				if (nextChip != null) {
					return;
				}
			}
			nextChip = null;
		}
	}
}<|MERGE_RESOLUTION|>--- conflicted
+++ resolved
@@ -1006,21 +1006,13 @@
 			return "bootEthernetAddress " + bootEthernetAddress + " != "
 					+ other.bootEthernetAddress;
 		}
-<<<<<<< HEAD
 		for (var loc : chips.keySet()) {
 			var c1 = chips.get(loc);
 			var c2 = other.chips.get(loc);
-			if (!c1.equals(c2)) {
-				return c1 + " != " + c2;
-=======
-		for (ChipLocation loc : chips.keySet()) {
-			Chip c1 = chips.get(loc);
-			Chip c2 = other.chips.get(loc);
 			if (c1.equals(c2)) {
 				return null;
->>>>>>> 39ee6e7c
-			}
-			String diff = c1.difference(c2);
+			}
+			var diff = c1.difference(c2);
 			if (diff != "userProcessors") {
 				return c1 + " != " + c2 + "(diff = " + diff + ")";
 			}
