/*
 * Copyright (c) 2018 The University of Manchester
 *
 * This program is free software: you can redistribute it and/or modify
 * it under the terms of the GNU General Public License as published by
 * the Free Software Foundation, either version 3 of the License, or
 * (at your option) any later version.
 *
 * This program is distributed in the hope that it will be useful,
 * but WITHOUT ANY WARRANTY; without even the implied warranty of
 * MERCHANTABILITY or FITNESS FOR A PARTICULAR PURPOSE.  See the
 * GNU General Public License for more details.
 *
 * You should have received a copy of the GNU General Public License
 * along with this program.  If not, see <http://www.gnu.org/licenses/>.
 */
package uk.ac.manchester.spinnaker.machine.datalinks;

import static java.util.Objects.isNull;

import java.net.InetAddress;
import java.util.Objects;

import com.google.errorprone.annotations.Immutable;

/**
 *
 * @author Christian-B
 */
@Immutable
public final class InetIdTuple {
	/** The InetAddress of this tuple which may be {@code null}. */
	public final InetAddress address;

	/** The ID of this tuple. */
	public final int id;

	/**
	 * The main Constructor which sets all values.
	 *
	 * @param address
	 *            The InetAddress of this tuple, which may be {@code null}.
	 * @param id
	 *            The ID of this tuple.
	 */
	public InetIdTuple(InetAddress address, int id) {
		this.address = address;
		this.id = id;
	}

	@Override
	public int hashCode() {
		int hash = 5;
		hash = 29 * hash + Objects.hashCode(address);
		hash = 29 * hash + id;
		return hash;
	}

	@Override
	public boolean equals(Object obj) {
<<<<<<< HEAD
		if (this == obj) {
			return true;
		}
		if (isNull(obj)) {
			return false;
		}
		if (getClass() != obj.getClass()) {
			return false;
		}
		var other = (InetIdTuple) obj;
		if (id != other.id) {
			return false;
=======
		if (obj instanceof InetIdTuple) {
			var other = (InetIdTuple) obj;
			return (id == other.id) && Objects.equals(address, other.address);
>>>>>>> f2ee4a30
		}
		return false;
	}
}<|MERGE_RESOLUTION|>--- conflicted
+++ resolved
@@ -15,8 +15,6 @@
  * along with this program.  If not, see <http://www.gnu.org/licenses/>.
  */
 package uk.ac.manchester.spinnaker.machine.datalinks;
-
-import static java.util.Objects.isNull;
 
 import java.net.InetAddress;
 import java.util.Objects;
@@ -58,24 +56,9 @@
 
 	@Override
 	public boolean equals(Object obj) {
-<<<<<<< HEAD
-		if (this == obj) {
-			return true;
-		}
-		if (isNull(obj)) {
-			return false;
-		}
-		if (getClass() != obj.getClass()) {
-			return false;
-		}
-		var other = (InetIdTuple) obj;
-		if (id != other.id) {
-			return false;
-=======
 		if (obj instanceof InetIdTuple) {
 			var other = (InetIdTuple) obj;
 			return (id == other.id) && Objects.equals(address, other.address);
->>>>>>> f2ee4a30
 		}
 		return false;
 	}
