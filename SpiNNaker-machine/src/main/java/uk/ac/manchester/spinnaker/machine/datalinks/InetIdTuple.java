--- conflicted
+++ resolved
@@ -26,14 +26,9 @@
  *
  * @author Christian-B
  */
-<<<<<<< HEAD
-public final class InetIdTuple {
-	/** The IP address of this tuple, which may be {@code null}. */
-=======
 @Immutable
 public final class InetIdTuple {
 	/** The InetAddress of this tuple which may be {@code null}. */
->>>>>>> f2ee4a30
 	public final InetAddress address;
 
 	/** The ID of this tuple. */
@@ -43,11 +38,7 @@
 	 * Make an instance.
 	 *
 	 * @param address
-<<<<<<< HEAD
 	 *            The IP address of this tuple, which may be {@code null}.
-=======
-	 *            The InetAddress of this tuple, which may be {@code null}.
->>>>>>> f2ee4a30
 	 * @param id
 	 *            The ID of this tuple.
 	 */
@@ -66,12 +57,6 @@
 
 	@Override
 	public boolean equals(Object obj) {
-<<<<<<< HEAD
-		if (this == obj) {
-			return true;
-		}
-=======
->>>>>>> f2ee4a30
 		if (obj instanceof InetIdTuple) {
 			var other = (InetIdTuple) obj;
 			return (id == other.id) && Objects.equals(address, other.address);
