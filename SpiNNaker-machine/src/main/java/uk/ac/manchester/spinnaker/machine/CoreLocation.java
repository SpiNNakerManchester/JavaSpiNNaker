/*
 * Copyright (c) 2018 The University of Manchester
 *
 * This program is free software: you can redistribute it and/or modify
 * it under the terms of the GNU General Public License as published by
 * the Free Software Foundation, either version 3 of the License, or
 * (at your option) any later version.
 *
 * This program is distributed in the hope that it will be useful,
 * but WITHOUT ANY WARRANTY; without even the implied warranty of
 * MERCHANTABILITY or FITNESS FOR A PARTICULAR PURPOSE.  See the
 * GNU General Public License for more details.
 *
 * You should have received a copy of the GNU General Public License
 * along with this program.  If not, see <http://www.gnu.org/licenses/>.
 */
package uk.ac.manchester.spinnaker.machine;

<<<<<<< HEAD
import static java.lang.Integer.compare;
import static uk.ac.manchester.spinnaker.machine.MachineDefaults.COORD_SHIFT;
import static uk.ac.manchester.spinnaker.machine.MachineDefaults.CORE_SHIFT;
import static uk.ac.manchester.spinnaker.machine.MachineDefaults.validateCoreLocation;
=======
import static uk.ac.manchester.spinnaker.machine.MachineDefaults.COORD_SHIFT;
import static uk.ac.manchester.spinnaker.machine.MachineDefaults.CORE_SHIFT;
>>>>>>> ca30b949

/**
 * The location of a Core as an X, Y, P tuple.
 * <p>
 * This class is final as it is used a key in maps.
 *
 * @author alan
 * @author dkf
 */
public final class CoreLocation
		implements HasCoreLocation, Comparable<CoreLocation> {
	private final int x;

	private final int y;

	private final int p;

	/**
	 * Create the location of a core on a SpiNNaker machine.
	 *
	 * @param x
	 *            The X coordinate, in range 0..255
	 * @param y
	 *            The Y coordinate, in range 0..255
	 * @param p
	 *            The P coordinate, in range 0..17
	 */
	public CoreLocation(int x, int y, int p) {
		validateCoreLocation(x, y, p);
		this.x = x;
		this.y = y;
		this.p = p;
	}

	/**
	 * Create the location of a core on a SpiNNaker machine.
	 *
	 * @param chip
	 *            The X and Y coordinate, in range 0..255
	 * @param p
	 *            The P coordinate, in range 0..17
	 */
	public CoreLocation(HasChipLocation chip, int p) {
		this(chip.getX(), chip.getY(), p);
	}

	@Override
	public boolean equals(Object obj) {
		if (this == obj) {
			return true;
		}
		if (!(obj instanceof CoreLocation)) {
			return false;
		}
		var that = (CoreLocation) obj;
		return (x == that.x) && (y == that.y) && (p == that.p);
	}

	@Override
	public int hashCode() {
		return (((x << COORD_SHIFT) ^ y) << CORE_SHIFT) ^ p;
	}

	@Override
	public int getX() {
		return x;
	}

	@Override
	public int getY() {
		return y;
	}

	@Override
	public int getP() {
		return p;
	}

	@Override
	public String toString() {
		return "X:" + getX() + " Y:" + getY() + " P:" + getP();
	}

	@Override
	public CoreLocation asCoreLocation() {
		return this;
	}

	@Override
	public int compareTo(CoreLocation other) {
<<<<<<< HEAD
		int cmp = compare(this.x, other.x);
		if (cmp == 0) {
			cmp = compare(this.y, other.y);
			if (cmp == 0) {
				cmp = compare(this.p, other.p);
			}
=======
		if (x < other.x) {
			return -1;
		} else if (x > other.x) {
			return 1;
		}
		if (y < other.y) {
			return -1;
		} else if (y > other.y) {
			return 1;
		}
		if (p < other.p) {
			return -1;
		} else if (p > other.p) {
			return 1;
>>>>>>> ca30b949
		}
		return cmp;
	}
}<|MERGE_RESOLUTION|>--- conflicted
+++ resolved
@@ -16,15 +16,10 @@
  */
 package uk.ac.manchester.spinnaker.machine;
 
-<<<<<<< HEAD
 import static java.lang.Integer.compare;
 import static uk.ac.manchester.spinnaker.machine.MachineDefaults.COORD_SHIFT;
 import static uk.ac.manchester.spinnaker.machine.MachineDefaults.CORE_SHIFT;
 import static uk.ac.manchester.spinnaker.machine.MachineDefaults.validateCoreLocation;
-=======
-import static uk.ac.manchester.spinnaker.machine.MachineDefaults.COORD_SHIFT;
-import static uk.ac.manchester.spinnaker.machine.MachineDefaults.CORE_SHIFT;
->>>>>>> ca30b949
 
 /**
  * The location of a Core as an X, Y, P tuple.
@@ -115,29 +110,12 @@
 
 	@Override
 	public int compareTo(CoreLocation other) {
-<<<<<<< HEAD
 		int cmp = compare(this.x, other.x);
 		if (cmp == 0) {
 			cmp = compare(this.y, other.y);
 			if (cmp == 0) {
 				cmp = compare(this.p, other.p);
 			}
-=======
-		if (x < other.x) {
-			return -1;
-		} else if (x > other.x) {
-			return 1;
-		}
-		if (y < other.y) {
-			return -1;
-		} else if (y > other.y) {
-			return 1;
-		}
-		if (p < other.p) {
-			return -1;
-		} else if (p > other.p) {
-			return 1;
->>>>>>> ca30b949
 		}
 		return cmp;
 	}
