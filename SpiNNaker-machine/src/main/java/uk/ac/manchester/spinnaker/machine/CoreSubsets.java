/*
 * Copyright (c) 2018 The University of Manchester
 *
 * This program is free software: you can redistribute it and/or modify
 * it under the terms of the GNU General Public License as published by
 * the Free Software Foundation, either version 3 of the License, or
 * (at your option) any later version.
 *
 * This program is distributed in the hope that it will be useful,
 * but WITHOUT ANY WARRANTY; without even the implied warranty of
 * MERCHANTABILITY or FITNESS FOR A PARTICULAR PURPOSE.  See the
 * GNU General Public License for more details.
 *
 * You should have received a copy of the GNU General Public License
 * along with this program.  If not, see <http://www.gnu.org/licenses/>.
 */
package uk.ac.manchester.spinnaker.machine;

import static java.util.Collections.unmodifiableCollection;
import static java.util.Collections.unmodifiableSet;

import java.util.Collection;
import java.util.Iterator;
import java.util.List;
import java.util.Map;
import java.util.Objects;
import java.util.Set;
import java.util.TreeMap;

import uk.ac.manchester.spinnaker.utils.DoubleMapIterator;
import uk.ac.manchester.spinnaker.utils.MappableIterable;

/**
 * Represents a set of of {@link CoreLocation}s organized by Chip.
 * <p>
 *
 * @see <a href=
 *      "https://github.com/SpiNNakerManchester/SpiNNMachine/blob/master/spinn_machine/core_subsets.py">
 *      Python Version</a>
 *
 * @author Christian-B
 */
public class CoreSubsets implements MappableIterable<CoreLocation> {
	private final Map<ChipLocation, Map<Integer, CoreLocation>> locations;

	private boolean immutable;

	/**
	 * Bases constructor which creates an empty set of CoreSubset(s).
	 */
	public CoreSubsets() {
		locations = new TreeMap<>();
		immutable = false;
	}

	/**
	 * Constructor which adds a single location.
	 *
	 * @param location
	 *            The location of the processor to add.
	 */
	public CoreSubsets(HasCoreLocation location) {
		this();
		addCore(location.asCoreLocation());
	}

	/**
	 * Constructor which adds the locations.
	 *
	 * @param locations
	 *            The location of all processors to add.
	 */
	public CoreSubsets(Iterable<CoreLocation> locations) {
		this();
		addCores(locations);
	}

	/**
	 * Adds the Core Location.
	 * <p>
	 * This method uses set semantics so attempts to add a Core/Processor that
	 * is already in the subset are silently ignored.
	 *
	 * @param core
	 *            Location (x, y, p) to add.
	 * @throws IllegalStateException
	 *             If the subsets have been set immutable. For example because a
	 *             hashcode has been generated,
	 */
	public void addCore(CoreLocation core) {
		if (immutable) {
			throw new IllegalStateException("The subsets is immutable. "
					+ "Possibly because a hashcode has been generated.");
		}
		getOrCreate(core.asChipLocation()).put(core.getP(), core);
	}

	/**
	 * Adds the Core Location, creating a new subset if required.
	 * <p>
	 * This method uses set semantics so attempts to add a Core/Processor that
	 * is already in the subset are silently ignored.
	 *
	 * @param x
	 *            x coordinate of chip
	 * @param y
	 *            y coordinate of chip
	 * @param p
	 *            p coordinate/ processor id
	 * @throws IllegalStateException
	 *             If the subsets have been set immutable. For example because a
	 *             hashcode has been generated,
	 */
	public void addCore(int x, int y, int p) {
		addCore(new ChipLocation(x, y), p);
	}

	/**
	 * Adds the processor for this chip, creating a new subset if required.
	 * <p>
	 * This method uses set semantics so attempts to add a Core/Processor that
	 * is already in the subset are silently ignored.
	 *
	 * @param chip
	 *            Chip key of CoreSubset to add to.
	 * @param p
	 *            p coordinate/ processor id.
	 * @throws IllegalStateException
	 *             If the subsets have been set immutable. For example because a
	 *             hashcode has been generated,
	 */
	public void addCore(ChipLocation chip, int p) {
		if (immutable) {
			throw new IllegalStateException("The subsets is immutable. "
					+ "Possibly because a hashcode has been generated.");
		}
		getOrCreate(chip).put(p, new CoreLocation(chip, p));
	}

	/**
	 * Adds the processors for this chip, creating a new subset if required.
	 * <p>
	 * This method uses set semantics so attempts to add a Core/Processor that
	 * is already in the subset are silently ignored.
	 *
	 * @param chip
	 *            Chip key of CoreSubset to add to.
	 * @param processors
	 *            p coordinates/ processor IDs.
	 * @throws IllegalStateException
	 *             If the subsets have been set immutable. For example because a
	 *             hashcode has been generated,
	 */
	public void addCores(ChipLocation chip, Iterable<Integer> processors) {
		if (immutable) {
			throw new IllegalStateException("The subsets is immutable. "
					+ "Possibly because a hashcode has been generated.");
		}
		var map = getOrCreate(chip);
		for (var p : processors) {
			map.put(p, new CoreLocation(chip, p));
		}
	}

	/**
	 * Adds the processors for this chip, creating a new subset if required.
	 * <p>
	 * This method uses set semantics so attempts to add a Core/Processor that
	 * is already in the subset are silently ignored.
	 *
	 * @param x
	 *            x coordinate of chip
	 * @param y
	 *            y coordinate of chip
	 * @param processors
	 *            p coordinates/ processor IDs.
	 * @throws IllegalStateException
	 *             If the subsets have been set immutable. For example because a
	 *             hashcode has been generated,
	 */
	public void addCores(int x, int y, Iterable<Integer> processors) {
		addCores(new ChipLocation(x, y), processors);
	}

	/**
	 * Adds the locations into this one.
	 * <p>
	 * This method uses set semantics so attempts to add a Core/Processor that
	 * is already in the subset are silently ignored.
	 *
	 * @param locations
	 *            the locations to add.
	 */
	public void addCores(Iterable<CoreLocation> locations) {
		for (var location : locations) {
			addCore(location);
		}
	}

	/**
	 * Obtain the CoreSubset for this Chip.
	 *
	 * @param chip
	 *            Coordinates of a chip
	 * @return The core subset of a chip or {@code null} if there is no subset.
	 */
	private Map<Integer, CoreLocation> getOrCreate(ChipLocation chip) {
		return locations.computeIfAbsent(chip, k -> new TreeMap<>());
	}

	/**
	 * The total number of processors that are in these core subsets.
	 *
	 * @return The sum of the individual CoreSubset sizes.
	 */
	public int size() {
		return locations.values().stream().mapToInt(Map::size).sum();
	}

	/**
	 * Whether there are any processors in these core subsets.
	 *
	 * @return {@code true} when the core subsets are empty.
	 */
	public boolean isEmpty() {
		return locations.values().stream().allMatch(Map::isEmpty);
	}

	/**
	 * Determine if the chip with coordinates (x, y) is in the subset.
	 * <p>
	 * Note: An empty subset mapped to the Chip is ignored.
	 *
	 * @param chip
	 *            Coordinates to check
	 * @return True if and only if there is a none empty Subset for this Chip.
	 */
	public boolean isChip(ChipLocation chip) {
		return !locations.getOrDefault(chip, Map.of()).isEmpty();
	}

	/**
	 * Determine if there is a chip with coordinates (x, y) in the subset, which
	 * has a core with the given id in the subset.
	 *
	 * @param core
	 *            x, y and p coordinates
	 * @return True if and only if there is a core with these coordinates
	 */
	public boolean isCore(CoreLocation core) {
		return locations.getOrDefault(core.asChipLocation(), Map.of())
				.containsValue(core);
	}

	/**
	 * Generate a hashcode for these subsets.
	 * <p>
	 * Two CoreSubsets that have the same subsets (and are therefore considered
	 * equals) will generate the same hashcode.
	 * <p>
	 * To guarantee consistency over time, once a hashcode is requested the
	 * CoreSubsets and all its subsets will be made immutable and any further
	 * add calls will raise an exception.
	 *
	 * @return integer to use as the hashcode.
	 */
	@Override
	public final int hashCode() {
		immutable = true;
		int hash = 7;
		for (var subset : locations.values()) {
			for (var location : subset.values()) {
				hash = 89 * hash + location.hashCode();
			}
		}
		return hash;
	}

	/**
	 * Indicates whether some other object is "equal to" this one. It is
	 * reflexive, symmetric and transitive. It is consistent provided no core or
	 * subset has been added.
	 * <p>
	 * Unlike {@link #hashCode()}, a call to equals does <em>not</em> effect
	 * mutability.
	 *
	 * @param obj
	 *            Other Object to compare to.
	 * @return True if and only if {@code obj} is another CoreSubsets with
	 *         exactly the same subsets.
	 */
	@Override
	public final boolean equals(Object obj) {
		if (this == obj) {
			return true;
		}
		if (obj == null) {
			return false;
		}
		if (getClass() != obj.getClass()) {
			return false;
		}
		var other = (CoreSubsets) obj;
		return Objects.equals(locations, other.locations);
	}

	@Override
	public String toString() {
		return locations.toString();
	}

	/**
	 * Returns a new CoreSubsets which is an intersect of this and the other.
	 *
	 * @param other
	 *            A second CoreSubsets with possibly overlapping cores.
	 * @return A new CoreSubsets object with only the cores present in both.
	 *         Therefore the result may be empty.
	 */
	public CoreSubsets intersection(CoreSubsets other) {
<<<<<<< HEAD
		var results = new CoreSubsets();
		for (var entry : locations.entrySet()) {
			var otherSubset = other.locations.get(entry.getKey());
			if (otherSubset == null) {
				continue;
			}
			for (var location : entry.getValue().values()) {
				if (otherSubset.containsValue(location)) {
					results.addCore(location);
				}
			}
		}
=======
		CoreSubsets results = new CoreSubsets();
		locations.forEach((chip, locs) -> {
			Map<?, CoreLocation> otherSubset = other.locations.get(chip);
			if (otherSubset != null) {
				locs.forEach((ignored, location) -> {
					if (otherSubset.containsValue(location)) {
						results.addCore(location);
					}
				});
			}
		});
>>>>>>> 158020a9
		return results;
	}

	/**
	 * Returns the ChipLocations for which there is at least one CoreLocations
	 * in the Subsets.
	 * <p>
	 * The order of the locations is guaranteed to be the natural order.
	 *
	 * @return An ordered set of chips.
	 */
	public Set<ChipLocation> getChips() {
		return unmodifiableSet(locations.keySet());
	}

	@Override
	public Iterator<CoreLocation> iterator() {
		return new DoubleMapIterator<>(locations);
	}

	/**
	 * Provides the CoreLocations for just a single Chip.
	 * <p>
	 * This will be an empty list when {@link #isChip(ChipLocation)} returns
	 * {@code false}.
	 *
	 * @param chip
	 *            coordinates of the chip
	 * @return Unmodifiable (possibly empty) collection of CoreLocation
	 */
	public Collection<CoreLocation> coreByChip(ChipLocation chip) {
		if (locations.containsKey(chip)) {
			return unmodifiableCollection(locations.get(chip).values());
		} else {
			return List.of();
		}
	}

	/**
	 * Provides the CoreLocations for just a single Chip.
	 * <p>
	 * This will be an empty list when {@link #isChip(ChipLocation)} returns
	 * {@code false}.
	 *
	 * @param chip
	 *            coordinates of the chip
	 * @return Unmodifiable (possibly empty) collection of CoreLocation
	 */
	public Set<Integer> pByChip(ChipLocation chip) {
		if (locations.containsKey(chip)) {
			return unmodifiableSet(locations.get(chip).keySet());
		} else {
			return Set.of();
		}
	}
}<|MERGE_RESOLUTION|>--- conflicted
+++ resolved
@@ -318,23 +318,9 @@
 	 *         Therefore the result may be empty.
 	 */
 	public CoreSubsets intersection(CoreSubsets other) {
-<<<<<<< HEAD
 		var results = new CoreSubsets();
-		for (var entry : locations.entrySet()) {
-			var otherSubset = other.locations.get(entry.getKey());
-			if (otherSubset == null) {
-				continue;
-			}
-			for (var location : entry.getValue().values()) {
-				if (otherSubset.containsValue(location)) {
-					results.addCore(location);
-				}
-			}
-		}
-=======
-		CoreSubsets results = new CoreSubsets();
 		locations.forEach((chip, locs) -> {
-			Map<?, CoreLocation> otherSubset = other.locations.get(chip);
+			var otherSubset = other.locations.get(chip);
 			if (otherSubset != null) {
 				locs.forEach((ignored, location) -> {
 					if (otherSubset.containsValue(location)) {
@@ -343,7 +329,6 @@
 				});
 			}
 		});
->>>>>>> 158020a9
 		return results;
 	}
 
