--- conflicted
+++ resolved
@@ -288,22 +288,11 @@
 	 *         exactly the same subsets.
 	 */
 	@Override
-<<<<<<< HEAD
 	public boolean equals(Object obj) {
-		if (this == obj) {
-			return true;
-		}
 		if (obj instanceof CoreSubsets) {
 			var other = (CoreSubsets) obj;
 			return Objects.equals(locations, other.locations);
 		}
-=======
-	public final boolean equals(Object obj) {
-		if (obj instanceof CoreSubsets) {
-			var other = (CoreSubsets) obj;
-			return Objects.equals(locations, other.locations);
-		}
->>>>>>> f2ee4a30
 		return false;
 	}
 
