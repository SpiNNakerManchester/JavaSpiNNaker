--- conflicted
+++ resolved
@@ -17,21 +17,14 @@
 package uk.ac.manchester.spinnaker.machine;
 
 import static java.util.Collections.emptyList;
-<<<<<<< HEAD
 import static java.util.Collections.emptyMap;
-=======
->>>>>>> ca30b949
 import static java.util.Collections.emptySet;
 import static java.util.Collections.unmodifiableCollection;
 import static java.util.Collections.unmodifiableSet;
 
 import java.util.Collection;
 import java.util.Iterator;
-<<<<<<< HEAD
 import java.util.Map;
-import java.util.Map.Entry;
-=======
->>>>>>> ca30b949
 import java.util.Objects;
 import java.util.Set;
 import java.util.TreeMap;
@@ -101,13 +94,7 @@
 			throw new IllegalStateException("The subsets is immutable. "
 					+ "Possibly because a hashcode has been generated.");
 		}
-<<<<<<< HEAD
 		getOrCreate(core.asChipLocation()).put(core.getP(), core);
-=======
-		var chip = core.asChipLocation();
-		var subset = getOrCreate(chip);
-		subset.put(core.getP(), core);
->>>>>>> ca30b949
 	}
 
 	/**
@@ -127,12 +114,7 @@
 	 *             hashcode has been generated,
 	 */
 	public void addCore(int x, int y, int p) {
-<<<<<<< HEAD
 		addCore(new ChipLocation(x, y), p);
-=======
-		var chip = new ChipLocation(x, y);
-		addCore(chip, p);
->>>>>>> ca30b949
 	}
 
 	/**
@@ -154,13 +136,7 @@
 			throw new IllegalStateException("The subsets is immutable. "
 					+ "Possibly because a hashcode has been generated.");
 		}
-<<<<<<< HEAD
 		getOrCreate(chip).put(p, new CoreLocation(chip, p));
-=======
-		var core = new CoreLocation(chip, p);
-		var subset = getOrCreate(chip);
-		subset.put(p, core);
->>>>>>> ca30b949
 	}
 
 	/**
@@ -182,15 +158,9 @@
 			throw new IllegalStateException("The subsets is immutable. "
 					+ "Possibly because a hashcode has been generated.");
 		}
-		Map<Integer, CoreLocation> map = getOrCreate(chip);
-		for (Integer p : processors) {
-<<<<<<< HEAD
+		var map = getOrCreate(chip);
+		for (var p : processors) {
 			map.put(p, new CoreLocation(chip, p));
-=======
-			var core = new CoreLocation(chip, p);
-			var subset = getOrCreate(chip);
-			subset.put(p, core);
->>>>>>> ca30b949
 		}
 	}
 
@@ -211,12 +181,7 @@
 	 *             hashcode has been generated,
 	 */
 	public void addCores(int x, int y, Iterable<Integer> processors) {
-<<<<<<< HEAD
 		addCores(new ChipLocation(x, y), processors);
-=======
-		var chip = new ChipLocation(x, y);
-		addCores(chip, processors);
->>>>>>> ca30b949
 	}
 
 	/**
@@ -251,15 +216,7 @@
 	 * @return The sum of the individual CoreSubset sizes.
 	 */
 	public int size() {
-<<<<<<< HEAD
 		return locations.values().stream().mapToInt(Map::size).sum();
-=======
-		int count = 0;
-		for (var subset : locations.values()) {
-			count += subset.size();
-		}
-		return count;
->>>>>>> ca30b949
 	}
 
 	/**
@@ -268,16 +225,7 @@
 	 * @return {@code true} when the core subsets are empty.
 	 */
 	public boolean isEmpty() {
-<<<<<<< HEAD
 		return locations.values().stream().allMatch(Map::isEmpty);
-=======
-		for (var subset : locations.values()) {
-			if (!subset.isEmpty()) {
-				return false;
-			}
-		}
-		return true;
->>>>>>> ca30b949
 	}
 
 	/**
@@ -302,16 +250,8 @@
 	 * @return True if and only if there is a core with these coordinates
 	 */
 	public boolean isCore(CoreLocation core) {
-<<<<<<< HEAD
 		return locations.getOrDefault(core.asChipLocation(), emptyMap())
 				.containsValue(core);
-=======
-		var subset = locations.get(core.asChipLocation());
-		if (subset == null) {
-			return false;
-		}
-		return subset.containsValue(core);
->>>>>>> ca30b949
 	}
 
 	/**
@@ -330,13 +270,8 @@
 	public final int hashCode() {
 		immutable = true;
 		int hash = 7;
-<<<<<<< HEAD
-		for (Map<Integer, CoreLocation> subset : locations.values()) {
-			for (CoreLocation location : subset.values()) {
-=======
 		for (var subset : locations.values()) {
 			for (var location : subset.values()) {
->>>>>>> ca30b949
 				hash = 89 * hash + location.hashCode();
 			}
 		}
@@ -385,30 +320,15 @@
 	 *         Therefore the result may be empty.
 	 */
 	public CoreSubsets intersection(CoreSubsets other) {
-<<<<<<< HEAD
-		CoreSubsets results = new CoreSubsets();
-		for (Entry<?, Map<Integer, CoreLocation>> entry : locations
-				.entrySet()) {
-			Map<?, CoreLocation> otherSubset =
-					other.locations.get(entry.getKey());
+		var results = new CoreSubsets();
+		for (var entry : locations.entrySet()) {
+			var otherSubset = other.locations.get(entry.getKey());
 			if (otherSubset == null) {
 				continue;
 			}
-			for (CoreLocation location : entry.getValue().values()) {
+			for (var location : entry.getValue().values()) {
 				if (otherSubset.containsValue(location)) {
 					results.addCore(location);
-=======
-		var results = new CoreSubsets();
-		for (var entry : locations.entrySet()) {
-			if (other.locations.containsKey(entry.getKey())) {
-				var otherSubset = other.locations.get(entry.getKey());
-				if (otherSubset != null) {
-					for (var location : entry.getValue().values()) {
-						if (otherSubset.containsValue(location)) {
-							results.addCore(location);
-						}
-					}
->>>>>>> ca30b949
 				}
 			}
 		}
