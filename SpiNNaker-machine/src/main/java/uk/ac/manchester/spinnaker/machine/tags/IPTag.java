--- conflicted
+++ resolved
@@ -237,28 +237,12 @@
 
 	@Override
 	public boolean equals(Object o) {
-<<<<<<< HEAD
-		return (o instanceof IPTag) && equals((IPTag) o);
-	}
-
-	/**
-	 * An optimised test for whether two {@link IPTag}s are equal.
-	 *
-	 * @param otherTag
-	 *            The other tag
-	 * @return whether they are equal
-	 */
-	public boolean equals(IPTag otherTag) {
-		if (isNull(otherTag)) {
-			return false;
-=======
 		if (o instanceof IPTag) {
 			var otherTag = (IPTag) o;
 			return partialEquals(otherTag)
 					&& ipAddress.equals(otherTag.ipAddress)
 					&& stripSDP == otherTag.stripSDP
 					&& destination.equals(otherTag.destination);
->>>>>>> f2ee4a30
 		}
 		return false;
 	}
