/*
 * Copyright (c) 2018 The University of Manchester
 *
 * This program is free software: you can redistribute it and/or modify
 * it under the terms of the GNU General Public License as published by
 * the Free Software Foundation, either version 3 of the License, or
 * (at your option) any later version.
 *
 * This program is distributed in the hope that it will be useful,
 * but WITHOUT ANY WARRANTY; without even the implied warranty of
 * MERCHANTABILITY or FITNESS FOR A PARTICULAR PURPOSE.  See the
 * GNU General Public License for more details.
 *
 * You should have received a copy of the GNU General Public License
 * along with this program.  If not, see <http://www.gnu.org/licenses/>.
 */
package uk.ac.manchester.spinnaker.machine.tags;

import static java.lang.Integer.rotateLeft;

import java.net.InetAddress;
import java.net.UnknownHostException;

import com.fasterxml.jackson.annotation.JsonProperty;

import uk.ac.manchester.spinnaker.machine.ChipLocation;

/**
 * Used to hold data that is contained within an IP tag. IP tags allow data to
 * flow at runtime from SpiNNaker to the outside world.
 */
public final class IPTag extends Tag {
    /** Default traffic identifier. */
    public static final TrafficIdentifier DEFAULT_TRAFFIC_IDENTIFIER =
            TrafficIdentifier.DEFAULT;
    private static final boolean DEFAULT_STRIP_SDP = false;
    private static final Integer DEFAULT_PORT = null;

    /** The IP address to which SDP packets with the tag will be sent. */
    private final InetAddress ipAddress;
    /** Indicates whether the SDP header should be removed. */
    private final boolean stripSDP;
    /** The identifier for traffic transmitted using this tag. */
    private final TrafficIdentifier trafficIdentifier;
    /** The coordinates where users of this tag should send packets to. */
    private final ChipLocation destination;

    /**
     * Create an IP tag.
     *
     * @param boardAddress
     *            The IP address of the board on which the tag is allocated
     * @param destination
     *            The coordinates where users of this tag should send packets to
     * @param tagID
     *            The ID of the tag (0..7)
     * @param targetAddress
     *            The IP address to which SDP packets with the tag will be sent
     */
    public IPTag(InetAddress boardAddress, ChipLocation destination, int tagID,
            InetAddress targetAddress) {
        this(boardAddress, destination, tagID, targetAddress, DEFAULT_PORT,
                DEFAULT_STRIP_SDP, DEFAULT_TRAFFIC_IDENTIFIER);
    }

    /**
     * Create an IP tag.
     *
     * @param boardAddress
     *            The IP address of the board on which the tag is allocated
     * @param destination
     *            The coordinates where users of this tag should send packets to
     * @param tagID
     *            The ID of the tag (0..7)
     * @param targetAddress
     *            The IP address to which SDP packets with the tag will be sent
     * @param port
     *            The port to which the SDP packets with the tag will be sent,
     *            or {@code null} if not yet assigned.
     */
    public IPTag(InetAddress boardAddress, ChipLocation destination, int tagID,
            InetAddress targetAddress, Integer port) {
        this(boardAddress, destination, tagID, targetAddress, port,
                DEFAULT_STRIP_SDP, DEFAULT_TRAFFIC_IDENTIFIER);
    }

    /**
     * @param boardAddress
     *            The IP address of the board on which the tag is allocated
     * @param destination
     *            The coordinates where users of this tag should send packets to
     * @param tagID
     *            The ID of the tag (0..7)
     * @param targetAddress
     *            The IP address to which SDP packets with the tag will be sent
     * @param stripSDP
     *            Indicates whether the SDP header should be removed
     */
    public IPTag(InetAddress boardAddress, ChipLocation destination, int tagID,
            InetAddress targetAddress, boolean stripSDP) {
        this(boardAddress, destination, tagID, targetAddress, DEFAULT_PORT,
                stripSDP, DEFAULT_TRAFFIC_IDENTIFIER);
    }

    /**
     * @param boardAddress
     *            The IP address of the board on which the tag is allocated
     * @param destination
     *            The coordinates where users of this tag should send packets to
     * @param tagID
     *            The ID of the tag (0..7)
     * @param targetAddress
     *            The IP address to which SDP packets with the tag will be sent
     * @param port
     *            The port to which the SDP packets with the tag will be sent,
     *            or {@code null} if not yet assigned.
     * @param stripSDP
     *            Indicates whether the SDP header should be removed
     */
    public IPTag(InetAddress boardAddress, ChipLocation destination, int tagID,
            InetAddress targetAddress, Integer port, boolean stripSDP) {
        this(boardAddress, destination, tagID, targetAddress, port, stripSDP,
                DEFAULT_TRAFFIC_IDENTIFIER);
    }

    /**
     * @param boardAddress
     *            The IP address of the board on which the tag is allocated
     * @param destination
     *            The coordinates where users of this tag should send packets to
     * @param tagID
     *            The ID of the tag (0..7)
     * @param targetAddress
     *            The IP address to which SDP packets with the tag will be sent
     * @param port
     *            The port to which the SDP packets with the tag will be sent,
     *            or {@code null} if not yet assigned.
     * @param stripSDP
     *            Indicates whether the SDP header should be removed
     * @param trafficIdentifier
     *            The identifier for traffic transmitted using this tag
     */
    public IPTag(InetAddress boardAddress, ChipLocation destination, int tagID,
            InetAddress targetAddress, Integer port, boolean stripSDP,
            TrafficIdentifier trafficIdentifier) {
        super(boardAddress, tagID, port);
        this.destination = destination;
        this.ipAddress = targetAddress;
        this.stripSDP = stripSDP;
        this.trafficIdentifier = trafficIdentifier;
    }

    /**
     * Constructor for JSON deserialization.
     *
     * @param boardAddress
     *            The IP address of the board on which the tag is allocated
     * @param tagID
     *            The ID of the tag (0..7)
     * @param x
     *            The X coordinate of the destination.
     * @param y
     *            The Y coordinate of the destination.
     * @param targetAddress
     *            The IP address to which SDP packets with the tag will be sent
     * @param port
     *            The port to which the SDP packets with the tag will be sent,
     *            or {@code null} if not yet assigned.
     * @param stripSDP
     *            Indicates whether the SDP header should be removed
     * @param trafficIdentifier
     *            The identifier for traffic transmitted using this tag
     * @throws UnknownHostException
     *             If an IP address doesn't resolve.
     */
    @SuppressWarnings("checkstyle:ParameterNumber")
    public IPTag(
            @JsonProperty(value = "boardAddress", required = true)
                    String boardAddress,
            @JsonProperty(value = "tagID", required = true) int tagID,
            @JsonProperty(value = "x", required = true) int x,
            @JsonProperty(value = "y", required = true) int y,
            @JsonProperty(value = "targetAddress", required = true)
                    String targetAddress,
            @JsonProperty(value = "port", required = false) Integer port,
            @JsonProperty(value = "stripSDP", required = false)
                    Boolean stripSDP,
            @JsonProperty(value = "trafficIdentifier", required = false)
                    String trafficIdentifier)
            throws UnknownHostException {
        super(InetAddress.getByName(boardAddress), tagID,
                (port == null ? DEFAULT_PORT : port));
        this.destination =  new ChipLocation(x, y);
        this.ipAddress = InetAddress.getByName(targetAddress);
        if (stripSDP == null) {
            this.stripSDP = DEFAULT_STRIP_SDP;
        } else {
            this.stripSDP = stripSDP;
        }
        if (trafficIdentifier == null) {
            this.trafficIdentifier = DEFAULT_TRAFFIC_IDENTIFIER;
        } else {
            this.trafficIdentifier =
<<<<<<< HEAD
                    TrafficIdentifer.getInstance(trafficIdentifier);
=======
                    TrafficIdentifier.getInstance(trafficIdentifier);
>>>>>>> 2a30f425
        }
    }

    /**
     * @return The IP address to which SDP packets with this tag will be sent.
     */
    public InetAddress getIPAddress() {
        return ipAddress;
    }

    /** @return Return if the SDP header is to be stripped. */
    public boolean isStripSDP() {
        return stripSDP;
    }

    /** @return The identifier of traffic using this tag. */
    public TrafficIdentifier getTrafficIdentifier() {
        return trafficIdentifier;
    }

    /**
     * @return The coordinates where users of this tag should send packets to.
     */
    public ChipLocation getDestination() {
        return destination;
    }

    @Override
    public boolean equals(Object o) {
        return (o instanceof IPTag) && equals((IPTag) o);
    }

    /**
     * An optimised test for whether two {@link IPTag}s are equal.
     *
     * @param otherTag
     *            The other tag
     * @return whether they are equal
     */
    public boolean equals(IPTag otherTag) {
        if (otherTag == null) {
            return false;
        }
        return partialEquals(otherTag) && ipAddress.equals(otherTag.ipAddress)
                && stripSDP == otherTag.stripSDP
                && trafficIdentifier.equals(otherTag.trafficIdentifier)
                && destination.equals(otherTag.destination);
    }

    @Override
    public int hashCode() {
        int h = partialHashCode();
        h ^= rotateLeft(ipAddress.hashCode(), 9);
        if (stripSDP) {
            h ^= 1;
        }
        h ^= rotateLeft(trafficIdentifier.hashCode(), 13);
        h ^= rotateLeft(destination.hashCode(), 19);
        return h;
    }
}<|MERGE_RESOLUTION|>--- conflicted
+++ resolved
@@ -201,11 +201,7 @@
             this.trafficIdentifier = DEFAULT_TRAFFIC_IDENTIFIER;
         } else {
             this.trafficIdentifier =
-<<<<<<< HEAD
-                    TrafficIdentifer.getInstance(trafficIdentifier);
-=======
                     TrafficIdentifier.getInstance(trafficIdentifier);
->>>>>>> 2a30f425
         }
     }
 
