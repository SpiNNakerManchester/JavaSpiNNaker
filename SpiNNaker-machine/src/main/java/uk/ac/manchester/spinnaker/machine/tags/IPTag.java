/*
 * Copyright (c) 2018-2019 The University of Manchester
 *
 * This program is free software: you can redistribute it and/or modify
 * it under the terms of the GNU General Public License as published by
 * the Free Software Foundation, either version 3 of the License, or
 * (at your option) any later version.
 *
 * This program is distributed in the hope that it will be useful,
 * but WITHOUT ANY WARRANTY; without even the implied warranty of
 * MERCHANTABILITY or FITNESS FOR A PARTICULAR PURPOSE.  See the
 * GNU General Public License for more details.
 *
 * You should have received a copy of the GNU General Public License
 * along with this program.  If not, see <http://www.gnu.org/licenses/>.
 */
package uk.ac.manchester.spinnaker.machine.tags;

import static java.lang.Integer.rotateLeft;
import static java.net.InetAddress.getByName;
import static java.util.Objects.isNull;
import static java.util.Objects.nonNull;
import static uk.ac.manchester.spinnaker.machine.tags.TrafficIdentifier.DEFAULT;

import java.net.InetAddress;
import java.net.UnknownHostException;

import com.fasterxml.jackson.annotation.JsonProperty;

import uk.ac.manchester.spinnaker.machine.ChipLocation;

/**
 * Used to hold data that is contained within an IP tag. IP tags allow data to
 * flow at runtime from SpiNNaker to the outside world.
 */
public final class IPTag extends Tag {
	/** Default traffic identifier. */
	public static final TrafficIdentifier DEFAULT_TRAFFIC_IDENTIFIER = DEFAULT;

	private static final boolean DEFAULT_STRIP_SDP = false;

	private static final Integer DEFAULT_PORT = null;

	/** The IP address to which SDP packets with the tag will be sent. */
	private final InetAddress ipAddress;

	/** Indicates whether the SDP header should be removed. */
	private final boolean stripSDP;

	/** The identifier for traffic transmitted using this tag. */
	private final TrafficIdentifier trafficIdentifier;

	/** The coordinates where users of this tag should send packets to. */
	private final ChipLocation destination;

	/**
	 * Create an IP tag.
	 *
	 * @param boardAddress
	 *            The IP address of the board on which the tag is allocated
	 * @param destination
	 *            The coordinates where users of this tag should send packets to
	 * @param tagID
	 *            The ID of the tag (0..7)
	 * @param targetAddress
	 *            The IP address to which SDP packets with the tag will be sent
	 */
	public IPTag(InetAddress boardAddress, ChipLocation destination, int tagID,
			InetAddress targetAddress) {
		this(boardAddress, destination, tagID, targetAddress, DEFAULT_PORT,
				DEFAULT_STRIP_SDP, DEFAULT_TRAFFIC_IDENTIFIER);
	}

	/**
	 * Create an IP tag.
	 *
	 * @param boardAddress
	 *            The IP address of the board on which the tag is allocated
	 * @param destination
	 *            The coordinates where users of this tag should send packets to
	 * @param tagID
	 *            The ID of the tag (0..7)
	 * @param targetAddress
	 *            The IP address to which SDP packets with the tag will be sent
	 * @param port
	 *            The port to which the SDP packets with the tag will be sent,
	 *            or {@code null} if not yet assigned.
	 */
	public IPTag(InetAddress boardAddress, ChipLocation destination, int tagID,
			InetAddress targetAddress, Integer port) {
		this(boardAddress, destination, tagID, targetAddress, port,
				DEFAULT_STRIP_SDP, DEFAULT_TRAFFIC_IDENTIFIER);
	}

	/**
	 * @param boardAddress
	 *            The IP address of the board on which the tag is allocated
	 * @param destination
	 *            The coordinates where users of this tag should send packets to
	 * @param tagID
	 *            The ID of the tag (0..7)
	 * @param targetAddress
	 *            The IP address to which SDP packets with the tag will be sent
	 * @param stripSDP
	 *            Indicates whether the SDP header should be removed
	 */
	public IPTag(InetAddress boardAddress, ChipLocation destination, int tagID,
			InetAddress targetAddress, boolean stripSDP) {
		this(boardAddress, destination, tagID, targetAddress, DEFAULT_PORT,
				stripSDP, DEFAULT_TRAFFIC_IDENTIFIER);
	}

	/**
	 * @param boardAddress
	 *            The IP address of the board on which the tag is allocated
	 * @param destination
	 *            The coordinates where users of this tag should send packets to
	 * @param tagID
	 *            The ID of the tag (0..7)
	 * @param targetAddress
	 *            The IP address to which SDP packets with the tag will be sent
	 * @param port
	 *            The port to which the SDP packets with the tag will be sent,
	 *            or {@code null} if not yet assigned.
	 * @param stripSDP
	 *            Indicates whether the SDP header should be removed
	 */
	public IPTag(InetAddress boardAddress, ChipLocation destination, int tagID,
			InetAddress targetAddress, Integer port, boolean stripSDP) {
		this(boardAddress, destination, tagID, targetAddress, port, stripSDP,
				DEFAULT_TRAFFIC_IDENTIFIER);
	}

	/**
	 * @param boardAddress
	 *            The IP address of the board on which the tag is allocated
	 * @param destination
	 *            The coordinates where users of this tag should send packets to
	 * @param tagID
	 *            The ID of the tag (0..7)
	 * @param targetAddress
	 *            The IP address to which SDP packets with the tag will be sent
	 * @param port
	 *            The port to which the SDP packets with the tag will be sent,
	 *            or {@code null} if not yet assigned.
	 * @param stripSDP
	 *            Indicates whether the SDP header should be removed
	 * @param trafficIdentifier
	 *            The identifier for traffic transmitted using this tag
	 */
	public IPTag(InetAddress boardAddress, ChipLocation destination, int tagID,
			InetAddress targetAddress, Integer port, boolean stripSDP,
			TrafficIdentifier trafficIdentifier) {
		super(boardAddress, tagID, port);
		this.destination = destination;
		this.ipAddress = targetAddress;
		this.stripSDP = stripSDP;
		this.trafficIdentifier = trafficIdentifier;
	}

	/**
	 * Constructor for JSON deserialization.
	 *
	 * @param boardAddress
	 *            The IP address of the board on which the tag is allocated
	 * @param tagID
	 *            The ID of the tag (0..7)
	 * @param x
	 *            The X coordinate of the destination.
	 * @param y
	 *            The Y coordinate of the destination.
	 * @param targetAddress
	 *            The IP address to which SDP packets with the tag will be sent
	 * @param port
	 *            The port to which the SDP packets with the tag will be sent,
	 *            or {@code null} if not yet assigned.
	 * @param stripSDP
	 *            Indicates whether the SDP header should be removed
	 * @param trafficIdentifier
	 *            The identifier for traffic transmitted using this tag
	 * @throws UnknownHostException
	 *             If an IP address doesn't resolve.
	 */
	public IPTag(
			@JsonProperty(value = "boardAddress", required = true)
			String boardAddress,
			@JsonProperty(value = "tagID", required = true) int tagID,
			@JsonProperty(value = "x", required = true) int x,
			@JsonProperty(value = "y", required = true) int y,
			@JsonProperty(value = "targetAddress", required = true)
			String targetAddress,
			@JsonProperty(value = "port") Integer port,
			@JsonProperty(value = "stripSDP") Boolean stripSDP,
			@JsonProperty(value = "trafficIdentifier")
			String trafficIdentifier)
			throws UnknownHostException {
		super(getByName(boardAddress), tagID,
<<<<<<< HEAD
				isNull(port) ? DEFAULT_PORT : port);
		this.destination = new ChipLocation(x, y);
		this.ipAddress = getByName(targetAddress);
		if (isNull(stripSDP)) {
=======
				(port == null ? DEFAULT_PORT : port));
		destination = new ChipLocation(x, y);
		ipAddress = getByName(targetAddress);
		if (stripSDP == null) {
>>>>>>> 08bb0bca
			this.stripSDP = DEFAULT_STRIP_SDP;
		} else {
			this.stripSDP = stripSDP;
		}
		if (isNull(trafficIdentifier)) {
			this.trafficIdentifier = null;
		} else {
			this.trafficIdentifier =
					TrafficIdentifier.getInstance(trafficIdentifier);
		}
	}

	/**
	 * @return The IP address to which SDP packets with this tag will be sent.
	 */
	public InetAddress getIPAddress() {
		return ipAddress;
	}

	/** @return Return if the SDP header is to be stripped. */
	public boolean isStripSDP() {
		return stripSDP;
	}

	/** @return The identifier of traffic using this tag. */
	public TrafficIdentifier getTrafficIdentifier() {
		return trafficIdentifier;
	}

	/**
	 * @return The coordinates where users of this tag should send packets to.
	 */
	public ChipLocation getDestination() {
		return destination;
	}

	@Override
	public boolean equals(Object o) {
		return (o instanceof IPTag) && equals((IPTag) o);
	}

	/**
	 * An optimised test for whether two {@link IPTag}s are equal.
	 *
	 * @param otherTag
	 *            The other tag
	 * @return whether they are equal
	 */
	public boolean equals(IPTag otherTag) {
		if (isNull(otherTag)) {
			return false;
		}
		return partialEquals(otherTag) && ipAddress.equals(otherTag.ipAddress)
				&& stripSDP == otherTag.stripSDP
				&& destination.equals(otherTag.destination);
	}

	@Override
	public int hashCode() {
		int h = partialHashCode();
		h ^= rotateLeft(ipAddress.hashCode(), 9);
		if (stripSDP) {
			h ^= 1;
		}
		h ^= rotateLeft(destination.hashCode(), 19);
		return h;
	}

	@Override
	public String toString() {
		var sb = new StringBuilder("IPTag(");
		sb.append(getTag()).append(" {").append(getBoardAddress());
		sb.append("} -");
		if (stripSDP) {
			sb.append("strip");
		}
		sb.append("-> {").append(getIPAddress());
		if (nonNull(getPort())) {
			sb.append(":").append(getPort());
		}
		sb.append("}");
		if (nonNull(trafficIdentifier)) {
			sb.append(" TRF:").append(trafficIdentifier.label);
		}
		sb.append(" ").append(destination);
		return sb.append(")").toString();
	}
}<|MERGE_RESOLUTION|>--- conflicted
+++ resolved
@@ -195,17 +195,10 @@
 			String trafficIdentifier)
 			throws UnknownHostException {
 		super(getByName(boardAddress), tagID,
-<<<<<<< HEAD
-				isNull(port) ? DEFAULT_PORT : port);
-		this.destination = new ChipLocation(x, y);
-		this.ipAddress = getByName(targetAddress);
-		if (isNull(stripSDP)) {
-=======
-				(port == null ? DEFAULT_PORT : port));
+				(isNull(port) ? DEFAULT_PORT : port));
 		destination = new ChipLocation(x, y);
 		ipAddress = getByName(targetAddress);
-		if (stripSDP == null) {
->>>>>>> 08bb0bca
+		if (isNull(stripSDP)) {
 			this.stripSDP = DEFAULT_STRIP_SDP;
 		} else {
 			this.stripSDP = stripSDP;
