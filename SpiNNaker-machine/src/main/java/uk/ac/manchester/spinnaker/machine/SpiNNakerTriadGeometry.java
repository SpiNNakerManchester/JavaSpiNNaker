/*
 * Copyright (c) 2018 The University of Manchester
 *
 * This program is free software: you can redistribute it and/or modify
 * it under the terms of the GNU General Public License as published by
 * the Free Software Foundation, either version 3 of the License, or
 * (at your option) any later version.
 *
 * This program is distributed in the hope that it will be useful,
 * but WITHOUT ANY WARRANTY; without even the implied warranty of
 * MERCHANTABILITY or FITNESS FOR A PARTICULAR PURPOSE.  See the
 * GNU General Public License for more details.
 *
 * You should have received a copy of the GNU General Public License
 * along with this program.  If not, see <http://www.gnu.org/licenses/>.
 */
package uk.ac.manchester.spinnaker.machine;

<<<<<<< HEAD
import static java.lang.Math.abs;
import static java.lang.Math.max;
import static java.util.Arrays.asList;
import static java.util.Collections.unmodifiableCollection;
import static uk.ac.manchester.spinnaker.machine.ChipLocation.ZERO_ZERO;
=======
import static java.util.Arrays.asList;
import static java.util.Collections.unmodifiableCollection;
>>>>>>> ca30b949
import static uk.ac.manchester.spinnaker.machine.MachineDefaults.HALF_SIZE;
import static uk.ac.manchester.spinnaker.machine.MachineDefaults.SIZE_X_OF_ONE_BOARD;
import static uk.ac.manchester.spinnaker.machine.MachineDefaults.SIZE_Y_OF_ONE_BOARD;
import static uk.ac.manchester.spinnaker.machine.MachineDefaults.TRIAD_HEIGHT;
import static uk.ac.manchester.spinnaker.machine.MachineDefaults.TRIAD_WIDTH;

import java.util.ArrayList;
import java.util.Collection;
import java.util.HashMap;
import java.util.Iterator;
import java.util.LinkedHashSet;
import java.util.Map;
import java.util.Set;
import java.util.function.Consumer;

/**
 * Geometry of a "triad" of SpiNNaker boards.
 * <p>
 * The geometry is defined by the arguments to the constructor; the standard
 * arrangement can be obtained from get_spinn5_geometry.
 * <p>
 * Note that the geometry defines what a Triad is in terms of the dimensions of
 * a triad and where the root chips occur in the triad.
 *
 * @see <a href=
 *      "https://github.com/SpiNNakerManchester/SpiNNMachine/blob/master/spinn_machine/chip.py">
 *      Python Version</a>
 *
 * @author Christian-B
 */
public final class SpiNNakerTriadGeometry {
	private static SpiNNakerTriadGeometry spinn5TriadGeometry = null;

	/** Height of a triad in chips. */
	public final int triadHeight;

	/** Width of a triad in chips. */
	public final int triadWidth;

	/** Bottom Left corner Chips. Typically the Ethernet Chip */
	private final Iterable<ChipLocation> roots;

	private final Map<ChipLocation, ChipLocation> localChipCoordinates;

	private final Collection<ChipLocation> singleBoardCoordinates;

	private final float xCentre;

	private final float yCentre;

	/**
	 * Constructor is private to force reuse of statically held Object(s).
	 *
	 * @param triadHeight
	 *            Height of a triad in chips.
	 * @param triadWidth
	 *            Width of a triad in chips.
	 * @param roots
	 *            Bottom Left corner chips within the triad
	 * @param xCentre
	 *            Magic number to adjust X to find the nearest root.
	 * @param yCentre
	 *            Magic number to adjust Y to find the nearest root.
	 */
	private SpiNNakerTriadGeometry(int triadHeight, int triadWidth,
			Iterable<ChipLocation> roots, float xCentre, float yCentre) {
		this.triadHeight = triadHeight;
		this.triadWidth = triadWidth;
		this.roots = roots;

		var calulationEthernets = new ArrayList<Location>();

		for (var root : roots) {
			calulationEthernets.add(new Location(root.getX(), root.getY()));
			// Add fictional roots that are less than a full triad away
			if (root.getX() > 0) {
				calulationEthernets.add(
						new Location(root.getX() - triadHeight, root.getY()));
			}
			if (root.getY() > 0) {
				calulationEthernets.add(
						new Location(root.getX(), root.getY() - triadWidth));
			}
		}
		this.xCentre = xCentre;
		this.yCentre = yCentre;

		localChipCoordinates = new HashMap<>();
		singleBoardCoordinates = new ArrayList<>();

		for (int x = 0; x < triadHeight; x++) {
			for (int y = 0; y < triadWidth; y++) {
				var bestCalc = locateNearestRoot(x, y, calulationEthernets);
				var key = new ChipLocation(x, y);
				localChipCoordinates.put(key,
						new ChipLocation((x - bestCalc.x), (y - bestCalc.y)));
				if (bestCalc.x == 0 && bestCalc.y == 0) {
					singleBoardCoordinates.add(key);
				}
			}
		}
	}

	/**
	 * Get the hexagonal metric distance of a point from the centre of the
	 * hexagon.
	 * <p>
	 * Computes the max of the magnitude of the dot products with the normal
	 * vectors for the hexagon sides. The normal vectors are (1,0), (0,1) and
	 * (1,-1); we don't need to be careful with the signs of the vectors because
	 * we're about to do abs() of them anyway.
	 *
	 * @param x
	 *            The x-coordinate of the chip to get the distance for
	 * @param y
	 *            The y-coordinate of the chip to get the distance for
	 * @param xCentre
	 *            The x-coordinate of the centre of the hexagon. Note that this
	 *            is the theoretical centre, it might not be an actual chip
	 * @param yCentre
	 *            The y-coordinate of the centre of the hexagon. Note that this
	 *            is the theoretical centre, it might not be an actual chip
	 * @return how far the chip is away from the centre of the hexagon
	 */
	private float hexagonalMetricDistance(int x, int y, float xCentre,
			float yCentre) {
		float dx = x - xCentre;
		float dy = y - yCentre;
		return max(abs(dx), max(abs(dy), abs(dx - dy)));
	}

	/**
	 * Get the coordinate of the nearest root chip down and left from a given
	 * chip.
	 *
	 * @param x
	 *            Whole machine x part of chip location.
	 * @param y
	 *            Whole machine x part of chip location.
	 * @param roots
	 *            List of all the roots to check including fictitious negative
	 *            ones.
	 * @return The nearest root found hopefully on the same board.
	 */
	private Location locateNearestRoot(int x, int y,
			ArrayList<Location> roots) {
		/*
		 * Find the coordinates of the closest root chip by measuring the
		 * distance to the nominal centre of each board; the closest root is the
		 * one that is on the same board as the one the chip is closest to the
		 * centre of.
		 */
		Location bestCalc = null;
		float bestDistance = Float.MAX_VALUE;
		for (var ethernet : roots) {
			float calc = hexagonalMetricDistance(x, y,
					ethernet.x + (float) xCentre, ethernet.y + (float) yCentre);
			if (calc < bestDistance) {
				bestDistance = calc;
				bestCalc = ethernet;
			}
		}
		return bestCalc;
	}

	/**
	 * Finds the root Chip for the board this Chip is on.
	 * <p>
	 * Warning: parameter order is width, height to match python.
	 *
	 * @param chip
	 *            Location of Chip with X and Y expresses as whole machine
	 *            coordinates.
	 * @param width
	 *            The width of the machine to find the chips in.
	 * @param height
	 *            The height of the machine to find the chips in.
	 * @return The whole machine location of the Bottom Left Chip expressed as
	 *         whole machine coordinates.
	 */
	public ChipLocation getRootChip(HasChipLocation chip, int width,
			int height) {
		var adjusted = new ChipLocation(chip.getX() % triadHeight,
				chip.getY() % triadWidth);
		var localChip = localChipCoordinates.get(adjusted);

		return new ChipLocation(
				(chip.getX() - localChip.getX() + height) % height,
				(chip.getY() - localChip.getY() + width) % width);
	}

	/**
	 * Converts whole machine coordinates into local ones.
	 *
	 * @param chip
	 *            Location of Chip with X and Y expresses as whole machine
	 *            coordinates.
	 * @return The local coordinates of the Chip on board.
	 */
	public ChipLocation getLocalChipCoordinate(HasChipLocation chip) {
		if (chip.getX() < triadWidth && chip.getY() < triadHeight) {
			return localChipCoordinates.get(chip.asChipLocation());
		}

		int x = chip.getX() % triadWidth;
		int y = chip.getY() % triadHeight;
		var adjusted = new ChipLocation(x, y);
		return localChipCoordinates.get(adjusted);
	}

	/**
	 * Get the coordinates of bottom left chip on each board.
	 * <p>
	 * The bottom left Chip(s) are the ones with the local coordinates 0, 0.
	 * This is also typically the ethernet one.
	 * <p>
	 * No check is done to see if all the boards are present, nor if the root
	 * chip is present and active.
	 *
	 * @param dimensions
	 *            Size of the machine along the x and y axes in Chips.
	 * @return List of the root ChipLocation that would be there is all possible
	 *         boards in the width and height are present.
	 */
	public Set<ChipLocation> getPotentialRootChips(
			MachineDimensions dimensions) {
		var results = new LinkedHashSet<ChipLocation>();
		int maxWidth;
		int maxHeight;
		if (dimensions.width % triadWidth == 0
				&& dimensions.height % triadHeight == 0) {
			maxWidth = dimensions.width;
			maxHeight = dimensions.height;
		} else {
			maxWidth = dimensions.width - SIZE_X_OF_ONE_BOARD + 1;
			maxHeight = dimensions.height - SIZE_Y_OF_ONE_BOARD + 1;
			if (maxWidth < 0 || maxHeight < 0) {
				results.add(ZERO_ZERO);
				return results;
			}
		}
		for (var chip : roots) {
			for (int x = chip.getX(); x < maxWidth; x += triadWidth) {
				for (int y = chip.getY(); y < maxHeight; y += triadHeight) {
					results.add(new ChipLocation(x, y));
				}
			}
		}
		return results;
	}

	/**
	 * An Collection all the chips on a Single board with a root of 0, 0.
	 *
	 * @return An unmodifiable Collection of the Locations on one board.
	 */
	public Collection<ChipLocation> singleBoard() {
		return unmodifiableCollection(singleBoardCoordinates);
	}

	/**
	 * An Iterator all the chips on a Single board with a root of 0, 0.
	 *
	 * @return All the Locations on one board.
	 */
	public Iterator<ChipLocation> singleBoardIterator() {
		return singleBoardCoordinates.iterator();
	}

	/**
	 * Allows forEach to be called on all ChipLocations in
	 * SingleBoardCoordinates.
	 *
	 * @param action
	 *            The action to be performed for each element
	 */
	public void singleBoardForEach(Consumer<ChipLocation> action) {
		singleBoardCoordinates.forEach(action);
	}

	/**
	 * Get the geometry object for a SpiNN-5 arrangement of boards.
	 * <p>
	 * Note the centres are slightly offset so as to force which edges are
	 * included where
	 *
	 * @return SpiNN5 geometry
	 */
	public static SpiNNakerTriadGeometry getSpinn5Geometry() {
		if (spinn5TriadGeometry == null) {
<<<<<<< HEAD
			Collection<ChipLocation> roots = asList(new ChipLocation(0, 0),
					new ChipLocation(HALF_SIZE, SIZE_Y_OF_ONE_BOARD),
					new ChipLocation(SIZE_X_OF_ONE_BOARD, HALF_SIZE));

			spinn5TriadGeometry = new SpiNNakerTriadGeometry(TRIAD_HEIGHT,
					TRIAD_WIDTH, roots, VIRTUAL_CENTRE_X, VIRTUAL_CENTRE_Y);
=======
			var roots = asList(
					new ChipLocation(0, 0),
					new ChipLocation(HALF_SIZE, SIZE_Y_OF_ONE_BOARD),
					new ChipLocation(SIZE_X_OF_ONE_BOARD, HALF_SIZE));

			spinn5TriadGeometry = new SpiNNakerTriadGeometry(
					TRIAD_HEIGHT, TRIAD_WIDTH,
					roots, VIRTUAL_CENTRE_X, VIRTUAL_CENTRE_Y);
>>>>>>> ca30b949
		}
		return spinn5TriadGeometry;
	}

	private static final float VIRTUAL_CENTRE_X = 3.6F;

	private static final float VIRTUAL_CENTRE_Y = 3.4F;

	/**
	 * Local class with x and y values that can be negative.
	 */
	private static final class Location {
		final int x;

		final int y;

		Location(int x, int y) {
			this.x = x;
			this.y = y;
		}

		@Override
		public String toString() {
			return ("(" + x + ", " + y + ")");
		}
	}
}<|MERGE_RESOLUTION|>--- conflicted
+++ resolved
@@ -16,16 +16,11 @@
  */
 package uk.ac.manchester.spinnaker.machine;
 
-<<<<<<< HEAD
 import static java.lang.Math.abs;
 import static java.lang.Math.max;
 import static java.util.Arrays.asList;
 import static java.util.Collections.unmodifiableCollection;
 import static uk.ac.manchester.spinnaker.machine.ChipLocation.ZERO_ZERO;
-=======
-import static java.util.Arrays.asList;
-import static java.util.Collections.unmodifiableCollection;
->>>>>>> ca30b949
 import static uk.ac.manchester.spinnaker.machine.MachineDefaults.HALF_SIZE;
 import static uk.ac.manchester.spinnaker.machine.MachineDefaults.SIZE_X_OF_ONE_BOARD;
 import static uk.ac.manchester.spinnaker.machine.MachineDefaults.SIZE_Y_OF_ONE_BOARD;
@@ -316,23 +311,13 @@
 	 */
 	public static SpiNNakerTriadGeometry getSpinn5Geometry() {
 		if (spinn5TriadGeometry == null) {
-<<<<<<< HEAD
-			Collection<ChipLocation> roots = asList(new ChipLocation(0, 0),
-					new ChipLocation(HALF_SIZE, SIZE_Y_OF_ONE_BOARD),
-					new ChipLocation(SIZE_X_OF_ONE_BOARD, HALF_SIZE));
-
-			spinn5TriadGeometry = new SpiNNakerTriadGeometry(TRIAD_HEIGHT,
-					TRIAD_WIDTH, roots, VIRTUAL_CENTRE_X, VIRTUAL_CENTRE_Y);
-=======
 			var roots = asList(
 					new ChipLocation(0, 0),
 					new ChipLocation(HALF_SIZE, SIZE_Y_OF_ONE_BOARD),
 					new ChipLocation(SIZE_X_OF_ONE_BOARD, HALF_SIZE));
 
-			spinn5TriadGeometry = new SpiNNakerTriadGeometry(
-					TRIAD_HEIGHT, TRIAD_WIDTH,
-					roots, VIRTUAL_CENTRE_X, VIRTUAL_CENTRE_Y);
->>>>>>> ca30b949
+			spinn5TriadGeometry = new SpiNNakerTriadGeometry(TRIAD_HEIGHT,
+					TRIAD_WIDTH, roots, VIRTUAL_CENTRE_X, VIRTUAL_CENTRE_Y);
 		}
 		return spinn5TriadGeometry;
 	}
