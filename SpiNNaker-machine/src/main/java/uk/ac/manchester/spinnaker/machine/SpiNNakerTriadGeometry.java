/*
 * Copyright (c) 2018 The University of Manchester
 *
 * This program is free software: you can redistribute it and/or modify
 * it under the terms of the GNU General Public License as published by
 * the Free Software Foundation, either version 3 of the License, or
 * (at your option) any later version.
 *
 * This program is distributed in the hope that it will be useful,
 * but WITHOUT ANY WARRANTY; without even the implied warranty of
 * MERCHANTABILITY or FITNESS FOR A PARTICULAR PURPOSE.  See the
 * GNU General Public License for more details.
 *
 * You should have received a copy of the GNU General Public License
 * along with this program.  If not, see <http://www.gnu.org/licenses/>.
 */
package uk.ac.manchester.spinnaker.machine;

import java.util.ArrayList;
import java.util.Arrays;
import java.util.Collection;
import java.util.Collections;
import java.util.HashMap;
import java.util.Iterator;
import java.util.LinkedHashSet;
import java.util.Map;
import java.util.Set;
import java.util.function.Consumer;

/**
 * Geometry of a "triad" of SpiNNaker boards.
 * <p>
 * The geometry is defined by the arguments to the constructor; the standard
 * arrangement can be obtained from get_spinn5_geometry.
 * <p>
 * Note that the geometry defines what a Triad is in terms of the dimensions of
 * a triad and where the root chips occur in the triad.
 *
 * @see <a href=
 * "https://github.com/SpiNNakerManchester/SpiNNMachine/blob/master/spinn_machine/chip.py">
 * Python Version</a>
 *
 * @author Christian-B
 */
public final class SpiNNakerTriadGeometry {
    private static SpiNNakerTriadGeometry spinn5TriadGeometry = null;

    /** Height of a triad in chips. */
    public final int triadHeight;
    /** Width of a triad in chips. */
    public final int triadWidth;

    /** Bottom Left corner Chips. Typically the Ethernet Chip */
    private final Iterable<ChipLocation> roots;

    private final Map<ChipLocation, ChipLocation> localChipCoordinates;

    private final Collection<ChipLocation> singleBoardCoordinates;

    private final float xCentre;
    private final float yCentre;

    /**
     * Constructor is private to force reuse of statically held Object(s).
     *
     * @param triadHeight
     *            Height of a triad in chips.
     * @param triadWidth
     *            Width of a triad in chips.
     * @param roots
     *            Bottom Left corner chips within the triad
     * @param xCentre
     *            Magic number to adjust X to find the nearest root.
     * @param yCentre
     *            Magic number to adjust Y to find the nearest root.
     */
    private SpiNNakerTriadGeometry(int triadHeight, int triadWidth,
<<<<<<< HEAD
            Iterable<ChipLocation> roots, float xCenterer, float yCenterer) {
=======
            ArrayList<ChipLocation> roots, float xCentre, float yCentre) {
>>>>>>> 0046512f
        this.triadHeight = triadHeight;
        this.triadWidth = triadWidth;
        this.roots = roots;

        ArrayList<Location> calulationEthernets = new ArrayList<>();

        for (ChipLocation root : roots) {
            calulationEthernets.add(new Location(root.getX(), root.getY()));
            // Add fictional roots that are less than a full triad away
            if (root.getX() > 0) {
                calulationEthernets.add(
                        new Location(root.getX() - triadHeight, root.getY()));
            }
            if (root.getY() > 0) {
                calulationEthernets.add(
                        new Location(root.getX(), root.getY() - triadWidth));
            }
        }
        this.xCentre = xCentre;
        this.yCentre = yCentre;

        localChipCoordinates = new HashMap<>();
        singleBoardCoordinates = new ArrayList<>();

        for (int x = 0; x < triadHeight; x++) {
            for (int y = 0; y < triadWidth; y++) {
                Location bestCalc = locateNearestRoot(x, y,
                    calulationEthernets);
                ChipLocation key = new ChipLocation(x, y);
                localChipCoordinates.put(key,
                    new ChipLocation((x - bestCalc.x), (y - bestCalc.y)));
                if (bestCalc.x == 0 && bestCalc.y == 0) {
                    singleBoardCoordinates.add(key);
                }
            }
        }
    }

    /**
     * Get the hexagonal metric distance of a point from the centre of the
     * hexagon.
     * <p>
     * Computes the max of the magnitude of the dot products with the normal
     * vectors for the hexagon sides. The normal vectors are (1,0), (0,1) and
     * (1,-1); we don't need to be careful with the signs of the vectors because
     * we're about to do abs() of them anyway.
     *
     * @param x
     *            The x-coordinate of the chip to get the distance for
     * @param y
     *            The y-coordinate of the chip to get the distance for
     * @param xCentre
     *            The x-coordinate of the centre of the hexagon. Note that this
     *            is the theoretical centre, it might not be an actual chip
     * @param yCentre
     *            The y-coordinate of the centre of the hexagon. Note that this
     *            is the theoretical centre, it might not be an actual chip
     * @return how far the chip is away from the centre of the hexagon
     */
    private float hexagonalMetricDistance(int x, int y, float xCentre,
            float yCentre) {
        float dx = x - xCentre;
        float dy = y - yCentre;
        return Math.max(Math.abs(dx),
            Math.max(Math.abs(dy), Math.abs(dx - dy)));
    }

    /**
     * Get the coordinate of the nearest root chip down and left from a given
     * chip.
     *
     * @param x
     *            Whole machine x part of chip location.
     * @param y
     *            Whole machine x part of chip location.
     * @param roots
     *            List of all the roots to check including fictitious negative
     *            ones.
     * @return The nearest root found hopefully on the same board.
     */
    private Location locateNearestRoot(int x, int y,
            ArrayList<Location> roots) {
        /*
         * Find the coordinates of the closest root chip by measuring the
         * distance to the nominal centre of each board; the closest root is the
         * one that is on the same board as the one the chip is closest to the
         * centre of.
         */
        Location bestCalc = null;
        float bestDistance = Float.MAX_VALUE;
        for (Location ethernet : roots) {
            float calc = hexagonalMetricDistance(x, y,
                ethernet.x + (float) xCentre,
                ethernet.y + (float) yCentre);
            if (calc < bestDistance) {
                bestDistance = calc;
                bestCalc = ethernet;
            }
        }
        return bestCalc;
    }

    /**
     * Finds the root Chip for the board this Chip is on.
     * <p>
     * Warning: parameter order is width, height to match python.
     *
     * @param chip
     *            Location of Chip with X and Y expresses as whole machine
     *            coordinates.
     * @param width
     *            The width of the machine to find the chips in.
     * @param height
     *            The height of the machine to find the chips in.
     * @return The whole machine location of the Bottom Left Chip expressed as
     *         whole machine coordinates.
     */
    public ChipLocation getRootChip(HasChipLocation chip, int width,
            int height) {
        ChipLocation adjusted = new ChipLocation(chip.getX() % triadHeight,
            chip.getY() % triadWidth);
        ChipLocation localChip = localChipCoordinates.get(adjusted);

        return new ChipLocation(
            (chip.getX() - localChip.getX() + height) % height,
            (chip.getY() - localChip.getY() + width) % width);
    }

    /**
     * Converts whole machine coordinates into local ones.
     *
     * @param chip
     *            Location of Chip with X and Y expresses as whole machine
     *            coordinates.
     * @return The local coordinates of the Chip on board.
     */
    public ChipLocation getLocalChipCoordinate(HasChipLocation chip) {
        if (chip.getX() < triadWidth && chip.getY() < triadHeight) {
            return localChipCoordinates.get(chip.asChipLocation());
        }

        int x = chip.getX() % triadWidth;
        int y = chip.getY() % triadHeight;
        ChipLocation adjusted = new ChipLocation(x, y);
        return localChipCoordinates.get(adjusted);
    }

    /**
     * Get the coordinates of bottom left chip on each board.
     * <p>
     * The bottom left Chip(s) are the ones with the local coordinates 0, 0.
     * This is also typically the ethernet one.
     * <p>
     * No check is done to see if all the boards are present, nor if the root
     * chip is present and active.
     *
     * @param dimensions
     *      Size of the machine along the x and y axes in Chips.
     * @return List of the root ChipLocation that would be there is all possible
     *         boards in the width and height are present.
     */
    public Set<ChipLocation> getPotentialRootChips(
            MachineDimensions dimensions) {
        Set<ChipLocation> results = new LinkedHashSet<>();
        int maxWidth;
        int maxHeight;
        if (dimensions.width % triadWidth == 0
                && dimensions.height % triadHeight == 0) {
            maxWidth = dimensions.width;
            maxHeight = dimensions.height;
        } else {
            maxWidth = dimensions.width
                - MachineDefaults.SIZE_X_OF_ONE_BOARD + 1;
            maxHeight = dimensions.height
                - MachineDefaults.SIZE_Y_OF_ONE_BOARD + 1;
            if (maxWidth < 0 || maxHeight < 0) {
                results.add(ChipLocation.ZERO_ZERO);
                return results;
            }
        }
        for (ChipLocation chip : roots) {
            for (int x = chip.getX(); x < maxWidth; x += triadWidth) {
                for (int y = chip.getY(); y < maxHeight; y += triadHeight) {
                    results.add(new ChipLocation(x, y));
                }
            }
        }
        return results;
    }

    /**
     * An Collection all the chips on a Single board with a root of 0, 0.
     *
     * @return An unmodifiable Collection of the Locations on one board.
     */
    public Collection<ChipLocation> singleBoard() {
        return Collections.unmodifiableCollection(singleBoardCoordinates);
    }


    /**
     * An Iterator all the chips on a Single board with a root of 0, 0.
     *
     * @return All the Locations on one board.
     */
    public Iterator<ChipLocation> singleBoardIterator() {
        return singleBoardCoordinates.iterator();
    }

    /**
     * Allows forEach to be called on all ChipLocations in
     *      SingleBoardCoordinates.
     *
     * @param action The action to be performed for each element
     */
    public void singleBoardForEach(Consumer<ChipLocation> action) {
        singleBoardCoordinates.forEach(action);
    }

    /**
     * Get the geometry object for a SpiNN-5 arrangement of boards.
     * <p>
     * Note the centres are slightly offset so as to force which edges are
     * included where
     *
     * @return SpiNN5 geometry
     */
    public static SpiNNakerTriadGeometry getSpinn5Geometry() {
        if (spinn5TriadGeometry == null) {
            Collection<ChipLocation> roots = Arrays.asList(
                    new ChipLocation(0, 0),
                    new ChipLocation(MachineDefaults.HALF_SIZE,
                            MachineDefaults.SIZE_Y_OF_ONE_BOARD),
                    new ChipLocation(MachineDefaults.SIZE_X_OF_ONE_BOARD,
                            MachineDefaults.HALF_SIZE));

            spinn5TriadGeometry = new SpiNNakerTriadGeometry(
                    MachineDefaults.TRIAD_HEIGHT, MachineDefaults.TRIAD_WIDTH,
                    roots, VIRTUAL_CENTRE_X, VIRTUAL_CENTRE_Y);
        }
        return spinn5TriadGeometry;
    }

    private static final float VIRTUAL_CENTRE_X = 3.6F;
    private static final float VIRTUAL_CENTRE_Y = 3.4F;

    /**
     * Local class with x and y values that can be negative.
     */
    private static final class Location {
        final int x;
        final int y;

        Location(int x, int y) {
            this.x = x;
            this.y = y;
        }

        @Override
        public String toString() {
            return ("(" + x + ", " + y + ")");
        }
    }
}<|MERGE_RESOLUTION|>--- conflicted
+++ resolved
@@ -75,11 +75,7 @@
      *            Magic number to adjust Y to find the nearest root.
      */
     private SpiNNakerTriadGeometry(int triadHeight, int triadWidth,
-<<<<<<< HEAD
-            Iterable<ChipLocation> roots, float xCenterer, float yCenterer) {
-=======
-            ArrayList<ChipLocation> roots, float xCentre, float yCentre) {
->>>>>>> 0046512f
+            Iterable<ChipLocation> roots, float xCentre, float yCentre) {
         this.triadHeight = triadHeight;
         this.triadWidth = triadWidth;
         this.roots = roots;
