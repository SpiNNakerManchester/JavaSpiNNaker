--- conflicted
+++ resolved
@@ -30,70 +30,39 @@
 	public TestInetIdTuple() {
 	}
 
-<<<<<<< HEAD
-    @Test
-    public void testEquals() throws UnknownHostException {
-        byte[] bytes1 = {127,0,0,0};
-        var addr1 = InetAddress.getByAddress(bytes1);
-        var addr2 = InetAddress.getByAddress(bytes1);
-        var t1 = new InetIdTuple(addr1, 23);
-        var t2 = new InetIdTuple(addr2, 23);
-=======
 	@Test
 	public void testEquals() throws UnknownHostException {
 		byte[] bytes1 = {127, 0, 0, 0};
-		InetAddress addr1 = InetAddress.getByAddress(bytes1);
-		InetAddress addr2 = InetAddress.getByAddress(bytes1);
-		InetIdTuple t1 = new InetIdTuple(addr1, 23);
-		InetIdTuple t2 = new InetIdTuple(addr2, 23);
->>>>>>> 84db0fb2
+		var addr1 = InetAddress.getByAddress(bytes1);
+		var addr2 = InetAddress.getByAddress(bytes1);
+		var t1 = new InetIdTuple(addr1, 23);
+		var t2 = new InetIdTuple(addr2, 23);
 
 		assertEquals(t1, t1);
 		assertEquals(t1, t2);
 		assertEquals(t1.hashCode(), t2.hashCode());
 	}
 
-<<<<<<< HEAD
-    @Test
-    public void testEqualsWithNull() throws UnknownHostException {
-        var t1 = new InetIdTuple(null, 23);
-        var t2 = new InetIdTuple(null, 23);
-=======
 	@Test
 	public void testEqualsWithNull() throws UnknownHostException {
-		InetIdTuple t1 = new InetIdTuple(null, 23);
-		InetIdTuple t2 = new InetIdTuple(null, 23);
->>>>>>> 84db0fb2
+		var t1 = new InetIdTuple(null, 23);
+		var t2 = new InetIdTuple(null, 23);
 
 		assertEquals(t1, t2);
 		assertEquals(t1.hashCode(), t2.hashCode());
 	}
 
-<<<<<<< HEAD
-    @Test
-    public void testDifferent() throws UnknownHostException {
-        byte[] bytes1 = {127,0,0,0};
-        var addr1 = InetAddress.getByAddress(bytes1);
-        byte[] bytes2 = {127,0,0,1};
-        var addr2 = InetAddress.getByAddress(bytes2);
-
-        var t1 = new InetIdTuple(addr1, 23);
-        var t2 = new InetIdTuple(addr2, 23);
-        var t3 = new InetIdTuple(null, 23);
-        var t4 = new InetIdTuple(addr1, 24);
-=======
 	@Test
 	public void testDifferent() throws UnknownHostException {
 		byte[] bytes1 = {127, 0, 0, 0};
-		InetAddress addr1 = InetAddress.getByAddress(bytes1);
+		var addr1 = InetAddress.getByAddress(bytes1);
 		byte[] bytes2 = {127, 0, 0, 1};
-		InetAddress addr2 = InetAddress.getByAddress(bytes2);
+		var addr2 = InetAddress.getByAddress(bytes2);
 
-		InetIdTuple t1 = new InetIdTuple(addr1, 23);
-		InetIdTuple t2 = new InetIdTuple(addr2, 23);
-		InetIdTuple t3 = new InetIdTuple(null, 23);
-		InetIdTuple t4 = new InetIdTuple(addr1, 24);
->>>>>>> 84db0fb2
+		var t1 = new InetIdTuple(addr1, 23);
+		var t2 = new InetIdTuple(addr2, 23);
+		var t3 = new InetIdTuple(null, 23);
+		var t4 = new InetIdTuple(addr1, 24);
 
 		assertNotEquals(t1, t2);
 		assertNotEquals(t1.hashCode(), t2.hashCode());
