--- conflicted
+++ resolved
@@ -51,15 +51,9 @@
 	}
 
 	@Test
-<<<<<<< HEAD
-	public void testOneNullJson() throws IOException {
+	public void testOneNullJson() {
 		var json = "[2]";
 		var mapper = MapperFactory.createMapper();
-=======
-	public void testOneNullJson() {
-		String json = "[2]";
-		ObjectMapper mapper = MapperFactory.createMapper();
->>>>>>> e831b737
 		assertThrows(MismatchedInputException.class, () -> {
 			mapper.readValue(json, ChipLocation.class);
 		});
