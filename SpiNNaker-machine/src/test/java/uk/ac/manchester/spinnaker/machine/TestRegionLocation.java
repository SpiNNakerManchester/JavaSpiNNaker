/*
 * Copyright (c) 2018 The University of Manchester
 *
 * This program is free software: you can redistribute it and/or modify
 * it under the terms of the GNU General Public License as published by
 * the Free Software Foundation, either version 3 of the License, or
 * (at your option) any later version.
 *
 * This program is distributed in the hope that it will be useful,
 * but WITHOUT ANY WARRANTY; without even the implied warranty of
 * MERCHANTABILITY or FITNESS FOR A PARTICULAR PURPOSE.  See the
 * GNU General Public License for more details.
 *
 * You should have received a copy of the GNU General Public License
 * along with this program.  If not, see <http://www.gnu.org/licenses/>.
 */
package uk.ac.manchester.spinnaker.machine;

import static org.hamcrest.MatcherAssert.assertThat;
import static org.hamcrest.Matchers.greaterThan;
import static org.hamcrest.Matchers.lessThan;

import static org.junit.jupiter.api.Assertions.*;
import org.junit.jupiter.api.Test;

public class TestRegionLocation {

<<<<<<< HEAD
    @Test
    public void testBasicUse() {
        var l1 = new CoreLocation(2, 4, 6);
        var r1 = new RegionLocation(l1, 8);
        assertEquals(2, r1.getX());
        assertEquals(4, r1.getY());
        assertEquals(6, r1.getP());
        assertEquals(8, r1.region);
        assertEquals(r1, r1);
        assertNotEquals(r1, "r1");

        var l2 = new CoreLocation(2, 4, 6);
        var r2 = new RegionLocation(l2, 8);
        assertEquals(r1, r2);
        assertEquals(r1.toString(), r2.toString());
        assertEquals(r1.hashCode(), r2.hashCode());
    }
=======
	@Test
	public void testBasicUse() {
		CoreLocation l1 = new CoreLocation(2, 4, 6);
		RegionLocation r1 = new RegionLocation(l1, 8);
		assertEquals(2, r1.getX());
		assertEquals(4, r1.getY());
		assertEquals(6, r1.getP());
		assertEquals(8, r1.region);
		assertEquals(r1, r1);
		assertNotEquals(r1, "r1");

		CoreLocation l2 = new CoreLocation(2, 4, 6);
		RegionLocation r2 = new RegionLocation(l2, 8);
		assertEquals(r1, r2);
		assertEquals(r1.toString(), r2.toString());
		assertEquals(r1.hashCode(), r2.hashCode());
	}
>>>>>>> 84db0fb2

	private void greater(RegionLocation big, RegionLocation small) {
		assertThat(big, greaterThan(small));
		assertThat(small, lessThan(big));
		assertNotEquals(big, small);
		assertNotEquals(big.hashCode(), small.hashCode());
		assertNotEquals(big.toString(), small.toString());
	}

<<<<<<< HEAD
    @Test
    public void testCompare() {
        var core001 = new CoreLocation(0, 0, 1);
        var r0012 = new RegionLocation(core001, 2);
        var r0012a = new RegionLocation(core001, 2);
        var core002 = new CoreLocation(0, 0, 2);
        var r0022 = new RegionLocation(core002, 2);
        var core102 = new CoreLocation(1, 0, 2);
        var r1022 = new RegionLocation(core102, 2);
        var core013 = new CoreLocation(0, 1, 3);
        var r0132 = new RegionLocation(core013, 2);
        var core114 = new CoreLocation(1, 1, 4);
        var r1142 = new RegionLocation(core114, 2);
        var r1145 = new RegionLocation(core114, 5);
        greater(r1142, r0012);
        greater(r1142, r0132);
        greater(r1142, r1022);
        greater(r1022, r0132);
        greater(r1142, r1022);
        greater(r0022, r0012);
        greater(r1145, r1142);
        assertEquals(0, r0012.compareTo(r0012));
        assertEquals(0, r0012.compareTo(r0012a));
    }
=======
	@Test
	public void testCompare() {
		CoreLocation core001 = new CoreLocation(0, 0, 1);
		RegionLocation r0012 = new RegionLocation(core001, 2);
		RegionLocation r0012a = new RegionLocation(core001, 2);
		CoreLocation core002 = new CoreLocation(0, 0, 2);
		RegionLocation r0022 = new RegionLocation(core002, 2);
		CoreLocation core102 = new CoreLocation(1, 0, 2);
		RegionLocation r1022 = new RegionLocation(core102, 2);
		CoreLocation core013 = new CoreLocation(0, 1, 3);
		RegionLocation r0132 = new RegionLocation(core013, 2);
		CoreLocation core114 = new CoreLocation(1, 1, 4);
		RegionLocation r1142 = new RegionLocation(core114, 2);
		RegionLocation r1145 = new RegionLocation(core114, 5);
		greater(r1142, r0012);
		greater(r1142, r0132);
		greater(r1142, r1022);
		greater(r1022, r0132);
		greater(r1142, r1022);
		greater(r0022, r0012);
		greater(r1145, r1142);
		assertEquals(0, r0012.compareTo(r0012));
		assertEquals(0, r0012.compareTo(r0012a));
	}
>>>>>>> 84db0fb2

}<|MERGE_RESOLUTION|>--- conflicted
+++ resolved
@@ -25,29 +25,10 @@
 
 public class TestRegionLocation {
 
-<<<<<<< HEAD
-    @Test
-    public void testBasicUse() {
-        var l1 = new CoreLocation(2, 4, 6);
-        var r1 = new RegionLocation(l1, 8);
-        assertEquals(2, r1.getX());
-        assertEquals(4, r1.getY());
-        assertEquals(6, r1.getP());
-        assertEquals(8, r1.region);
-        assertEquals(r1, r1);
-        assertNotEquals(r1, "r1");
-
-        var l2 = new CoreLocation(2, 4, 6);
-        var r2 = new RegionLocation(l2, 8);
-        assertEquals(r1, r2);
-        assertEquals(r1.toString(), r2.toString());
-        assertEquals(r1.hashCode(), r2.hashCode());
-    }
-=======
 	@Test
 	public void testBasicUse() {
-		CoreLocation l1 = new CoreLocation(2, 4, 6);
-		RegionLocation r1 = new RegionLocation(l1, 8);
+		var l1 = new CoreLocation(2, 4, 6);
+		var r1 = new RegionLocation(l1, 8);
 		assertEquals(2, r1.getX());
 		assertEquals(4, r1.getY());
 		assertEquals(6, r1.getP());
@@ -55,13 +36,12 @@
 		assertEquals(r1, r1);
 		assertNotEquals(r1, "r1");
 
-		CoreLocation l2 = new CoreLocation(2, 4, 6);
-		RegionLocation r2 = new RegionLocation(l2, 8);
+		var l2 = new CoreLocation(2, 4, 6);
+		var r2 = new RegionLocation(l2, 8);
 		assertEquals(r1, r2);
 		assertEquals(r1.toString(), r2.toString());
 		assertEquals(r1.hashCode(), r2.hashCode());
 	}
->>>>>>> 84db0fb2
 
 	private void greater(RegionLocation big, RegionLocation small) {
 		assertThat(big, greaterThan(small));
@@ -71,46 +51,20 @@
 		assertNotEquals(big.toString(), small.toString());
 	}
 
-<<<<<<< HEAD
-    @Test
-    public void testCompare() {
-        var core001 = new CoreLocation(0, 0, 1);
-        var r0012 = new RegionLocation(core001, 2);
-        var r0012a = new RegionLocation(core001, 2);
-        var core002 = new CoreLocation(0, 0, 2);
-        var r0022 = new RegionLocation(core002, 2);
-        var core102 = new CoreLocation(1, 0, 2);
-        var r1022 = new RegionLocation(core102, 2);
-        var core013 = new CoreLocation(0, 1, 3);
-        var r0132 = new RegionLocation(core013, 2);
-        var core114 = new CoreLocation(1, 1, 4);
-        var r1142 = new RegionLocation(core114, 2);
-        var r1145 = new RegionLocation(core114, 5);
-        greater(r1142, r0012);
-        greater(r1142, r0132);
-        greater(r1142, r1022);
-        greater(r1022, r0132);
-        greater(r1142, r1022);
-        greater(r0022, r0012);
-        greater(r1145, r1142);
-        assertEquals(0, r0012.compareTo(r0012));
-        assertEquals(0, r0012.compareTo(r0012a));
-    }
-=======
 	@Test
 	public void testCompare() {
-		CoreLocation core001 = new CoreLocation(0, 0, 1);
-		RegionLocation r0012 = new RegionLocation(core001, 2);
-		RegionLocation r0012a = new RegionLocation(core001, 2);
-		CoreLocation core002 = new CoreLocation(0, 0, 2);
-		RegionLocation r0022 = new RegionLocation(core002, 2);
-		CoreLocation core102 = new CoreLocation(1, 0, 2);
-		RegionLocation r1022 = new RegionLocation(core102, 2);
-		CoreLocation core013 = new CoreLocation(0, 1, 3);
-		RegionLocation r0132 = new RegionLocation(core013, 2);
-		CoreLocation core114 = new CoreLocation(1, 1, 4);
-		RegionLocation r1142 = new RegionLocation(core114, 2);
-		RegionLocation r1145 = new RegionLocation(core114, 5);
+		var core001 = new CoreLocation(0, 0, 1);
+		var r0012 = new RegionLocation(core001, 2);
+		var r0012a = new RegionLocation(core001, 2);
+		var core002 = new CoreLocation(0, 0, 2);
+		var r0022 = new RegionLocation(core002, 2);
+		var core102 = new CoreLocation(1, 0, 2);
+		var r1022 = new RegionLocation(core102, 2);
+		var core013 = new CoreLocation(0, 1, 3);
+		var r0132 = new RegionLocation(core013, 2);
+		var core114 = new CoreLocation(1, 1, 4);
+		var r1142 = new RegionLocation(core114, 2);
+		var r1145 = new RegionLocation(core114, 5);
 		greater(r1142, r0012);
 		greater(r1142, r0132);
 		greater(r1142, r1022);
@@ -121,6 +75,5 @@
 		assertEquals(0, r0012.compareTo(r0012));
 		assertEquals(0, r0012.compareTo(r0012a));
 	}
->>>>>>> 84db0fb2
 
 }