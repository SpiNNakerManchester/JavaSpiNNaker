/*
 * Copyright (c) 2018 The University of Manchester
 *
 * This program is free software: you can redistribute it and/or modify
 * it under the terms of the GNU General Public License as published by
 * the Free Software Foundation, either version 3 of the License, or
 * (at your option) any later version.
 *
 * This program is distributed in the hope that it will be useful,
 * but WITHOUT ANY WARRANTY; without even the implied warranty of
 * MERCHANTABILITY or FITNESS FOR A PARTICULAR PURPOSE.  See the
 * GNU General Public License for more details.
 *
 * You should have received a copy of the GNU General Public License
 * along with this program.  If not, see <http://www.gnu.org/licenses/>.
 */
package uk.ac.manchester.spinnaker.machine.datalinks;

import static org.junit.jupiter.api.Assertions.*;
import static uk.ac.manchester.spinnaker.machine.ChipLocation.ZERO_ZERO;
import static uk.ac.manchester.spinnaker.machine.Direction.NORTHEAST;

import java.net.InetAddress;
import java.net.UnknownHostException;

import org.junit.jupiter.api.Test;

import uk.ac.manchester.spinnaker.machine.Direction;
import uk.ac.manchester.spinnaker.machine.HasChipLocation;

/**
 *
 * @author Christian-B
 */
public class TestAbstractDataLink {
<<<<<<< HEAD
	private static InetAddress localhost() throws UnknownHostException {
=======
	private static InetAddress createInetAddress() throws UnknownHostException {
>>>>>>> f2ee4a30
		byte[] bytes = {127, 0, 0, 0};
		return InetAddress.getByAddress(bytes);
	}

	@Test
	public void testEquals() throws UnknownHostException {
<<<<<<< HEAD
		var link1 = new TestDataLink(ZERO_ZERO, NORTHEAST, localhost());
		var link2 = new TestDataLink(ZERO_ZERO, NORTHEAST, localhost());
=======
		var link1 = new ADL(ZERO_ZERO, NORTHEAST, createInetAddress());
		var link2 = new ADL(ZERO_ZERO, NORTHEAST, createInetAddress());
>>>>>>> f2ee4a30
		assertEquals(link1, link2);
		assertEquals(link1, link1);
		assertNotEquals(link1, null);
		assertNotEquals(link1, "link1");
	}

<<<<<<< HEAD
	private static class TestDataLink extends AbstractDataLink {
		TestDataLink(HasChipLocation location, Direction linkId,
				InetAddress boardAddress) {
			super(location, linkId, boardAddress);
		}
=======
	/** Can't use abstract class instances directly. */
	static class ADL extends AbstractDataLink {
		ADL(HasChipLocation location, Direction linkId,
				InetAddress boardAddress) {
			super(location, linkId, boardAddress);
		}

		@Override
		public int hashCode() {
			return hash();
		}

		@Override
		public boolean equals(Object obj) {
			return (obj instanceof AbstractDataLink)
					&& sameAs((AbstractDataLink) obj);
		}
>>>>>>> f2ee4a30
	}
}<|MERGE_RESOLUTION|>--- conflicted
+++ resolved
@@ -33,37 +33,21 @@
  * @author Christian-B
  */
 public class TestAbstractDataLink {
-<<<<<<< HEAD
 	private static InetAddress localhost() throws UnknownHostException {
-=======
-	private static InetAddress createInetAddress() throws UnknownHostException {
->>>>>>> f2ee4a30
 		byte[] bytes = {127, 0, 0, 0};
 		return InetAddress.getByAddress(bytes);
 	}
 
 	@Test
 	public void testEquals() throws UnknownHostException {
-<<<<<<< HEAD
-		var link1 = new TestDataLink(ZERO_ZERO, NORTHEAST, localhost());
-		var link2 = new TestDataLink(ZERO_ZERO, NORTHEAST, localhost());
-=======
-		var link1 = new ADL(ZERO_ZERO, NORTHEAST, createInetAddress());
-		var link2 = new ADL(ZERO_ZERO, NORTHEAST, createInetAddress());
->>>>>>> f2ee4a30
+		var link1 = new ADL(ZERO_ZERO, NORTHEAST, localhost());
+		var link2 = new ADL(ZERO_ZERO, NORTHEAST, localhost());
 		assertEquals(link1, link2);
 		assertEquals(link1, link1);
 		assertNotEquals(link1, null);
 		assertNotEquals(link1, "link1");
 	}
 
-<<<<<<< HEAD
-	private static class TestDataLink extends AbstractDataLink {
-		TestDataLink(HasChipLocation location, Direction linkId,
-				InetAddress boardAddress) {
-			super(location, linkId, boardAddress);
-		}
-=======
 	/** Can't use abstract class instances directly. */
 	static class ADL extends AbstractDataLink {
 		ADL(HasChipLocation location, Direction linkId,
@@ -81,6 +65,5 @@
 			return (obj instanceof AbstractDataLink)
 					&& sameAs((AbstractDataLink) obj);
 		}
->>>>>>> f2ee4a30
 	}
 }