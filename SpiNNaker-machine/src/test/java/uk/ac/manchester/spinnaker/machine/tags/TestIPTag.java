--- conflicted
+++ resolved
@@ -36,54 +36,16 @@
 		return InetAddress.getByAddress(bytes);
 	}
 
-<<<<<<< HEAD
-    @Test
-    public void testBasic() throws UnknownHostException {
-        var boardAddress = createInetAddress((byte)45);
-        var destination = new ChipLocation(3, 3);
-        int tagID = 10;
-        var targetAddress = createInetAddress((byte)55);
-        var port = 20;
-        var stripSDP = true;
-        var trafficIdentifier = TrafficIdentifier.DEFAULT;
-
-        var instance = new IPTag(boardAddress, destination, tagID,
-            targetAddress, port, stripSDP, trafficIdentifier);
-        assertEquals(boardAddress, instance.getBoardAddress());
-        assertEquals(destination, instance.getDestination());
-        assertEquals(tagID, instance.getTag());
-        assertEquals(targetAddress, instance.getIPAddress());
-        assertEquals(port, instance.getPort());
-        assertEquals(stripSDP, instance.isStripSDP());
-        assertEquals(trafficIdentifier, instance.getTrafficIdentifier());
-    }
-
-    @Test
-    public void testDefaults1() throws UnknownHostException {
-        var boardAddress = createInetAddress((byte)45);
-        var destination = new ChipLocation(3, 3);
-        int tagID = 10;
-        var targetAddress = createInetAddress((byte)55);
-        var instance = new IPTag(boardAddress, destination, tagID,
-            targetAddress);
-        assertEquals(boardAddress, instance.getBoardAddress());
-        assertEquals(destination, instance.getDestination());
-        assertEquals(tagID, instance.getTag());
-        assertEquals(targetAddress, instance.getIPAddress());
-        assertEquals(null, instance.getPort());
-        assertFalse(instance.isStripSDP());
-        assertEquals(IPTag.DEFAULT_TRAFFIC_IDENTIFIER, instance.getTrafficIdentifier());
-=======
 	@Test
 	public void testBasic() throws UnknownHostException {
-		InetAddress boardAddress = createInetAddress((byte) 45);
-		ChipLocation destination = new ChipLocation(3, 3);
+		var boardAddress = createInetAddress((byte) 45);
+		var destination = new ChipLocation(3, 3);
 		int tagID = 10;
-		InetAddress targetAddress = createInetAddress((byte) 55);
+		var targetAddress = createInetAddress((byte) 55);
 		Integer port = 20;
 		boolean stripSDP = true;
-		TrafficIdentifier trafficIdentifier = TrafficIdentifier.DEFAULT;
-		IPTag instance = new IPTag(boardAddress, destination, tagID,
+		var trafficIdentifier = TrafficIdentifier.DEFAULT;
+		var instance = new IPTag(boardAddress, destination, tagID,
 				targetAddress, port, stripSDP, trafficIdentifier);
 		assertEquals(boardAddress, instance.getBoardAddress());
 		assertEquals(destination, instance.getDestination());
@@ -96,11 +58,11 @@
 
 	@Test
 	public void testDefaults1() throws UnknownHostException {
-		InetAddress boardAddress = createInetAddress((byte) 45);
-		ChipLocation destination = new ChipLocation(3, 3);
+		var boardAddress = createInetAddress((byte) 45);
+		var destination = new ChipLocation(3, 3);
 		int tagID = 10;
-		InetAddress targetAddress = createInetAddress((byte) 55);
-		IPTag instance =
+		var targetAddress = createInetAddress((byte) 55);
+		var instance =
 				new IPTag(boardAddress, destination, tagID, targetAddress);
 		assertEquals(boardAddress, instance.getBoardAddress());
 		assertEquals(destination, instance.getDestination());
@@ -110,7 +72,6 @@
 		assertFalse(instance.isStripSDP());
 		assertEquals(IPTag.DEFAULT_TRAFFIC_IDENTIFIER,
 				instance.getTrafficIdentifier());
->>>>>>> 84db0fb2
 
 		Integer port = 20;
 		instance.setPort(port);
@@ -121,69 +82,14 @@
 		});
 	}
 
-<<<<<<< HEAD
-    @Test
-    public void testDefaults2() throws UnknownHostException {
-        var boardAddress = createInetAddress((byte)45);
-        var destination = new ChipLocation(3, 3);
-        int tagID = 10;
-        var targetAddress = createInetAddress((byte)55);
-        Integer port = 20;
-        var instance = new IPTag(boardAddress, destination, tagID,
-            targetAddress, port);
-        assertEquals(boardAddress, instance.getBoardAddress());
-        assertEquals(destination, instance.getDestination());
-        assertEquals(tagID, instance.getTag());
-        assertEquals(targetAddress, instance.getIPAddress());
-        assertEquals(port, instance.getPort());
-        assertFalse(instance.isStripSDP());
-        assertEquals(IPTag.DEFAULT_TRAFFIC_IDENTIFIER, instance.getTrafficIdentifier());
-    }
-
-    @Test
-    public void testDefaul3() throws UnknownHostException {
-        var boardAddress = createInetAddress((byte)45);
-        var destination = new ChipLocation(3, 3);
-        int tagID = 10;
-        var targetAddress = createInetAddress((byte)55);
-        Integer port = 20;
-        boolean stripSDP = true;
-        var instance = new IPTag(boardAddress, destination, tagID,
-            targetAddress, port, stripSDP);
-        assertEquals(boardAddress, instance.getBoardAddress());
-        assertEquals(destination, instance.getDestination());
-        assertEquals(tagID, instance.getTag());
-        assertEquals(targetAddress, instance.getIPAddress());
-        assertEquals(port, instance.getPort());
-        assertEquals(stripSDP, instance.isStripSDP());
-        assertEquals(IPTag.DEFAULT_TRAFFIC_IDENTIFIER, instance.getTrafficIdentifier());
-    }
-
-    @Test
-    public void testDefaults4() throws UnknownHostException {
-        var boardAddress = createInetAddress((byte)45);
-        var destination = new ChipLocation(3, 3);
-        int tagID = 10;
-        var targetAddress = createInetAddress((byte)55);
-        var instance = new IPTag(boardAddress, destination, tagID,
-            targetAddress, true);
-        assertEquals(boardAddress, instance.getBoardAddress());
-        assertEquals(destination, instance.getDestination());
-        assertEquals(tagID, instance.getTag());
-        assertEquals(targetAddress, instance.getIPAddress());
-        assertEquals(null, instance.getPort());
-        assertTrue(instance.isStripSDP());
-        assertEquals(IPTag.DEFAULT_TRAFFIC_IDENTIFIER, instance.getTrafficIdentifier());
-    }
-=======
 	@Test
 	public void testDefaults2() throws UnknownHostException {
-		InetAddress boardAddress = createInetAddress((byte) 45);
-		ChipLocation destination = new ChipLocation(3, 3);
+		var boardAddress = createInetAddress((byte) 45);
+		var destination = new ChipLocation(3, 3);
 		int tagID = 10;
-		InetAddress targetAddress = createInetAddress((byte) 55);
+		var targetAddress = createInetAddress((byte) 55);
 		Integer port = 20;
-		IPTag instance = new IPTag(boardAddress, destination, tagID,
+		var instance = new IPTag(boardAddress, destination, tagID,
 				targetAddress, port);
 		assertEquals(boardAddress, instance.getBoardAddress());
 		assertEquals(destination, instance.getDestination());
@@ -197,13 +103,13 @@
 
 	@Test
 	public void testDefaul3() throws UnknownHostException {
-		InetAddress boardAddress = createInetAddress((byte) 45);
-		ChipLocation destination = new ChipLocation(3, 3);
+		var boardAddress = createInetAddress((byte) 45);
+		var destination = new ChipLocation(3, 3);
 		int tagID = 10;
-		InetAddress targetAddress = createInetAddress((byte) 55);
+		var targetAddress = createInetAddress((byte) 55);
 		Integer port = 20;
 		boolean stripSDP = true;
-		IPTag instance = new IPTag(boardAddress, destination, tagID,
+		var instance = new IPTag(boardAddress, destination, tagID,
 				targetAddress, port, stripSDP);
 		assertEquals(boardAddress, instance.getBoardAddress());
 		assertEquals(destination, instance.getDestination());
@@ -217,11 +123,11 @@
 
 	@Test
 	public void testDefaults4() throws UnknownHostException {
-		InetAddress boardAddress = createInetAddress((byte) 45);
-		ChipLocation destination = new ChipLocation(3, 3);
+		var boardAddress = createInetAddress((byte) 45);
+		var destination = new ChipLocation(3, 3);
 		int tagID = 10;
-		InetAddress targetAddress = createInetAddress((byte) 55);
-		IPTag instance = new IPTag(boardAddress, destination, tagID,
+		var targetAddress = createInetAddress((byte) 55);
+		var instance = new IPTag(boardAddress, destination, tagID,
 				targetAddress, true);
 		assertEquals(boardAddress, instance.getBoardAddress());
 		assertEquals(destination, instance.getDestination());
@@ -232,49 +138,18 @@
 		assertEquals(IPTag.DEFAULT_TRAFFIC_IDENTIFIER,
 				instance.getTrafficIdentifier());
 	}
->>>>>>> 84db0fb2
 
 	private void testNotEquals(IPTag tag1, IPTag tag2) {
 		assertNotEquals(tag1, tag2);
 		assertNotEquals(tag1.hashCode(), tag2.hashCode());
 	}
 
-<<<<<<< HEAD
-    @Test
-    public void testEquals() throws UnknownHostException {
-        var tag1 = new IPTag(
-                createInetAddress((byte)45), new ChipLocation(3, 3), 10,
-                createInetAddress((byte)55), 20, true, TrafficIdentifier.DEFAULT);
-        var tag1a = new IPTag(
-                createInetAddress((byte)45), new ChipLocation(3, 3), 10,
-                createInetAddress((byte)55), 20, true, TrafficIdentifier.DEFAULT);
-        assertEquals(tag1, tag1a);
-        assertEquals(tag1.hashCode(), tag1a.hashCode());
-        testNotEquals(tag1, new IPTag(
-                createInetAddress((byte)46), new ChipLocation(3, 3), 10,
-                createInetAddress((byte)55), 20, true, TrafficIdentifier.DEFAULT));
-        testNotEquals(tag1, new IPTag(
-                createInetAddress((byte)45), new ChipLocation(3, 2), 10,
-                createInetAddress((byte)55), 20, true, TrafficIdentifier.DEFAULT));
-        testNotEquals(tag1, new IPTag(
-                createInetAddress((byte)45), new ChipLocation(3, 3), 11,
-                createInetAddress((byte)55), 20, true, TrafficIdentifier.DEFAULT));
-        testNotEquals(tag1, new IPTag(
-                createInetAddress((byte)45), new ChipLocation(3, 3), 10,
-                createInetAddress((byte)56), 20, true, TrafficIdentifier.DEFAULT));
-        testNotEquals(tag1, new IPTag(
-                createInetAddress((byte)45), new ChipLocation(3, 3), 10,
-                createInetAddress((byte)55), 21, true, TrafficIdentifier.DEFAULT));
-        testNotEquals(tag1, new IPTag(
-                createInetAddress((byte)45), new ChipLocation(3, 3), 10,
-                createInetAddress((byte)55), 20, false, TrafficIdentifier.DEFAULT));
-=======
 	@Test
 	public void testEquals() throws UnknownHostException {
-		IPTag tag1 = new IPTag(createInetAddress((byte) 45),
+		var tag1 = new IPTag(createInetAddress((byte) 45),
 				new ChipLocation(3, 3), 10, createInetAddress((byte) 55), 20,
 				true, TrafficIdentifier.DEFAULT);
-		IPTag tag1a = new IPTag(createInetAddress((byte) 45),
+		var tag1a = new IPTag(createInetAddress((byte) 45),
 				new ChipLocation(3, 3), 10, createInetAddress((byte) 55), 20,
 				true, TrafficIdentifier.DEFAULT);
 		assertEquals(tag1, tag1a);
@@ -303,7 +178,6 @@
 				new IPTag(createInetAddress((byte) 45), new ChipLocation(3, 3),
 						10, createInetAddress((byte) 55), 20, false,
 						TrafficIdentifier.DEFAULT));
->>>>>>> 84db0fb2
 
 		assertNotEquals(tag1, "tag1");
 		assertFalse(tag1.equals(null));
@@ -311,28 +185,15 @@
 		assertFalse(tag1.equals(nullTag));
 	}
 
-<<<<<<< HEAD
-    @Test
-    public void testFromJson() throws IOException {
-        String json = " {\"x\": 0, \"y\": 0, "
-                + "\"boardAddress\": \"192.168.240.253\", "
-                + "\"targetAddress\": \"localhost\", \"stripSDP\": true, "
-                + "\"tagID\": 1, \"trafficIdentifier\": \"DATA_SPEED_UP\"}";
-        var mapper = MapperFactory.createMapper();
-        var fromJson = mapper.readValue(json, IPTag.class);
-        assertNotNull(fromJson);
-    }
-=======
 	@Test
 	public void testFromJson() throws IOException {
-		String json = " {\"x\": 0, \"y\": 0, "
+		var json = " {\"x\": 0, \"y\": 0, "
 				+ "\"boardAddress\": \"192.168.240.253\", "
 				+ "\"targetAddress\": \"localhost\", \"stripSDP\": true, "
 				+ "\"tagID\": 1, \"trafficIdentifier\": \"DATA_SPEED_UP\"}";
-		ObjectMapper mapper = MapperFactory.createMapper();
-		IPTag fromJson = mapper.readValue(json, IPTag.class);
+		var mapper = MapperFactory.createMapper();
+		var fromJson = mapper.readValue(json, IPTag.class);
 		assertNotNull(fromJson);
 	}
->>>>>>> 84db0fb2
 
 }