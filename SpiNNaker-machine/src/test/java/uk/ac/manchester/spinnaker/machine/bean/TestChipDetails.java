--- conflicted
+++ resolved
@@ -25,30 +25,16 @@
  * @author Christian
  */
 public class TestChipDetails {
-<<<<<<< HEAD
-
-    @Test
-    public void testFromJson() throws IOException {
-        String json = "{\"cores\": 18, \"deadLinks\": [3, 4, 5], "
-                + "\"ipAddress\": \"130.88.192.243\", \"ethernet\":[0, 0]}";
-        //String json = "{\"cores\": 18, \"ipAddress\": \"130.88.192.243\", \"ethernet\":[0, 0]}";
-        var mapper = MapperFactory.createMapper();
-        var fromJson = mapper.readValue(json, ChipDetails.class);
-        assertNotNull(fromJson);
-    }
-
-=======
 	@Test
 	public void testFromJson() throws IOException {
-		String json = "{\"cores\": 18, \"deadLinks\": [3, 4, 5], "
+		var json = "{\"cores\": 18, \"deadLinks\": [3, 4, 5], "
 				+ "\"ipAddress\": \"130.88.192.243\", \"ethernet\":[0, 0]}";
 		/*
 		 * String json = "{\"cores\": 18, \"ipAddress\": \"130.88.192.243\",
 		 * \"ethernet\":[0, 0]}";
 		 */
-		ObjectMapper mapper = MapperFactory.createMapper();
-		ChipDetails fromJson = mapper.readValue(json, ChipDetails.class);
+		var mapper = MapperFactory.createMapper();
+		var fromJson = mapper.readValue(json, ChipDetails.class);
 		assertNotNull(fromJson);
 	}
->>>>>>> 84db0fb2
 }