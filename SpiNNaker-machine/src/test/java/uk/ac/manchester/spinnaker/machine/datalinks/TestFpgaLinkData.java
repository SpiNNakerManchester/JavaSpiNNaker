--- conflicted
+++ resolved
@@ -53,41 +53,11 @@
 		assertEquals(link1.toString(), link2.toString());
 	}
 
-<<<<<<< HEAD
-    @Test
-    public void testEquals() throws UnknownHostException {
-        var link1 = new FPGALinkData(34, FpgaId.TOP_RIGHT,
-                location00, Direction.NORTHEAST, createInetAddress());
-        var link2= new FPGALinkData(34, FpgaId.byId(2),
-                location00, Direction.NORTHEAST, createInetAddress());
-        assertTrue(link1.sameAs(link2));
-        checkSame(link1, link2);
-        assertEquals(link1, link1);
-        assertEquals(ChipLocation.ZERO_ZERO, link1.asChipLocation());
-    }
-
-    @Test
-    public void testDifferent() throws UnknownHostException {
-        var link1 = new FPGALinkData(34, FpgaId.TOP_RIGHT,
-                location00, Direction.NORTHEAST, createInetAddress());
-        var link2 = new FPGALinkData(33, FpgaId.TOP_RIGHT,
-                location00, Direction.NORTHEAST, createInetAddress());
-        var link3 = new FPGALinkData(34, FpgaId.TOP_RIGHT,
-                location01, Direction.NORTHEAST, createInetAddress());
-        var link4 = new FPGALinkData(34, FpgaId.TOP_RIGHT,
-                location00, Direction.NORTH, createInetAddress());
-        byte[] bytes = {127,0,0,1};
-        var address2 = InetAddress.getByAddress(bytes);
-        var link5 = new FPGALinkData(34, FpgaId.TOP_RIGHT,
-                location00, Direction.NORTHEAST, address2);
-        var link6 = new FPGALinkData(34, FpgaId.LEFT, location00,
-                Direction.NORTHEAST, createInetAddress());
-=======
 	@Test
 	public void testEquals() throws UnknownHostException {
-		FPGALinkData link1 = new FPGALinkData(34, FpgaId.TOP_RIGHT, location00,
+		var link1 = new FPGALinkData(34, FpgaId.TOP_RIGHT, location00,
 				Direction.NORTHEAST, createInetAddress());
-		FPGALinkData link2 = new FPGALinkData(34, FpgaId.byId(2), location00,
+		var link2 = new FPGALinkData(34, FpgaId.byId(2), location00,
 				Direction.NORTHEAST, createInetAddress());
 		assertTrue(link1.sameAs(link2));
 		checkSame(link1, link2);
@@ -97,21 +67,20 @@
 
 	@Test
 	public void testDifferent() throws UnknownHostException {
-		FPGALinkData link1 = new FPGALinkData(34, FpgaId.TOP_RIGHT, location00,
+		var link1 = new FPGALinkData(34, FpgaId.TOP_RIGHT, location00,
 				Direction.NORTHEAST, createInetAddress());
-		FPGALinkData link2 = new FPGALinkData(33, FpgaId.TOP_RIGHT, location00,
+		var link2 = new FPGALinkData(33, FpgaId.TOP_RIGHT, location00,
 				Direction.NORTHEAST, createInetAddress());
-		FPGALinkData link3 = new FPGALinkData(34, FpgaId.TOP_RIGHT, location01,
+		var link3 = new FPGALinkData(34, FpgaId.TOP_RIGHT, location01,
 				Direction.NORTHEAST, createInetAddress());
-		FPGALinkData link4 = new FPGALinkData(34, FpgaId.TOP_RIGHT, location00,
+		var link4 = new FPGALinkData(34, FpgaId.TOP_RIGHT, location00,
 				Direction.NORTH, createInetAddress());
 		byte[] bytes = {127, 0, 0, 1};
-		InetAddress address2 = InetAddress.getByAddress(bytes);
-		FPGALinkData link5 = new FPGALinkData(34, FpgaId.TOP_RIGHT, location00,
+		var address2 = InetAddress.getByAddress(bytes);
+		var link5 = new FPGALinkData(34, FpgaId.TOP_RIGHT, location00,
 				Direction.NORTHEAST, address2);
-		FPGALinkData link6 = new FPGALinkData(34, FpgaId.LEFT, location00,
+		var link6 = new FPGALinkData(34, FpgaId.LEFT, location00,
 				Direction.NORTHEAST, createInetAddress());
->>>>>>> 84db0fb2
 
 		checkDifferent(link1, link2);
 		checkDifferent(link1, link3);
