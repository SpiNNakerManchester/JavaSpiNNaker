/*
 * Copyright (c) 2018 The University of Manchester
 *
 * This program is free software: you can redistribute it and/or modify
 * it under the terms of the GNU General Public License as published by
 * the Free Software Foundation, either version 3 of the License, or
 * (at your option) any later version.
 *
 * This program is distributed in the hope that it will be useful,
 * but WITHOUT ANY WARRANTY; without even the implied warranty of
 * MERCHANTABILITY or FITNESS FOR A PARTICULAR PURPOSE.  See the
 * GNU General Public License for more details.
 *
 * You should have received a copy of the GNU General Public License
 * along with this program.  If not, see <http://www.gnu.org/licenses/>.
 */
package uk.ac.manchester.spinnaker.machine;

import java.net.InetAddress;
import java.net.UnknownHostException;
import java.util.ArrayList;
import java.util.Collection;
import java.util.HashSet;
import java.util.List;
import java.util.Map;
import java.util.NoSuchElementException;
import java.util.Set;
import static org.junit.jupiter.api.Assertions.*;
import static uk.ac.manchester.spinnaker.machine.SpiNNakerTriadGeometry.getSpinn5Geometry;

import org.junit.jupiter.api.Test;
import static org.hamcrest.Matchers.*;
import static java.util.Arrays.asList;
import static java.util.Collections.emptySet;
import static org.hamcrest.MatcherAssert.assertThat;
import uk.ac.manchester.spinnaker.utils.DefaultMap;

/**
 *
 * @author Christian-B
 */
public class TestMachine {

<<<<<<< HEAD
    public TestMachine() {
    }

    ChipLocation chip00 = new ChipLocation(0, 0);
    ChipLocation chip01 = new ChipLocation(0, 1);
    ChipLocation chip10 = new ChipLocation(1, 0);
    ChipLocation chip11 = new ChipLocation(1, 1);
    ChipLocation chip20 = new ChipLocation(2, 0);
    ChipLocation chip30 = new ChipLocation(2, 0);

    Link link00_01 = new Link(chip00, Direction.NORTH, chip01);
    Link link01_11 = new Link(chip01, Direction.SOUTH, chip11);
    Link link11_20 = new Link(chip11, Direction.EAST, chip20);
    Link link10_30 = new Link(chip10, Direction.WEST, chip01);

    List<Link> LINKS = asList(link00_01, link01_11, link11_20, link10_30);

    Router ROUTER = new Router(LINKS);

    int SDRAM = 100;
    ChipLocation BOOT_CHIP = chip00;

    byte[] bytes = {(byte)192, (byte)162, (byte)240, (byte)253};

    private ArrayList<Processor> createProcessors() {
        var processors = new ArrayList<Processor>();
        processors.add(Processor.factory(0));
        processors.add(Processor.factory(1));
        processors.add(Processor.factory(2));
        processors.add(Processor.factory(3, true));
        for (int i = 4; i < 18; i++) {
            processors.add(Processor.factory(i));
        }
        return processors;
    }

    private ArrayList<Chip> createdChips(ArrayList<Processor> processors) throws UnknownHostException {
        var address = InetAddress.getByAddress(bytes);
        var chips = new ArrayList<Chip>();
        for (int x = 0; x < 5; x++) {
            for (int y = 0; y < 5; y++) {
                chips.add(new Chip(new ChipLocation(x, y), processors, ROUTER,
                        SDRAM, address, BOOT_CHIP));
            }
        }
        return chips;
    }

    private Router createRouter(
            ChipLocation source, Collection<ChipLocation> all) {
        var links = new ArrayList<Link>();
        for (var direction: Direction.values()) {
            int dest_x = source.getX() + direction.xChange;
            int dest_y = source.getY() + direction.yChange;
            if (dest_x >= 0 && dest_y >= 0) {
                var destination = new ChipLocation(dest_x, dest_y);
                if (all.contains(destination)) {
                    links.add(new Link(
                        source, direction, new ChipLocation(dest_x, dest_y)));
                }
            }
        }
        return new Router(links);
    }

    @Test
    public void testCreateNewMachine() throws UnknownHostException {
        var processors = createProcessors();
        var chips = createdChips(processors);
        var address = InetAddress.getByAddress(bytes);

        var instance = new Machine(
                new MachineDimensions(8, 8), chips, BOOT_CHIP);

        assertEquals(7, instance.maxChipX());
        assertEquals(7, instance.maxChipY());

        for (var c: instance.chips()) {
            assertEquals(address, c.ipAddress);
            assertEquals(SDRAM, c.sdram);
            assert(c.router.links().containsAll(LINKS));
            for (var p: c.userProcessors()) {
                assertFalse(p.isMonitor);
            }
        }

        assertEquals(450, instance.totalCores());
        assertEquals(425, instance.totalAvailableUserCores());
        assertEquals(ChipLocation.ZERO_ZERO, instance.boot);
        assertEquals(address, instance.bootChip().ipAddress );
        assertEquals(25, instance.nChips());
        // Not implemented as Java has no len and size() could be boards, chips, processors ect so a bad call anyway
        //self.assertEqual(len(new_machine), 25)
        // Not implemented as Java has no iter and iter() could be boards, chips, processors ect so a bad call anyway
        // self.assertEqual(next(x[1].ip_address for x in new_machine), self._ip)
        assertEquals(ChipLocation.ZERO_ZERO,
                instance.chipCoordinates().iterator().next());
        // String is simplified to assumje each link unique and bi directional
        assertEquals("450 cores and 50.0 links", instance.coresAndLinkOutputString());
        assertEquals("[Machine: max_x=7, max_y=7, n_chips=25]", instance.toString());
        assertFalse(instance.spinnakerLinks().iterator().hasNext());
        int count = 0;
        ChipLocation previous = null;
        for (var found: instance) {
            count++;
            if (previous != null) {
                assertThat(previous, lessThan(found.asChipLocation()));
            }
            previous = found.asChipLocation();
        }
        assertEquals(25, count);
        var all = instance.chipsMap();
        assertEquals(25, all.size());
        assertFalse(instance.hasChipAt(null));

        HasChipLocation hasLocation = null;
        assertFalse(instance.hasChipAt(hasLocation));
        hasLocation = new CoreLocation(3, 3, 2);
        assertTrue(instance.hasChipAt(hasLocation));
    }

    @Test
    public void testRepeatChipInvalid() throws UnknownHostException {
        var processors = createProcessors();
        var chips = createdChips(processors);
        chips.add(new Chip(ChipLocation.ZERO_ZERO, processors, ROUTER,
        		SDRAM, null, BOOT_CHIP));
        assertThrows(IllegalArgumentException.class, () -> {
            @SuppressWarnings("unused")
            var instance = new Machine(
                    new MachineDimensions(8, 8), chips, BOOT_CHIP);
        });
    }

    @Test
    public void testAddChip() throws UnknownHostException {
        var processors = createProcessors();
        var chips = new ArrayList<Chip>();
        var instance = new Machine(
                new MachineDimensions(8, 8), chips, BOOT_CHIP);
        var chip00 = new Chip(ChipLocation.ZERO_ZERO, processors, ROUTER,
        		SDRAM, null, BOOT_CHIP);
        instance.addChip(chip00);
        assertEquals(1, instance.nChips());
        var repeat = new Chip(ChipLocation.ZERO_ZERO, processors, ROUTER,
        		SDRAM, null, BOOT_CHIP);
        assertThrows(IllegalArgumentException.class, () -> {
            instance.addChip(repeat);
        });
        var outOfRange1 = new Chip(new ChipLocation(5, 11), processors,
                ROUTER, SDRAM, null, BOOT_CHIP);
        assertThrows(IllegalArgumentException.class, () -> {
            instance.addChip(outOfRange1);
        });
        var outOfRange2 = new Chip(new ChipLocation(11, 5), processors,
                ROUTER, SDRAM, null, BOOT_CHIP);
        assertThrows(IllegalArgumentException.class, () -> {
            instance.addChip(outOfRange2);
        });
        assertEquals(1, instance.nChips());
    }

    @Test
    public void testLinks() {
        var processors = createProcessors();
        var chips = new ArrayList<Chip>();
        var instance = new Machine(
                new MachineDimensions(8, 8), chips, BOOT_CHIP);
        var link01 = new Link(chip00, Direction.NORTH, chip01);
        var link10 = new Link(chip00, Direction.EAST, chip10);

        var router = new Router(asList(link01, link10));
        var chip00 = new Chip(ChipLocation.ZERO_ZERO, processors, router,
        		SDRAM, null, BOOT_CHIP);
        //Chip created but not added
        assertFalse(instance.hasChipAt(ChipLocation.ZERO_ZERO));
        assertFalse(instance.hasLinkAt(ChipLocation.ZERO_ZERO, Direction.NORTH));

        instance.addChip(chip00);
        //Chip added
        assertTrue(instance.hasChipAt(ChipLocation.ZERO_ZERO));
        assertTrue(instance.hasLinkAt(ChipLocation.ZERO_ZERO, Direction.NORTH));
        assertFalse(instance.hasLinkAt(ChipLocation.ZERO_ZERO, Direction.SOUTH));
        assertFalse(instance.hasLinkAt(ChipLocation.ZERO_ZERO, null));
    }

    @Test
    public void testRepeatAdd() throws UnknownHostException {
        var processors = createProcessors();
        var chips = createdChips(processors);
        var instance = new Machine(
                new MachineDimensions(8, 8), chips, BOOT_CHIP);
        assertThrows(IllegalArgumentException.class, () -> {
            instance.addChip(new Chip(ChipLocation.ZERO_ZERO, processors,
                    ROUTER, SDRAM, null, BOOT_CHIP));
        });
    }

    @Test
    public void testChipAt() throws UnknownHostException {
        var processors = createProcessors();
        var chips = createdChips(processors);
        var instance = new Machine(
                new MachineDimensions(8, 8), chips, BOOT_CHIP);
        assertEquals(chips.get(0), instance.getChipAt(ChipLocation.ZERO_ZERO));
        assertNull(instance.getChipAt(10, 10));
        assertTrue(instance.hasChipAt(ChipLocation.ZERO_ZERO));
        assertFalse(instance.hasChipAt(10, 10));
    }

    @Test
    public void testReserveSystemProcessor() throws UnknownHostException {
        var processors = new ArrayList<Processor>();
        processors.add(Processor.factory(0, true));
        processors.add(Processor.factory(1, true));
        for (int i = 2; i < 18; i++) {
            processors.add(Processor.factory(i));
        }
        var chips = new ArrayList<Chip>();
        byte[] bytes00 = {127, 0, 0, 0};
        var chip00 = new Chip(ChipLocation.ZERO_ZERO, processors, null,
        		SDRAM, InetAddress.getByAddress(bytes00), BOOT_CHIP);
        chips.add(chip00);
        var chip01 = new Chip(new ChipLocation(0, 1), processors, null,
        		SDRAM, null, BOOT_CHIP);
        chips.add(chip01);
        var chip02 = new Chip(new ChipLocation(0, 2), emptySet(),
        		null, SDRAM, null, BOOT_CHIP);
        chips.add(chip02);
        var instance = new Machine(
                new MachineDimensions(8, 8), chips, BOOT_CHIP);
        // Already 2 cores reserved.
        assertEquals(processors.size() - 2, instance.maximumUserCoresOnChip());
        assertEquals((processors.size() - 2 ) * 2 , instance.totalAvailableUserCores());
        assertEquals(processors.size() * 2, instance.totalCores());
    }

    @Test
    public void testMachineGetChipsOnBoard() throws UnknownHostException {
        var processors = createProcessors();
        var chips = createdChips(processors);
        var instance = new Machine(
                new MachineDimensions(8, 8), chips, BOOT_CHIP);
        int count = 0;
        for (@SuppressWarnings("unused") var chip:
        		instance.iterChipsOnBoard(chips.get(3))) {
            count++;
        }
        //Does not include 0.4 as it is not on the board
        assertEquals(24, count);
        var iterator = instance.iterChipsOnBoard(chips.get(3)).iterator();
        count = 0;
        while (true) {
            try {
                iterator.next();
                count++;
            } catch (NoSuchElementException ex) {
                break;
            }
        }
        //Does not include 0.4 as it is not on the board
        assertEquals(24, count);
    }

    @Test
    public void testGetChipOverLink() {
        var instance = new Machine(new MachineDimensions(24, 24),
                new ArrayList<>(), BOOT_CHIP);
        var processors = createProcessors();
        var chip = new Chip(new ChipLocation(23, 23), processors,
                ROUTER, SDRAM, null, BOOT_CHIP);
        instance.addChip(chip);
        assertEquals(chip,
                instance.getChipOverLink(chip00, Direction.SOUTHWEST));
    }

    @Test
    public void testNormalizeWithWrapAround() {
        var instance = new Machine(new MachineDimensions(48, 24),
                new ArrayList<>(), ChipLocation.ZERO_ZERO);
        assertEquals(new ChipLocation(24, 0), instance.normalizedLocation(24, 24));
        assertEquals(new ChipLocation(24, 1), instance.normalizedLocation(24, 25));
        assertEquals(new ChipLocation(24, 0),
                instance.normalizedLocation(new ChipLocation(24, 24)));
    }

    @Test
    public void testNormalizeWithWrapVertical() {
        var instance = new Machine(new MachineDimensions(40, 24),
                new ArrayList<>(), ChipLocation.ZERO_ZERO);
        assertEquals(MachineVersion.TRIAD_WITH_VERTICAL_WRAP, instance.version);
        assertEquals(new ChipLocation(24, 0), instance.normalizedLocation(24, 24));
        assertEquals(new ChipLocation(24, 1), instance.normalizedLocation(24, 25));
    }

    @Test
    public void testNormalizeWithWrapHorizontal() {
        var instance = new Machine(new MachineDimensions(48, 16),
                new ArrayList<>(), ChipLocation.ZERO_ZERO);
        assertEquals(MachineVersion.TRIAD_WITH_HORIZONTAL_WRAP, instance.version);
        assertEquals(new ChipLocation(4, 14), instance.normalizedLocation(52, 14));
    }

    @Test
    public void testNormalizeWithOutWrapAround() {
        var instance = new Machine(new MachineDimensions(52, 28),
                new ArrayList<>(), ChipLocation.ZERO_ZERO);
        assertEquals(new ChipLocation(24, 24), instance.normalizedLocation(24, 24));
        assertEquals(new ChipLocation(24, 24),
                instance.normalizedLocation(24, 24));
    }

    @Test
    public void testEthernetChip() throws UnknownHostException {
        var processors = createProcessors();
        var chips = new ArrayList<Chip>();
        byte[] bytes00 = {127, 0, 0, 0};
        var chip00 = new Chip(ChipLocation.ZERO_ZERO, processors, null,
                        SDRAM, InetAddress.getByAddress(bytes00), BOOT_CHIP);
        chips.add(chip00);
        byte[] bytes84 = {127, 0, 8, 4};
        var chip84 = new Chip(new ChipLocation(8, 4), processors, null,
                        SDRAM, InetAddress.getByAddress(bytes84), BOOT_CHIP);
        chips.add(chip84);
        var chip01 = new Chip(new ChipLocation(0, 1), processors, null,
                        SDRAM, null, BOOT_CHIP);
        chips.add(chip01);
        var instance = new Machine(
                new MachineDimensions(12, 12), chips, BOOT_CHIP);
        assertEquals(3, instance.nChips());
        assertThat(instance.ethernetConnectedChips(),
                containsInAnyOrder(chip00, chip84));

        byte[] bytes48 = {127, 0, 4, 8};
        var chip48 = new Chip(new ChipLocation(4, 8), processors, null,
                        SDRAM, InetAddress.getByAddress(bytes48), BOOT_CHIP);
        instance.addChip(chip48);
        var chip02 = new Chip(new ChipLocation(0, 2), processors, null,
                        SDRAM, null, BOOT_CHIP);
        instance.addChip(chip02);
        assertEquals(5, instance.nChips());
        assertThat(instance.ethernetConnectedChips(),
                containsInAnyOrder(chip00, chip84, chip48));
    }

    @Test
    public void testHole() throws UnknownHostException {
        var geometry = getSpinn5Geometry();

        var processors = createProcessors();
        var chips = new ArrayList<Chip>();
        var all = new ArrayList<>(geometry.singleBoard());
        for (var location: all){
            var router = createRouter(location, all);
            if (location.equals(new ChipLocation(0, 0))) {
                byte[] bytes00 = {127, 0, 0, 0};
                chips.add(new Chip(location, processors, router,
                        SDRAM, InetAddress.getByAddress(bytes00), BOOT_CHIP));
            } else if (location.equals(new ChipLocation(3, 3))) {
                // Leave a hole
            } else {
                 chips.add(new Chip(location, processors, router,
                        SDRAM, null, BOOT_CHIP));
            }
        }

        var instance = new Machine(
                new MachineDimensions(12, 12), chips, BOOT_CHIP);
        assertEquals(47, instance.nChips());
        assertEquals("846 cores and 117.0 links",
                instance.coresAndLinkOutputString());

        var abnormalChips = instance.findAbnormalChips();
        assertEquals(0, abnormalChips.size());

        var abnormalLinks = instance.findAbnormalLinks();
        assertEquals(6, abnormalLinks.size());

        var rebuilt = instance.rebuild(abnormalChips, abnormalLinks);
        assertEquals("846 cores and 114.0 links",
                rebuilt.coresAndLinkOutputString());
    }

    @Test
    public void testUnreachable() throws UnknownHostException {
        var geometry = getSpinn5Geometry();

        var processors = createProcessors();
        var chips = new ArrayList<Chip>();
        var all = new ArrayList<>(geometry.singleBoard());
        for (var location: all){
            if (location.equals(new ChipLocation(0, 0))) {
                byte[] bytes00 = {127, 0, 0, 0};
                chips.add(new Chip(location, processors,
                        createRouter(location, all),
                        SDRAM, InetAddress.getByAddress(bytes00), BOOT_CHIP));
            } else if (location.equals(new ChipLocation(3, 3))) {
                 chips.add(new Chip(location, processors, new Router(),
                         SDRAM, null, BOOT_CHIP));
                // Leave a hole
            } else {
                 chips.add(new Chip(location, processors,
                         createRouter(location, all),
                         SDRAM, null, BOOT_CHIP));
            }
        }

        var instance = new Machine(
                new MachineDimensions(12, 12), chips, BOOT_CHIP);
        assertEquals(48, instance.nChips());
        assertEquals("864 cores and 117.0 links",
                instance.coresAndLinkOutputString());

        var abnormalChips = instance.findAbnormalChips();
        assertThat(abnormalChips, contains(new ChipLocation(3, 3)));

        var abnormalLinks = instance.findAbnormalLinks();
        // 6 as it also has only the invers links from 3,3
        assertEquals(6, abnormalLinks.size());

        var rebuilt = instance.rebuild(abnormalChips, abnormalLinks);
        assertEquals("846 cores and 114.0 links",
                rebuilt.coresAndLinkOutputString());

        @SuppressWarnings("unused")
        var rebuilt2 = rebuilt.rebuild();
     }

    @Test
    public void testUnreachableIncomingChips() {
        Map<ChipLocation, Set<Direction>> ignoreLinks =
                new DefaultMap<>(HashSet::new);
        ignoreLinks.get(new ChipLocation(2, 2)).add(Direction.NORTHEAST);
        ignoreLinks.get(new ChipLocation(2, 3)).add(Direction.EAST);
        ignoreLinks.get(new ChipLocation(3, 4)).add(Direction.SOUTH);
        ignoreLinks.get(new ChipLocation(4, 4)).add(Direction.SOUTHWEST);
        ignoreLinks.get(new ChipLocation(4, 3)).add(Direction.WEST);
        ignoreLinks.get(new ChipLocation(3, 2)).add(Direction.NORTH);

        var instance = new VirtualMachine(new MachineDimensions(12, 12),
                null, null, ignoreLinks);
        var abnormal = instance.findAbnormalLinks();
        assertEquals(1, abnormal.size());
    }

    @Test
    public void testEquals() throws UnknownHostException {
        var processors = createProcessors();
        var chips = createdChips(processors);
        /* InetAddress address =*/ InetAddress.getByAddress(bytes);

        var instance1 = new Machine(
                new MachineDimensions(8, 8), chips, BOOT_CHIP);

        var instance2 = new Machine(
                new MachineDimensions(8, 8), chips, BOOT_CHIP);

        assertEquals(instance1, instance2);

        chips.remove(3);

        var missingChip = new Machine(
                new MachineDimensions(8, 8), chips, BOOT_CHIP);

        assertNotEquals(instance1, missingChip);
        assertNotNull(instance1.difference(missingChip));
   }
=======
	public TestMachine() {
	}

	private static final ChipLocation CHIP00 = new ChipLocation(0, 0);

	private static final ChipLocation CHIP01 = new ChipLocation(0, 1);

	private static final ChipLocation CHIP10 = new ChipLocation(1, 0);

	private static final ChipLocation CHIP11 = new ChipLocation(1, 1);

	private static final ChipLocation CHIP20 = new ChipLocation(2, 0);

	private static final Link LINK00_01 =
			new Link(CHIP00, Direction.NORTH, CHIP01);

	private static final Link LINK01_11 =
			new Link(CHIP01, Direction.SOUTH, CHIP11);

	private static final Link LINK11_20 =
			new Link(CHIP11, Direction.EAST, CHIP20);

	private static final Link LINK10_30 =
			new Link(CHIP10, Direction.WEST, CHIP01);

	private static final List<Link> LINKS =
			Arrays.asList(LINK00_01, LINK01_11, LINK11_20, LINK10_30);

	private static final Router ROUTER = new Router(LINKS);

	private static final int SDRAM = 100;

	private static final ChipLocation BOOT_CHIP = CHIP00;

	private static final byte[] BYTES = {
		(byte) 192, (byte) 162, (byte) 240, (byte) 253
	};

	private static final byte[] BYTES00 = {127, 0, 0, 0};

	private static final byte[] BYTES84 = {127, 0, 8, 4};

	private static final byte[] BYTES48 = {127, 0, 4, 8};

	private ArrayList<Processor> createProcessors() {
		ArrayList<Processor> processors = new ArrayList<>();
		processors.add(Processor.factory(0));
		processors.add(Processor.factory(1));
		processors.add(Processor.factory(2));
		processors.add(Processor.factory(3, true));
		for (int i = 4; i < 18; i++) {
			processors.add(Processor.factory(i));
		}
		return processors;
	}

	private ArrayList<Chip> createdChips(ArrayList<Processor> processors)
			throws UnknownHostException {
		InetAddress address = InetAddress.getByAddress(BYTES);
		ArrayList<Chip> chips = new ArrayList<>();
		for (int x = 0; x < 5; x++) {
			for (int y = 0; y < 5; y++) {
				chips.add(new Chip(new ChipLocation(x, y), processors, ROUTER,
						SDRAM, address, BOOT_CHIP));
			}
		}
		return chips;
	}

	private Router createRouter(ChipLocation source,
			Collection<ChipLocation> all) {
		ArrayList<Link> links = new ArrayList<>();
		for (Direction direction : Direction.values()) {
			int destX = source.getX() + direction.xChange;
			int destY = source.getY() + direction.yChange;
			if (destX >= 0 && destY >= 0) {
				ChipLocation destination = new ChipLocation(destX, destY);
				if (all.contains(destination)) {
					links.add(new Link(source, direction,
							new ChipLocation(destX, destY)));
				}
			}
		}
		return new Router(links);
	}

	@Test
	public void testCreateNewMachine() throws UnknownHostException {
		ArrayList<Processor> processors = createProcessors();
		ArrayList<Chip> chips = createdChips(processors);
		InetAddress address = InetAddress.getByAddress(BYTES);

		Machine instance =
				new Machine(new MachineDimensions(8, 8), chips, BOOT_CHIP);

		assertEquals(7, instance.maxChipX());
		assertEquals(7, instance.maxChipY());

		for (Chip c : instance.chips()) {
			assertEquals(address, c.ipAddress);
			assertEquals(SDRAM, c.sdram);
			assert (c.router.links().containsAll(LINKS));
			for (Processor p : c.userProcessors()) {
				assertFalse(p.isMonitor);
			}
		}

		assertEquals(450, instance.totalCores());
		assertEquals(425, instance.totalAvailableUserCores());
		assertEquals(ChipLocation.ZERO_ZERO, instance.boot);
		assertEquals(address, instance.bootChip().ipAddress);
		assertEquals(25, instance.nChips());
		/*
		 * Not implemented as Java has no len and size() could be boards, chips,
		 * processors ect so a bad call anyway
		 */
		//self.assertEqual(len(new_machine), 25)
		/*
		 * Not implemented as Java has no iter and iter() could be boards,
		 * chips, processors ect so a bad call anyway
		 */
		//self.assertEqual(next(x[1].ip_address for x in new_machine), self._ip)
		assertEquals(ChipLocation.ZERO_ZERO,
				instance.chipCoordinates().iterator().next());
		// String is simplified to assumje each link unique and bi directional
		assertEquals("450 cores and 50.0 links",
				instance.coresAndLinkOutputString());
		assertEquals("[Machine: max_x=7, max_y=7, n_chips=25]",
				instance.toString());
		assertFalse(instance.spinnakerLinks().iterator().hasNext());
		int count = 0;
		ChipLocation previous = null;
		for (Chip found : instance) {
			count++;
			if (previous != null) {
				assertThat(previous, lessThan(found.asChipLocation()));
			}
			previous = found.asChipLocation();
		}
		assertEquals(25, count);
		SortedMap<ChipLocation, Chip> all = instance.chipsMap();
		assertEquals(25, all.size());
		assertFalse(instance.hasChipAt(null));

		HasChipLocation hasLocation = null;
		assertFalse(instance.hasChipAt(hasLocation));
		hasLocation = new CoreLocation(3, 3, 2);
		assertTrue(instance.hasChipAt(hasLocation));
	}

	@Test
	public void testRepeatChipInvalid() throws UnknownHostException {
		ArrayList<Processor> processors = createProcessors();
		ArrayList<Chip> chips = createdChips(processors);
		chips.add(new Chip(ChipLocation.ZERO_ZERO, processors, ROUTER, SDRAM,
				null, BOOT_CHIP));
		assertThrows(IllegalArgumentException.class, () -> {
			@SuppressWarnings("unused")
			Machine instance =
					new Machine(new MachineDimensions(8, 8), chips, BOOT_CHIP);
		});
	}

	@Test
	public void testAddChip() throws UnknownHostException {
		ArrayList<Processor> processors = createProcessors();
		ArrayList<Chip> chips = new ArrayList<>();
		Machine instance =
				new Machine(new MachineDimensions(8, 8), chips, BOOT_CHIP);
		Chip chip00 = new Chip(ChipLocation.ZERO_ZERO, processors, ROUTER,
				SDRAM, null, BOOT_CHIP);
		instance.addChip(chip00);
		assertEquals(1, instance.nChips());
		Chip repeat = new Chip(ChipLocation.ZERO_ZERO, processors, ROUTER,
				SDRAM, null, BOOT_CHIP);
		assertThrows(IllegalArgumentException.class, () -> {
			instance.addChip(repeat);
		});
		Chip outOfRange1 = new Chip(new ChipLocation(5, 11), processors, ROUTER,
				SDRAM, null, BOOT_CHIP);
		assertThrows(IllegalArgumentException.class, () -> {
			instance.addChip(outOfRange1);
		});
		Chip outOfRange2 = new Chip(new ChipLocation(11, 5), processors, ROUTER,
				SDRAM, null, BOOT_CHIP);
		assertThrows(IllegalArgumentException.class, () -> {
			instance.addChip(outOfRange2);
		});
		assertEquals(1, instance.nChips());
	}

	@Test
	public void testLinks() {
		ArrayList<Processor> processors = createProcessors();
		ArrayList<Chip> chips = new ArrayList<>();
		Machine instance =
				new Machine(new MachineDimensions(8, 8), chips, BOOT_CHIP);
		Link link01 = new Link(CHIP00, Direction.NORTH, CHIP01);
		Link link10 = new Link(CHIP00, Direction.EAST, CHIP10);

		Router router = new Router(Arrays.asList(link01, link10));
		Chip chip00 = new Chip(ChipLocation.ZERO_ZERO, processors, router,
				SDRAM, null, BOOT_CHIP);
		// Chip created but not added
		assertFalse(instance.hasChipAt(ChipLocation.ZERO_ZERO));
		assertFalse(
				instance.hasLinkAt(ChipLocation.ZERO_ZERO, Direction.NORTH));

		instance.addChip(chip00);
		// Chip added
		assertTrue(instance.hasChipAt(ChipLocation.ZERO_ZERO));
		assertTrue(instance.hasLinkAt(ChipLocation.ZERO_ZERO, Direction.NORTH));
		assertFalse(
				instance.hasLinkAt(ChipLocation.ZERO_ZERO, Direction.SOUTH));
		assertFalse(instance.hasLinkAt(ChipLocation.ZERO_ZERO, null));
	}

	@Test
	public void testRepeatAdd() throws UnknownHostException {
		ArrayList<Processor> processors = createProcessors();
		ArrayList<Chip> chips = createdChips(processors);
		Machine instance =
				new Machine(new MachineDimensions(8, 8), chips, BOOT_CHIP);
		assertThrows(IllegalArgumentException.class, () -> {
			instance.addChip(new Chip(ChipLocation.ZERO_ZERO, processors,
					ROUTER, SDRAM, null, BOOT_CHIP));
		});
	}

	@Test
	public void testChipAt() throws UnknownHostException {
		ArrayList<Processor> processors = createProcessors();
		ArrayList<Chip> chips = createdChips(processors);
		Machine instance =
				new Machine(new MachineDimensions(8, 8), chips, BOOT_CHIP);
		assertEquals(chips.get(0), instance.getChipAt(ChipLocation.ZERO_ZERO));
		assertNull(instance.getChipAt(10, 10));
		assertTrue(instance.hasChipAt(ChipLocation.ZERO_ZERO));
		assertFalse(instance.hasChipAt(10, 10));
	}

	@Test
	public void testReserveSystemProcessor() throws UnknownHostException {
		ArrayList<Processor> processors = new ArrayList<>();
		processors.add(Processor.factory(0, true));
		processors.add(Processor.factory(1, true));
		for (int i = 2; i < 18; i++) {
			processors.add(Processor.factory(i));
		}
		ArrayList<Chip> chips = new ArrayList<>();
		Chip chip00 = new Chip(ChipLocation.ZERO_ZERO, processors, null, SDRAM,
				InetAddress.getByAddress(BYTES00), BOOT_CHIP);
		chips.add(chip00);
		Chip chip01 = new Chip(new ChipLocation(0, 1), processors, null, SDRAM,
				null, BOOT_CHIP);
		chips.add(chip01);
		Chip chip02 = new Chip(new ChipLocation(0, 2), Collections.emptySet(),
				null, SDRAM, null, BOOT_CHIP);
		chips.add(chip02);
		Machine instance =
				new Machine(new MachineDimensions(8, 8), chips, BOOT_CHIP);
		// Already 2 cores reserved.
		assertEquals(processors.size() - 2, instance.maximumUserCoresOnChip());
		assertEquals((processors.size() - 2) * 2,
				instance.totalAvailableUserCores());
		assertEquals(processors.size() * 2, instance.totalCores());
	}

	@Test
	public void testMachineGetChipsOnBoard() throws UnknownHostException {
		ArrayList<Processor> processors = createProcessors();
		ArrayList<Chip> chips = createdChips(processors);
		Machine instance =
				new Machine(new MachineDimensions(8, 8), chips, BOOT_CHIP);
		int count = 0;
		for (@SuppressWarnings("unused") Chip chip : instance.iterChipsOnBoard(
				chips.get(3))) {
			count++;
		}
		// Does not include 0.4 as it is not on the board
		assertEquals(24, count);
		Iterator<Chip> iterator =
				instance.iterChipsOnBoard(chips.get(3)).iterator();
		count = 0;
		while (true) {
			try {
				iterator.next();
				count++;
			} catch (NoSuchElementException ex) {
				break;
			}
		}
		// Does not include 0.4 as it is not on the board
		assertEquals(24, count);
	}

	@Test
	public void testGetChipOverLink() {
		Machine instance = new Machine(new MachineDimensions(24, 24),
				new ArrayList<Chip>(), BOOT_CHIP);
		ArrayList<Processor> processors = createProcessors();
		Chip chip = new Chip(new ChipLocation(23, 23), processors, ROUTER,
				SDRAM, null, BOOT_CHIP);
		instance.addChip(chip);
		assertEquals(chip,
				instance.getChipOverLink(CHIP00, Direction.SOUTHWEST));
	}

	@Test
	public void testNormalizeWithWrapAround() {
		Machine instance = new Machine(new MachineDimensions(48, 24),
				new ArrayList<Chip>(), ChipLocation.ZERO_ZERO);
		assertEquals(new ChipLocation(24, 0),
				instance.normalizedLocation(24, 24));
		assertEquals(new ChipLocation(24, 1),
				instance.normalizedLocation(24, 25));
		assertEquals(new ChipLocation(24, 0),
				instance.normalizedLocation(new ChipLocation(24, 24)));
	}

	@Test
	public void testNormalizeWithWrapVertical() {
		Machine instance = new Machine(new MachineDimensions(40, 24),
				new ArrayList<Chip>(), ChipLocation.ZERO_ZERO);
		assertEquals(MachineVersion.TRIAD_WITH_VERTICAL_WRAP, instance.version);
		assertEquals(new ChipLocation(24, 0),
				instance.normalizedLocation(24, 24));
		assertEquals(new ChipLocation(24, 1),
				instance.normalizedLocation(24, 25));
	}

	@Test
	public void testNormalizeWithWrapHorizontal() {
		Machine instance = new Machine(new MachineDimensions(48, 16),
				new ArrayList<Chip>(), ChipLocation.ZERO_ZERO);
		assertEquals(MachineVersion.TRIAD_WITH_HORIZONTAL_WRAP,
				instance.version);
		assertEquals(new ChipLocation(4, 14),
				instance.normalizedLocation(52, 14));
	}

	@Test
	public void testNormalizeWithOutWrapAround() {
		Machine instance = new Machine(new MachineDimensions(52, 28),
				new ArrayList<Chip>(), ChipLocation.ZERO_ZERO);
		assertEquals(new ChipLocation(24, 24),
				instance.normalizedLocation(24, 24));
		assertEquals(new ChipLocation(24, 24),
				instance.normalizedLocation(24, 24));
	}

	@Test
	public void testEthernetChip() throws UnknownHostException {
		ArrayList<Processor> processors = createProcessors();
		ArrayList<Chip> chips = new ArrayList<>();
		Chip chip00 = new Chip(ChipLocation.ZERO_ZERO, processors, null, SDRAM,
				InetAddress.getByAddress(BYTES00), BOOT_CHIP);
		chips.add(chip00);
		Chip chip84 = new Chip(new ChipLocation(8, 4), processors, null, SDRAM,
				InetAddress.getByAddress(BYTES84), BOOT_CHIP);
		chips.add(chip84);
		Chip chip01 = new Chip(new ChipLocation(0, 1), processors, null, SDRAM,
				null, BOOT_CHIP);
		chips.add(chip01);
		Machine instance =
				new Machine(new MachineDimensions(12, 12), chips, BOOT_CHIP);
		assertEquals(3, instance.nChips());
		assertThat(instance.ethernetConnectedChips(),
				containsInAnyOrder(chip00, chip84));

		Chip chip48 = new Chip(new ChipLocation(4, 8), processors, null, SDRAM,
				InetAddress.getByAddress(BYTES48), BOOT_CHIP);
		instance.addChip(chip48);
		Chip chip02 = new Chip(new ChipLocation(0, 2), processors, null, SDRAM,
				null, BOOT_CHIP);
		instance.addChip(chip02);
		assertEquals(5, instance.nChips());
		assertThat(instance.ethernetConnectedChips(),
				containsInAnyOrder(chip00, chip84, chip48));
	}

	@Test
	public void testHole() throws UnknownHostException {
		SpiNNakerTriadGeometry geometry =
				SpiNNakerTriadGeometry.getSpinn5Geometry();

		ArrayList<Processor> processors = createProcessors();
		ArrayList<Chip> chips = new ArrayList<>();
		ArrayList<ChipLocation> all = new ArrayList<>(geometry.singleBoard());
		for (ChipLocation location : all) {
			Router router = createRouter(location, all);
			if (location.equals(new ChipLocation(0, 0))) {
				chips.add(new Chip(location, processors, router, SDRAM,
						InetAddress.getByAddress(BYTES00), BOOT_CHIP));
			} else if (location.equals(new ChipLocation(3, 3))) {
				// Leave a hole
				continue;
			} else {
				chips.add(new Chip(location, processors, router, SDRAM, null,
						BOOT_CHIP));
			}
		}

		Machine instance =
				new Machine(new MachineDimensions(12, 12), chips, BOOT_CHIP);
		assertEquals(47, instance.nChips());
		assertEquals("846 cores and 117.0 links",
				instance.coresAndLinkOutputString());

		Set<ChipLocation> abnormalChips = instance.findAbnormalChips();
		assertEquals(0, abnormalChips.size());

		Map<ChipLocation, Set<Direction>> abnormalLinks =
				instance.findAbnormalLinks();
		assertEquals(6, abnormalLinks.size());

		Machine rebuilt = instance.rebuild(abnormalChips, abnormalLinks);
		assertEquals("846 cores and 114.0 links",
				rebuilt.coresAndLinkOutputString());
	}

	@Test
	public void testUnreachable() throws UnknownHostException {
		SpiNNakerTriadGeometry geometry =
				SpiNNakerTriadGeometry.getSpinn5Geometry();

		ArrayList<Processor> processors = createProcessors();
		ArrayList<Chip> chips = new ArrayList<>();
		ArrayList<ChipLocation> all = new ArrayList<>(geometry.singleBoard());
		for (ChipLocation location : all) {
			if (location.equals(new ChipLocation(0, 0))) {
				chips.add(new Chip(location, processors,
						createRouter(location, all), SDRAM,
						InetAddress.getByAddress(BYTES00), BOOT_CHIP));
			} else if (location.equals(new ChipLocation(3, 3))) {
				chips.add(new Chip(location, processors, new Router(), SDRAM,
						null, BOOT_CHIP));
				// Leave a hole
			} else {
				chips.add(new Chip(location, processors,
						createRouter(location, all), SDRAM, null, BOOT_CHIP));
			}
		}

		Machine instance =
				new Machine(new MachineDimensions(12, 12), chips, BOOT_CHIP);
		assertEquals(48, instance.nChips());
		assertEquals("864 cores and 117.0 links",
				instance.coresAndLinkOutputString());

		Set<ChipLocation> abnormalChips = instance.findAbnormalChips();
		assertThat(abnormalChips, contains(new ChipLocation(3, 3)));

		Map<ChipLocation, Set<Direction>> abnormalLinks =
				instance.findAbnormalLinks();
		// 6 as it also has only the invers links from 3,3
		assertEquals(6, abnormalLinks.size());

		Machine rebuilt = instance.rebuild(abnormalChips, abnormalLinks);
		assertEquals("846 cores and 114.0 links",
				rebuilt.coresAndLinkOutputString());

		@SuppressWarnings("unused")
		Machine rebuilt2 = rebuilt.rebuild();
	}

	@Test
	public void testUnreachableIncomingChips() {
		Map<ChipLocation, Set<Direction>> ignoreLinks =
				new DefaultMap<>(HashSet::new);
		ignoreLinks.get(new ChipLocation(2, 2)).add(Direction.NORTHEAST);
		ignoreLinks.get(new ChipLocation(2, 3)).add(Direction.EAST);
		ignoreLinks.get(new ChipLocation(3, 4)).add(Direction.SOUTH);
		ignoreLinks.get(new ChipLocation(4, 4)).add(Direction.SOUTHWEST);
		ignoreLinks.get(new ChipLocation(4, 3)).add(Direction.WEST);
		ignoreLinks.get(new ChipLocation(3, 2)).add(Direction.NORTH);

		Machine instance = new VirtualMachine(new MachineDimensions(12, 12),
				null, null, ignoreLinks);
		Map<ChipLocation, Set<Direction>> abnormal =
				instance.findAbnormalLinks();
		assertEquals(1, abnormal.size());
	}

	@Test
	public void testEquals() throws UnknownHostException {
		ArrayList<Processor> processors = createProcessors();
		ArrayList<Chip> chips = createdChips(processors);
		/* InetAddress address = */ InetAddress.getByAddress(BYTES);

		Machine instance1 =
				new Machine(new MachineDimensions(8, 8), chips, BOOT_CHIP);

		Machine instance2 =
				new Machine(new MachineDimensions(8, 8), chips, BOOT_CHIP);

		assertEquals(instance1, instance2);

		chips.remove(3);

		Machine missingChip =
				new Machine(new MachineDimensions(8, 8), chips, BOOT_CHIP);

		assertNotEquals(instance1, missingChip);
		assertNotNull(instance1.difference(missingChip));
	}
>>>>>>> 84db0fb2

}<|MERGE_RESOLUTION|>--- conflicted
+++ resolved
@@ -19,19 +19,16 @@
 import java.net.InetAddress;
 import java.net.UnknownHostException;
 import java.util.ArrayList;
+import java.util.Arrays;
 import java.util.Collection;
+import java.util.Collections;
 import java.util.HashSet;
 import java.util.List;
-import java.util.Map;
 import java.util.NoSuchElementException;
 import java.util.Set;
 import static org.junit.jupiter.api.Assertions.*;
-import static uk.ac.manchester.spinnaker.machine.SpiNNakerTriadGeometry.getSpinn5Geometry;
-
 import org.junit.jupiter.api.Test;
 import static org.hamcrest.Matchers.*;
-import static java.util.Arrays.asList;
-import static java.util.Collections.emptySet;
 import static org.hamcrest.MatcherAssert.assertThat;
 import uk.ac.manchester.spinnaker.utils.DefaultMap;
 
@@ -41,475 +38,6 @@
  */
 public class TestMachine {
 
-<<<<<<< HEAD
-    public TestMachine() {
-    }
-
-    ChipLocation chip00 = new ChipLocation(0, 0);
-    ChipLocation chip01 = new ChipLocation(0, 1);
-    ChipLocation chip10 = new ChipLocation(1, 0);
-    ChipLocation chip11 = new ChipLocation(1, 1);
-    ChipLocation chip20 = new ChipLocation(2, 0);
-    ChipLocation chip30 = new ChipLocation(2, 0);
-
-    Link link00_01 = new Link(chip00, Direction.NORTH, chip01);
-    Link link01_11 = new Link(chip01, Direction.SOUTH, chip11);
-    Link link11_20 = new Link(chip11, Direction.EAST, chip20);
-    Link link10_30 = new Link(chip10, Direction.WEST, chip01);
-
-    List<Link> LINKS = asList(link00_01, link01_11, link11_20, link10_30);
-
-    Router ROUTER = new Router(LINKS);
-
-    int SDRAM = 100;
-    ChipLocation BOOT_CHIP = chip00;
-
-    byte[] bytes = {(byte)192, (byte)162, (byte)240, (byte)253};
-
-    private ArrayList<Processor> createProcessors() {
-        var processors = new ArrayList<Processor>();
-        processors.add(Processor.factory(0));
-        processors.add(Processor.factory(1));
-        processors.add(Processor.factory(2));
-        processors.add(Processor.factory(3, true));
-        for (int i = 4; i < 18; i++) {
-            processors.add(Processor.factory(i));
-        }
-        return processors;
-    }
-
-    private ArrayList<Chip> createdChips(ArrayList<Processor> processors) throws UnknownHostException {
-        var address = InetAddress.getByAddress(bytes);
-        var chips = new ArrayList<Chip>();
-        for (int x = 0; x < 5; x++) {
-            for (int y = 0; y < 5; y++) {
-                chips.add(new Chip(new ChipLocation(x, y), processors, ROUTER,
-                        SDRAM, address, BOOT_CHIP));
-            }
-        }
-        return chips;
-    }
-
-    private Router createRouter(
-            ChipLocation source, Collection<ChipLocation> all) {
-        var links = new ArrayList<Link>();
-        for (var direction: Direction.values()) {
-            int dest_x = source.getX() + direction.xChange;
-            int dest_y = source.getY() + direction.yChange;
-            if (dest_x >= 0 && dest_y >= 0) {
-                var destination = new ChipLocation(dest_x, dest_y);
-                if (all.contains(destination)) {
-                    links.add(new Link(
-                        source, direction, new ChipLocation(dest_x, dest_y)));
-                }
-            }
-        }
-        return new Router(links);
-    }
-
-    @Test
-    public void testCreateNewMachine() throws UnknownHostException {
-        var processors = createProcessors();
-        var chips = createdChips(processors);
-        var address = InetAddress.getByAddress(bytes);
-
-        var instance = new Machine(
-                new MachineDimensions(8, 8), chips, BOOT_CHIP);
-
-        assertEquals(7, instance.maxChipX());
-        assertEquals(7, instance.maxChipY());
-
-        for (var c: instance.chips()) {
-            assertEquals(address, c.ipAddress);
-            assertEquals(SDRAM, c.sdram);
-            assert(c.router.links().containsAll(LINKS));
-            for (var p: c.userProcessors()) {
-                assertFalse(p.isMonitor);
-            }
-        }
-
-        assertEquals(450, instance.totalCores());
-        assertEquals(425, instance.totalAvailableUserCores());
-        assertEquals(ChipLocation.ZERO_ZERO, instance.boot);
-        assertEquals(address, instance.bootChip().ipAddress );
-        assertEquals(25, instance.nChips());
-        // Not implemented as Java has no len and size() could be boards, chips, processors ect so a bad call anyway
-        //self.assertEqual(len(new_machine), 25)
-        // Not implemented as Java has no iter and iter() could be boards, chips, processors ect so a bad call anyway
-        // self.assertEqual(next(x[1].ip_address for x in new_machine), self._ip)
-        assertEquals(ChipLocation.ZERO_ZERO,
-                instance.chipCoordinates().iterator().next());
-        // String is simplified to assumje each link unique and bi directional
-        assertEquals("450 cores and 50.0 links", instance.coresAndLinkOutputString());
-        assertEquals("[Machine: max_x=7, max_y=7, n_chips=25]", instance.toString());
-        assertFalse(instance.spinnakerLinks().iterator().hasNext());
-        int count = 0;
-        ChipLocation previous = null;
-        for (var found: instance) {
-            count++;
-            if (previous != null) {
-                assertThat(previous, lessThan(found.asChipLocation()));
-            }
-            previous = found.asChipLocation();
-        }
-        assertEquals(25, count);
-        var all = instance.chipsMap();
-        assertEquals(25, all.size());
-        assertFalse(instance.hasChipAt(null));
-
-        HasChipLocation hasLocation = null;
-        assertFalse(instance.hasChipAt(hasLocation));
-        hasLocation = new CoreLocation(3, 3, 2);
-        assertTrue(instance.hasChipAt(hasLocation));
-    }
-
-    @Test
-    public void testRepeatChipInvalid() throws UnknownHostException {
-        var processors = createProcessors();
-        var chips = createdChips(processors);
-        chips.add(new Chip(ChipLocation.ZERO_ZERO, processors, ROUTER,
-        		SDRAM, null, BOOT_CHIP));
-        assertThrows(IllegalArgumentException.class, () -> {
-            @SuppressWarnings("unused")
-            var instance = new Machine(
-                    new MachineDimensions(8, 8), chips, BOOT_CHIP);
-        });
-    }
-
-    @Test
-    public void testAddChip() throws UnknownHostException {
-        var processors = createProcessors();
-        var chips = new ArrayList<Chip>();
-        var instance = new Machine(
-                new MachineDimensions(8, 8), chips, BOOT_CHIP);
-        var chip00 = new Chip(ChipLocation.ZERO_ZERO, processors, ROUTER,
-        		SDRAM, null, BOOT_CHIP);
-        instance.addChip(chip00);
-        assertEquals(1, instance.nChips());
-        var repeat = new Chip(ChipLocation.ZERO_ZERO, processors, ROUTER,
-        		SDRAM, null, BOOT_CHIP);
-        assertThrows(IllegalArgumentException.class, () -> {
-            instance.addChip(repeat);
-        });
-        var outOfRange1 = new Chip(new ChipLocation(5, 11), processors,
-                ROUTER, SDRAM, null, BOOT_CHIP);
-        assertThrows(IllegalArgumentException.class, () -> {
-            instance.addChip(outOfRange1);
-        });
-        var outOfRange2 = new Chip(new ChipLocation(11, 5), processors,
-                ROUTER, SDRAM, null, BOOT_CHIP);
-        assertThrows(IllegalArgumentException.class, () -> {
-            instance.addChip(outOfRange2);
-        });
-        assertEquals(1, instance.nChips());
-    }
-
-    @Test
-    public void testLinks() {
-        var processors = createProcessors();
-        var chips = new ArrayList<Chip>();
-        var instance = new Machine(
-                new MachineDimensions(8, 8), chips, BOOT_CHIP);
-        var link01 = new Link(chip00, Direction.NORTH, chip01);
-        var link10 = new Link(chip00, Direction.EAST, chip10);
-
-        var router = new Router(asList(link01, link10));
-        var chip00 = new Chip(ChipLocation.ZERO_ZERO, processors, router,
-        		SDRAM, null, BOOT_CHIP);
-        //Chip created but not added
-        assertFalse(instance.hasChipAt(ChipLocation.ZERO_ZERO));
-        assertFalse(instance.hasLinkAt(ChipLocation.ZERO_ZERO, Direction.NORTH));
-
-        instance.addChip(chip00);
-        //Chip added
-        assertTrue(instance.hasChipAt(ChipLocation.ZERO_ZERO));
-        assertTrue(instance.hasLinkAt(ChipLocation.ZERO_ZERO, Direction.NORTH));
-        assertFalse(instance.hasLinkAt(ChipLocation.ZERO_ZERO, Direction.SOUTH));
-        assertFalse(instance.hasLinkAt(ChipLocation.ZERO_ZERO, null));
-    }
-
-    @Test
-    public void testRepeatAdd() throws UnknownHostException {
-        var processors = createProcessors();
-        var chips = createdChips(processors);
-        var instance = new Machine(
-                new MachineDimensions(8, 8), chips, BOOT_CHIP);
-        assertThrows(IllegalArgumentException.class, () -> {
-            instance.addChip(new Chip(ChipLocation.ZERO_ZERO, processors,
-                    ROUTER, SDRAM, null, BOOT_CHIP));
-        });
-    }
-
-    @Test
-    public void testChipAt() throws UnknownHostException {
-        var processors = createProcessors();
-        var chips = createdChips(processors);
-        var instance = new Machine(
-                new MachineDimensions(8, 8), chips, BOOT_CHIP);
-        assertEquals(chips.get(0), instance.getChipAt(ChipLocation.ZERO_ZERO));
-        assertNull(instance.getChipAt(10, 10));
-        assertTrue(instance.hasChipAt(ChipLocation.ZERO_ZERO));
-        assertFalse(instance.hasChipAt(10, 10));
-    }
-
-    @Test
-    public void testReserveSystemProcessor() throws UnknownHostException {
-        var processors = new ArrayList<Processor>();
-        processors.add(Processor.factory(0, true));
-        processors.add(Processor.factory(1, true));
-        for (int i = 2; i < 18; i++) {
-            processors.add(Processor.factory(i));
-        }
-        var chips = new ArrayList<Chip>();
-        byte[] bytes00 = {127, 0, 0, 0};
-        var chip00 = new Chip(ChipLocation.ZERO_ZERO, processors, null,
-        		SDRAM, InetAddress.getByAddress(bytes00), BOOT_CHIP);
-        chips.add(chip00);
-        var chip01 = new Chip(new ChipLocation(0, 1), processors, null,
-        		SDRAM, null, BOOT_CHIP);
-        chips.add(chip01);
-        var chip02 = new Chip(new ChipLocation(0, 2), emptySet(),
-        		null, SDRAM, null, BOOT_CHIP);
-        chips.add(chip02);
-        var instance = new Machine(
-                new MachineDimensions(8, 8), chips, BOOT_CHIP);
-        // Already 2 cores reserved.
-        assertEquals(processors.size() - 2, instance.maximumUserCoresOnChip());
-        assertEquals((processors.size() - 2 ) * 2 , instance.totalAvailableUserCores());
-        assertEquals(processors.size() * 2, instance.totalCores());
-    }
-
-    @Test
-    public void testMachineGetChipsOnBoard() throws UnknownHostException {
-        var processors = createProcessors();
-        var chips = createdChips(processors);
-        var instance = new Machine(
-                new MachineDimensions(8, 8), chips, BOOT_CHIP);
-        int count = 0;
-        for (@SuppressWarnings("unused") var chip:
-        		instance.iterChipsOnBoard(chips.get(3))) {
-            count++;
-        }
-        //Does not include 0.4 as it is not on the board
-        assertEquals(24, count);
-        var iterator = instance.iterChipsOnBoard(chips.get(3)).iterator();
-        count = 0;
-        while (true) {
-            try {
-                iterator.next();
-                count++;
-            } catch (NoSuchElementException ex) {
-                break;
-            }
-        }
-        //Does not include 0.4 as it is not on the board
-        assertEquals(24, count);
-    }
-
-    @Test
-    public void testGetChipOverLink() {
-        var instance = new Machine(new MachineDimensions(24, 24),
-                new ArrayList<>(), BOOT_CHIP);
-        var processors = createProcessors();
-        var chip = new Chip(new ChipLocation(23, 23), processors,
-                ROUTER, SDRAM, null, BOOT_CHIP);
-        instance.addChip(chip);
-        assertEquals(chip,
-                instance.getChipOverLink(chip00, Direction.SOUTHWEST));
-    }
-
-    @Test
-    public void testNormalizeWithWrapAround() {
-        var instance = new Machine(new MachineDimensions(48, 24),
-                new ArrayList<>(), ChipLocation.ZERO_ZERO);
-        assertEquals(new ChipLocation(24, 0), instance.normalizedLocation(24, 24));
-        assertEquals(new ChipLocation(24, 1), instance.normalizedLocation(24, 25));
-        assertEquals(new ChipLocation(24, 0),
-                instance.normalizedLocation(new ChipLocation(24, 24)));
-    }
-
-    @Test
-    public void testNormalizeWithWrapVertical() {
-        var instance = new Machine(new MachineDimensions(40, 24),
-                new ArrayList<>(), ChipLocation.ZERO_ZERO);
-        assertEquals(MachineVersion.TRIAD_WITH_VERTICAL_WRAP, instance.version);
-        assertEquals(new ChipLocation(24, 0), instance.normalizedLocation(24, 24));
-        assertEquals(new ChipLocation(24, 1), instance.normalizedLocation(24, 25));
-    }
-
-    @Test
-    public void testNormalizeWithWrapHorizontal() {
-        var instance = new Machine(new MachineDimensions(48, 16),
-                new ArrayList<>(), ChipLocation.ZERO_ZERO);
-        assertEquals(MachineVersion.TRIAD_WITH_HORIZONTAL_WRAP, instance.version);
-        assertEquals(new ChipLocation(4, 14), instance.normalizedLocation(52, 14));
-    }
-
-    @Test
-    public void testNormalizeWithOutWrapAround() {
-        var instance = new Machine(new MachineDimensions(52, 28),
-                new ArrayList<>(), ChipLocation.ZERO_ZERO);
-        assertEquals(new ChipLocation(24, 24), instance.normalizedLocation(24, 24));
-        assertEquals(new ChipLocation(24, 24),
-                instance.normalizedLocation(24, 24));
-    }
-
-    @Test
-    public void testEthernetChip() throws UnknownHostException {
-        var processors = createProcessors();
-        var chips = new ArrayList<Chip>();
-        byte[] bytes00 = {127, 0, 0, 0};
-        var chip00 = new Chip(ChipLocation.ZERO_ZERO, processors, null,
-                        SDRAM, InetAddress.getByAddress(bytes00), BOOT_CHIP);
-        chips.add(chip00);
-        byte[] bytes84 = {127, 0, 8, 4};
-        var chip84 = new Chip(new ChipLocation(8, 4), processors, null,
-                        SDRAM, InetAddress.getByAddress(bytes84), BOOT_CHIP);
-        chips.add(chip84);
-        var chip01 = new Chip(new ChipLocation(0, 1), processors, null,
-                        SDRAM, null, BOOT_CHIP);
-        chips.add(chip01);
-        var instance = new Machine(
-                new MachineDimensions(12, 12), chips, BOOT_CHIP);
-        assertEquals(3, instance.nChips());
-        assertThat(instance.ethernetConnectedChips(),
-                containsInAnyOrder(chip00, chip84));
-
-        byte[] bytes48 = {127, 0, 4, 8};
-        var chip48 = new Chip(new ChipLocation(4, 8), processors, null,
-                        SDRAM, InetAddress.getByAddress(bytes48), BOOT_CHIP);
-        instance.addChip(chip48);
-        var chip02 = new Chip(new ChipLocation(0, 2), processors, null,
-                        SDRAM, null, BOOT_CHIP);
-        instance.addChip(chip02);
-        assertEquals(5, instance.nChips());
-        assertThat(instance.ethernetConnectedChips(),
-                containsInAnyOrder(chip00, chip84, chip48));
-    }
-
-    @Test
-    public void testHole() throws UnknownHostException {
-        var geometry = getSpinn5Geometry();
-
-        var processors = createProcessors();
-        var chips = new ArrayList<Chip>();
-        var all = new ArrayList<>(geometry.singleBoard());
-        for (var location: all){
-            var router = createRouter(location, all);
-            if (location.equals(new ChipLocation(0, 0))) {
-                byte[] bytes00 = {127, 0, 0, 0};
-                chips.add(new Chip(location, processors, router,
-                        SDRAM, InetAddress.getByAddress(bytes00), BOOT_CHIP));
-            } else if (location.equals(new ChipLocation(3, 3))) {
-                // Leave a hole
-            } else {
-                 chips.add(new Chip(location, processors, router,
-                        SDRAM, null, BOOT_CHIP));
-            }
-        }
-
-        var instance = new Machine(
-                new MachineDimensions(12, 12), chips, BOOT_CHIP);
-        assertEquals(47, instance.nChips());
-        assertEquals("846 cores and 117.0 links",
-                instance.coresAndLinkOutputString());
-
-        var abnormalChips = instance.findAbnormalChips();
-        assertEquals(0, abnormalChips.size());
-
-        var abnormalLinks = instance.findAbnormalLinks();
-        assertEquals(6, abnormalLinks.size());
-
-        var rebuilt = instance.rebuild(abnormalChips, abnormalLinks);
-        assertEquals("846 cores and 114.0 links",
-                rebuilt.coresAndLinkOutputString());
-    }
-
-    @Test
-    public void testUnreachable() throws UnknownHostException {
-        var geometry = getSpinn5Geometry();
-
-        var processors = createProcessors();
-        var chips = new ArrayList<Chip>();
-        var all = new ArrayList<>(geometry.singleBoard());
-        for (var location: all){
-            if (location.equals(new ChipLocation(0, 0))) {
-                byte[] bytes00 = {127, 0, 0, 0};
-                chips.add(new Chip(location, processors,
-                        createRouter(location, all),
-                        SDRAM, InetAddress.getByAddress(bytes00), BOOT_CHIP));
-            } else if (location.equals(new ChipLocation(3, 3))) {
-                 chips.add(new Chip(location, processors, new Router(),
-                         SDRAM, null, BOOT_CHIP));
-                // Leave a hole
-            } else {
-                 chips.add(new Chip(location, processors,
-                         createRouter(location, all),
-                         SDRAM, null, BOOT_CHIP));
-            }
-        }
-
-        var instance = new Machine(
-                new MachineDimensions(12, 12), chips, BOOT_CHIP);
-        assertEquals(48, instance.nChips());
-        assertEquals("864 cores and 117.0 links",
-                instance.coresAndLinkOutputString());
-
-        var abnormalChips = instance.findAbnormalChips();
-        assertThat(abnormalChips, contains(new ChipLocation(3, 3)));
-
-        var abnormalLinks = instance.findAbnormalLinks();
-        // 6 as it also has only the invers links from 3,3
-        assertEquals(6, abnormalLinks.size());
-
-        var rebuilt = instance.rebuild(abnormalChips, abnormalLinks);
-        assertEquals("846 cores and 114.0 links",
-                rebuilt.coresAndLinkOutputString());
-
-        @SuppressWarnings("unused")
-        var rebuilt2 = rebuilt.rebuild();
-     }
-
-    @Test
-    public void testUnreachableIncomingChips() {
-        Map<ChipLocation, Set<Direction>> ignoreLinks =
-                new DefaultMap<>(HashSet::new);
-        ignoreLinks.get(new ChipLocation(2, 2)).add(Direction.NORTHEAST);
-        ignoreLinks.get(new ChipLocation(2, 3)).add(Direction.EAST);
-        ignoreLinks.get(new ChipLocation(3, 4)).add(Direction.SOUTH);
-        ignoreLinks.get(new ChipLocation(4, 4)).add(Direction.SOUTHWEST);
-        ignoreLinks.get(new ChipLocation(4, 3)).add(Direction.WEST);
-        ignoreLinks.get(new ChipLocation(3, 2)).add(Direction.NORTH);
-
-        var instance = new VirtualMachine(new MachineDimensions(12, 12),
-                null, null, ignoreLinks);
-        var abnormal = instance.findAbnormalLinks();
-        assertEquals(1, abnormal.size());
-    }
-
-    @Test
-    public void testEquals() throws UnknownHostException {
-        var processors = createProcessors();
-        var chips = createdChips(processors);
-        /* InetAddress address =*/ InetAddress.getByAddress(bytes);
-
-        var instance1 = new Machine(
-                new MachineDimensions(8, 8), chips, BOOT_CHIP);
-
-        var instance2 = new Machine(
-                new MachineDimensions(8, 8), chips, BOOT_CHIP);
-
-        assertEquals(instance1, instance2);
-
-        chips.remove(3);
-
-        var missingChip = new Machine(
-                new MachineDimensions(8, 8), chips, BOOT_CHIP);
-
-        assertNotEquals(instance1, missingChip);
-        assertNotNull(instance1.difference(missingChip));
-   }
-=======
 	public TestMachine() {
 	}
 
@@ -555,7 +83,7 @@
 	private static final byte[] BYTES48 = {127, 0, 4, 8};
 
 	private ArrayList<Processor> createProcessors() {
-		ArrayList<Processor> processors = new ArrayList<>();
+		var processors = new ArrayList<Processor>();
 		processors.add(Processor.factory(0));
 		processors.add(Processor.factory(1));
 		processors.add(Processor.factory(2));
@@ -568,8 +96,8 @@
 
 	private ArrayList<Chip> createdChips(ArrayList<Processor> processors)
 			throws UnknownHostException {
-		InetAddress address = InetAddress.getByAddress(BYTES);
-		ArrayList<Chip> chips = new ArrayList<>();
+		var address = InetAddress.getByAddress(BYTES);
+		var chips = new ArrayList<Chip>();
 		for (int x = 0; x < 5; x++) {
 			for (int y = 0; y < 5; y++) {
 				chips.add(new Chip(new ChipLocation(x, y), processors, ROUTER,
@@ -581,12 +109,12 @@
 
 	private Router createRouter(ChipLocation source,
 			Collection<ChipLocation> all) {
-		ArrayList<Link> links = new ArrayList<>();
-		for (Direction direction : Direction.values()) {
+		var links = new ArrayList<Link>();
+		for (var direction : Direction.values()) {
 			int destX = source.getX() + direction.xChange;
 			int destY = source.getY() + direction.yChange;
 			if (destX >= 0 && destY >= 0) {
-				ChipLocation destination = new ChipLocation(destX, destY);
+				var destination = new ChipLocation(destX, destY);
 				if (all.contains(destination)) {
 					links.add(new Link(source, direction,
 							new ChipLocation(destX, destY)));
@@ -598,21 +126,21 @@
 
 	@Test
 	public void testCreateNewMachine() throws UnknownHostException {
-		ArrayList<Processor> processors = createProcessors();
-		ArrayList<Chip> chips = createdChips(processors);
-		InetAddress address = InetAddress.getByAddress(BYTES);
-
-		Machine instance =
+		var processors = createProcessors();
+		var chips = createdChips(processors);
+		var address = InetAddress.getByAddress(BYTES);
+
+		var instance =
 				new Machine(new MachineDimensions(8, 8), chips, BOOT_CHIP);
 
 		assertEquals(7, instance.maxChipX());
 		assertEquals(7, instance.maxChipY());
 
-		for (Chip c : instance.chips()) {
+		for (var c : instance.chips()) {
 			assertEquals(address, c.ipAddress);
 			assertEquals(SDRAM, c.sdram);
 			assert (c.router.links().containsAll(LINKS));
-			for (Processor p : c.userProcessors()) {
+			for (var p : c.userProcessors()) {
 				assertFalse(p.isMonitor);
 			}
 		}
@@ -642,7 +170,7 @@
 		assertFalse(instance.spinnakerLinks().iterator().hasNext());
 		int count = 0;
 		ChipLocation previous = null;
-		for (Chip found : instance) {
+		for (var found : instance) {
 			count++;
 			if (previous != null) {
 				assertThat(previous, lessThan(found.asChipLocation()));
@@ -650,7 +178,7 @@
 			previous = found.asChipLocation();
 		}
 		assertEquals(25, count);
-		SortedMap<ChipLocation, Chip> all = instance.chipsMap();
+		var all = instance.chipsMap();
 		assertEquals(25, all.size());
 		assertFalse(instance.hasChipAt(null));
 
@@ -662,38 +190,38 @@
 
 	@Test
 	public void testRepeatChipInvalid() throws UnknownHostException {
-		ArrayList<Processor> processors = createProcessors();
-		ArrayList<Chip> chips = createdChips(processors);
+		var processors = createProcessors();
+		var chips = createdChips(processors);
 		chips.add(new Chip(ChipLocation.ZERO_ZERO, processors, ROUTER, SDRAM,
 				null, BOOT_CHIP));
 		assertThrows(IllegalArgumentException.class, () -> {
 			@SuppressWarnings("unused")
-			Machine instance =
+			var instance =
 					new Machine(new MachineDimensions(8, 8), chips, BOOT_CHIP);
 		});
 	}
 
 	@Test
 	public void testAddChip() throws UnknownHostException {
-		ArrayList<Processor> processors = createProcessors();
-		ArrayList<Chip> chips = new ArrayList<>();
-		Machine instance =
-				new Machine(new MachineDimensions(8, 8), chips, BOOT_CHIP);
-		Chip chip00 = new Chip(ChipLocation.ZERO_ZERO, processors, ROUTER,
+		var processors = createProcessors();
+		var chips = new ArrayList<Chip>();
+		var instance =
+				new Machine(new MachineDimensions(8, 8), chips, BOOT_CHIP);
+		var chip00 = new Chip(ChipLocation.ZERO_ZERO, processors, ROUTER,
 				SDRAM, null, BOOT_CHIP);
 		instance.addChip(chip00);
 		assertEquals(1, instance.nChips());
-		Chip repeat = new Chip(ChipLocation.ZERO_ZERO, processors, ROUTER,
+		var repeat = new Chip(ChipLocation.ZERO_ZERO, processors, ROUTER,
 				SDRAM, null, BOOT_CHIP);
 		assertThrows(IllegalArgumentException.class, () -> {
 			instance.addChip(repeat);
 		});
-		Chip outOfRange1 = new Chip(new ChipLocation(5, 11), processors, ROUTER,
+		var outOfRange1 = new Chip(new ChipLocation(5, 11), processors, ROUTER,
 				SDRAM, null, BOOT_CHIP);
 		assertThrows(IllegalArgumentException.class, () -> {
 			instance.addChip(outOfRange1);
 		});
-		Chip outOfRange2 = new Chip(new ChipLocation(11, 5), processors, ROUTER,
+		var outOfRange2 = new Chip(new ChipLocation(11, 5), processors, ROUTER,
 				SDRAM, null, BOOT_CHIP);
 		assertThrows(IllegalArgumentException.class, () -> {
 			instance.addChip(outOfRange2);
@@ -703,15 +231,15 @@
 
 	@Test
 	public void testLinks() {
-		ArrayList<Processor> processors = createProcessors();
-		ArrayList<Chip> chips = new ArrayList<>();
-		Machine instance =
-				new Machine(new MachineDimensions(8, 8), chips, BOOT_CHIP);
-		Link link01 = new Link(CHIP00, Direction.NORTH, CHIP01);
-		Link link10 = new Link(CHIP00, Direction.EAST, CHIP10);
-
-		Router router = new Router(Arrays.asList(link01, link10));
-		Chip chip00 = new Chip(ChipLocation.ZERO_ZERO, processors, router,
+		var processors = createProcessors();
+		var chips = new ArrayList<Chip>();
+		var instance =
+				new Machine(new MachineDimensions(8, 8), chips, BOOT_CHIP);
+		var link01 = new Link(CHIP00, Direction.NORTH, CHIP01);
+		var link10 = new Link(CHIP00, Direction.EAST, CHIP10);
+
+		var router = new Router(Arrays.asList(link01, link10));
+		var chip00 = new Chip(ChipLocation.ZERO_ZERO, processors, router,
 				SDRAM, null, BOOT_CHIP);
 		// Chip created but not added
 		assertFalse(instance.hasChipAt(ChipLocation.ZERO_ZERO));
@@ -729,9 +257,9 @@
 
 	@Test
 	public void testRepeatAdd() throws UnknownHostException {
-		ArrayList<Processor> processors = createProcessors();
-		ArrayList<Chip> chips = createdChips(processors);
-		Machine instance =
+		var processors = createProcessors();
+		var chips = createdChips(processors);
+		var instance =
 				new Machine(new MachineDimensions(8, 8), chips, BOOT_CHIP);
 		assertThrows(IllegalArgumentException.class, () -> {
 			instance.addChip(new Chip(ChipLocation.ZERO_ZERO, processors,
@@ -741,9 +269,9 @@
 
 	@Test
 	public void testChipAt() throws UnknownHostException {
-		ArrayList<Processor> processors = createProcessors();
-		ArrayList<Chip> chips = createdChips(processors);
-		Machine instance =
+		var processors = createProcessors();
+		var chips = createdChips(processors);
+		var instance =
 				new Machine(new MachineDimensions(8, 8), chips, BOOT_CHIP);
 		assertEquals(chips.get(0), instance.getChipAt(ChipLocation.ZERO_ZERO));
 		assertNull(instance.getChipAt(10, 10));
@@ -753,23 +281,23 @@
 
 	@Test
 	public void testReserveSystemProcessor() throws UnknownHostException {
-		ArrayList<Processor> processors = new ArrayList<>();
+		var processors = new ArrayList<Processor>();
 		processors.add(Processor.factory(0, true));
 		processors.add(Processor.factory(1, true));
 		for (int i = 2; i < 18; i++) {
 			processors.add(Processor.factory(i));
 		}
-		ArrayList<Chip> chips = new ArrayList<>();
-		Chip chip00 = new Chip(ChipLocation.ZERO_ZERO, processors, null, SDRAM,
+		var chips = new ArrayList<Chip>();
+		var chip00 = new Chip(ChipLocation.ZERO_ZERO, processors, null, SDRAM,
 				InetAddress.getByAddress(BYTES00), BOOT_CHIP);
 		chips.add(chip00);
-		Chip chip01 = new Chip(new ChipLocation(0, 1), processors, null, SDRAM,
+		var chip01 = new Chip(new ChipLocation(0, 1), processors, null, SDRAM,
 				null, BOOT_CHIP);
 		chips.add(chip01);
-		Chip chip02 = new Chip(new ChipLocation(0, 2), Collections.emptySet(),
+		var chip02 = new Chip(new ChipLocation(0, 2), Collections.emptySet(),
 				null, SDRAM, null, BOOT_CHIP);
 		chips.add(chip02);
-		Machine instance =
+		var instance =
 				new Machine(new MachineDimensions(8, 8), chips, BOOT_CHIP);
 		// Already 2 cores reserved.
 		assertEquals(processors.size() - 2, instance.maximumUserCoresOnChip());
@@ -780,19 +308,18 @@
 
 	@Test
 	public void testMachineGetChipsOnBoard() throws UnknownHostException {
-		ArrayList<Processor> processors = createProcessors();
-		ArrayList<Chip> chips = createdChips(processors);
-		Machine instance =
+		var processors = createProcessors();
+		var chips = createdChips(processors);
+		var instance =
 				new Machine(new MachineDimensions(8, 8), chips, BOOT_CHIP);
 		int count = 0;
-		for (@SuppressWarnings("unused") Chip chip : instance.iterChipsOnBoard(
+		for (@SuppressWarnings("unused") var chip : instance.iterChipsOnBoard(
 				chips.get(3))) {
 			count++;
 		}
 		// Does not include 0.4 as it is not on the board
 		assertEquals(24, count);
-		Iterator<Chip> iterator =
-				instance.iterChipsOnBoard(chips.get(3)).iterator();
+		var iterator = instance.iterChipsOnBoard(chips.get(3)).iterator();
 		count = 0;
 		while (true) {
 			try {
@@ -808,10 +335,10 @@
 
 	@Test
 	public void testGetChipOverLink() {
-		Machine instance = new Machine(new MachineDimensions(24, 24),
-				new ArrayList<Chip>(), BOOT_CHIP);
-		ArrayList<Processor> processors = createProcessors();
-		Chip chip = new Chip(new ChipLocation(23, 23), processors, ROUTER,
+		var instance = new Machine(new MachineDimensions(24, 24),
+				new ArrayList<>(), BOOT_CHIP);
+		var processors = createProcessors();
+		var chip = new Chip(new ChipLocation(23, 23), processors, ROUTER,
 				SDRAM, null, BOOT_CHIP);
 		instance.addChip(chip);
 		assertEquals(chip,
@@ -820,8 +347,8 @@
 
 	@Test
 	public void testNormalizeWithWrapAround() {
-		Machine instance = new Machine(new MachineDimensions(48, 24),
-				new ArrayList<Chip>(), ChipLocation.ZERO_ZERO);
+		var instance = new Machine(new MachineDimensions(48, 24),
+				new ArrayList<>(), ChipLocation.ZERO_ZERO);
 		assertEquals(new ChipLocation(24, 0),
 				instance.normalizedLocation(24, 24));
 		assertEquals(new ChipLocation(24, 1),
@@ -832,8 +359,8 @@
 
 	@Test
 	public void testNormalizeWithWrapVertical() {
-		Machine instance = new Machine(new MachineDimensions(40, 24),
-				new ArrayList<Chip>(), ChipLocation.ZERO_ZERO);
+		var instance = new Machine(new MachineDimensions(40, 24),
+				new ArrayList<>(), ChipLocation.ZERO_ZERO);
 		assertEquals(MachineVersion.TRIAD_WITH_VERTICAL_WRAP, instance.version);
 		assertEquals(new ChipLocation(24, 0),
 				instance.normalizedLocation(24, 24));
@@ -843,8 +370,8 @@
 
 	@Test
 	public void testNormalizeWithWrapHorizontal() {
-		Machine instance = new Machine(new MachineDimensions(48, 16),
-				new ArrayList<Chip>(), ChipLocation.ZERO_ZERO);
+		var instance = new Machine(new MachineDimensions(48, 16),
+				new ArrayList<>(), ChipLocation.ZERO_ZERO);
 		assertEquals(MachineVersion.TRIAD_WITH_HORIZONTAL_WRAP,
 				instance.version);
 		assertEquals(new ChipLocation(4, 14),
@@ -853,8 +380,8 @@
 
 	@Test
 	public void testNormalizeWithOutWrapAround() {
-		Machine instance = new Machine(new MachineDimensions(52, 28),
-				new ArrayList<Chip>(), ChipLocation.ZERO_ZERO);
+		var instance = new Machine(new MachineDimensions(52, 28),
+				new ArrayList<>(), ChipLocation.ZERO_ZERO);
 		assertEquals(new ChipLocation(24, 24),
 				instance.normalizedLocation(24, 24));
 		assertEquals(new ChipLocation(24, 24),
@@ -863,27 +390,27 @@
 
 	@Test
 	public void testEthernetChip() throws UnknownHostException {
-		ArrayList<Processor> processors = createProcessors();
-		ArrayList<Chip> chips = new ArrayList<>();
-		Chip chip00 = new Chip(ChipLocation.ZERO_ZERO, processors, null, SDRAM,
+		var processors = createProcessors();
+		var chips = new ArrayList<Chip>();
+		var chip00 = new Chip(ChipLocation.ZERO_ZERO, processors, null, SDRAM,
 				InetAddress.getByAddress(BYTES00), BOOT_CHIP);
 		chips.add(chip00);
-		Chip chip84 = new Chip(new ChipLocation(8, 4), processors, null, SDRAM,
+		var chip84 = new Chip(new ChipLocation(8, 4), processors, null, SDRAM,
 				InetAddress.getByAddress(BYTES84), BOOT_CHIP);
 		chips.add(chip84);
-		Chip chip01 = new Chip(new ChipLocation(0, 1), processors, null, SDRAM,
+		var chip01 = new Chip(new ChipLocation(0, 1), processors, null, SDRAM,
 				null, BOOT_CHIP);
 		chips.add(chip01);
-		Machine instance =
+		var instance =
 				new Machine(new MachineDimensions(12, 12), chips, BOOT_CHIP);
 		assertEquals(3, instance.nChips());
 		assertThat(instance.ethernetConnectedChips(),
 				containsInAnyOrder(chip00, chip84));
 
-		Chip chip48 = new Chip(new ChipLocation(4, 8), processors, null, SDRAM,
+		var chip48 = new Chip(new ChipLocation(4, 8), processors, null, SDRAM,
 				InetAddress.getByAddress(BYTES48), BOOT_CHIP);
 		instance.addChip(chip48);
-		Chip chip02 = new Chip(new ChipLocation(0, 2), processors, null, SDRAM,
+		var chip02 = new Chip(new ChipLocation(0, 2), processors, null, SDRAM,
 				null, BOOT_CHIP);
 		instance.addChip(chip02);
 		assertEquals(5, instance.nChips());
@@ -893,14 +420,13 @@
 
 	@Test
 	public void testHole() throws UnknownHostException {
-		SpiNNakerTriadGeometry geometry =
-				SpiNNakerTriadGeometry.getSpinn5Geometry();
-
-		ArrayList<Processor> processors = createProcessors();
-		ArrayList<Chip> chips = new ArrayList<>();
-		ArrayList<ChipLocation> all = new ArrayList<>(geometry.singleBoard());
-		for (ChipLocation location : all) {
-			Router router = createRouter(location, all);
+		var geometry = SpiNNakerTriadGeometry.getSpinn5Geometry();
+
+		var processors = createProcessors();
+		var chips = new ArrayList<Chip>();
+		var all = new ArrayList<>(geometry.singleBoard());
+		for (var location : all) {
+			var router = createRouter(location, all);
 			if (location.equals(new ChipLocation(0, 0))) {
 				chips.add(new Chip(location, processors, router, SDRAM,
 						InetAddress.getByAddress(BYTES00), BOOT_CHIP));
@@ -913,33 +439,31 @@
 			}
 		}
 
-		Machine instance =
+		var instance =
 				new Machine(new MachineDimensions(12, 12), chips, BOOT_CHIP);
 		assertEquals(47, instance.nChips());
 		assertEquals("846 cores and 117.0 links",
 				instance.coresAndLinkOutputString());
 
-		Set<ChipLocation> abnormalChips = instance.findAbnormalChips();
+		var abnormalChips = instance.findAbnormalChips();
 		assertEquals(0, abnormalChips.size());
 
-		Map<ChipLocation, Set<Direction>> abnormalLinks =
-				instance.findAbnormalLinks();
+		var abnormalLinks = instance.findAbnormalLinks();
 		assertEquals(6, abnormalLinks.size());
 
-		Machine rebuilt = instance.rebuild(abnormalChips, abnormalLinks);
+		var rebuilt = instance.rebuild(abnormalChips, abnormalLinks);
 		assertEquals("846 cores and 114.0 links",
 				rebuilt.coresAndLinkOutputString());
 	}
 
 	@Test
 	public void testUnreachable() throws UnknownHostException {
-		SpiNNakerTriadGeometry geometry =
-				SpiNNakerTriadGeometry.getSpinn5Geometry();
-
-		ArrayList<Processor> processors = createProcessors();
-		ArrayList<Chip> chips = new ArrayList<>();
-		ArrayList<ChipLocation> all = new ArrayList<>(geometry.singleBoard());
-		for (ChipLocation location : all) {
+		var geometry = SpiNNakerTriadGeometry.getSpinn5Geometry();
+
+		var processors = createProcessors();
+		var chips = new ArrayList<Chip>();
+		var all = new ArrayList<>(geometry.singleBoard());
+		for (var location : all) {
 			if (location.equals(new ChipLocation(0, 0))) {
 				chips.add(new Chip(location, processors,
 						createRouter(location, all), SDRAM,
@@ -954,32 +478,31 @@
 			}
 		}
 
-		Machine instance =
+		var instance =
 				new Machine(new MachineDimensions(12, 12), chips, BOOT_CHIP);
 		assertEquals(48, instance.nChips());
 		assertEquals("864 cores and 117.0 links",
 				instance.coresAndLinkOutputString());
 
-		Set<ChipLocation> abnormalChips = instance.findAbnormalChips();
+		var abnormalChips = instance.findAbnormalChips();
 		assertThat(abnormalChips, contains(new ChipLocation(3, 3)));
 
-		Map<ChipLocation, Set<Direction>> abnormalLinks =
-				instance.findAbnormalLinks();
+		var abnormalLinks = instance.findAbnormalLinks();
 		// 6 as it also has only the invers links from 3,3
 		assertEquals(6, abnormalLinks.size());
 
-		Machine rebuilt = instance.rebuild(abnormalChips, abnormalLinks);
+		var rebuilt = instance.rebuild(abnormalChips, abnormalLinks);
 		assertEquals("846 cores and 114.0 links",
 				rebuilt.coresAndLinkOutputString());
 
 		@SuppressWarnings("unused")
-		Machine rebuilt2 = rebuilt.rebuild();
+		var rebuilt2 = rebuilt.rebuild();
 	}
 
 	@Test
 	public void testUnreachableIncomingChips() {
-		Map<ChipLocation, Set<Direction>> ignoreLinks =
-				new DefaultMap<>(HashSet::new);
+		var ignoreLinks =
+				new DefaultMap<ChipLocation, Set<Direction>>(HashSet::new);
 		ignoreLinks.get(new ChipLocation(2, 2)).add(Direction.NORTHEAST);
 		ignoreLinks.get(new ChipLocation(2, 3)).add(Direction.EAST);
 		ignoreLinks.get(new ChipLocation(3, 4)).add(Direction.SOUTH);
@@ -987,35 +510,33 @@
 		ignoreLinks.get(new ChipLocation(4, 3)).add(Direction.WEST);
 		ignoreLinks.get(new ChipLocation(3, 2)).add(Direction.NORTH);
 
-		Machine instance = new VirtualMachine(new MachineDimensions(12, 12),
+		var instance = new VirtualMachine(new MachineDimensions(12, 12),
 				null, null, ignoreLinks);
-		Map<ChipLocation, Set<Direction>> abnormal =
-				instance.findAbnormalLinks();
+		var abnormal = instance.findAbnormalLinks();
 		assertEquals(1, abnormal.size());
 	}
 
 	@Test
 	public void testEquals() throws UnknownHostException {
-		ArrayList<Processor> processors = createProcessors();
-		ArrayList<Chip> chips = createdChips(processors);
-		/* InetAddress address = */ InetAddress.getByAddress(BYTES);
-
-		Machine instance1 =
-				new Machine(new MachineDimensions(8, 8), chips, BOOT_CHIP);
-
-		Machine instance2 =
+		var processors = createProcessors();
+		var chips = createdChips(processors);
+		/* var address = */ InetAddress.getByAddress(BYTES);
+
+		var instance1 =
+				new Machine(new MachineDimensions(8, 8), chips, BOOT_CHIP);
+
+		var instance2 =
 				new Machine(new MachineDimensions(8, 8), chips, BOOT_CHIP);
 
 		assertEquals(instance1, instance2);
 
 		chips.remove(3);
 
-		Machine missingChip =
+		var missingChip =
 				new Machine(new MachineDimensions(8, 8), chips, BOOT_CHIP);
 
 		assertNotEquals(instance1, missingChip);
 		assertNotNull(instance1.difference(missingChip));
 	}
->>>>>>> 84db0fb2
 
 }