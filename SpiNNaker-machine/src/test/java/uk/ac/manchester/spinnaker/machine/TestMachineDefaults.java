/*
 * Copyright (c) 2018 The University of Manchester
 *
 * This program is free software: you can redistribute it and/or modify
 * it under the terms of the GNU General Public License as published by
 * the Free Software Foundation, either version 3 of the License, or
 * (at your option) any later version.
 *
 * This program is distributed in the hope that it will be useful,
 * but WITHOUT ANY WARRANTY; without even the implied warranty of
 * MERCHANTABILITY or FITNESS FOR A PARTICULAR PURPOSE.  See the
 * GNU General Public License for more details.
 *
 * You should have received a copy of the GNU General Public License
 * along with this program.  If not, see <http://www.gnu.org/licenses/>.
 */
package uk.ac.manchester.spinnaker.machine;

import java.util.ArrayList;
<<<<<<< HEAD
import java.util.List;

=======
>>>>>>> 158020a9
import static org.hamcrest.MatcherAssert.*;
import static org.hamcrest.Matchers.*;
import static org.junit.jupiter.api.Assertions.*;
import org.junit.jupiter.api.Test;

/**
 *
 * @author Christian-B
 */
public class TestMachineDefaults {

	// _4_chip_down_links = {
	//     (0, 0, 3), (0, 0, 4), (0, 1, 3), (0, 1, 4),
	//     (1, 0, 0), (1, 0, 1), (1, 1, 0), (1, 1, 1)
	// }

	@Test
	public void testFoutChipDownLinks() {
		// Misuses of CoreLocation!
		var fromPython = List.of(//
				new CoreLocation(0, 0, 3), new CoreLocation(0, 0, 4),
				new CoreLocation(0, 1, 3), new CoreLocation(0, 1, 4),
				new CoreLocation(1, 0, 0), new CoreLocation(1, 0, 1),
				new CoreLocation(1, 1, 0), new CoreLocation(1, 1, 1));

<<<<<<< HEAD
		var fromDefaults = new ArrayList<CoreLocation>();
		var map = MachineDefaults.FOUR_CHIP_DOWN_LINKS;
		for (var entry : map.entrySet()) {
			assertNotNull(entry.getKey());
			for (var direction : entry.getValue()) {
				fromDefaults
						.add(new CoreLocation(entry.getKey(), direction.id));
			}
		}
=======
		ArrayList<CoreLocation> fromDefaults = new ArrayList<>();
		MachineDefaults.FOUR_CHIP_DOWN_LINKS.forEach((chip, dirs) -> {
			assertNotNull(chip);
			dirs.stream().map(direction -> new CoreLocation(chip, direction.id))
					.forEach(fromDefaults::add);
		});
>>>>>>> 158020a9
		assertThat(fromDefaults, containsInAnyOrder(fromPython.toArray()));
	}
}<|MERGE_RESOLUTION|>--- conflicted
+++ resolved
@@ -17,11 +17,8 @@
 package uk.ac.manchester.spinnaker.machine;
 
 import java.util.ArrayList;
-<<<<<<< HEAD
 import java.util.List;
 
-=======
->>>>>>> 158020a9
 import static org.hamcrest.MatcherAssert.*;
 import static org.hamcrest.Matchers.*;
 import static org.junit.jupiter.api.Assertions.*;
@@ -47,24 +44,12 @@
 				new CoreLocation(1, 0, 0), new CoreLocation(1, 0, 1),
 				new CoreLocation(1, 1, 0), new CoreLocation(1, 1, 1));
 
-<<<<<<< HEAD
 		var fromDefaults = new ArrayList<CoreLocation>();
-		var map = MachineDefaults.FOUR_CHIP_DOWN_LINKS;
-		for (var entry : map.entrySet()) {
-			assertNotNull(entry.getKey());
-			for (var direction : entry.getValue()) {
-				fromDefaults
-						.add(new CoreLocation(entry.getKey(), direction.id));
-			}
-		}
-=======
-		ArrayList<CoreLocation> fromDefaults = new ArrayList<>();
 		MachineDefaults.FOUR_CHIP_DOWN_LINKS.forEach((chip, dirs) -> {
 			assertNotNull(chip);
 			dirs.stream().map(direction -> new CoreLocation(chip, direction.id))
 					.forEach(fromDefaults::add);
 		});
->>>>>>> 158020a9
 		assertThat(fromDefaults, containsInAnyOrder(fromPython.toArray()));
 	}
 }