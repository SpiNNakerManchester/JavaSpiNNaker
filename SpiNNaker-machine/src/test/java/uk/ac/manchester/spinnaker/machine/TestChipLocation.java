--- conflicted
+++ resolved
@@ -17,6 +17,7 @@
 package uk.ac.manchester.spinnaker.machine;
 
 import java.util.HashMap;
+import java.util.Map;
 import static org.hamcrest.MatcherAssert.assertThat;
 import static org.hamcrest.Matchers.*;
 
@@ -25,62 +26,21 @@
 
 public class TestChipLocation {
 
-<<<<<<< HEAD
-    @Test
-    public void testChipLocationBasicUse() {
-        var l1 = new ChipLocation(0, 0);
-        var l2 = new ChipLocation(0, 0);
-        assertEquals(0, l2.getX());
-        assertEquals(0, l2.getY());
-        assertEquals(l1, l2);
-        assertEquals(l1.hashCode(), l2.hashCode());
-        var l3 = new ChipLocation(0, 1);
-        assertEquals(0, l3.getX());
-        assertEquals(1, l3.getY());
-        assertNotEquals(l1,l3);
-        assertNotEquals(l1.hashCode(),l3.hashCode());
-        assertNotEquals(l1, "hello");
-        var l4 = new ChipLocation(1, 0);
-        assertEquals(1, l4.getX());
-        assertEquals(0, l4.getY());
-        assertNotEquals(l1,l4);
-        assertNotEquals(l1.hashCode(),l4.hashCode());
-
-        var m = new HashMap<ChipLocation, Integer>();
-        m.put(l1, 123);
-        assertEquals(123, (int) m.get(l2));
-    }
-
-    @Test
-    public void testEquals() {
-        var chip00 = new ChipLocation(0,0);
-        var chip10 = new ChipLocation(1,0);
-        var chip01 = new ChipLocation(0,1);
-        var chip11 = new ChipLocation(1,1);
-        assertThat("11 > 00", chip11, greaterThan(chip00));
-        assertThat("11 > 01", chip11, greaterThan(chip01));
-        assertThat("11 > 10", chip11, greaterThan(chip10));
-        assertThat("10 > 11", chip10, lessThan(chip11));
-        assertThat("10 < 01", chip10, greaterThan(chip01));
-        assertThat("01 > 10", chip01, lessThan(chip10));
-        assertThat("10 < 01", chip11, greaterThan(chip10));
-    }
-=======
 	@Test
 	public void testChipLocationBasicUse() {
-		ChipLocation l1 = new ChipLocation(0, 0);
-		ChipLocation l2 = new ChipLocation(0, 0);
+		var l1 = new ChipLocation(0, 0);
+		var l2 = new ChipLocation(0, 0);
 		assertEquals(0, l2.getX());
 		assertEquals(0, l2.getY());
 		assertEquals(l1, l2);
 		assertEquals(l1.hashCode(), l2.hashCode());
-		ChipLocation l3 = new ChipLocation(0, 1);
+		var l3 = new ChipLocation(0, 1);
 		assertEquals(0, l3.getX());
 		assertEquals(1, l3.getY());
 		assertNotEquals(l1, l3);
 		assertNotEquals(l1.hashCode(), l3.hashCode());
 		assertNotEquals(l1, "hello");
-		ChipLocation l4 = new ChipLocation(1, 0);
+		var l4 = new ChipLocation(1, 0);
 		assertEquals(1, l4.getX());
 		assertEquals(0, l4.getY());
 		assertNotEquals(l1, l4);
@@ -93,10 +53,10 @@
 
 	@Test
 	public void testEquals() {
-		ChipLocation chip00 = new ChipLocation(0, 0);
-		ChipLocation chip10 = new ChipLocation(1, 0);
-		ChipLocation chip01 = new ChipLocation(0, 1);
-		ChipLocation chip11 = new ChipLocation(1, 1);
+		var chip00 = new ChipLocation(0, 0);
+		var chip10 = new ChipLocation(1, 0);
+		var chip01 = new ChipLocation(0, 1);
+		var chip11 = new ChipLocation(1, 1);
 		assertThat("11 > 00", chip11, greaterThan(chip00));
 		assertThat("11 > 01", chip11, greaterThan(chip01));
 		assertThat("11 > 10", chip11, greaterThan(chip10));
@@ -105,19 +65,12 @@
 		assertThat("01 > 10", chip01, lessThan(chip10));
 		assertThat("10 < 01", chip11, greaterThan(chip10));
 	}
->>>>>>> 84db0fb2
 
 	@Test
 	public void testChipLocationRangesXmin() {
-<<<<<<< HEAD
-    	assertThrows(IllegalArgumentException.class, () -> {
-    		new ChipLocation(-1, 0);
-    	});
-=======
 		assertThrows(IllegalArgumentException.class, () -> {
 			new ChipLocation(-1, 0);
 		});
->>>>>>> 84db0fb2
 	}
 
 	@Test
