--- conflicted
+++ resolved
@@ -67,17 +67,9 @@
 
 	private int checkUpperLeftTopFpgaLinks(int leftLinkId, int topLinkId, int x,
 			int y) {
-<<<<<<< HEAD
-		leftLinkId = checkFpgaLink(LEFT, leftLinkId, x, y, WEST);
+		checkFpgaLink(FpgaId.LEFT, leftLinkId, x, y, WEST);
 		topLinkId = checkFpgaLink(TOP_RIGHT, topLinkId, x, y, NORTH);
 		topLinkId = checkFpgaLink(TOP_RIGHT, topLinkId, x, y, NORTHEAST);
-=======
-		checkFpgaLink(FpgaId.LEFT, leftLinkId, x, y, Direction.WEST);
-		topLinkId = checkFpgaLink(FpgaId.TOP_RIGHT, topLinkId, x, y,
-				Direction.NORTH);
-		topLinkId = checkFpgaLink(FpgaId.TOP_RIGHT, topLinkId, x, y,
-				Direction.NORTHEAST);
->>>>>>> f2ee4a30
 		return topLinkId;
 	}
 
@@ -102,17 +94,9 @@
 
 	private int checkRightLowerRightFpgaLinks(int topLinkId, int bottomLinkId,
 			int x, int y) {
-<<<<<<< HEAD
-		topLinkId = checkFpgaLink(TOP_RIGHT, topLinkId, x, y, NORTHEAST);
+		checkFpgaLink(TOP_RIGHT, topLinkId, x, y, NORTHEAST);
 		bottomLinkId = checkFpgaLink(BOTTOM, bottomLinkId, x, y, EAST);
 		bottomLinkId = checkFpgaLink(BOTTOM, bottomLinkId, x, y, SOUTH);
-=======
-		checkFpgaLink(FpgaId.TOP_RIGHT, topLinkId, x, y, Direction.NORTHEAST);
-		bottomLinkId = checkFpgaLink(FpgaId.BOTTOM, bottomLinkId, x, y,
-				Direction.EAST);
-		bottomLinkId = checkFpgaLink(FpgaId.BOTTOM, bottomLinkId, x, y,
-				Direction.SOUTH);
->>>>>>> f2ee4a30
 		return bottomLinkId;
 	}
 
