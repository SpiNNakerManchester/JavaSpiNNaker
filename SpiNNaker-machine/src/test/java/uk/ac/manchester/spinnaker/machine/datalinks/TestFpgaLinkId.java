/*
 * Copyright (c) 2018 The University of Manchester
 *
 * This program is free software: you can redistribute it and/or modify
 * it under the terms of the GNU General Public License as published by
 * the Free Software Foundation, either version 3 of the License, or
 * (at your option) any later version.
 *
 * This program is distributed in the hope that it will be useful,
 * but WITHOUT ANY WARRANTY; without even the implied warranty of
 * MERCHANTABILITY or FITNESS FOR A PARTICULAR PURPOSE.  See the
 * GNU General Public License for more details.
 *
 * You should have received a copy of the GNU General Public License
 * along with this program.  If not, see <http://www.gnu.org/licenses/>.
 */
package uk.ac.manchester.spinnaker.machine.datalinks;

import static org.junit.jupiter.api.Assertions.*;
import org.junit.jupiter.api.Test;
import uk.ac.manchester.spinnaker.machine.ChipLocation;
import uk.ac.manchester.spinnaker.machine.Direction;

/**
 *
 * @author Christian-B
 */
public class TestFpgaLinkId {

<<<<<<< HEAD
    private int checkFpgaLink(
            FpgaId fpga, int linkId, int x, int y, Direction link) {
        var found = FpgaEnum.findId(x, y, link);
        var message = "x: " + x +  " y: " + y + " direction: " + link;
        assertEquals(fpga, found.fpgaId, message + " fpga");
        assertEquals(linkId, found.id, message + " linkId");
        return linkId + 1;
    }

    private int checkLeftFpgaLinks(int leftLinkId, int x, int y) {
        leftLinkId = checkFpgaLink(FpgaId.LEFT, leftLinkId, x, y,
                Direction.SOUTHWEST);
        leftLinkId = checkFpgaLink(FpgaId.LEFT, leftLinkId, x, y,
                Direction.WEST);
        return leftLinkId;
    }

    private int checkLeftUpperLeftFpgaLinks(int leftLinkId, int x, int y) {
        leftLinkId = checkFpgaLink(FpgaId.LEFT, leftLinkId, x, y,
                Direction.SOUTHWEST);
        leftLinkId = checkFpgaLink(FpgaId.LEFT, leftLinkId, x, y,
                Direction.WEST);
        leftLinkId = checkFpgaLink(FpgaId.LEFT, leftLinkId, x, y,
                Direction.NORTH);
        return leftLinkId;
    }

    private int checkUpperLeftFpgaLinks(int leftLinkId, int x, int y) {
        leftLinkId = checkFpgaLink(FpgaId.LEFT, leftLinkId, x, y,
                Direction.WEST);
        leftLinkId = checkFpgaLink(FpgaId.LEFT, leftLinkId, x, y,
                Direction.NORTH);
        return leftLinkId;
    }

    private int checkUpperLeftTopFpgaLinks(
            int leftLinkId, int topLinkId, int x, int y) {
        leftLinkId = checkFpgaLink(FpgaId.LEFT, leftLinkId, x, y,
                Direction.WEST);
        topLinkId = checkFpgaLink(FpgaId.TOP_RIGHT, topLinkId, x, y,
                Direction.NORTH);
        topLinkId = checkFpgaLink(FpgaId.TOP_RIGHT, topLinkId, x, y,
                Direction.NORTHEAST);
        return topLinkId;
    }

    private int checkTopFpgaLinks(int topLinkId, int x, int y) {
        topLinkId = checkFpgaLink(FpgaId.TOP_RIGHT, topLinkId, x, y,
                Direction.NORTH);
        topLinkId = checkFpgaLink(FpgaId.TOP_RIGHT, topLinkId, x, y,
                Direction.NORTHEAST);
        return topLinkId;
    }

    private int checkTopRightFpgaLinks(int topLinkId, int x, int y) {
        topLinkId = checkFpgaLink(FpgaId.TOP_RIGHT, topLinkId, x, y,
                Direction.NORTH);
        topLinkId = checkFpgaLink(FpgaId.TOP_RIGHT, topLinkId, x, y,
                Direction.NORTHEAST);
        topLinkId = checkFpgaLink(FpgaId.TOP_RIGHT, topLinkId, x, y,
                Direction.EAST);
        return topLinkId;
    }

    private int checkRightFpgaLinks(int topLinkId, int x, int y) {
        topLinkId = checkFpgaLink(FpgaId.TOP_RIGHT, topLinkId, x, y,
                Direction.NORTHEAST);
        topLinkId = checkFpgaLink(FpgaId.TOP_RIGHT, topLinkId, x, y,
                Direction.EAST);
        return topLinkId;
    }

    private int checkRightLowerRightFpgaLinks(
            int topLinkId, int bottomLinkId, int x, int y) {
        topLinkId = checkFpgaLink(FpgaId.TOP_RIGHT, topLinkId, x, y,
                Direction.NORTHEAST);
        bottomLinkId = checkFpgaLink(FpgaId.BOTTOM, bottomLinkId, x, y,
                Direction.EAST);
        bottomLinkId = checkFpgaLink(FpgaId.BOTTOM, bottomLinkId, x, y,
                Direction.SOUTH);
        return bottomLinkId;
    }

    private int checkLowerRightFpgaLinks(int bottomLinkId, int x, int y) {
        bottomLinkId = checkFpgaLink(FpgaId.BOTTOM, bottomLinkId, x, y,
                Direction.EAST);
        bottomLinkId = checkFpgaLink(FpgaId.BOTTOM, bottomLinkId, x, y,
                Direction.SOUTH);
        return bottomLinkId;
    }

    private int checkLowerRightBottomFpgaLinks(int bottomLinkId, int x, int y) {
        bottomLinkId = checkFpgaLink(FpgaId.BOTTOM, bottomLinkId, x, y,
                Direction.EAST);
        bottomLinkId = checkFpgaLink(FpgaId.BOTTOM, bottomLinkId, x, y,
                Direction.SOUTH);
        bottomLinkId = checkFpgaLink(FpgaId.BOTTOM, bottomLinkId, x, y,
                Direction.SOUTHWEST);
        return bottomLinkId;
    }

    private int checkBottomFpgaLinks(int bottomLinkId, int x, int y) {
        bottomLinkId = checkFpgaLink(FpgaId.BOTTOM, bottomLinkId, x, y,
                Direction.SOUTH);
        bottomLinkId = checkFpgaLink(FpgaId.BOTTOM, bottomLinkId, x, y,
                Direction.SOUTHWEST);
        return bottomLinkId;
    }

    private int checkBottomLeftFpgaLinks(int bottomLinkId, int x, int y) {
        bottomLinkId = checkFpgaLink(FpgaId.BOTTOM, bottomLinkId, x, y,
                Direction.SOUTH);
        return bottomLinkId;
    }

    @Test
    public void testEach() {
        // the side of the hexagon shape of the board are as follows
        //                                               Top
        //                                     (4,7) (5,7) (6,7) (7,7)
        //                               (3,6) (4,6) (5,6) (6,6) (7,6)
        //             UpperLeft   (2,5) (3,5) (4,5) (5,5) (6,5) (7,5)   Right
        //                   (1,4) (2,4) (3,4) (4,4) (5,4) (6,4) (7,4)
        //             (0,3) (1,3) (2,3) (3,3) (4,3) (5,3) (6,2) (7,3)
        //             (0,2) (1,2) (2,2) (3,2) (4,2) (5,2) (6,2)
        //    Left     (0,1) (1,1) (2,1) (3,1) (4,1) (5,1)    LowerRight
        //             (0,0) (1,0) (2,0) (3,0) (4,0)
        //                          Bottom

        int leftLinkId = 0;
        int topLinkId = 0;
        int bottomLinkId = 0;

        leftLinkId = checkLeftFpgaLinks(leftLinkId, 0, 0);
        leftLinkId = checkLeftFpgaLinks(leftLinkId, 0, 1);
        leftLinkId = checkLeftFpgaLinks(leftLinkId, 0, 2);

        leftLinkId = checkLeftUpperLeftFpgaLinks(leftLinkId, 0, 3);

        leftLinkId = checkUpperLeftFpgaLinks(leftLinkId, 1, 4);
        leftLinkId = checkUpperLeftFpgaLinks(leftLinkId, 2, 5);
        leftLinkId = checkUpperLeftFpgaLinks(leftLinkId, 3, 6);

        topLinkId = checkUpperLeftTopFpgaLinks(leftLinkId, topLinkId, 4, 7);

        topLinkId = checkTopFpgaLinks(topLinkId, 5, 7);
        topLinkId = checkTopFpgaLinks(topLinkId, 6, 7);

        topLinkId = checkTopRightFpgaLinks(topLinkId, 7, 7);

        topLinkId = checkRightFpgaLinks(topLinkId, 7, 6);
        topLinkId = checkRightFpgaLinks(topLinkId, 7, 5);
        topLinkId = checkRightFpgaLinks(topLinkId, 7, 4);

        bottomLinkId = checkRightLowerRightFpgaLinks(topLinkId, bottomLinkId, 7, 3);

        bottomLinkId = checkLowerRightFpgaLinks(bottomLinkId, 6, 2);
        bottomLinkId = checkLowerRightFpgaLinks(bottomLinkId, 5, 1);

        bottomLinkId = checkLowerRightBottomFpgaLinks(bottomLinkId, 4, 0);

        bottomLinkId = checkBottomFpgaLinks(bottomLinkId, 3, 0);
        bottomLinkId = checkBottomFpgaLinks(bottomLinkId, 2, 0);
        bottomLinkId = checkBottomFpgaLinks(bottomLinkId, 1, 0);

        checkBottomLeftFpgaLinks(bottomLinkId, 0, 0);
    }

    @Test
    public void testStatic() {
        var id1 = FpgaEnum.findId(6, 2, Direction.EAST);
        var id2 = FpgaEnum.findId(FpgaId.BOTTOM, 2);

        assertEquals(id1, id2);
        assertEquals(new ChipLocation(6, 2), id1.asChipLocation());
        assertEquals(6, id1.getX());
        assertEquals(2, id1.getY());

        assertThrows(IllegalArgumentException.class, () -> {
            FpgaEnum.findId(2, 2, Direction.EAST);
        });

        assertThrows(IllegalArgumentException.class, () -> {
            FpgaEnum.findId(FpgaId.BOTTOM, 16);
        });
    }
=======
	private int checkFpgaLink(FpgaId fpga, int linkId, int x, int y,
			Direction link) {
		FpgaEnum found = FpgaEnum.findId(x, y, link);
		String message = "x: " + x + " y: " + y + " direction: " + link;
		assertEquals(fpga, found.fpgaId, message + " fpga");
		assertEquals(linkId, found.id, message + " linkId");
		return linkId + 1;
	}

	private int checkLeftFpgaLinks(int leftLinkId, int x, int y) {
		leftLinkId = checkFpgaLink(FpgaId.LEFT, leftLinkId, x, y,
				Direction.SOUTHWEST);
		leftLinkId =
				checkFpgaLink(FpgaId.LEFT, leftLinkId, x, y, Direction.WEST);
		return leftLinkId;
	}

	private int checkLeftUpperLeftFpgaLinks(int leftLinkId, int x, int y) {
		leftLinkId = checkFpgaLink(FpgaId.LEFT, leftLinkId, x, y,
				Direction.SOUTHWEST);
		leftLinkId =
				checkFpgaLink(FpgaId.LEFT, leftLinkId, x, y, Direction.WEST);
		leftLinkId =
				checkFpgaLink(FpgaId.LEFT, leftLinkId, x, y, Direction.NORTH);
		return leftLinkId;
	}

	private int checkUpperLeftFpgaLinks(int leftLinkId, int x, int y) {
		leftLinkId =
				checkFpgaLink(FpgaId.LEFT, leftLinkId, x, y, Direction.WEST);
		leftLinkId =
				checkFpgaLink(FpgaId.LEFT, leftLinkId, x, y, Direction.NORTH);
		return leftLinkId;
	}

	private int checkUpperLeftTopFpgaLinks(int leftLinkId, int topLinkId, int x,
			int y) {
		leftLinkId =
				checkFpgaLink(FpgaId.LEFT, leftLinkId, x, y, Direction.WEST);
		topLinkId = checkFpgaLink(FpgaId.TOP_RIGHT, topLinkId, x, y,
				Direction.NORTH);
		topLinkId = checkFpgaLink(FpgaId.TOP_RIGHT, topLinkId, x, y,
				Direction.NORTHEAST);
		return topLinkId;
	}

	private int checkTopFpgaLinks(int topLinkId, int x, int y) {
		topLinkId = checkFpgaLink(FpgaId.TOP_RIGHT, topLinkId, x, y,
				Direction.NORTH);
		topLinkId = checkFpgaLink(FpgaId.TOP_RIGHT, topLinkId, x, y,
				Direction.NORTHEAST);
		return topLinkId;
	}

	private int checkTopRightFpgaLinks(int topLinkId, int x, int y) {
		topLinkId = checkFpgaLink(FpgaId.TOP_RIGHT, topLinkId, x, y,
				Direction.NORTH);
		topLinkId = checkFpgaLink(FpgaId.TOP_RIGHT, topLinkId, x, y,
				Direction.NORTHEAST);
		topLinkId = checkFpgaLink(FpgaId.TOP_RIGHT, topLinkId, x, y,
				Direction.EAST);
		return topLinkId;
	}

	private int checkRightFpgaLinks(int topLinkId, int x, int y) {
		topLinkId = checkFpgaLink(FpgaId.TOP_RIGHT, topLinkId, x, y,
				Direction.NORTHEAST);
		topLinkId = checkFpgaLink(FpgaId.TOP_RIGHT, topLinkId, x, y,
				Direction.EAST);
		return topLinkId;
	}

	private int checkRightLowerRightFpgaLinks(int topLinkId, int bottomLinkId,
			int x, int y) {
		topLinkId = checkFpgaLink(FpgaId.TOP_RIGHT, topLinkId, x, y,
				Direction.NORTHEAST);
		bottomLinkId = checkFpgaLink(FpgaId.BOTTOM, bottomLinkId, x, y,
				Direction.EAST);
		bottomLinkId = checkFpgaLink(FpgaId.BOTTOM, bottomLinkId, x, y,
				Direction.SOUTH);
		return bottomLinkId;
	}

	private int checkLowerRightFpgaLinks(int bottomLinkId, int x, int y) {
		bottomLinkId = checkFpgaLink(FpgaId.BOTTOM, bottomLinkId, x, y,
				Direction.EAST);
		bottomLinkId = checkFpgaLink(FpgaId.BOTTOM, bottomLinkId, x, y,
				Direction.SOUTH);
		return bottomLinkId;
	}

	private int checkLowerRightBottomFpgaLinks(int bottomLinkId, int x, int y) {
		bottomLinkId = checkFpgaLink(FpgaId.BOTTOM, bottomLinkId, x, y,
				Direction.EAST);
		bottomLinkId = checkFpgaLink(FpgaId.BOTTOM, bottomLinkId, x, y,
				Direction.SOUTH);
		bottomLinkId = checkFpgaLink(FpgaId.BOTTOM, bottomLinkId, x, y,
				Direction.SOUTHWEST);
		return bottomLinkId;
	}

	private int checkBottomFpgaLinks(int bottomLinkId, int x, int y) {
		bottomLinkId = checkFpgaLink(FpgaId.BOTTOM, bottomLinkId, x, y,
				Direction.SOUTH);
		bottomLinkId = checkFpgaLink(FpgaId.BOTTOM, bottomLinkId, x, y,
				Direction.SOUTHWEST);
		return bottomLinkId;
	}

	private int checkBottomLeftFpgaLinks(int bottomLinkId, int x, int y) {
		bottomLinkId = checkFpgaLink(FpgaId.BOTTOM, bottomLinkId, x, y,
				Direction.SOUTH);
		return bottomLinkId;
	}

	@Test
	public void testEach() {
		// the side of the hexagon shape of the board are as follows
		// Top
		// (4,7) (5,7) (6,7) (7,7)
		// (3,6) (4,6) (5,6) (6,6) (7,6)
		// UpperLeft (2,5) (3,5) (4,5) (5,5) (6,5) (7,5) Right
		// (1,4) (2,4) (3,4) (4,4) (5,4) (6,4) (7,4)
		// (0,3) (1,3) (2,3) (3,3) (4,3) (5,3) (6,2) (7,3)
		// (0,2) (1,2) (2,2) (3,2) (4,2) (5,2) (6,2)
		// Left (0,1) (1,1) (2,1) (3,1) (4,1) (5,1) LowerRight
		// (0,0) (1,0) (2,0) (3,0) (4,0)
		// Bottom

		int leftLinkId = 0;
		int topLinkId = 0;
		int bottomLinkId = 0;

		leftLinkId = checkLeftFpgaLinks(leftLinkId, 0, 0);
		leftLinkId = checkLeftFpgaLinks(leftLinkId, 0, 1);
		leftLinkId = checkLeftFpgaLinks(leftLinkId, 0, 2);

		leftLinkId = checkLeftUpperLeftFpgaLinks(leftLinkId, 0, 3);

		leftLinkId = checkUpperLeftFpgaLinks(leftLinkId, 1, 4);
		leftLinkId = checkUpperLeftFpgaLinks(leftLinkId, 2, 5);
		leftLinkId = checkUpperLeftFpgaLinks(leftLinkId, 3, 6);

		topLinkId = checkUpperLeftTopFpgaLinks(leftLinkId, topLinkId, 4, 7);

		topLinkId = checkTopFpgaLinks(topLinkId, 5, 7);
		topLinkId = checkTopFpgaLinks(topLinkId, 6, 7);

		topLinkId = checkTopRightFpgaLinks(topLinkId, 7, 7);

		topLinkId = checkRightFpgaLinks(topLinkId, 7, 6);
		topLinkId = checkRightFpgaLinks(topLinkId, 7, 5);
		topLinkId = checkRightFpgaLinks(topLinkId, 7, 4);

		bottomLinkId =
				checkRightLowerRightFpgaLinks(topLinkId, bottomLinkId, 7, 3);

		bottomLinkId = checkLowerRightFpgaLinks(bottomLinkId, 6, 2);
		bottomLinkId = checkLowerRightFpgaLinks(bottomLinkId, 5, 1);

		bottomLinkId = checkLowerRightBottomFpgaLinks(bottomLinkId, 4, 0);

		bottomLinkId = checkBottomFpgaLinks(bottomLinkId, 3, 0);
		bottomLinkId = checkBottomFpgaLinks(bottomLinkId, 2, 0);
		bottomLinkId = checkBottomFpgaLinks(bottomLinkId, 1, 0);

		checkBottomLeftFpgaLinks(bottomLinkId, 0, 0);
	}

	@Test
	public void testStatic() {
		FpgaEnum id1 = FpgaEnum.findId(6, 2, Direction.EAST);
		FpgaEnum id2 = FpgaEnum.findId(FpgaId.BOTTOM, 2);

		assertEquals(id1, id2);
		assertEquals(new ChipLocation(6, 2), id1.asChipLocation());
		assertEquals(6, id1.getX());
		assertEquals(2, id1.getY());

		assertThrows(IllegalArgumentException.class, () -> {
			FpgaEnum.findId(2, 2, Direction.EAST);
		});

		assertThrows(IllegalArgumentException.class, () -> {
			FpgaEnum.findId(FpgaId.BOTTOM, 16);
		});
	}
>>>>>>> 84db0fb2

}<|MERGE_RESOLUTION|>--- conflicted
+++ resolved
@@ -27,198 +27,10 @@
  */
 public class TestFpgaLinkId {
 
-<<<<<<< HEAD
-    private int checkFpgaLink(
-            FpgaId fpga, int linkId, int x, int y, Direction link) {
-        var found = FpgaEnum.findId(x, y, link);
-        var message = "x: " + x +  " y: " + y + " direction: " + link;
-        assertEquals(fpga, found.fpgaId, message + " fpga");
-        assertEquals(linkId, found.id, message + " linkId");
-        return linkId + 1;
-    }
-
-    private int checkLeftFpgaLinks(int leftLinkId, int x, int y) {
-        leftLinkId = checkFpgaLink(FpgaId.LEFT, leftLinkId, x, y,
-                Direction.SOUTHWEST);
-        leftLinkId = checkFpgaLink(FpgaId.LEFT, leftLinkId, x, y,
-                Direction.WEST);
-        return leftLinkId;
-    }
-
-    private int checkLeftUpperLeftFpgaLinks(int leftLinkId, int x, int y) {
-        leftLinkId = checkFpgaLink(FpgaId.LEFT, leftLinkId, x, y,
-                Direction.SOUTHWEST);
-        leftLinkId = checkFpgaLink(FpgaId.LEFT, leftLinkId, x, y,
-                Direction.WEST);
-        leftLinkId = checkFpgaLink(FpgaId.LEFT, leftLinkId, x, y,
-                Direction.NORTH);
-        return leftLinkId;
-    }
-
-    private int checkUpperLeftFpgaLinks(int leftLinkId, int x, int y) {
-        leftLinkId = checkFpgaLink(FpgaId.LEFT, leftLinkId, x, y,
-                Direction.WEST);
-        leftLinkId = checkFpgaLink(FpgaId.LEFT, leftLinkId, x, y,
-                Direction.NORTH);
-        return leftLinkId;
-    }
-
-    private int checkUpperLeftTopFpgaLinks(
-            int leftLinkId, int topLinkId, int x, int y) {
-        leftLinkId = checkFpgaLink(FpgaId.LEFT, leftLinkId, x, y,
-                Direction.WEST);
-        topLinkId = checkFpgaLink(FpgaId.TOP_RIGHT, topLinkId, x, y,
-                Direction.NORTH);
-        topLinkId = checkFpgaLink(FpgaId.TOP_RIGHT, topLinkId, x, y,
-                Direction.NORTHEAST);
-        return topLinkId;
-    }
-
-    private int checkTopFpgaLinks(int topLinkId, int x, int y) {
-        topLinkId = checkFpgaLink(FpgaId.TOP_RIGHT, topLinkId, x, y,
-                Direction.NORTH);
-        topLinkId = checkFpgaLink(FpgaId.TOP_RIGHT, topLinkId, x, y,
-                Direction.NORTHEAST);
-        return topLinkId;
-    }
-
-    private int checkTopRightFpgaLinks(int topLinkId, int x, int y) {
-        topLinkId = checkFpgaLink(FpgaId.TOP_RIGHT, topLinkId, x, y,
-                Direction.NORTH);
-        topLinkId = checkFpgaLink(FpgaId.TOP_RIGHT, topLinkId, x, y,
-                Direction.NORTHEAST);
-        topLinkId = checkFpgaLink(FpgaId.TOP_RIGHT, topLinkId, x, y,
-                Direction.EAST);
-        return topLinkId;
-    }
-
-    private int checkRightFpgaLinks(int topLinkId, int x, int y) {
-        topLinkId = checkFpgaLink(FpgaId.TOP_RIGHT, topLinkId, x, y,
-                Direction.NORTHEAST);
-        topLinkId = checkFpgaLink(FpgaId.TOP_RIGHT, topLinkId, x, y,
-                Direction.EAST);
-        return topLinkId;
-    }
-
-    private int checkRightLowerRightFpgaLinks(
-            int topLinkId, int bottomLinkId, int x, int y) {
-        topLinkId = checkFpgaLink(FpgaId.TOP_RIGHT, topLinkId, x, y,
-                Direction.NORTHEAST);
-        bottomLinkId = checkFpgaLink(FpgaId.BOTTOM, bottomLinkId, x, y,
-                Direction.EAST);
-        bottomLinkId = checkFpgaLink(FpgaId.BOTTOM, bottomLinkId, x, y,
-                Direction.SOUTH);
-        return bottomLinkId;
-    }
-
-    private int checkLowerRightFpgaLinks(int bottomLinkId, int x, int y) {
-        bottomLinkId = checkFpgaLink(FpgaId.BOTTOM, bottomLinkId, x, y,
-                Direction.EAST);
-        bottomLinkId = checkFpgaLink(FpgaId.BOTTOM, bottomLinkId, x, y,
-                Direction.SOUTH);
-        return bottomLinkId;
-    }
-
-    private int checkLowerRightBottomFpgaLinks(int bottomLinkId, int x, int y) {
-        bottomLinkId = checkFpgaLink(FpgaId.BOTTOM, bottomLinkId, x, y,
-                Direction.EAST);
-        bottomLinkId = checkFpgaLink(FpgaId.BOTTOM, bottomLinkId, x, y,
-                Direction.SOUTH);
-        bottomLinkId = checkFpgaLink(FpgaId.BOTTOM, bottomLinkId, x, y,
-                Direction.SOUTHWEST);
-        return bottomLinkId;
-    }
-
-    private int checkBottomFpgaLinks(int bottomLinkId, int x, int y) {
-        bottomLinkId = checkFpgaLink(FpgaId.BOTTOM, bottomLinkId, x, y,
-                Direction.SOUTH);
-        bottomLinkId = checkFpgaLink(FpgaId.BOTTOM, bottomLinkId, x, y,
-                Direction.SOUTHWEST);
-        return bottomLinkId;
-    }
-
-    private int checkBottomLeftFpgaLinks(int bottomLinkId, int x, int y) {
-        bottomLinkId = checkFpgaLink(FpgaId.BOTTOM, bottomLinkId, x, y,
-                Direction.SOUTH);
-        return bottomLinkId;
-    }
-
-    @Test
-    public void testEach() {
-        // the side of the hexagon shape of the board are as follows
-        //                                               Top
-        //                                     (4,7) (5,7) (6,7) (7,7)
-        //                               (3,6) (4,6) (5,6) (6,6) (7,6)
-        //             UpperLeft   (2,5) (3,5) (4,5) (5,5) (6,5) (7,5)   Right
-        //                   (1,4) (2,4) (3,4) (4,4) (5,4) (6,4) (7,4)
-        //             (0,3) (1,3) (2,3) (3,3) (4,3) (5,3) (6,2) (7,3)
-        //             (0,2) (1,2) (2,2) (3,2) (4,2) (5,2) (6,2)
-        //    Left     (0,1) (1,1) (2,1) (3,1) (4,1) (5,1)    LowerRight
-        //             (0,0) (1,0) (2,0) (3,0) (4,0)
-        //                          Bottom
-
-        int leftLinkId = 0;
-        int topLinkId = 0;
-        int bottomLinkId = 0;
-
-        leftLinkId = checkLeftFpgaLinks(leftLinkId, 0, 0);
-        leftLinkId = checkLeftFpgaLinks(leftLinkId, 0, 1);
-        leftLinkId = checkLeftFpgaLinks(leftLinkId, 0, 2);
-
-        leftLinkId = checkLeftUpperLeftFpgaLinks(leftLinkId, 0, 3);
-
-        leftLinkId = checkUpperLeftFpgaLinks(leftLinkId, 1, 4);
-        leftLinkId = checkUpperLeftFpgaLinks(leftLinkId, 2, 5);
-        leftLinkId = checkUpperLeftFpgaLinks(leftLinkId, 3, 6);
-
-        topLinkId = checkUpperLeftTopFpgaLinks(leftLinkId, topLinkId, 4, 7);
-
-        topLinkId = checkTopFpgaLinks(topLinkId, 5, 7);
-        topLinkId = checkTopFpgaLinks(topLinkId, 6, 7);
-
-        topLinkId = checkTopRightFpgaLinks(topLinkId, 7, 7);
-
-        topLinkId = checkRightFpgaLinks(topLinkId, 7, 6);
-        topLinkId = checkRightFpgaLinks(topLinkId, 7, 5);
-        topLinkId = checkRightFpgaLinks(topLinkId, 7, 4);
-
-        bottomLinkId = checkRightLowerRightFpgaLinks(topLinkId, bottomLinkId, 7, 3);
-
-        bottomLinkId = checkLowerRightFpgaLinks(bottomLinkId, 6, 2);
-        bottomLinkId = checkLowerRightFpgaLinks(bottomLinkId, 5, 1);
-
-        bottomLinkId = checkLowerRightBottomFpgaLinks(bottomLinkId, 4, 0);
-
-        bottomLinkId = checkBottomFpgaLinks(bottomLinkId, 3, 0);
-        bottomLinkId = checkBottomFpgaLinks(bottomLinkId, 2, 0);
-        bottomLinkId = checkBottomFpgaLinks(bottomLinkId, 1, 0);
-
-        checkBottomLeftFpgaLinks(bottomLinkId, 0, 0);
-    }
-
-    @Test
-    public void testStatic() {
-        var id1 = FpgaEnum.findId(6, 2, Direction.EAST);
-        var id2 = FpgaEnum.findId(FpgaId.BOTTOM, 2);
-
-        assertEquals(id1, id2);
-        assertEquals(new ChipLocation(6, 2), id1.asChipLocation());
-        assertEquals(6, id1.getX());
-        assertEquals(2, id1.getY());
-
-        assertThrows(IllegalArgumentException.class, () -> {
-            FpgaEnum.findId(2, 2, Direction.EAST);
-        });
-
-        assertThrows(IllegalArgumentException.class, () -> {
-            FpgaEnum.findId(FpgaId.BOTTOM, 16);
-        });
-    }
-=======
 	private int checkFpgaLink(FpgaId fpga, int linkId, int x, int y,
 			Direction link) {
-		FpgaEnum found = FpgaEnum.findId(x, y, link);
-		String message = "x: " + x + " y: " + y + " direction: " + link;
+		var found = FpgaEnum.findId(x, y, link);
+		var message = "x: " + x + " y: " + y + " direction: " + link;
 		assertEquals(fpga, found.fpgaId, message + " fpga");
 		assertEquals(linkId, found.id, message + " linkId");
 		return linkId + 1;
@@ -386,8 +198,8 @@
 
 	@Test
 	public void testStatic() {
-		FpgaEnum id1 = FpgaEnum.findId(6, 2, Direction.EAST);
-		FpgaEnum id2 = FpgaEnum.findId(FpgaId.BOTTOM, 2);
+		var id1 = FpgaEnum.findId(6, 2, Direction.EAST);
+		var id2 = FpgaEnum.findId(FpgaId.BOTTOM, 2);
 
 		assertEquals(id1, id2);
 		assertEquals(new ChipLocation(6, 2), id1.asChipLocation());
@@ -402,6 +214,5 @@
 			FpgaEnum.findId(FpgaId.BOTTOM, 16);
 		});
 	}
->>>>>>> 84db0fb2
 
 }