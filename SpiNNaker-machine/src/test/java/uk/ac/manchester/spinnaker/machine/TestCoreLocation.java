/*
 * Copyright (c) 2018 The University of Manchester
 *
 * This program is free software: you can redistribute it and/or modify
 * it under the terms of the GNU General Public License as published by
 * the Free Software Foundation, either version 3 of the License, or
 * (at your option) any later version.
 *
 * This program is distributed in the hope that it will be useful,
 * but WITHOUT ANY WARRANTY; without even the implied warranty of
 * MERCHANTABILITY or FITNESS FOR A PARTICULAR PURPOSE.  See the
 * GNU General Public License for more details.
 *
 * You should have received a copy of the GNU General Public License
 * along with this program.  If not, see <http://www.gnu.org/licenses/>.
 */
package uk.ac.manchester.spinnaker.machine;

import java.util.HashMap;
import static org.hamcrest.MatcherAssert.assertThat;
import static org.hamcrest.Matchers.greaterThan;
import static org.hamcrest.Matchers.lessThan;

import static org.junit.jupiter.api.Assertions.*;
import org.junit.jupiter.api.Test;

public class TestCoreLocation {

	@Test
	public void testChipLocationBasicUse() {
		var l1 = new CoreLocation(0, 0, 0);
		assertEquals(l1, l1);
		assertNotEquals(l1, "l1");

		var l2 = new CoreLocation(0, 0, 0);
		assertEquals(0, l2.getX());
		assertEquals(0, l2.getY());
		assertEquals(0, l2.getP());
		assertEquals(l1, l2);
		assertEquals(l1.toString(), l2.toString());
		assertTrue(l2.onSameCoreAs(l1));

<<<<<<< HEAD
        var l3 = new CoreLocation(0, 1, 0);
=======
		CoreLocation l3 = new CoreLocation(0, 1, 0);
>>>>>>> 84db0fb2
		assertEquals(0, l3.getX());
		assertEquals(1, l3.getY());
		assertEquals(0, l3.getP());
		assertNotEquals(l1, l3);
		assertNotEquals(l1.toString(), l3.toString());

<<<<<<< HEAD
        var l4 = new CoreLocation(ChipLocation.ONE_ZERO, 0);
=======
		CoreLocation l4 = new CoreLocation(ChipLocation.ONE_ZERO, 0);
>>>>>>> 84db0fb2
		assertEquals(1, l4.getX());
		assertEquals(0, l4.getY());
		assertEquals(0, l4.getP());
		assertNotEquals(l1, l4);

<<<<<<< HEAD
        var l5 = new CoreLocation(0, 0, 1);
=======
		CoreLocation l5 = new CoreLocation(0, 0, 1);
>>>>>>> 84db0fb2
		assertEquals(0, l5.getX());
		assertEquals(0, l5.getY());
		assertEquals(1, l5.getP());
		assertNotEquals(l1, l5);
		assertTrue(l1.onSameChipAs(l5));
		assertFalse(l3.onSameChipAs(l4));

		var m = new HashMap<CoreLocation, Integer>();
		m.put(l1, 123);
		assertEquals(123, (int) m.get(l2));

		assertEquals(l1, l1.asCoreLocation());

	}

	@Test
	public void testChipLocationRangesXmin() {
		assertThrows(IllegalArgumentException.class, () -> {
			new CoreLocation(-1, 0, 0);
		});
	}

	@Test
	public void testChipLocationRangesYmin() {
		assertThrows(IllegalArgumentException.class, () -> {
			new CoreLocation(0, -1, 0);
		});
	}

	@Test
	public void testChipLocationRangesPmin() {
		assertThrows(IllegalArgumentException.class, () -> {
			new CoreLocation(0, 0, -1);
		});
	}

	@Test
	public void testChipLocationRangesXmax() {
		assertThrows(IllegalArgumentException.class, () -> {
			new CoreLocation(257, 0, 0);
		});
	}

	@Test
	public void testChipLocationRangesYmax() {
		assertThrows(IllegalArgumentException.class, () -> {
			new CoreLocation(0, 257, 0);
		});
	}

	@Test
	public void testChipLocationRangesPmax() {
		assertThrows(IllegalArgumentException.class, () -> {
			new CoreLocation(0, 0, 18);
		});
	}

<<<<<<< HEAD
    private class MockCoreLocation implements HasCoreLocation{
        @Override
        public int getX() {
            return 1;
        }

        @Override
        public int getY() {
            return 2;
        }

        @Override
        public int getP() {
            return 3;
        }

    }

    @Test
    public void testAsCoreLocation() {
        assertEquals(new CoreLocation(1, 2, 3),
                new MockCoreLocation().asCoreLocation());
    }

    @Test
    public void testCompare() {
        var core001 = new CoreLocation(0, 0, 1);
        var core001a = new CoreLocation(0, 0, 1);
        var core002 = new CoreLocation(0, 0, 2);
        var core102 = new CoreLocation(1, 0, 2);
        var core013 = new CoreLocation(0, 1, 3);
        var core114 = new CoreLocation(1, 1, 4);
        assertThat("114 > 001", core114, greaterThan(core001));
        assertThat("114 > 013", core114, greaterThan(core013));
        assertThat("114 > 102", core114, greaterThan(core102));
        assertThat("102 > 114", core102, lessThan(core114));
        assertThat("102 < 013", core102, greaterThan(core013));
        assertThat("013 > 102", core013, lessThan(core102));
        assertThat("114 < 102", core114, greaterThan(core102));
        assertThat("001 < 002", core001, lessThan(core002));
        assertThat("002 < 001", core002, greaterThan(core001));
        assertEquals(0, core001.compareTo(core001a));
        assertEquals(0, core001.compareTo(core001));
    }
=======
	private class MockCoreLocation implements HasCoreLocation {

		@Override
		public int getX() {
			return 1;
		}

		@Override
		public int getY() {
			return 2;
		}

		@Override
		public int getP() {
			return 3;
		}

	}

	@Test
	public void testAsCoreLocation() {
		assertEquals(new CoreLocation(1, 2, 3),
				new MockCoreLocation().asCoreLocation());
	}

	@Test
	public void testCompare() {
		CoreLocation core001 = new CoreLocation(0, 0, 1);
		CoreLocation core001a = new CoreLocation(0, 0, 1);
		CoreLocation core002 = new CoreLocation(0, 0, 2);
		CoreLocation core102 = new CoreLocation(1, 0, 2);
		CoreLocation core013 = new CoreLocation(0, 1, 3);
		CoreLocation core114 = new CoreLocation(1, 1, 4);
		assertThat("114 > 001", core114, greaterThan(core001));
		assertThat("114 > 013", core114, greaterThan(core013));
		assertThat("114 > 102", core114, greaterThan(core102));
		assertThat("102 > 114", core102, lessThan(core114));
		assertThat("102 < 013", core102, greaterThan(core013));
		assertThat("013 > 102", core013, lessThan(core102));
		assertThat("114 < 102", core114, greaterThan(core102));
		assertThat("001 < 002", core001, lessThan(core002));
		assertThat("002 < 001", core002, greaterThan(core001));
		assertEquals(0, core001.compareTo(core001a));
		assertEquals(0, core001.compareTo(core001));
	}
>>>>>>> 84db0fb2

}<|MERGE_RESOLUTION|>--- conflicted
+++ resolved
@@ -40,32 +40,20 @@
 		assertEquals(l1.toString(), l2.toString());
 		assertTrue(l2.onSameCoreAs(l1));
 
-<<<<<<< HEAD
-        var l3 = new CoreLocation(0, 1, 0);
-=======
-		CoreLocation l3 = new CoreLocation(0, 1, 0);
->>>>>>> 84db0fb2
+		var l3 = new CoreLocation(0, 1, 0);
 		assertEquals(0, l3.getX());
 		assertEquals(1, l3.getY());
 		assertEquals(0, l3.getP());
 		assertNotEquals(l1, l3);
 		assertNotEquals(l1.toString(), l3.toString());
 
-<<<<<<< HEAD
-        var l4 = new CoreLocation(ChipLocation.ONE_ZERO, 0);
-=======
-		CoreLocation l4 = new CoreLocation(ChipLocation.ONE_ZERO, 0);
->>>>>>> 84db0fb2
+		var l4 = new CoreLocation(ChipLocation.ONE_ZERO, 0);
 		assertEquals(1, l4.getX());
 		assertEquals(0, l4.getY());
 		assertEquals(0, l4.getP());
 		assertNotEquals(l1, l4);
 
-<<<<<<< HEAD
-        var l5 = new CoreLocation(0, 0, 1);
-=======
-		CoreLocation l5 = new CoreLocation(0, 0, 1);
->>>>>>> 84db0fb2
+		var l5 = new CoreLocation(0, 0, 1);
 		assertEquals(0, l5.getX());
 		assertEquals(0, l5.getY());
 		assertEquals(1, l5.getP());
@@ -123,52 +111,6 @@
 		});
 	}
 
-<<<<<<< HEAD
-    private class MockCoreLocation implements HasCoreLocation{
-        @Override
-        public int getX() {
-            return 1;
-        }
-
-        @Override
-        public int getY() {
-            return 2;
-        }
-
-        @Override
-        public int getP() {
-            return 3;
-        }
-
-    }
-
-    @Test
-    public void testAsCoreLocation() {
-        assertEquals(new CoreLocation(1, 2, 3),
-                new MockCoreLocation().asCoreLocation());
-    }
-
-    @Test
-    public void testCompare() {
-        var core001 = new CoreLocation(0, 0, 1);
-        var core001a = new CoreLocation(0, 0, 1);
-        var core002 = new CoreLocation(0, 0, 2);
-        var core102 = new CoreLocation(1, 0, 2);
-        var core013 = new CoreLocation(0, 1, 3);
-        var core114 = new CoreLocation(1, 1, 4);
-        assertThat("114 > 001", core114, greaterThan(core001));
-        assertThat("114 > 013", core114, greaterThan(core013));
-        assertThat("114 > 102", core114, greaterThan(core102));
-        assertThat("102 > 114", core102, lessThan(core114));
-        assertThat("102 < 013", core102, greaterThan(core013));
-        assertThat("013 > 102", core013, lessThan(core102));
-        assertThat("114 < 102", core114, greaterThan(core102));
-        assertThat("001 < 002", core001, lessThan(core002));
-        assertThat("002 < 001", core002, greaterThan(core001));
-        assertEquals(0, core001.compareTo(core001a));
-        assertEquals(0, core001.compareTo(core001));
-    }
-=======
 	private class MockCoreLocation implements HasCoreLocation {
 
 		@Override
@@ -196,12 +138,12 @@
 
 	@Test
 	public void testCompare() {
-		CoreLocation core001 = new CoreLocation(0, 0, 1);
-		CoreLocation core001a = new CoreLocation(0, 0, 1);
-		CoreLocation core002 = new CoreLocation(0, 0, 2);
-		CoreLocation core102 = new CoreLocation(1, 0, 2);
-		CoreLocation core013 = new CoreLocation(0, 1, 3);
-		CoreLocation core114 = new CoreLocation(1, 1, 4);
+		var core001 = new CoreLocation(0, 0, 1);
+		var core001a = new CoreLocation(0, 0, 1);
+		var core002 = new CoreLocation(0, 0, 2);
+		var core102 = new CoreLocation(1, 0, 2);
+		var core013 = new CoreLocation(0, 1, 3);
+		var core114 = new CoreLocation(1, 1, 4);
 		assertThat("114 > 001", core114, greaterThan(core001));
 		assertThat("114 > 013", core114, greaterThan(core013));
 		assertThat("114 > 102", core114, greaterThan(core102));
@@ -214,6 +156,5 @@
 		assertEquals(0, core001.compareTo(core001a));
 		assertEquals(0, core001.compareTo(core001));
 	}
->>>>>>> 84db0fb2
 
 }