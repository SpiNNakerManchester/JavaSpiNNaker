--- conflicted
+++ resolved
@@ -16,14 +16,11 @@
  */
 package uk.ac.manchester.spinnaker.machine;
 
+import uk.ac.manchester.spinnaker.utils.Counter;
 import static org.hamcrest.MatcherAssert.assertThat;
 import static org.hamcrest.Matchers.*;
 import static org.junit.jupiter.api.Assertions.*;
-import static uk.ac.manchester.spinnaker.machine.ChipLocation.ZERO_ZERO;
-import static uk.ac.manchester.spinnaker.machine.SpiNNakerTriadGeometry.getSpinn5Geometry;
-
 import org.junit.jupiter.api.Test;
-import uk.ac.manchester.spinnaker.utils.Counter;
 
 /**
  *
@@ -31,144 +28,6 @@
  */
 public class TestSpiNNakerTriadGeometry {
 
-<<<<<<< HEAD
-    public TestSpiNNakerTriadGeometry() {
-    }
-    // This table was copied from python (negated)
-    //     which claims it was produced using the code in Rig
-    int[][][] localTable = {
-        {{0, 0}, {1, 0}, {2, 0}, {3, 0}, {4, 0}, {1, 4},
-            {2, 4}, {3, 4}, {4, 4}, {5, 4}, {6, 4}, {7, 4}},
-        {{0, 1}, {1, 1}, {2, 1}, {3, 1}, {4, 1}, {5, 1},
-             {2, 5}, {3, 5}, {4, 5}, {5, 5}, {6, 5}, {7, 5}},
-        {{0, 2}, {1, 2}, {2, 2}, {3, 2}, {4, 2}, {5, 2},
-             {6, 2}, {3, 6}, {4, 6}, {5, 6}, {6, 6}, {7, 6}},
-        {{0, 3}, {1, 3}, {2, 3}, {3, 3}, {4, 3}, {5, 3},
-             {6, 3}, {7, 3}, {4, 7}, {5, 7}, {6, 7}, {7, 7}},
-        {{4, 0}, {1, 4}, {2, 4}, {3, 4}, {4, 4}, {5, 4},
-             {6, 4}, {7, 4}, {0, 0}, {1, 0}, {2, 0}, {3, 0}},
-        {{4, 1}, {5, 1}, {2, 5}, {3, 5}, {4, 5}, {5, 5},
-             {6, 5}, {7, 5}, {0, 1}, {1, 1}, {2, 1}, {3, 1}},
-        {{4, 2}, {5, 2}, {6, 2}, {3, 6}, {4, 6}, {5, 6},
-             {6, 6}, {7, 6}, {0, 2}, {1, 2}, {2, 2}, {3, 2}},
-        {{4, 3}, {5, 3}, {6, 3}, {7, 3}, {4, 7}, {5, 7},
-             {6, 7}, {7, 7}, {0, 3}, {1, 3}, {2, 3}, {3, 3}},
-        {{4, 4}, {5, 4}, {6, 4}, {7, 4}, {0, 0}, {1, 0},
-             {2, 0}, {3, 0}, {4, 0}, {1, 4}, {2, 4}, {3, 4}},
-        {{4, 5}, {5, 5}, {6, 5}, {7, 5}, {0, 1}, {1, 1},
-             {2, 1}, {3, 1}, {4, 1}, {5, 1}, {2, 5}, {3, 5}},
-        {{4, 6}, {5, 6}, {6, 6}, {7, 6}, {0, 2}, {1, 2},
-             {2, 2}, {3, 2}, {4, 2}, {5, 2}, {6, 2}, {3, 6}},
-        {{4, 7}, {5, 7}, {6, 7}, {7, 7}, {0, 3}, {1, 3},
-             {2, 3}, {3, 3}, {4, 3}, {5, 3}, {6, 3}, {7, 3}}
-        };
-
-    /**
-     * Test of getEthernetChip method, of class SpiNNakerTriadGeometry.
-     */
-    @Test
-    public void testLocalChipCoordinate() {
-        var instance = getSpinn5Geometry();
-        for (int x = 0; x < 12; x++) {
-            for (int y = 0; y < 12; y++) {
-                //px, py = delta_table[y][x]
-                var result = instance.getLocalChipCoordinate(new ChipLocation(x, y));
-                assertEquals(localTable[y][x][0], result.getX());
-                assertEquals(localTable[y][x][1], result.getY());
-            }
-        }
-
-        assertEquals(new ChipLocation(0,0), instance.getLocalChipCoordinate(new ChipLocation(32,28)));
-        assertEquals(new ChipLocation(1,1), instance.getLocalChipCoordinate(new ChipLocation(33,29)));
-    }
-
-    @Test
-    public void testGetEthernetChip() {
-        var instance = getSpinn5Geometry();
-        assertEquals(new ChipLocation(0,0), instance.getRootChip(new ChipLocation(0,0), 96, 60));
-        assertEquals(new ChipLocation(0,0), instance.getRootChip(new ChipLocation(0,3), 96, 60));
-        assertEquals(new ChipLocation(0,0), instance.getRootChip(new ChipLocation(4,7), 96, 60));
-        assertEquals(new ChipLocation(0,0), instance.getRootChip(new ChipLocation(7,7), 96, 60));
-        assertEquals(new ChipLocation(0,0), instance.getRootChip(new ChipLocation(7,3), 96, 60));
-        assertEquals(new ChipLocation(0,0), instance.getRootChip(new ChipLocation(4,0), 96, 60));
-
-        assertEquals(new ChipLocation(0,0), instance.getLocalChipCoordinate(new ChipLocation(8,4)));
-        assertEquals(new ChipLocation(8,4), instance.getRootChip(new ChipLocation(8,4), 96, 60));
-        assertEquals(new ChipLocation(8,4), instance.getRootChip(new ChipLocation(8,7), 96, 60));
-        assertEquals(new ChipLocation(8,4), instance.getRootChip(new ChipLocation(11,10), 96, 60));
-        assertEquals(new ChipLocation(8,4), instance.getRootChip(new ChipLocation(11,4), 96, 60));
-        assertEquals(new ChipLocation(8,4), instance.getRootChip(new ChipLocation(0,4), 12, 12));
-        assertEquals(new ChipLocation(8,4), instance.getRootChip(new ChipLocation(0,11), 12, 12));
-        assertEquals(new ChipLocation(92,4), instance.getRootChip(new ChipLocation(0,11), 60, 96));
-        assertEquals(new ChipLocation(8,4), instance.getRootChip(new ChipLocation(3,11), 12, 12));
-        assertEquals(new ChipLocation(8,4), instance.getRootChip(new ChipLocation(3,7), 12, 12));
-
-        assertEquals(new ChipLocation(4,8), instance.getRootChip(new ChipLocation(4,8), 96, 60));
-        assertEquals(new ChipLocation(4,8), instance.getRootChip(new ChipLocation(4,11), 12, 12));
-        assertEquals(new ChipLocation(4,8), instance.getRootChip(new ChipLocation(11,11), 12, 12));
-        assertEquals(new ChipLocation(4,8), instance.getRootChip(new ChipLocation(8,8), 60, 96));
-        assertEquals(new ChipLocation(4,8), instance.getRootChip(new ChipLocation(8,3), 12, 12));
-        assertEquals(new ChipLocation(4,8), instance.getRootChip(new ChipLocation(11,3), 12, 12));
-        assertEquals(new ChipLocation(4,8), instance.getRootChip(new ChipLocation(11,0), 12, 12));
-        assertEquals(new ChipLocation(4,8), instance.getRootChip(new ChipLocation(5,0), 12, 12));
-        assertEquals(new ChipLocation(4,56), instance.getRootChip(new ChipLocation(5,0), 60, 96));
-    }
-
-    @Test
-    public void testGetPotentialEthernetChips() {
-        var instance = getSpinn5Geometry();
-
-        var ethers = instance.getPotentialRootChips(
-                new MachineDimensions(2, 2));
-        assertThat(ethers, contains(ZERO_ZERO));
-
-        ethers = instance.getPotentialRootChips(new MachineDimensions(8, 8));
-        assertThat(ethers, contains(ZERO_ZERO));
-
-        var chip48 = new ChipLocation(4, 8);
-        var chip84 = new ChipLocation(8, 4);
-
-        ethers = instance.getPotentialRootChips(new MachineDimensions(12, 12));
-        assertThat(ethers, containsInAnyOrder(ZERO_ZERO, chip48, chip84));
-
-        ethers = instance.getPotentialRootChips(new MachineDimensions(16, 16));
-        assertThat(ethers, containsInAnyOrder(ZERO_ZERO, chip48, chip84));
-
-        var chip12_12 = new ChipLocation(12, 12);
-        var chip0_12 = new ChipLocation(0, 12);
-        var chip12_0 = new ChipLocation(12, 0);
-
-        ethers = instance.getPotentialRootChips(new MachineDimensions(20, 20));
-        assertThat(ethers, containsInAnyOrder(
-                ZERO_ZERO, chip48, chip84, chip12_0, chip12_12, chip0_12));
-
-        ethers = instance.getPotentialRootChips(new MachineDimensions(24, 24));
-        assertThat(ethers, hasSize(12));
-
-    }
-
-    @Test
-    public void testSingleBoard() {
-        var instance = getSpinn5Geometry();
-        int count = 0;
-        for (var chip: instance.singleBoard()) {
-            count+= 1;
-            assertEquals(ZERO_ZERO, instance.getRootChip(chip, 12, 12));
-        }
-        assertEquals(48, count);
-    }
-
-    @Test
-    public void testSingleBoardForEach() {
-        var instance = getSpinn5Geometry();
-        var count = new Counter();
-        instance.singleBoardForEach(chip -> {
-            count.increment();
-            assertEquals(ZERO_ZERO, instance.getRootChip(chip, 12, 12));
-        });
-        assertEquals(48, count.get());
-    }
-=======
 	public TestSpiNNakerTriadGeometry() {
 	}
 
@@ -208,12 +67,11 @@
 	 */
 	@Test
 	public void testLocalChipCoordinate() {
-		SpiNNakerTriadGeometry instance =
-				SpiNNakerTriadGeometry.getSpinn5Geometry();
+		var instance = SpiNNakerTriadGeometry.getSpinn5Geometry();
 		for (int x = 0; x < 12; x++) {
 			for (int y = 0; y < 12; y++) {
 				// px, py = delta_table[y][x]
-				ChipLocation result =
+				var result =
 						instance.getLocalChipCoordinate(new ChipLocation(x, y));
 				assertEquals(localTable[y][x][0], result.getX());
 				assertEquals(localTable[y][x][1], result.getY());
@@ -228,8 +86,7 @@
 
 	@Test
 	public void testGetEthernetChip() {
-		SpiNNakerTriadGeometry instance =
-				SpiNNakerTriadGeometry.getSpinn5Geometry();
+		var instance = SpiNNakerTriadGeometry.getSpinn5Geometry();
 		assertEquals(new ChipLocation(0, 0),
 				instance.getRootChip(new ChipLocation(0, 0), 96, 60));
 		assertEquals(new ChipLocation(0, 0),
@@ -292,18 +149,17 @@
 
 	@Test
 	public void testGetPotentialEthernetChips() {
-		SpiNNakerTriadGeometry instance =
-				SpiNNakerTriadGeometry.getSpinn5Geometry();
-
-		Collection<ChipLocation> ethers =
+		var instance = SpiNNakerTriadGeometry.getSpinn5Geometry();
+
+		var ethers =
 				instance.getPotentialRootChips(new MachineDimensions(2, 2));
 		assertThat(ethers, contains(ChipLocation.ZERO_ZERO));
 
 		ethers = instance.getPotentialRootChips(new MachineDimensions(8, 8));
 		assertThat(ethers, contains(ChipLocation.ZERO_ZERO));
 
-		ChipLocation chip48 = new ChipLocation(4, 8);
-		ChipLocation chip84 = new ChipLocation(8, 4);
+		var chip48 = new ChipLocation(4, 8);
+		var chip84 = new ChipLocation(8, 4);
 
 		ethers = instance.getPotentialRootChips(new MachineDimensions(12, 12));
 		assertThat(ethers,
@@ -324,10 +180,9 @@
 
 	@Test
 	public void testSingleBoard() {
-		SpiNNakerTriadGeometry instance =
-				SpiNNakerTriadGeometry.getSpinn5Geometry();
+		var instance = SpiNNakerTriadGeometry.getSpinn5Geometry();
 		int count = 0;
-		for (ChipLocation chip : instance.singleBoard()) {
+		for (var chip : instance.singleBoard()) {
 			count += 1;
 			assertEquals(ChipLocation.ZERO_ZERO,
 					instance.getRootChip(chip, 12, 12));
@@ -337,17 +192,14 @@
 
 	@Test
 	public void testSingleBoardForEach() {
-		SpiNNakerTriadGeometry instance =
-				SpiNNakerTriadGeometry.getSpinn5Geometry();
-		final Counter count = new Counter();
-		Consumer<ChipLocation> checkandCount = chip -> {
+		var instance = SpiNNakerTriadGeometry.getSpinn5Geometry();
+		final var count = new Counter();
+		instance.singleBoardForEach(chip -> {
 			count.increment();
 			assertEquals(ChipLocation.ZERO_ZERO,
 					instance.getRootChip(chip, 12, 12));
-		};
-		instance.singleBoardForEach(checkandCount);
+		});
 		assertEquals(48, count.get());
 	}
->>>>>>> 84db0fb2
 
 }