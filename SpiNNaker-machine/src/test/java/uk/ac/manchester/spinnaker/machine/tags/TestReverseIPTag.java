--- conflicted
+++ resolved
@@ -28,83 +28,6 @@
  */
 public class TestReverseIPTag {
 
-<<<<<<< HEAD
-    private InetAddress createInetAddress(byte lastByte) throws UnknownHostException {
-        byte[] bytes = {127, 0, 0, lastByte};
-        return InetAddress.getByAddress(bytes);
-    }
-
-    @Test
-    public void testBasic() throws UnknownHostException {
-        var boardAddress = createInetAddress((byte)45);
-        int tagID = 10;
-        Integer udpPort = 20;
-        int sdpPort = 30;
-        var destination = new CoreLocation(2, 3, 4);
-
-        var instance = new ReverseIPTag(boardAddress, tagID, udpPort,
-            destination, sdpPort);
-
-        assertEquals(boardAddress, instance.getBoardAddress());
-        assertEquals(destination, instance.getDestination());
-        assertEquals(tagID, instance.getTag());
-        assertEquals(udpPort, instance.getPort());
-        assertEquals(sdpPort, instance.getSdpPort());
-    }
-
-    @Test
-    public void testDefaults() throws UnknownHostException {
-        var boardAddress = createInetAddress((byte)45);
-        int tagID = 10;
-        Integer udpPort = 20;
-        var destination = new CoreLocation(2, 3, 4);
-
-        var instance = new ReverseIPTag(boardAddress, tagID, udpPort,
-            destination);
-
-        assertEquals(boardAddress, instance.getBoardAddress());
-        assertEquals(destination, instance.getDestination());
-        assertEquals(tagID, instance.getTag());
-        assertEquals(udpPort, instance.getPort());
-        assertEquals(1, instance.getSdpPort());
-    }
-
-    private void testNotEquals(ReverseIPTag tag1, ReverseIPTag tag2) {
-        assertNotEquals(tag1, tag2);
-        assertNotEquals(tag1.hashCode(), tag2.hashCode());
-    }
-
-    @Test
-    @SuppressWarnings("unused")
-    public void testEquals() throws UnknownHostException {
-        var boardAddress = createInetAddress((byte)45);
-        int tagID = 10;
-        Integer udpPort = 20;
-        int sdpPort = 30;
-        var destination = new CoreLocation(2, 3, 4);
-
-        var tag = new ReverseIPTag(
-                createInetAddress((byte)45), 10, 20, new CoreLocation(2, 3, 4), 30);
-        var tag2 = new ReverseIPTag(
-                createInetAddress((byte)45), 10, 20, new CoreLocation(2, 3, 4), 30);
-        assertEquals(tag, tag2);
-        assertEquals(tag.hashCode(), tag2.hashCode());
-
-        testNotEquals(tag, new ReverseIPTag(
-                createInetAddress((byte)46), 10, 20, new CoreLocation(2, 3, 4), 30));
-        testNotEquals(tag, new ReverseIPTag(
-                createInetAddress((byte)45), 11, 20, new CoreLocation(2, 3, 4), 30));
-        testNotEquals(tag, new ReverseIPTag(
-                createInetAddress((byte)45), 10, 21, new CoreLocation(2, 3, 4), 30));
-        testNotEquals(tag, new ReverseIPTag(
-                createInetAddress((byte)45), 10, 20, new CoreLocation(2, 1, 4), 30));
-        testNotEquals(tag, new ReverseIPTag(
-                createInetAddress((byte)45), 10, 20, new CoreLocation(2, 3, 4), 31));
-
-        ReverseIPTag nullTag = null;
-        assertFalse(tag.equals(nullTag));
-    }
-=======
 	private InetAddress createInetAddress(byte lastByte)
 			throws UnknownHostException {
 		byte[] bytes = {127, 0, 0, lastByte};
@@ -113,13 +36,13 @@
 
 	@Test
 	public void testBasic() throws UnknownHostException {
-		InetAddress boardAddress = createInetAddress((byte) 45);
+		var boardAddress = createInetAddress((byte) 45);
 		int tagID = 10;
 		Integer udpPort = 20;
 		int sdpPort = 30;
-		CoreLocation destination = new CoreLocation(2, 3, 4);
+		var destination = new CoreLocation(2, 3, 4);
 
-		ReverseIPTag instance = new ReverseIPTag(boardAddress, tagID, udpPort,
+		var instance = new ReverseIPTag(boardAddress, tagID, udpPort,
 				destination, sdpPort);
 
 		assertEquals(boardAddress, instance.getBoardAddress());
@@ -131,12 +54,12 @@
 
 	@Test
 	public void testDefaults() throws UnknownHostException {
-		InetAddress boardAddress = createInetAddress((byte) 45);
+		var boardAddress = createInetAddress((byte) 45);
 		int tagID = 10;
 		Integer udpPort = 20;
-		CoreLocation destination = new CoreLocation(2, 3, 4);
+		var destination = new CoreLocation(2, 3, 4);
 
-		ReverseIPTag instance =
+		var instance =
 				new ReverseIPTag(boardAddress, tagID, udpPort, destination);
 
 		assertEquals(boardAddress, instance.getBoardAddress());
@@ -154,15 +77,15 @@
 	@Test
 	@SuppressWarnings("unused")
 	public void testEquals() throws UnknownHostException {
-		InetAddress boardAddress = createInetAddress((byte) 45);
+		var boardAddress = createInetAddress((byte) 45);
 		int tagID = 10;
 		Integer udpPort = 20;
 		int sdpPort = 30;
-		CoreLocation destination = new CoreLocation(2, 3, 4);
+		var destination = new CoreLocation(2, 3, 4);
 
-		ReverseIPTag tag = new ReverseIPTag(createInetAddress((byte) 45), 10,
+		var tag = new ReverseIPTag(createInetAddress((byte) 45), 10,
 				20, new CoreLocation(2, 3, 4), 30);
-		ReverseIPTag tag2 = new ReverseIPTag(createInetAddress((byte) 45), 10,
+		var tag2 = new ReverseIPTag(createInetAddress((byte) 45), 10,
 				20, new CoreLocation(2, 3, 4), 30);
 		assertEquals(tag, tag2);
 		assertEquals(tag.hashCode(), tag2.hashCode());
@@ -181,6 +104,5 @@
 		ReverseIPTag nullTag = null;
 		assertFalse(tag.equals(nullTag));
 	}
->>>>>>> 84db0fb2
 
 }