--- conflicted
+++ resolved
@@ -19,69 +19,37 @@
 import static java.util.Arrays.asList;
 import static org.hamcrest.MatcherAssert.assertThat;
 import static org.hamcrest.Matchers.contains;
+import org.junit.jupiter.api.Test;
 import static org.junit.jupiter.api.Assertions.assertEquals;
 import static org.junit.jupiter.api.Assertions.assertTrue;
 
-<<<<<<< HEAD
-import org.junit.jupiter.api.Test;
-
-
-=======
->>>>>>> 84db0fb2
 /**
  *
  * @author Christian-B
  */
 public class TestMultiCastRoutingEntry {
 
-<<<<<<< HEAD
-    public TestMultiCastRoutingEntry() {
-    }
-
-    @Test
-    public void testBasic() {
-        var directions = asList(Direction.NORTH, Direction.SOUTH);
-        var ids = asList(4, 6, 8);
-        int key = 100;
-        int mask = 200;
-        var instance = new MulticastRoutingEntry(
-                key, mask, ids, directions, true);
-
-        assertEquals(key, instance.getKey());
-        assertEquals(mask, instance.getMask());
-        assertTrue(instance.isDefaultable());
-
-        var decode = new MulticastRoutingEntry(
-                key, mask, instance.encode(), true);
-
-        assertThat(decode.getLinkIDs(), contains(directions.toArray()));
-        assertThat(decode.getProcessorIDs(), contains(ids.toArray()));
-    }
-
-=======
 	public TestMultiCastRoutingEntry() {
 	}
 
 	@Test
 	public void testBasic() {
-		List<Direction> directions =
-				Arrays.asList(Direction.NORTH, Direction.SOUTH);
-		List<Integer> ids = Arrays.asList(4, 6, 8);
+		var directions = asList(Direction.NORTH, Direction.SOUTH);
+		var ids = asList(4, 6, 8);
 		int key = 100;
 		int mask = 200;
-		MulticastRoutingEntry instance =
+		var instance =
 				new MulticastRoutingEntry(key, mask, ids, directions, true);
 
 		assertEquals(key, instance.getKey());
 		assertEquals(mask, instance.getMask());
 		assertTrue(instance.isDefaultable());
 
-		MulticastRoutingEntry decode =
+		var decode =
 				new MulticastRoutingEntry(key, mask, instance.encode(), true);
 
 		assertThat(decode.getLinkIDs(), contains(directions.toArray()));
 		assertThat(decode.getProcessorIDs(), contains(ids.toArray()));
 	}
->>>>>>> 84db0fb2
 
 }