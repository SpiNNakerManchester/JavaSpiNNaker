/*
 * Copyright (c) 2018 The University of Manchester
 *
 * This program is free software: you can redistribute it and/or modify
 * it under the terms of the GNU General Public License as published by
 * the Free Software Foundation, either version 3 of the License, or
 * (at your option) any later version.
 *
 * This program is distributed in the hope that it will be useful,
 * but WITHOUT ANY WARRANTY; without even the implied warranty of
 * MERCHANTABILITY or FITNESS FOR A PARTICULAR PURPOSE.  See the
 * GNU General Public License for more details.
 *
 * You should have received a copy of the GNU General Public License
 * along with this program.  If not, see <http://www.gnu.org/licenses/>.
 */
package uk.ac.manchester.spinnaker.machine;

import java.net.InetAddress;
import java.net.UnknownHostException;
import java.util.ArrayList;
import java.util.HashMap;
import java.util.HashSet;
import java.util.Map;
import java.util.Set;

import static org.hamcrest.MatcherAssert.assertThat;
import static org.hamcrest.Matchers.*;
import org.hamcrest.collection.IsEmptyCollection;
import static org.junit.jupiter.api.Assertions.*;
import static uk.ac.manchester.spinnaker.machine.Direction.NORTH;
import static uk.ac.manchester.spinnaker.machine.Direction.NORTHEAST;
import static uk.ac.manchester.spinnaker.machine.Direction.SOUTH;
import static uk.ac.manchester.spinnaker.machine.Direction.SOUTHWEST;
import static uk.ac.manchester.spinnaker.machine.Direction.WEST;
import static uk.ac.manchester.spinnaker.machine.datalinks.FpgaId.BOTTOM;
import static uk.ac.manchester.spinnaker.machine.datalinks.FpgaId.TOP_RIGHT;

import org.junit.jupiter.api.Test;
import uk.ac.manchester.spinnaker.machine.datalinks.FPGALinkData;

/**
 *
 * @author Christian-B
 */
public class TestVirtualMachine {

	@Test
	public void testSmallBoardsMini() {
		@SuppressWarnings("unused")
		var instance = new VirtualMachine(new MachineDimensions(2, 2));
	}

	@Test
	public void testSmallBoards() {
		var instance = new VirtualMachine(new MachineDimensions(2, 2),
				new HashSet<>(), new HashMap<>(), new HashMap<>());
		assertEquals(MachineVersion.THREE, instance.version);
		assertEquals(4, instance.chips().size());
		for (var chip : instance.chips()) {
			if (MachineDefaults.FOUR_CHIP_DOWN_LINKS
					.containsKey(chip.asChipLocation())) {
				var bad = MachineDefaults.FOUR_CHIP_DOWN_LINKS
						.get(chip.asChipLocation());
				for (var link : chip.router) {
					assertThat(bad, not(hasItems(link.sourceLinkDirection)));
				}
			}
		}

		var address00 = instance.bootChip().ipAddress;
		assertNotNull(address00);

		instance.addFpgaLinks();
		var fpgalinks = new ArrayList<FPGALinkData>();
		instance.getFpgaLinks().forEach(fpgalinks::add);
		assertEquals(0, fpgalinks.size());

		var empty = instance.spinnakerLinks();
		assertThat(empty, IsEmptyCollection.empty());

		instance.addSpinnakerLinks();
		var links = instance.spinnakerLinks();
		assertEquals(2, links.size());
		for (var link : links) {
			assertEquals(address00, link.boardAddress);
		}
	}

	@Test
	public void testBad() {
		assertThrows(Exception.class, () -> {
			@SuppressWarnings("unused")
			var instance =
					new VirtualMachine(new MachineDimensions(121, 120));
		});
	}

	@Test
<<<<<<< HEAD
	public void testSingleBoard() throws UnknownHostException {
		var instance = new VirtualMachine(MachineVersion.FOUR);
=======
	public void testSingleBoard() {
		Machine instance = new VirtualMachine(MachineVersion.FOUR);
>>>>>>> e831b737
		assertEquals(48, instance.chips().size());
		instance.addFpgaLinks();
		var address = instance.bootChip().ipAddress;

		assertEquals("864 cores and 120.0 links",
				instance.coresAndLinkOutputString());

		instance.addFpgaLinks();
		var link = instance.getFpgaLink(BOTTOM, 3, address);
		assertEquals(address, link.boardAddress);
		assertEquals(SOUTH, link.direction);
		assertEquals(BOTTOM, link.fpgaId);
		assertEquals(3, link.fpgaLinkId);

		var links = new ArrayList<FPGALinkData>();
		instance.getFpgaLinks().forEach(links::add);
		assertEquals(3 * 16, links.size());
	}

	@Test
	public void test3Boards() {
		var instance = new VirtualMachine(MachineVersion.THREE_BOARD);
		assertEquals(3 * 48, instance.chips().size());
		assertEquals(3 * 48 * 17, instance.totalAvailableUserCores());

		instance.addFpgaLinks();
		var links = new ArrayList<FPGALinkData>();
		instance.getFpgaLinks().forEach(links::add);
		assertEquals(0, links.size());
	}

	@Test
	public void testNullIgnores() {
		var instance = new VirtualMachine(new MachineDimensions(12, 12),
				null, null, null);
		assertEquals(3 * 48, instance.chips().size());
		assertEquals(3 * 48 * 17, instance.totalAvailableUserCores());
		assertEquals("2592 cores and 432.0 links",
				instance.coresAndLinkOutputString());
	}

	@Test
	public void testSpinnakerLinks() {
		var ignoreLinks = Map.of(//
				new ChipLocation(0, 0), Set.of(SOUTHWEST),
				new ChipLocation(8, 4), Set.of(SOUTHWEST),
				new ChipLocation(4, 8), Set.of(SOUTHWEST));
		var instance = new VirtualMachine(new MachineDimensions(12, 12),
				null, null, ignoreLinks);
		assertFalse(instance.hasLinkAt(new ChipLocation(0, 0), SOUTHWEST));
		assertEquals(3 * 48, instance.chips().size());
		assertEquals(3 * 48 * 17, instance.totalAvailableUserCores());
		// Only ignored in one direction so 1.5 less
		assertEquals("2592 cores and 430.5 links",
				instance.coresAndLinkOutputString());
		var empty = instance.spinnakerLinks();
		assertThat(empty, IsEmptyCollection.empty());
		instance.addSpinnakerLinks();
		var links = instance.spinnakerLinks();
		assertEquals(3, links.size());
		for (var link : links) {
			assertEquals(SOUTHWEST, link.direction);
			assertEquals(0, link.spinnakerLinkId);
			assertNotNull(link.boardAddress);
		}
		var address84 = instance.getChipAt(8, 4).ipAddress;
		assertNotNull(address84);
		var data84 = instance.getSpinnakerLink(0, address84);
		assertEquals(Direction.byId(4), data84.direction);
		assertEquals(address84, data84.boardAddress);
		assertEquals(0, data84.spinnakerLinkId);
		var address00 = instance.bootChip().ipAddress;
		var data00 = instance.getBootSpinnakerLink(0);
		assertEquals(address00, data00.boardAddress);
		var data00a = instance.getSpinnakerLink(0, address00);
		assertEquals(data00, data00a);
		var data00b = instance.getSpinnakerLink(0, null);
		assertEquals(data00, data00b);
	}

	@Test
	public void test3BoardWrappedWithFPGALinks() {
		// Make room for fpga links with two none fpga ignores as well
		// South is a fpg NE is not
		var ignoreLinks = Map.of(//
				new ChipLocation(0, 0), Set.of(SOUTH, NORTHEAST),
				new ChipLocation(0, 3), Set.of(WEST),
				new ChipLocation(7, 2), Set.of(NORTH),
				// Middle of board so never fpga
				new ChipLocation(1, 1), Set.of(NORTH));

		var instance = new VirtualMachine(new MachineDimensions(12, 12),
				null, null, ignoreLinks);
		// Only ignored in one direction so 2.5 less
		assertEquals("2592 cores and 429.5 links",
				instance.coresAndLinkOutputString());
		assertFalse(instance.hasLinkAt(new ChipLocation(7, 2), NORTH));
		instance.addFpgaLinks();
		var links = new ArrayList<FPGALinkData>();
		instance.getFpgaLinks().forEach(links::add);
		assertEquals(3, links.size());

	}

	@Test
	public void test3BoardNoWrap() throws UnknownHostException {
		var instance = new VirtualMachine(new MachineDimensions(16, 16),
				null, null, Map.of());
		assertEquals(3 * 48, instance.chips().size());

		instance.addFpgaLinks();
		var links = new ArrayList<FPGALinkData>();
		instance.getFpgaLinks().forEach(links::add);
		// 16 links per fpga
		// each board has 2 fpga open (one connected to other board)
		// There are three boards
		assertEquals(16 * 2 * 3, links.size());

		// Never fpga at the bbc internter address
		var bbc = InetAddress.getByName("151.101.128.81");
		assertNull(instance.getFpgaLink(BOTTOM, 0, bbc));
		assertFalse(instance.getFpgaLinks(bbc).iterator().hasNext());

		var bootAddress = instance.bootChip().ipAddress;

		// Never any addresses on the top right of the boot board
		assertNull(instance.getFpgaLink(TOP_RIGHT, 0, bootAddress));

		var iterator = instance.getFpgaLinks(bootAddress).iterator();
		int count = 0;
		while (iterator.hasNext()) {
			count++;
			iterator.next();
		}
		assertEquals(16 * 2, count);
	}

	@Test
	public void testIgnoreCores() {
		var ignoreCores = Map.of(new ChipLocation(7, 7), Set.of(3, 5, 7));
		var instance = new VirtualMachine(new MachineDimensions(12, 12),
				null, ignoreCores, null);
		assertEquals(3 * 48, instance.chips().size());
		var chip = instance.getChipAt(7, 7);
		assertEquals(14, chip.nUserProcessors());
		assertEquals(3 * 48 * 17 - 3, instance.totalAvailableUserCores());
	}

	@Test
	public void testIgnoreChips() {
		var ignoreChips =
				Set.of(new ChipLocation(4, 4), new ChipLocation(9, 10));
		var instance = new VirtualMachine(new MachineDimensions(12, 12),
				ignoreChips, null, null);
		assertEquals(3 * 48 - 2, instance.chips().size());
	}

	@Test
	public void testIgnoreRootChips() {
		var ignoreChips = new HashSet<ChipLocation>();
		ignoreChips.add(new ChipLocation(8, 4));
		// Note future Machine may disallow a null ethernet chip
		var instance = new VirtualMachine(new MachineDimensions(12, 12),
				ignoreChips, null, null);
		// Note future VirtualMachines may ignore the whole board!
		assertEquals(3 * 48 - 1, instance.chips().size());
		var chip = instance.getChipAt(2, 9);
		assertEquals(new ChipLocation(8, 4),
				chip.nearestEthernet.asChipLocation());
		assertNull(instance.getChipAt(chip.nearestEthernet));
	}

	@Test
	public void test24Boards() {
		var instance = new VirtualMachine(MachineVersion.TWENTYFOUR_BOARD);
		assertEquals(24 * 48, instance.chips().size());
	}

	@Test
	public void test120Boards() {
		var instance = new VirtualMachine(MachineVersion.ONE_TWENTY_BOARD);
		assertEquals(120 * 48, instance.chips().size());
	}

	@Test
	public void test600Boards() {
		var instance = new VirtualMachine(MachineVersion.SIX_HUNDRED_BOARD);
		assertEquals(600 * 48, instance.chips().size());
	}

	@Test
	public void test1200Boards() {
		var instance = new VirtualMachine(
				MachineVersion.ONE_THOUSAND_TWO_HUNDRED_BOARD);
		assertEquals(1200 * 48, instance.chips().size());
	}

	@Test
	public void testBiggestWrapAround() {
		var instance = new VirtualMachine(new MachineDimensions(252, 252),
				new HashSet<>(), new HashMap<>(), new HashMap<>());
		assertEquals(252 * 252, instance.chips().size());
		assertEquals(MachineVersion.TRIAD_WITH_WRAPAROUND, instance.version);
	}

	@Test
	public void testBiggestNoneWrapAround() {
		var instance = new VirtualMachine(new MachineDimensions(244, 244),
				new HashSet<>(), new HashMap<>(), new HashMap<>());
		assertEquals(57600, instance.chips().size());
		assertEquals(MachineVersion.TRIAD_NO_WRAPAROUND, instance.version);
	}

	@Test
	public void testBiggestWeird() {
		var instance = new VirtualMachine(new MachineDimensions(252, 248));
		assertEquals(60528, instance.chips().size());
		assertEquals(MachineVersion.NONE_TRIAD_LARGE, instance.version);
	}

}<|MERGE_RESOLUTION|>--- conflicted
+++ resolved
@@ -97,13 +97,8 @@
 	}
 
 	@Test
-<<<<<<< HEAD
-	public void testSingleBoard() throws UnknownHostException {
+	public void testSingleBoard() {
 		var instance = new VirtualMachine(MachineVersion.FOUR);
-=======
-	public void testSingleBoard() {
-		Machine instance = new VirtualMachine(MachineVersion.FOUR);
->>>>>>> e831b737
 		assertEquals(48, instance.chips().size());
 		instance.addFpgaLinks();
 		var address = instance.bootChip().ipAddress;
