--- conflicted
+++ resolved
@@ -19,20 +19,17 @@
 import java.net.InetAddress;
 import java.net.UnknownHostException;
 import java.util.ArrayList;
+import java.util.Arrays;
+import java.util.Collections;
 import java.util.HashMap;
-import java.util.Map;
+import java.util.HashSet;
 import java.util.Set;
 
-import static java.util.Collections.emptyMap;
-import static java.util.Collections.emptySet;
-import static java.util.Collections.singleton;
-import static java.util.Collections.singletonMap;
+import static java.util.Arrays.asList;
 import static org.hamcrest.MatcherAssert.assertThat;
 import static org.hamcrest.Matchers.*;
 import org.hamcrest.collection.IsEmptyCollection;
 import static org.junit.jupiter.api.Assertions.*;
-import static uk.ac.manchester.spinnaker.machine.MachineDefaults.FOUR_CHIP_DOWN_LINKS;
-
 import org.junit.jupiter.api.Test;
 import uk.ac.manchester.spinnaker.machine.datalinks.FPGALinkData;
 import uk.ac.manchester.spinnaker.machine.datalinks.FpgaId;
@@ -43,312 +40,44 @@
  */
 public class TestVirtualMachine {
 
-<<<<<<< HEAD
-    @Test
-    public void testSmallBoardsMini() {
-        @SuppressWarnings("unused")
-        var instance = new VirtualMachine(new MachineDimensions(2, 2));
-    }
-
-    @Test
-    public void testSmallBoards() {
-        var instance = new VirtualMachine(new MachineDimensions(2, 2),
-                emptySet(), emptyMap(), emptyMap());
-        assertEquals(MachineVersion.THREE, instance.version);
-        assertEquals(4, instance.chips().size());
-        for (var chip: instance.chips()) {
-            if (FOUR_CHIP_DOWN_LINKS.containsKey(chip.asChipLocation())) {
-                var bad = FOUR_CHIP_DOWN_LINKS.get(chip.asChipLocation());
-                for (var link: chip.router) {
-                    assertThat(bad, not(hasItems(link.sourceLinkDirection)));
-                }
-            }
-        }
-
-        var address00 = instance.bootChip().ipAddress;
-        assertNotNull(address00);
-
-        instance.addFpgaLinks();
-        var fpgalinks = new ArrayList<FPGALinkData>();
-        instance.getFpgaLinks().forEach(fpgalinks::add);
-        assertEquals(0, fpgalinks.size());
-
-        var empty = instance.spinnakerLinks();
-        assertThat(empty, IsEmptyCollection.empty());
-
-        instance.addSpinnakerLinks();
-        var links = instance.spinnakerLinks();
-        assertEquals(2, links.size());
-        for (var link: links) {
-            assertEquals(address00, link.boardAddress);
-        }
-    }
-
-    @Test
-    public void testBad() {
-        assertThrows(Exception.class, () -> {
-            @SuppressWarnings("unused")
-            var instance = new VirtualMachine(
-                new MachineDimensions(121, 120));
-        });
-     }
-
-    @Test
-    public void testSingleBoard() throws UnknownHostException {
-        var instance = new VirtualMachine(MachineVersion.FOUR);
-        assertEquals(48, instance.chips().size());
-               instance.addFpgaLinks();
-        var address = instance.bootChip().ipAddress;
-
-        assertEquals("864 cores and 120.0 links",
-                instance.coresAndLinkOutputString());
-
-        instance.addFpgaLinks();
-        var link = instance.getFpgaLink(FpgaId.BOTTOM, 3, address);
-        assertEquals(address, link.boardAddress);
-        assertEquals(Direction.SOUTH, link.direction);
-        assertEquals(FpgaId.BOTTOM, link.fpgaId);
-        assertEquals(3, link.fpgaLinkId);
-
-        var links = new ArrayList<FPGALinkData>();
-        instance.getFpgaLinks().forEach(links::add);
-        assertEquals(3 * 16, links.size());
-    }
-
-    @Test
-    public void test3Boards() {
-        var instance = new VirtualMachine(MachineVersion.THREE_BOARD);
-        assertEquals(3 * 48, instance.chips().size());
-        assertEquals(3 * 48 * 17, instance.totalAvailableUserCores());
-
-        instance.addFpgaLinks();
-        var links = new ArrayList<FPGALinkData>();
-        instance.getFpgaLinks().forEach(links::add);
-        assertEquals(0, links.size());
-    }
-
-    @Test
-    public void testNullIgnores() {
-        var instance = new VirtualMachine(new MachineDimensions(12, 12),
-                null, null, null);
-        assertEquals(3 * 48, instance.chips().size());
-        assertEquals(3 * 48 * 17, instance.totalAvailableUserCores());
-        assertEquals("2592 cores and 432.0 links", instance.coresAndLinkOutputString());
-    }
-
-    @Test
-    public void testSpinnakerLinks() {
-        var ignoreLinks = new HashMap<ChipLocation, Set<Direction>>();
-        ignoreLinks.put(new ChipLocation(0, 0), singleton(Direction.SOUTHWEST));
-        ignoreLinks.put(new ChipLocation(8, 4), singleton(Direction.SOUTHWEST));
-        ignoreLinks.put(new ChipLocation(4, 8), singleton(Direction.SOUTHWEST));
-        var instance = new VirtualMachine(new MachineDimensions(12, 12),
-                null, null, ignoreLinks);
-        assertFalse(instance.hasLinkAt(new ChipLocation(0, 0), Direction.SOUTHWEST));
-        assertEquals(3 * 48, instance.chips().size());
-        assertEquals(3 * 48 * 17, instance.totalAvailableUserCores());
-        // Only ignored in one direction so 1.5 less
-        assertEquals("2592 cores and 430.5 links", instance.coresAndLinkOutputString());
-        var empty = instance.spinnakerLinks();
-        assertThat(empty, IsEmptyCollection.empty());
-        instance.addSpinnakerLinks();
-        var links = instance.spinnakerLinks();
-        assertEquals(3, links.size());
-        for (var link: links) {
-            assertEquals(Direction.SOUTHWEST, link.direction);
-            assertEquals(0, link.spinnakerLinkId);
-            assertNotNull(link.boardAddress);
-        }
-        var address84 = instance.getChipAt(8, 4).ipAddress;
-        assertNotNull(address84);
-        var data84 = instance.getSpinnakerLink(0, address84);
-        assertEquals(Direction.byId(4), data84.direction);
-        assertEquals(address84, data84.boardAddress);
-        assertEquals(0, data84.spinnakerLinkId);
-        var address00 = instance.bootChip().ipAddress;
-        var data00 = instance.getBootSpinnakerLink(0);
-        assertEquals(address00, data00.boardAddress);
-        var data00a = instance.getSpinnakerLink(0, address00);
-        assertEquals(data00, data00a);
-        var data00b = instance.getSpinnakerLink(0, null);
-        assertEquals(data00, data00b);
-    }
-
-    @Test
-    public void test3BoardWrappedWithFPGALinks() {
-        Map<ChipLocation, Set<Direction>> ignoreLinks = new HashMap<>();
-        //Make room for fpga links with two none fpga ignores as well
-        //South is a fpg NE is not
-        ignoreLinks.put(new ChipLocation(0, 0),
-        		Set.of(Direction.SOUTH, Direction.NORTHEAST));
-        ignoreLinks.put(new ChipLocation(0, 3), singleton(Direction.WEST));
-        ignoreLinks.put(new ChipLocation(7, 2), singleton(Direction.NORTH));
-        // Middle of board so never fpga
-        ignoreLinks.put(new ChipLocation(1, 1), singleton(Direction.NORTH));
-
-        var instance = new VirtualMachine(new MachineDimensions(12, 12),
-                null, null, ignoreLinks);
-        // Only ignored in one direction so 2.5 less
-        assertEquals("2592 cores and 429.5 links", instance.coresAndLinkOutputString());
-        assertFalse(instance.hasLinkAt(new ChipLocation(7, 2), Direction.NORTH));
-        instance.addFpgaLinks();
-        var links = new ArrayList<FPGALinkData>();
-        instance.getFpgaLinks().forEach(links::add);
-        assertEquals(3, links.size());
-    }
-
-    @Test
-    public void test3BoardNoWrap() throws UnknownHostException {
-        var instance = new VirtualMachine(new MachineDimensions(16, 16),
-                null, null, emptyMap());
-        assertEquals(3 * 48, instance.chips().size());
-
-        instance.addFpgaLinks();
-        var links = new ArrayList<FPGALinkData>();
-        instance.getFpgaLinks().forEach(links::add);
-        // 16 links per fpga
-        // each board has 2 fpga open (one connected to other board)
-        // There are three boards
-        assertEquals(16 * 2 * 3, links.size());
-
-        // Never fpga at the bbc internter address
-        var bbc = InetAddress.getByName("151.101.128.81");
-        assertNull(instance.getFpgaLink(FpgaId.BOTTOM, 0, bbc));
-        assertFalse(instance.getFpgaLinks(bbc).iterator().hasNext());
-
-        var bootAddress = instance.bootChip().ipAddress;
-
-        // Never any addresses on the top right of the boot board
-        assertNull(instance.getFpgaLink(FpgaId.TOP_RIGHT, 0, bootAddress));
-
-        var iterator = instance.getFpgaLinks(bootAddress).iterator();
-        int count = 0;
-        while(iterator.hasNext()) {
-            count++;
-            iterator.next();
-        }
-        assertEquals(16 * 2, count);
-    }
-
-    @Test
-    public void testIgnoreCores() {
-    	var ignoreCores = singletonMap(new ChipLocation(7, 7), Set.of(3, 5, 7));
-        var instance = new VirtualMachine(new MachineDimensions(12, 12),
-                null, ignoreCores, null);
-        assertEquals(3 * 48, instance.chips().size());
-        var chip = instance.getChipAt(7, 7);
-        assertEquals(14, chip.nUserProcessors());
-        assertEquals(3 * 48 * 17 - 3, instance.totalAvailableUserCores());
-    }
-
-    @Test
-    public void testIgnoreChips() {
-		Set<ChipLocation> ignoreChips = Set.of(
-				new ChipLocation(4, 4),
-				new ChipLocation(9, 10));
-        var instance = new VirtualMachine(new MachineDimensions(12, 12),
-                ignoreChips, null, null);
-        assertEquals(3 * 48 - 2, instance.chips().size());
-    }
-
-    @Test
-    public void testIgnoreRootChips() {
-        // Note future Machine may disallow a null ethernet chip
-        var instance = new VirtualMachine(new MachineDimensions(12, 12),
-                singleton(new ChipLocation(8, 4)), null, null);
-        // Note future VirtualMachines may ignore the whole board!
-        assertEquals(3 * 48 - 1, instance.chips().size());
-        var chip = instance.getChipAt(2, 9);
-        assertEquals(new ChipLocation(8, 4), chip.nearestEthernet.asChipLocation());
-        assertNull(instance.getChipAt(chip.nearestEthernet));
-    }
-
-    @Test
-    public void test24Boards() {
-        var instance = new VirtualMachine(MachineVersion.TWENTYFOUR_BOARD);
-        assertEquals(24 * 48, instance.chips().size());
-    }
-
-    @Test
-    public void test120Boards() {
-        var instance = new VirtualMachine(MachineVersion.ONE_TWENTY_BOARD);
-        assertEquals(120 * 48, instance.chips().size());
-    }
-
-    @Test
-    public void test600Boards() {
-        var instance = new VirtualMachine(MachineVersion.SIX_HUNDRED_BOARD);
-        assertEquals(600 * 48, instance.chips().size());
-    }
-
-    @Test
-    public void test1200Boards() {
-        var instance = new VirtualMachine(
-                MachineVersion.ONE_THOUSAND_TWO_HUNDRED_BOARD);
-        assertEquals(1200 * 48, instance.chips().size());
-    }
-
-    @Test
-    public void testBiggestWrapAround() {
-        var instance = new VirtualMachine(new MachineDimensions(252, 252),
-                emptySet(), emptyMap(), emptyMap());
-        assertEquals(252 * 252, instance.chips().size());
-        assertEquals(MachineVersion.TRIAD_WITH_WRAPAROUND, instance.version);
-    }
-
-    @Test
-    public void testBiggestNoneWrapAround() {
-        var instance = new VirtualMachine(new MachineDimensions(244, 244),
-                emptySet(), emptyMap(), emptyMap());
-        assertEquals(57600, instance.chips().size());
-        assertEquals(MachineVersion.TRIAD_NO_WRAPAROUND, instance.version);
-    }
-
-    @Test
-    public void testBiggestWeird() {
-        var instance = new VirtualMachine(new MachineDimensions(252,248));
-        assertEquals(60528, instance.chips().size());
-        assertEquals(MachineVersion.NONE_TRIAD_LARGE, instance.version);
-    }
-=======
 	@Test
 	public void testSmallBoardsMini() {
 		@SuppressWarnings("unused")
-		Machine instance = new VirtualMachine(new MachineDimensions(2, 2));
+		var instance = new VirtualMachine(new MachineDimensions(2, 2));
 	}
 
 	@Test
 	public void testSmallBoards() {
-		Machine instance = new VirtualMachine(new MachineDimensions(2, 2),
+		var instance = new VirtualMachine(new MachineDimensions(2, 2),
 				new HashSet<>(), new HashMap<>(), new HashMap<>());
 		assertEquals(MachineVersion.THREE, instance.version);
 		assertEquals(4, instance.chips().size());
-		for (Chip chip : instance.chips()) {
+		for (var chip : instance.chips()) {
 			if (MachineDefaults.FOUR_CHIP_DOWN_LINKS
 					.containsKey(chip.asChipLocation())) {
-				Set<Direction> bad = MachineDefaults.FOUR_CHIP_DOWN_LINKS
+				var bad = MachineDefaults.FOUR_CHIP_DOWN_LINKS
 						.get(chip.asChipLocation());
-				for (Link link : chip.router) {
+				for (var link : chip.router) {
 					assertThat(bad, not(hasItems(link.sourceLinkDirection)));
 				}
 			}
 		}
 
-		InetAddress address00 = instance.bootChip().ipAddress;
+		var address00 = instance.bootChip().ipAddress;
 		assertNotNull(address00);
 
 		instance.addFpgaLinks();
-		ArrayList<FPGALinkData> fpgalinks = new ArrayList<>();
+		var fpgalinks = new ArrayList<FPGALinkData>();
 		instance.getFpgaLinks().forEach(fpgalinks::add);
 		assertEquals(0, fpgalinks.size());
 
-		Collection<SpinnakerLinkData> empty = instance.spinnakerLinks();
+		var empty = instance.spinnakerLinks();
 		assertThat(empty, IsEmptyCollection.empty());
 
 		instance.addSpinnakerLinks();
-		Collection<SpinnakerLinkData> links = instance.spinnakerLinks();
+		var links = instance.spinnakerLinks();
 		assertEquals(2, links.size());
-		for (SpinnakerLinkData link : links) {
+		for (var link : links) {
 			assertEquals(address00, link.boardAddress);
 		}
 	}
@@ -357,23 +86,23 @@
 	public void testBad() {
 		assertThrows(Exception.class, () -> {
 			@SuppressWarnings("unused")
-			Machine instance =
+			var instance =
 					new VirtualMachine(new MachineDimensions(121, 120));
 		});
 	}
 
 	@Test
 	public void testSingleBoard() throws UnknownHostException {
-		Machine instance = new VirtualMachine(MachineVersion.FOUR);
+		var instance = new VirtualMachine(MachineVersion.FOUR);
 		assertEquals(48, instance.chips().size());
 		instance.addFpgaLinks();
-		InetAddress address = instance.bootChip().ipAddress;
+		var address = instance.bootChip().ipAddress;
 
 		assertEquals("864 cores and 120.0 links",
 				instance.coresAndLinkOutputString());
 
 		instance.addFpgaLinks();
-		FPGALinkData link = instance.getFpgaLink(FpgaId.BOTTOM, 3, address);
+		var link = instance.getFpgaLink(FpgaId.BOTTOM, 3, address);
 		assertEquals(address, link.boardAddress);
 		assertEquals(Direction.SOUTH, link.direction);
 		assertEquals(FpgaId.BOTTOM, link.fpgaId);
@@ -386,19 +115,19 @@
 
 	@Test
 	public void test3Boards() {
-		Machine instance = new VirtualMachine(MachineVersion.THREE_BOARD);
+		var instance = new VirtualMachine(MachineVersion.THREE_BOARD);
 		assertEquals(3 * 48, instance.chips().size());
 		assertEquals(3 * 48 * 17, instance.totalAvailableUserCores());
 
 		instance.addFpgaLinks();
-		ArrayList<FPGALinkData> links = new ArrayList<>();
+		var links = new ArrayList<FPGALinkData>();
 		instance.getFpgaLinks().forEach(links::add);
 		assertEquals(0, links.size());
 	}
 
 	@Test
 	public void testNullIgnores() {
-		Machine instance = new VirtualMachine(new MachineDimensions(12, 12),
+		var instance = new VirtualMachine(new MachineDimensions(12, 12),
 				null, null, null);
 		assertEquals(3 * 48, instance.chips().size());
 		assertEquals(3 * 48 * 17, instance.totalAvailableUserCores());
@@ -408,14 +137,14 @@
 
 	@Test
 	public void testSpinnakerLinks() {
-		Map<ChipLocation, Set<Direction>> ignoreLinks = new HashMap<>();
+		var ignoreLinks = new HashMap<ChipLocation, Set<Direction>>();
 		ignoreLinks.put(new ChipLocation(0, 0),
 				Collections.singleton(Direction.SOUTHWEST));
 		ignoreLinks.put(new ChipLocation(8, 4),
 				Collections.singleton(Direction.SOUTHWEST));
 		ignoreLinks.put(new ChipLocation(4, 8),
 				Collections.singleton(Direction.SOUTHWEST));
-		Machine instance = new VirtualMachine(new MachineDimensions(12, 12),
+		var instance = new VirtualMachine(new MachineDimensions(12, 12),
 				null, null, ignoreLinks);
 		assertFalse(instance.hasLinkAt(new ChipLocation(0, 0),
 				Direction.SOUTHWEST));
@@ -424,34 +153,34 @@
 		// Only ignored in one direction so 1.5 less
 		assertEquals("2592 cores and 430.5 links",
 				instance.coresAndLinkOutputString());
-		Collection<SpinnakerLinkData> empty = instance.spinnakerLinks();
+		var empty = instance.spinnakerLinks();
 		assertThat(empty, IsEmptyCollection.empty());
 		instance.addSpinnakerLinks();
-		Collection<SpinnakerLinkData> links = instance.spinnakerLinks();
+		var links = instance.spinnakerLinks();
 		assertEquals(3, links.size());
-		for (SpinnakerLinkData link : links) {
+		for (var link : links) {
 			assertEquals(Direction.SOUTHWEST, link.direction);
 			assertEquals(0, link.spinnakerLinkId);
 			assertNotNull(link.boardAddress);
 		}
-		InetAddress address84 = instance.getChipAt(8, 4).ipAddress;
+		var address84 = instance.getChipAt(8, 4).ipAddress;
 		assertNotNull(address84);
-		SpinnakerLinkData data84 = instance.getSpinnakerLink(0, address84);
+		var data84 = instance.getSpinnakerLink(0, address84);
 		assertEquals(Direction.byId(4), data84.direction);
 		assertEquals(address84, data84.boardAddress);
 		assertEquals(0, data84.spinnakerLinkId);
-		InetAddress address00 = instance.bootChip().ipAddress;
-		SpinnakerLinkData data00 = instance.getBootSpinnakerLink(0);
+		var address00 = instance.bootChip().ipAddress;
+		var data00 = instance.getBootSpinnakerLink(0);
 		assertEquals(address00, data00.boardAddress);
-		SpinnakerLinkData data00a = instance.getSpinnakerLink(0, address00);
+		var data00a = instance.getSpinnakerLink(0, address00);
 		assertEquals(data00, data00a);
-		SpinnakerLinkData data00b = instance.getSpinnakerLink(0, null);
+		var data00b = instance.getSpinnakerLink(0, null);
 		assertEquals(data00, data00b);
 	}
 
 	@Test
 	public void test3BoardWrappedWithFPGALinks() {
-		Map<ChipLocation, Set<Direction>> ignoreLinks = new HashMap<>();
+		var ignoreLinks = new HashMap<ChipLocation, Set<Direction>>();
 		// Make room for fpga links with two none fpga ignores as well
 		// South is a fpg NE is not
 		ignoreLinks.put(new ChipLocation(0, 0), new HashSet<>(
@@ -464,7 +193,7 @@
 		ignoreLinks.put(new ChipLocation(1, 1),
 				Collections.singleton(Direction.NORTH));
 
-		Machine instance = new VirtualMachine(new MachineDimensions(12, 12),
+		var instance = new VirtualMachine(new MachineDimensions(12, 12),
 				null, null, ignoreLinks);
 		// Only ignored in one direction so 2.5 less
 		assertEquals("2592 cores and 429.5 links",
@@ -472,7 +201,7 @@
 		assertFalse(
 				instance.hasLinkAt(new ChipLocation(7, 2), Direction.NORTH));
 		instance.addFpgaLinks();
-		ArrayList<FPGALinkData> links = new ArrayList<>();
+		var links = new ArrayList<FPGALinkData>();
 		instance.getFpgaLinks().forEach(links::add);
 		assertEquals(3, links.size());
 
@@ -480,14 +209,14 @@
 
 	@Test
 	public void test3BoardNoWrap() throws UnknownHostException {
-		Map<ChipLocation, Set<Direction>> ignoreLinks = new HashMap<>();
-
-		Machine instance = new VirtualMachine(new MachineDimensions(16, 16),
+		var ignoreLinks = new HashMap<ChipLocation, Set<Direction>>();
+
+		var instance = new VirtualMachine(new MachineDimensions(16, 16),
 				null, null, ignoreLinks);
 		assertEquals(3 * 48, instance.chips().size());
 
 		instance.addFpgaLinks();
-		ArrayList<FPGALinkData> links = new ArrayList<>();
+		var links = new ArrayList<FPGALinkData>();
 		instance.getFpgaLinks().forEach(links::add);
 		// 16 links per fpga
 		// each board has 2 fpga open (one connected to other board)
@@ -495,17 +224,16 @@
 		assertEquals(16 * 2 * 3, links.size());
 
 		// Never fpga at the bbc internter address
-		InetAddress bbc = InetAddress.getByName("151.101.128.81");
+		var bbc = InetAddress.getByName("151.101.128.81");
 		assertNull(instance.getFpgaLink(FpgaId.BOTTOM, 0, bbc));
 		assertFalse(instance.getFpgaLinks(bbc).iterator().hasNext());
 
-		InetAddress bootAddress = instance.bootChip().ipAddress;
+		var bootAddress = instance.bootChip().ipAddress;
 
 		// Never any addresses on the top right of the boot board
 		assertNull(instance.getFpgaLink(FpgaId.TOP_RIGHT, 0, bootAddress));
 
-		Iterator<FPGALinkData> iterator =
-				instance.getFpgaLinks(bootAddress).iterator();
+		var iterator = instance.getFpgaLinks(bootAddress).iterator();
 		int count = 0;
 		while (iterator.hasNext()) {
 			count++;
@@ -516,37 +244,36 @@
 
 	@Test
 	public void testIgnoreCores() {
-		Map<ChipLocation, Set<Integer>> ignoreCores = new HashMap<>();
-		ignoreCores.put(new ChipLocation(7, 7),
-				new HashSet<>(Arrays.asList(3, 5, 7)));
-		Machine instance = new VirtualMachine(new MachineDimensions(12, 12),
+		var ignoreCores = new HashMap<ChipLocation, Set<Integer>>();
+		ignoreCores.put(new ChipLocation(7, 7), new HashSet<>(asList(3, 5, 7)));
+		var instance = new VirtualMachine(new MachineDimensions(12, 12),
 				null, ignoreCores, null);
 		assertEquals(3 * 48, instance.chips().size());
-		Chip chip = instance.getChipAt(7, 7);
+		var chip = instance.getChipAt(7, 7);
 		assertEquals(14, chip.nUserProcessors());
 		assertEquals(3 * 48 * 17 - 3, instance.totalAvailableUserCores());
 	}
 
 	@Test
 	public void testIgnoreChips() {
-		Set<ChipLocation> ignoreChips = new HashSet<>();
+		var ignoreChips = new HashSet<ChipLocation>();
 		ignoreChips.add(new ChipLocation(4, 4));
 		ignoreChips.add(new ChipLocation(9, 10));
-		Machine instance = new VirtualMachine(new MachineDimensions(12, 12),
+		var instance = new VirtualMachine(new MachineDimensions(12, 12),
 				ignoreChips, null, null);
 		assertEquals(3 * 48 - 2, instance.chips().size());
 	}
 
 	@Test
 	public void testIgnoreRootChips() {
-		Set<ChipLocation> ignoreChips = new HashSet<>();
+		var ignoreChips = new HashSet<ChipLocation>();
 		ignoreChips.add(new ChipLocation(8, 4));
 		// Note future Machine may disallow a null ethernet chip
-		Machine instance = new VirtualMachine(new MachineDimensions(12, 12),
+		var instance = new VirtualMachine(new MachineDimensions(12, 12),
 				ignoreChips, null, null);
 		// Note future VirtualMachines may ignore the whole board!
 		assertEquals(3 * 48 - 1, instance.chips().size());
-		Chip chip = instance.getChipAt(2, 9);
+		var chip = instance.getChipAt(2, 9);
 		assertEquals(new ChipLocation(8, 4),
 				chip.nearestEthernet.asChipLocation());
 		assertNull(instance.getChipAt(chip.nearestEthernet));
@@ -554,32 +281,32 @@
 
 	@Test
 	public void test24Boards() {
-		Machine instance = new VirtualMachine(MachineVersion.TWENTYFOUR_BOARD);
+		var instance = new VirtualMachine(MachineVersion.TWENTYFOUR_BOARD);
 		assertEquals(24 * 48, instance.chips().size());
 	}
 
 	@Test
 	public void test120Boards() {
-		Machine instance = new VirtualMachine(MachineVersion.ONE_TWENTY_BOARD);
+		var instance = new VirtualMachine(MachineVersion.ONE_TWENTY_BOARD);
 		assertEquals(120 * 48, instance.chips().size());
 	}
 
 	@Test
 	public void test600Boards() {
-		Machine instance = new VirtualMachine(MachineVersion.SIX_HUNDRED_BOARD);
+		var instance = new VirtualMachine(MachineVersion.SIX_HUNDRED_BOARD);
 		assertEquals(600 * 48, instance.chips().size());
 	}
 
 	@Test
 	public void test1200Boards() {
-		Machine instance = new VirtualMachine(
+		var instance = new VirtualMachine(
 				MachineVersion.ONE_THOUSAND_TWO_HUNDRED_BOARD);
 		assertEquals(1200 * 48, instance.chips().size());
 	}
 
 	@Test
 	public void testBiggestWrapAround() {
-		Machine instance = new VirtualMachine(new MachineDimensions(252, 252),
+		var instance = new VirtualMachine(new MachineDimensions(252, 252),
 				new HashSet<>(), new HashMap<>(), new HashMap<>());
 		assertEquals(252 * 252, instance.chips().size());
 		assertEquals(MachineVersion.TRIAD_WITH_WRAPAROUND, instance.version);
@@ -587,7 +314,7 @@
 
 	@Test
 	public void testBiggestNoneWrapAround() {
-		Machine instance = new VirtualMachine(new MachineDimensions(244, 244),
+		var instance = new VirtualMachine(new MachineDimensions(244, 244),
 				new HashSet<>(), new HashMap<>(), new HashMap<>());
 		assertEquals(57600, instance.chips().size());
 		assertEquals(MachineVersion.TRIAD_NO_WRAPAROUND, instance.version);
@@ -595,10 +322,9 @@
 
 	@Test
 	public void testBiggestWeird() {
-		Machine instance = new VirtualMachine(new MachineDimensions(252, 248));
+		var instance = new VirtualMachine(new MachineDimensions(252, 248));
 		assertEquals(60528, instance.chips().size());
 		assertEquals(MachineVersion.NONE_TRIAD_LARGE, instance.version);
 	}
->>>>>>> 84db0fb2
 
 }