--- conflicted
+++ resolved
@@ -31,13 +31,8 @@
 		var json = "[1, 2, {\"cores\": 17, \"ethernet\": [2, 3]}, {"
 				+ "\"sdram\": 123469692, "
 				+ "\"routerEntries\": 1013, \"monitors\": 2}]";
-<<<<<<< HEAD
-		ObjectMapper mapper = MapperFactory.createMapper();
-		ChipBean fromJson = mapper.readValue(json, ChipBean.class);
-=======
 		var mapper = MapperFactory.createMapper();
 		var fromJson = mapper.readValue(json, ChipBean.class);
->>>>>>> f5c4627f
 		assertNotNull(fromJson);
 		System.out.println(fromJson);
 	}
