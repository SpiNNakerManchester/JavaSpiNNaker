/*
 * Copyright (c) 2018 The University of Manchester
 *
 * This program is free software: you can redistribute it and/or modify
 * it under the terms of the GNU General Public License as published by
 * the Free Software Foundation, either version 3 of the License, or
 * (at your option) any later version.
 *
 * This program is distributed in the hope that it will be useful,
 * but WITHOUT ANY WARRANTY; without even the implied warranty of
 * MERCHANTABILITY or FITNESS FOR A PARTICULAR PURPOSE.  See the
 * GNU General Public License for more details.
 *
 * You should have received a copy of the GNU General Public License
 * along with this program.  If not, see <http://www.gnu.org/licenses/>.
 */
package uk.ac.manchester.spinnaker.machine.bean;

import com.fasterxml.jackson.databind.ObjectMapper;
import java.io.IOException;
import static org.junit.jupiter.api.Assertions.*;
import org.junit.jupiter.api.Test;

/**
 *
 * @author Christian
 */
public class TestChipbean {
<<<<<<< HEAD

    @Test
    public void testFromJson() throws IOException {
        String json = "[1, 2, {\"cores\": 17, \"ethernet\": [2, 3]}, {"
                + "\"sdram\": 123469692, "
                + "\"routerEntries\": 1013, \"monitors\": 2}]";
        ObjectMapper mapper = MapperFactory.createMapper();
        ChipBean fromJson = mapper.readValue(json, ChipBean.class);
        assertNotNull(fromJson);
        System.out.println(fromJson);
    }

=======
	@Test
	public void testFromJson() throws IOException {
		String json = "[1, 2, {\"cores\": 17, \"ethernet\": [2, 3]}, {"
				+ "\"sdram\": 123469692, "
				+ "\"routerEntries\": 1013, \"monitors\": 2, "
				+ "\"virtual\": true}]";
		ObjectMapper mapper = MapperFactory.createMapper();
		ChipBean fromJson = mapper.readValue(json, ChipBean.class);
		assertNotNull(fromJson);
		System.out.println(fromJson);
	}
>>>>>>> 3c1f6fba
}<|MERGE_RESOLUTION|>--- conflicted
+++ resolved
@@ -26,30 +26,15 @@
  * @author Christian
  */
 public class TestChipbean {
-<<<<<<< HEAD
 
-    @Test
-    public void testFromJson() throws IOException {
-        String json = "[1, 2, {\"cores\": 17, \"ethernet\": [2, 3]}, {"
-                + "\"sdram\": 123469692, "
-                + "\"routerEntries\": 1013, \"monitors\": 2}]";
-        ObjectMapper mapper = MapperFactory.createMapper();
-        ChipBean fromJson = mapper.readValue(json, ChipBean.class);
-        assertNotNull(fromJson);
-        System.out.println(fromJson);
-    }
-
-=======
 	@Test
 	public void testFromJson() throws IOException {
 		String json = "[1, 2, {\"cores\": 17, \"ethernet\": [2, 3]}, {"
 				+ "\"sdram\": 123469692, "
-				+ "\"routerEntries\": 1013, \"monitors\": 2, "
-				+ "\"virtual\": true}]";
+				+ "\"routerEntries\": 1013, \"monitors\": 2}]";
 		ObjectMapper mapper = MapperFactory.createMapper();
 		ChipBean fromJson = mapper.readValue(json, ChipBean.class);
 		assertNotNull(fromJson);
 		System.out.println(fromJson);
 	}
->>>>>>> 3c1f6fba
 }