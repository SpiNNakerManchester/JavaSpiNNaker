/*
 * Copyright (c) 2018 The University of Manchester
 *
 * This program is free software: you can redistribute it and/or modify
 * it under the terms of the GNU General Public License as published by
 * the Free Software Foundation, either version 3 of the License, or
 * (at your option) any later version.
 *
 * This program is distributed in the hope that it will be useful,
 * but WITHOUT ANY WARRANTY; without even the implied warranty of
 * MERCHANTABILITY or FITNESS FOR A PARTICULAR PURPOSE.  See the
 * GNU General Public License for more details.
 *
 * You should have received a copy of the GNU General Public License
 * along with this program.  If not, see <http://www.gnu.org/licenses/>.
 */
package uk.ac.manchester.spinnaker.machine;

import static org.junit.jupiter.api.Assertions.*;
import org.junit.jupiter.api.Test;

/**
 *
 * @author Christian-B
 */
public class TestMachineDimensions {

	public TestMachineDimensions() {
	}

<<<<<<< HEAD
    @Test
    public void testEquals() {
       var m1 = new MachineDimensions(2, 3);
       var m2 = new MachineDimensions(2, 3);
       assertEquals(m1, m2);
       assertEquals(m1.hashCode(), m2.hashCode());
       assertEquals(m1.toString(), m2.toString());
    }

    @Test
    public void testNullEquals() {
       var m1 = new MachineDimensions(2, 3);
       MachineDimensions m2 = null;
       assertNotEquals(m1, m2);
       assertFalse(m1.equals(m2));
    }
=======
	@Test
	public void testEquals() {
		MachineDimensions m1 = new MachineDimensions(2, 3);
		MachineDimensions m2 = new MachineDimensions(2, 3);
		assertEquals(m1, m2);
		assertEquals(m1.hashCode(), m2.hashCode());
		assertEquals(m1.toString(), m2.toString());
	}

	@Test
	public void testNullEquals() {
		MachineDimensions m1 = new MachineDimensions(2, 3);
		MachineDimensions m2 = null;
		assertNotEquals(m1, m2);
		assertFalse(m1.equals(m2));
	}
>>>>>>> 84db0fb2
}<|MERGE_RESOLUTION|>--- conflicted
+++ resolved
@@ -28,28 +28,10 @@
 	public TestMachineDimensions() {
 	}
 
-<<<<<<< HEAD
-    @Test
-    public void testEquals() {
-       var m1 = new MachineDimensions(2, 3);
-       var m2 = new MachineDimensions(2, 3);
-       assertEquals(m1, m2);
-       assertEquals(m1.hashCode(), m2.hashCode());
-       assertEquals(m1.toString(), m2.toString());
-    }
-
-    @Test
-    public void testNullEquals() {
-       var m1 = new MachineDimensions(2, 3);
-       MachineDimensions m2 = null;
-       assertNotEquals(m1, m2);
-       assertFalse(m1.equals(m2));
-    }
-=======
 	@Test
 	public void testEquals() {
-		MachineDimensions m1 = new MachineDimensions(2, 3);
-		MachineDimensions m2 = new MachineDimensions(2, 3);
+		var m1 = new MachineDimensions(2, 3);
+		var m2 = new MachineDimensions(2, 3);
 		assertEquals(m1, m2);
 		assertEquals(m1.hashCode(), m2.hashCode());
 		assertEquals(m1.toString(), m2.toString());
@@ -57,10 +39,9 @@
 
 	@Test
 	public void testNullEquals() {
-		MachineDimensions m1 = new MachineDimensions(2, 3);
+		var m1 = new MachineDimensions(2, 3);
 		MachineDimensions m2 = null;
 		assertNotEquals(m1, m2);
 		assertFalse(m1.equals(m2));
 	}
->>>>>>> 84db0fb2
 }