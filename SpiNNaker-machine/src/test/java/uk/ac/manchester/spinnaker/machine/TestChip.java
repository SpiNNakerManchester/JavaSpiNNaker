--- conflicted
+++ resolved
@@ -79,14 +79,8 @@
 
 	@Test
 	public void testChipBasic() throws UnknownHostException {
-<<<<<<< HEAD
-		ArrayList<Integer> tags =
-				new ArrayList<Integer>(Arrays.asList(1, 2, 3, 4, 5, 6));
-		Chip chip = new Chip(LOCATION_00, getProcessors(), createRouter(), 100,
-=======
 		var tags = List.of(1, 2, 3, 4, 5, 6);
 		var chip = new Chip(LOCATION_00, getProcessors(), createRouter(), 100,
->>>>>>> f5c4627f
 				createInetAddress(), tags, LOCATION_11);
 		assertEquals(0, chip.getX());
 		assertEquals(0, chip.getY());
@@ -113,18 +107,10 @@
 
 	@Test
 	public void testChipMonitors() throws UnknownHostException {
-<<<<<<< HEAD
-		ArrayList<Integer> tags =
-				new ArrayList<Integer>(Arrays.asList(1, 2, 3, 4, 5, 6));
-		Chip chip = new Chip(LOCATION_00, getProcessors(), createRouter(), 100,
-				createInetAddress(), tags, LOCATION_11);
-		Processor result = chip.getFirstUserProcessor();
-=======
 		var tags = List.of(1, 2, 3, 4, 5, 6);
 		var chip = new Chip(LOCATION_00, getProcessors(), createRouter(), 100,
 				createInetAddress(), tags, LOCATION_11);
 		var result = chip.getFirstUserProcessor();
->>>>>>> f5c4627f
 		assertEquals(Processor.factory(1), result);
 		assertEquals(2, chip.nUserProcessors());
 	}
@@ -134,18 +120,10 @@
 	 */
 	@Test
 	public void testToString() throws UnknownHostException {
-<<<<<<< HEAD
-		ArrayList<Integer> tags =
-				new ArrayList<Integer>(Arrays.asList(1, 2, 3, 4, 5, 6));
-		Chip chip1 = new Chip(LOCATION_00, getProcessors(), createRouter(), 100,
-				createInetAddress(), tags, LOCATION_11);
-		Chip chip2 = new Chip(LOCATION_00, getProcessors(), createRouter(), 100,
-=======
 		var tags = List.of(1, 2, 3, 4, 5, 6);
 		var chip1 = new Chip(LOCATION_00, getProcessors(), createRouter(), 100,
 				createInetAddress(), tags, LOCATION_11);
 		var chip2 = new Chip(LOCATION_00, getProcessors(), createRouter(), 100,
->>>>>>> f5c4627f
 				createInetAddress(), tags, LOCATION_11);
 		assertEquals(chip1.toString(), chip2.toString());
 	}
@@ -172,16 +150,9 @@
 
 	@Test
 	public void testAsLocation() throws UnknownHostException {
-<<<<<<< HEAD
-		Chip chip1 = new Chip(ChipLocation.ZERO_ZERO, getProcessors(),
-				createRouter(), 100, createInetAddress(), null,
-				LOCATION_11);
-		assertEquals(ChipLocation.ZERO_ZERO, chip1.asChipLocation());
-=======
 		var chip1 = new Chip(LOCATION_00, getProcessors(), createRouter(), 100,
 				createInetAddress(), null, LOCATION_11);
 		assertEquals(LOCATION_00, chip1.asChipLocation());
->>>>>>> f5c4627f
 	}
 
 	@Test
@@ -195,14 +166,8 @@
 
 	@Test
 	public void testDefault1() {
-<<<<<<< HEAD
-		Chip chip = new Chip(ChipLocation.ONE_ZERO, createRouter(), null,
-				LOCATION_11);
-		assertEquals(ChipLocation.ONE_ZERO, chip.asChipLocation());
-=======
 		var chip = new Chip(LOCATION_10, createRouter(), null, LOCATION_11);
 		assertEquals(LOCATION_10, chip.asChipLocation());
->>>>>>> f5c4627f
 		assertEquals(17, chip.nUserProcessors());
 		assertEquals(18, chip.nProcessors());
 		assertEquals(MachineDefaults.SDRAM_PER_CHIP, chip.sdram);
@@ -211,18 +176,10 @@
 
 	@Test
 	public void testDefault2() throws UnknownHostException {
-<<<<<<< HEAD
-		ArrayList<Integer> tags =
-				new ArrayList<Integer>(Arrays.asList(1, 2, 3, 4, 5, 6, 7));
-		Chip chip = new Chip(ChipLocation.ZERO_ZERO, createRouter(),
-				createInetAddress(), LOCATION_11);
-		assertEquals(ChipLocation.ZERO_ZERO, chip.asChipLocation());
-=======
 		var tags = List.of(1, 2, 3, 4, 5, 6, 7);
 		var chip = new Chip(LOCATION_00, createRouter(), createInetAddress(),
 				LOCATION_11);
 		assertEquals(LOCATION_00, chip.asChipLocation());
->>>>>>> f5c4627f
 		assertEquals(17, chip.nUserProcessors());
 		assertEquals(18, chip.nProcessors());
 		assertEquals(MachineDefaults.SDRAM_PER_CHIP, chip.sdram);
