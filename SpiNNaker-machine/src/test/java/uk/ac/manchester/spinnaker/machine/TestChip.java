--- conflicted
+++ resolved
@@ -33,184 +33,7 @@
  */
 public class TestChip {
 
-<<<<<<< HEAD
-    ChipLocation location00 = new ChipLocation(0,0);
-    ChipLocation location01 = new ChipLocation(0,1);
-    ChipLocation location10 = new ChipLocation(1,0);
-    ChipLocation location11 = new ChipLocation(1,1);
-
-    Link link00_01 = new Link(location00, Direction.NORTH, location01);
-    Link link00_01a = new Link(location00, Direction.NORTH, location01);
-    Link link00_10 = new Link(location00, Direction.WEST, location10);
-    //Link link01_01 = new Link(location01, Direction.SOUTH, location01);
-
-
-    private Router createRouter() {
-        ArrayList<Link> links = new ArrayList<>();
-        links.add(link00_10);
-        links.add(link00_01);
-        return new Router(links);
-    }
-
-    @SuppressWarnings("unused")
-    private ArrayList<Link> createLinks() {
-        ArrayList<Link> links = new ArrayList<>();
-        links.add(link00_10);
-        links.add(link00_01);
-        return links;
-    }
-
-    private InetAddress createInetAddress() throws UnknownHostException {
-        byte[] bytes = {127,0,0,0};
-        return InetAddress.getByAddress(bytes);
-    }
-
-    private ArrayList<Processor> getProcessors() {
-        ArrayList<Processor> processors = new ArrayList<>();
-        processors.add(Processor.factory(1));
-        processors.add(Processor.factory(2, true));
-        processors.add(Processor.factory(4));
-        return processors;
-    }
-
-    @Test
-    public void testChipBasic() throws UnknownHostException {
-        ArrayList<Integer> tags =
-                new ArrayList<Integer>(Arrays.asList(1, 2, 3, 4, 5, 6));
-        Chip chip = new Chip(location00, getProcessors(), createRouter(), 100,
-                createInetAddress(), tags, location11);
-        assertEquals(0, chip.getX());
-        assertEquals(0, chip.getY());
-        assertEquals(3, chip.nProcessors());
-        assertEquals(2, chip.nUserProcessors());
-        assertFalse(chip.hasUserProcessor(2));
-        assertTrue(chip.hasUserProcessor(4));
-        assertFalse(chip.hasUserProcessor(3));
-        assertNull(chip.getUserProcessor(2));
-        assertEquals(Processor.factory(4), chip.getUserProcessor(4));
-        assertNull(chip.getUserProcessor(3));
-        //contains check that is has exactly these elements in order
-        assertThat(chip.userProcessors(), contains(
-                Processor.factory(1),
-                Processor.factory(4)));
-    }
-
-    @Test
-    public void testDefault() throws UnknownHostException {
-        ArrayList<Integer> tags =
-                new ArrayList<Integer>(Arrays.asList(1, 2, 3, 4, 5, 6, 7));
-        Chip chip = new Chip(location00, getProcessors(), createRouter(),
-                100, createInetAddress(), location11);
-        assertEquals(tags, chip.getTagIds());
-    }
-
-    @Test
-    public void testChipMonitors() throws UnknownHostException {
-        ArrayList<Integer> tags =
-                new ArrayList<Integer>(Arrays.asList(1, 2, 3, 4, 5, 6));
-        Chip chip = new Chip(location00, getProcessors(), createRouter(), 100,
-                createInetAddress(), tags, location11);
-        Processor result = chip.getFirstUserProcessor();
-        assertEquals(Processor.factory(1), result);
-        assertEquals(2, chip.nUserProcessors());
-    }
-
-    /**
-     * Test of toString method, of class Chip.
-     */
-    @Test
-    public void testToString() throws UnknownHostException {
-        ArrayList<Integer> tags =
-                new ArrayList<Integer>(Arrays.asList(1, 2, 3, 4, 5, 6));
-        Chip chip1 = new Chip(location00, getProcessors(), createRouter(), 100,
-                createInetAddress(), tags, location11);
-        Chip chip2 = new Chip(location00, getProcessors(), createRouter(), 100,
-                createInetAddress(), tags, location11);
-        assertEquals(chip1.toString(), chip2.toString());
-    }
-
-    @Test
-    public void testRepeatMonitor() throws UnknownHostException {
-        ArrayList<Processor> processors = getProcessors();
-        processors.add(Processor.factory(2, false));
-        assertThrows(IllegalArgumentException.class, () -> {
-            @SuppressWarnings("unused")
-            Chip chip = new Chip(
-                    ChipLocation.ZERO_ZERO, processors, createRouter(), 100,
-                    createInetAddress(), location11);
-        });
-    }
-
-    @Test
-    public void testRepeatUser() throws UnknownHostException {
-        ArrayList<Processor> processors = getProcessors();
-        processors.add(Processor.factory(4, true));
-        assertThrows(IllegalArgumentException.class, () -> {
-            @SuppressWarnings("unused")
-            Chip chip = new Chip(
-                    ChipLocation.ZERO_ZERO, processors, createRouter(), 100,
-                    createInetAddress(), location11);
-        });
-    }
-
-    @Test
-    public void testAsLocation() throws UnknownHostException {
-        Chip chip1 = new Chip(ChipLocation.ZERO_ZERO, getProcessors(),
-                createRouter(), 100, createInetAddress(), null, location11);
-        assertEquals(ChipLocation.ZERO_ZERO, chip1.asChipLocation());
-    }
-
-    @Test
-    public void testGet() throws UnknownHostException {
-        Chip chip1 = new Chip(new ChipLocation(3, 4), getProcessors(),
-                createRouter(), 100, createInetAddress(), location11);
-        assertEquals(3, chip1.getX());
-        assertEquals(4, chip1.getY());
-        assertEquals(new ChipLocation(3,4), chip1.asChipLocation());
-    }
-
-    @Test
-    public void testDefault1() throws UnknownHostException {
-        Chip chip = new Chip(ChipLocation.ONE_ZERO, createRouter(),
-                null, location11);
-        assertEquals(ChipLocation.ONE_ZERO, chip.asChipLocation());
-        assertEquals(17, chip.nUserProcessors());
-        assertEquals(18, chip.nProcessors());
-        assertEquals(MachineDefaults.SDRAM_PER_CHIP, chip.sdram);
-        assert(chip.getTagIds().isEmpty());
-   }
-
-    @Test
-    public void testDefault2() throws UnknownHostException {
-        ArrayList<Integer> tags =
-                new ArrayList<Integer>(Arrays.asList(1, 2, 3, 4, 5, 6, 7));
-        Chip chip = new Chip(ChipLocation.ZERO_ZERO, createRouter(),
-                createInetAddress(), location11);
-        assertEquals(ChipLocation.ZERO_ZERO, chip.asChipLocation());
-        assertEquals(17, chip.nUserProcessors());
-        assertEquals(18, chip.nProcessors());
-        assertEquals(MachineDefaults.SDRAM_PER_CHIP, chip.sdram);
-        assertEquals(tags, chip.getTagIds());
-    }
-
-    @Test
-    public void testLinksVirtualMachine() throws UnknownHostException {
-        Chip chip = new Chip(ChipLocation.ZERO_ZERO, createRouter(),
-                createInetAddress(), location11);
-        final Collection<Link> values = chip.router.links();
-        assertEquals(2, values.size());
-        assertThrows(UnsupportedOperationException.class, () -> {
-            values.remove(link00_01);
-        });
-        Collection<Link> values2 = chip.router.links();
-        assertEquals(2, values2.size());
-        Iterator<Link> iterator = values2.iterator();
-        assertEquals(link00_01, iterator.next());
-        assertEquals(link00_10, iterator.next());
-        assertFalse(iterator.hasNext());
-        assert(chip.router.hasLink(Direction.NORTH));
-    }
-=======
+
 	private static final ChipLocation LOCATION_00 = new ChipLocation(0, 0);
 
 	private static final ChipLocation LOCATION_01 = new ChipLocation(0, 1);
@@ -265,7 +88,7 @@
 		ArrayList<Integer> tags =
 				new ArrayList<Integer>(Arrays.asList(1, 2, 3, 4, 5, 6));
 		Chip chip = new Chip(LOCATION_00, getProcessors(), createRouter(), 100,
-				createInetAddress(), false, tags, LOCATION_11);
+				createInetAddress(), tags, LOCATION_11);
 		assertEquals(0, chip.getX());
 		assertEquals(0, chip.getY());
 		assertEquals(3, chip.nProcessors());
@@ -288,7 +111,6 @@
 		Chip chip = new Chip(LOCATION_00, getProcessors(), createRouter(), 100,
 				createInetAddress(), LOCATION_11);
 		assertEquals(tags, chip.getTagIds());
-		assertFalse(chip.virtual);
 	}
 
 	@Test
@@ -296,7 +118,7 @@
 		ArrayList<Integer> tags =
 				new ArrayList<Integer>(Arrays.asList(1, 2, 3, 4, 5, 6));
 		Chip chip = new Chip(LOCATION_00, getProcessors(), createRouter(), 100,
-				createInetAddress(), false, tags, LOCATION_11);
+				createInetAddress(), tags, LOCATION_11);
 		Processor result = chip.getFirstUserProcessor();
 		assertEquals(Processor.factory(1), result);
 		assertEquals(2, chip.nUserProcessors());
@@ -310,9 +132,9 @@
 		ArrayList<Integer> tags =
 				new ArrayList<Integer>(Arrays.asList(1, 2, 3, 4, 5, 6));
 		Chip chip1 = new Chip(LOCATION_00, getProcessors(), createRouter(), 100,
-				createInetAddress(), false, tags, LOCATION_11);
+				createInetAddress(), tags, LOCATION_11);
 		Chip chip2 = new Chip(LOCATION_00, getProcessors(), createRouter(), 100,
-				createInetAddress(), false, tags, LOCATION_11);
+				createInetAddress(), tags, LOCATION_11);
 		assertEquals(chip1.toString(), chip2.toString());
 	}
 
@@ -341,7 +163,7 @@
 	@Test
 	public void testAsLocation() throws UnknownHostException {
 		Chip chip1 = new Chip(ChipLocation.ZERO_ZERO, getProcessors(),
-				createRouter(), 100, createInetAddress(), false, null,
+				createRouter(), 100, createInetAddress(), null,
 				LOCATION_11);
 		assertEquals(ChipLocation.ZERO_ZERO, chip1.asChipLocation());
 	}
@@ -360,7 +182,6 @@
 		Chip chip = new Chip(ChipLocation.ONE_ZERO, createRouter(), null,
 				LOCATION_11);
 		assertEquals(ChipLocation.ONE_ZERO, chip.asChipLocation());
-		assertFalse(chip.virtual, "Chips on virtual nmachine are not virtual!");
 		assertEquals(17, chip.nUserProcessors());
 		assertEquals(18, chip.nProcessors());
 		assertEquals(MachineDefaults.SDRAM_PER_CHIP, chip.sdram);
@@ -374,7 +195,6 @@
 		Chip chip = new Chip(ChipLocation.ZERO_ZERO, createRouter(),
 				createInetAddress(), LOCATION_11);
 		assertEquals(ChipLocation.ZERO_ZERO, chip.asChipLocation());
-		assertFalse(chip.virtual, "Chips on virtual nmachine are not virtual!");
 		assertEquals(17, chip.nUserProcessors());
 		assertEquals(18, chip.nProcessors());
 		assertEquals(MachineDefaults.SDRAM_PER_CHIP, chip.sdram);
@@ -398,6 +218,5 @@
 		assertFalse(iterator.hasNext());
 		assert (chip.router.hasLink(Direction.NORTH));
 	}
->>>>>>> 3c1f6fba
 
 }