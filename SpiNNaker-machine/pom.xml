<project xmlns="http://maven.apache.org/POM/4.0.0" xmlns:xsi="http://www.w3.org/2001/XMLSchema-instance"
	xsi:schemaLocation="http://maven.apache.org/POM/4.0.0 http://maven.apache.org/xsd/maven-4.0.0.xsd">
	<modelVersion>4.0.0</modelVersion>
	<parent>
		<groupId>uk.ac.manchester.spinnaker</groupId>
		<artifactId>SpiNNaker</artifactId>
		<version>0.0.1-SNAPSHOT</version>
	</parent>
	<artifactId>SpiNNaker-machine</artifactId>
<<<<<<< HEAD
        <dependencies>
                <dependency>
                        <groupId>junit</groupId>
                        <artifactId>junit</artifactId>
                </dependency>
                <dependency>
                        <groupId>uk.ac.manchester.spinnaker</groupId>
                        <artifactId>SpiNNaker-utils</artifactId>
                </dependency>
        </dependencies>
=======
		<dependencies>
			<dependency>
				<groupId>junit</groupId>
				<artifactId>junit</artifactId>
			</dependency>
		</dependencies>
		<description>Describes a SpiNNaker machine.</description>
		<name>SpiNNaker Machine Description</name>
>>>>>>> 052b681c
</project><|MERGE_RESOLUTION|>--- conflicted
+++ resolved
@@ -7,7 +7,6 @@
 		<version>0.0.1-SNAPSHOT</version>
 	</parent>
 	<artifactId>SpiNNaker-machine</artifactId>
-<<<<<<< HEAD
         <dependencies>
                 <dependency>
                         <groupId>junit</groupId>
@@ -18,14 +17,6 @@
                         <artifactId>SpiNNaker-utils</artifactId>
                 </dependency>
         </dependencies>
-=======
-		<dependencies>
-			<dependency>
-				<groupId>junit</groupId>
-				<artifactId>junit</artifactId>
-			</dependency>
-		</dependencies>
-		<description>Describes a SpiNNaker machine.</description>
-		<name>SpiNNaker Machine Description</name>
->>>>>>> 052b681c
+        <description>Describes a SpiNNaker machine.</description>
+	<name>SpiNNaker Machine Description</name>
 </project>