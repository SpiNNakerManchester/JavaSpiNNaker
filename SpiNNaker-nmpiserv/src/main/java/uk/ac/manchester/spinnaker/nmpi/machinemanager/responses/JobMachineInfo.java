/*
 * Copyright (c) 2014 The University of Manchester
 *
 * Licensed under the Apache License, Version 2.0 (the "License");
 * you may not use this file except in compliance with the License.
 * You may obtain a copy of the License at
 *
 *     https://www.apache.org/licenses/LICENSE-2.0
 *
 * Unless required by applicable law or agreed to in writing, software
 * distributed under the License is distributed on an "AS IS" BASIS,
 * WITHOUT WARRANTIES OR CONDITIONS OF ANY KIND, either express or implied.
 * See the License for the specific language governing permissions and
 * limitations under the License.
 */
package uk.ac.manchester.spinnaker.nmpi.machinemanager.responses;

import java.util.List;

/**
 * A description of a machine associated with a job, in terms of width, height,
 * connections and its name.
 */
public class JobMachineInfo {
	/** The width of the machine. */
	private int width;

	/** The height of the machine. */
	private int height;

	/** The connections to the machine. */
	private List<Connection> connections;

	/** The name of the machine. */
	private String machineName;

	/**
	 * Get the width of the machine.
	 *
	 * @return The width in chips
	 */
	public int getWidth() {
		return width;
	}

	/**
	 * Set the width of the machine.
	 *
	 * @param width
	 *            The width in chips
	 */
<<<<<<< HEAD
	void setWidth(int widthParam) {
		this.width = widthParam;
=======
	public void setWidth(final int width) {
		this.width = width;
>>>>>>> 392f5d48
	}

	/**
	 * Get the height of the machine.
	 *
	 * @return The height in chips
	 */
	public int getHeight() {
		return height;
	}

	/**
	 * Set the height of the machine.
	 *
	 * @param height
	 *            The height in chips
	 */
<<<<<<< HEAD
	void setHeight(int heightParam) {
		this.height = heightParam;
=======
	public void setHeight(final int height) {
		this.height = height;
>>>>>>> 392f5d48
	}

	/**
	 * Get the connections to the machine.
	 *
	 * @return The connections
	 */
	public List<Connection> getConnections() {
		return connections;
	}

	/**
	 * Set the connection to the machine.
	 *
	 * @param connections
	 *            The connections to set
	 */
<<<<<<< HEAD
	void setConnections(List<Connection> connectionsParam) {
		this.connections = connectionsParam;
=======
	public void setConnections(final List<Connection> connections) {
		this.connections = connections;
>>>>>>> 392f5d48
	}

	/**
	 * Get the name of the machine.
	 *
	 * @return The name
	 */
	public String getMachineName() {
		return machineName;
	}

	/**
	 * Set the name of the machine.
	 *
	 * @param machineName
	 *            The name to set
	 */
<<<<<<< HEAD
	void setMachineName(String machineNameParam) {
		this.machineName = machineNameParam;
=======
	public void setMachineName(final String machineName) {
		this.machineName = machineName;
>>>>>>> 392f5d48
	}
}<|MERGE_RESOLUTION|>--- conflicted
+++ resolved
@@ -49,13 +49,8 @@
 	 * @param width
 	 *            The width in chips
 	 */
-<<<<<<< HEAD
-	void setWidth(int widthParam) {
-		this.width = widthParam;
-=======
-	public void setWidth(final int width) {
+	void setWidth(int width) {
 		this.width = width;
->>>>>>> 392f5d48
 	}
 
 	/**
@@ -73,13 +68,8 @@
 	 * @param height
 	 *            The height in chips
 	 */
-<<<<<<< HEAD
-	void setHeight(int heightParam) {
-		this.height = heightParam;
-=======
-	public void setHeight(final int height) {
+	void setHeight(int height) {
 		this.height = height;
->>>>>>> 392f5d48
 	}
 
 	/**
@@ -97,13 +87,8 @@
 	 * @param connections
 	 *            The connections to set
 	 */
-<<<<<<< HEAD
-	void setConnections(List<Connection> connectionsParam) {
-		this.connections = connectionsParam;
-=======
-	public void setConnections(final List<Connection> connections) {
+	void setConnections(List<Connection> connections) {
 		this.connections = connections;
->>>>>>> 392f5d48
 	}
 
 	/**
@@ -121,12 +106,7 @@
 	 * @param machineName
 	 *            The name to set
 	 */
-<<<<<<< HEAD
-	void setMachineName(String machineNameParam) {
-		this.machineName = machineNameParam;
-=======
-	public void setMachineName(final String machineName) {
+	void setMachineName(String machineName) {
 		this.machineName = machineName;
->>>>>>> 392f5d48
 	}
 }