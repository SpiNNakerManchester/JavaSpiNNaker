--- conflicted
+++ resolved
@@ -21,11 +21,7 @@
 /**
  * A response to a request that indicates a failure.
  */
-<<<<<<< HEAD
 public final class ExceptionResponse implements Response {
-=======
-public class ExceptionResponse implements Response {
->>>>>>> 392f5d48
 	/** The exception to report. */
 	private String exception;
 
@@ -45,12 +41,7 @@
 	 *            The exception to set
 	 */
 	@JsonSetter("exception")
-<<<<<<< HEAD
-	void setException(JsonNode exceptionParam) {
-		this.exception = exceptionParam.toString();
-=======
-	public void setException(final JsonNode exception) {
+	void setException(JsonNode exception) {
 		this.exception = exception.toString();
->>>>>>> 392f5d48
 	}
 }