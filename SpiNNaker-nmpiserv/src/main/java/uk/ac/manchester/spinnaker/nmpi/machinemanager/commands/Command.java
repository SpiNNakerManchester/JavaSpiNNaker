/*
 * Copyright (c) 2014 The University of Manchester
 *
 * Licensed under the Apache License, Version 2.0 (the "License");
 * you may not use this file except in compliance with the License.
 * You may obtain a copy of the License at
 *
 *     https://www.apache.org/licenses/LICENSE-2.0
 *
 * Unless required by applicable law or agreed to in writing, software
 * distributed under the License is distributed on an "AS IS" BASIS,
 * WITHOUT WARRANTIES OR CONDITIONS OF ANY KIND, either express or implied.
 * See the License for the specific language governing permissions and
 * limitations under the License.
 */
package uk.ac.manchester.spinnaker.nmpi.machinemanager.commands;

import java.util.ArrayList;
import java.util.HashMap;
import java.util.List;
import java.util.Map;

/**
 * A serialisable request to spalloc.
 *
 * @param <A>
 *            The type of arguments.
 */
<<<<<<< HEAD
public abstract sealed class Command<A>
		permits CreateJobCommand, DestroyJobCommand, GetJobMachineInfoCommand,
		GetJobStateCommand, JobKeepAliveCommand, ListMachinesCommand,
		NoNotifyJobCommand, NotifyJobCommand, PowerOffJobBoardsCommand,
		PowerOnJobBoardsCommand, WhereIsCommand {
	/**
	 * The name of the command.
	 */
=======
public abstract class Command<A> {
	/** The name of the command. */
>>>>>>> 392f5d48
	private final String command;

	/** The positional arguments to the command. */
	private final List<A> args = new ArrayList<>();

	/** The keyword args to be passed to the command. */
	private final Map<String, Object> kwargs = new HashMap<>();

	/**
	 * Add to the keyword arguments part.
	 *
	 * @param key
	 *            The keyword
	 * @param value
	 *            The argument value; will be converted to a string
	 */
	protected final void addKwArg(String key, Object value) {
		kwargs.put(key, value);
	}

	/**
	 * Add to the positional arguments part.
	 *
	 * @param values
	 *            The arguments to add.
	 */
	@SafeVarargs
	protected final void addArg(A... values) {
		for (A value : values) {
			args.add(value);
		}
	}

	/**
	 * Create a command.
	 *
	 * @param command
	 *            The command token.
	 */
<<<<<<< HEAD
	public Command(String commandParam) {
		this.command = commandParam;
=======
	public Command(final String command) {
		this.command = command;
>>>>>>> 392f5d48
	}

	/**
	 * Get the command name.
	 *
	 * @return The command name
	 */
	public String getCommand() {
		return command;
	}

	/**
	 * Get the command arguments.
	 *
	 * @return The command arguments.
	 */
	public List<A> getArgs() {
		return args;
	}

	/**
	 * Get the command keyword arguments.
	 *
	 * @return The command keyword arguments
	 */
	public Map<String, Object> getKwargs() {
		return kwargs;
	}
}<|MERGE_RESOLUTION|>--- conflicted
+++ resolved
@@ -26,19 +26,12 @@
  * @param <A>
  *            The type of arguments.
  */
-<<<<<<< HEAD
 public abstract sealed class Command<A>
 		permits CreateJobCommand, DestroyJobCommand, GetJobMachineInfoCommand,
 		GetJobStateCommand, JobKeepAliveCommand, ListMachinesCommand,
 		NoNotifyJobCommand, NotifyJobCommand, PowerOffJobBoardsCommand,
 		PowerOnJobBoardsCommand, WhereIsCommand {
-	/**
-	 * The name of the command.
-	 */
-=======
-public abstract class Command<A> {
 	/** The name of the command. */
->>>>>>> 392f5d48
 	private final String command;
 
 	/** The positional arguments to the command. */
@@ -78,13 +71,8 @@
 	 * @param command
 	 *            The command token.
 	 */
-<<<<<<< HEAD
-	public Command(String commandParam) {
-		this.command = commandParam;
-=======
-	public Command(final String command) {
+	protected Command(String command) {
 		this.command = command;
->>>>>>> 392f5d48
 	}
 
 	/**
