/*
 * Copyright (c) 2014 The University of Manchester
 *
 * Licensed under the Apache License, Version 2.0 (the "License");
 * you may not use this file except in compliance with the License.
 * You may obtain a copy of the License at
 *
 *     https://www.apache.org/licenses/LICENSE-2.0
 *
 * Unless required by applicable law or agreed to in writing, software
 * distributed under the License is distributed on an "AS IS" BASIS,
 * WITHOUT WARRANTIES OR CONDITIONS OF ANY KIND, either express or implied.
 * See the License for the specific language governing permissions and
 * limitations under the License.
 */
package uk.ac.manchester.spinnaker.nmpi.machinemanager.responses;

import static com.fasterxml.jackson.annotation.JsonFormat.Shape.ARRAY;

import java.util.List;

import com.fasterxml.jackson.annotation.JsonFormat;

/**
 * A response that is the result of listing the machines.
 */
@JsonFormat(shape = ARRAY)
public class ListMachinesResponse {
	/** The list of machines. */
	private List<Machine> machines;

	/**
	 * Get the list of machines.
	 *
	 * @return The list of machines
	 */
	public List<Machine> getMachines() {
		return machines;
	}

	/**
	 * Set the list of machines.
	 *
	 * @param machines
	 *            The list of machines to set
	 */
<<<<<<< HEAD
	void setMachines(List<Machine> machinesParam) {
		this.machines = machinesParam;
=======
	public void setMachines(final List<Machine> machines) {
		this.machines = machines;
>>>>>>> 392f5d48
	}
}<|MERGE_RESOLUTION|>--- conflicted
+++ resolved
@@ -44,12 +44,7 @@
 	 * @param machines
 	 *            The list of machines to set
 	 */
-<<<<<<< HEAD
-	void setMachines(List<Machine> machinesParam) {
-		this.machines = machinesParam;
-=======
-	public void setMachines(final List<Machine> machines) {
+	void setMachines(List<Machine> machines) {
 		this.machines = machines;
->>>>>>> 392f5d48
 	}
 }