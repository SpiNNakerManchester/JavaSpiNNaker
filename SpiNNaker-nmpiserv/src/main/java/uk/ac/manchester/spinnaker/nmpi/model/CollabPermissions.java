--- conflicted
+++ resolved
@@ -43,13 +43,8 @@
 	 * @param delete
 	 *            Whether to give permission
 	 */
-<<<<<<< HEAD
-	void setDelete(boolean deleteParam) {
-		this.delete = deleteParam;
-=======
-	public void setDelete(final boolean delete) {
+	void setDelete(boolean delete) {
 		this.delete = delete;
->>>>>>> 392f5d48
 	}
 
 	/**
@@ -68,12 +63,7 @@
 	 * @param update
 	 *            Whether permission is given
 	 */
-<<<<<<< HEAD
-	void setUpdate(boolean updateParam) {
-		this.update = updateParam;
-=======
-	public void setUpdate(final boolean update) {
+	void setUpdate(boolean update) {
 		this.update = update;
->>>>>>> 392f5d48
 	}
 }