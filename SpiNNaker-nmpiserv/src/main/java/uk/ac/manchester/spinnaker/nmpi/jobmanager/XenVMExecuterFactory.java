--- conflicted
+++ resolved
@@ -48,11 +48,7 @@
 /**
  * Executer factory that uses Xen VMs.
  */
-<<<<<<< HEAD
 public final class XenVMExecuterFactory implements JobExecuterFactory {
-=======
-public class XenVMExecuterFactory implements JobExecuterFactory {
->>>>>>> 392f5d48
 	/** Bytes in a gigabyte. Well, a gibibyte, but that's a nasty word. */
 	private static final long GB = 1024L * 1024L * 1024L;
 
@@ -96,11 +92,7 @@
 	@Value("${liveUploadOutput}")
 	private boolean liveUploadOutput;
 
-<<<<<<< HEAD
 	/** True if a SpiNNaker machine should be requested. */
-=======
-	/** True if a spiNNaker machine should be requested. */
->>>>>>> 392f5d48
 	@Value("${requestSpiNNakerMachine}")
 	private boolean requestSpiNNakerMachine;
 
@@ -113,10 +105,7 @@
 	private int maxNVirtualMachines;
 
 	/** The current number of VMs. */
-<<<<<<< HEAD
 	@GuardedBy("lock")
-=======
->>>>>>> 392f5d48
 	private int nVirtualMachines = 0;
 
 	/**
@@ -185,14 +174,8 @@
 		 * @throws XmlRpcException
 		 *             something went wrong
 		 */
-<<<<<<< HEAD
-		XenConnection(String idParam) throws XenAPIException, XmlRpcException {
-			this.id = idParam;
-=======
-		XenConnection(final String id)
-				throws XenAPIException, XmlRpcException {
+		XenConnection(String id) throws XenAPIException, XmlRpcException {
 			this.id = id;
->>>>>>> 392f5d48
 			conn = new Connection(xenServerUrl);
 			loginWithPassword(conn, username, password);
 		}
@@ -470,11 +453,7 @@
 		 * @throws IOException
 		 *             something went wrong
 		 */
-<<<<<<< HEAD
-		Executer(JobManager jobManagerParam, URL baseUrl)
-=======
-		Executer(final JobManager jobManager, final URL baseUrl)
->>>>>>> 392f5d48
+		Executer(JobManager jobManager, URL baseUrl)
 				throws XmlRpcException, IOException {
 			this.jobManager = jobManager;
 			uuid = randomUUID().toString();
