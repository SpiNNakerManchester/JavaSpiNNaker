/*
 * Copyright (c) 2014 The University of Manchester
 *
 * Licensed under the Apache License, Version 2.0 (the "License");
 * you may not use this file except in compliance with the License.
 * You may obtain a copy of the License at
 *
 *     https://www.apache.org/licenses/LICENSE-2.0
 *
 * Unless required by applicable law or agreed to in writing, software
 * distributed under the License is distributed on an "AS IS" BASIS,
 * WITHOUT WARRANTIES OR CONDITIONS OF ANY KIND, either express or implied.
 * See the License for the specific language governing permissions and
 * limitations under the License.
 */
package uk.ac.manchester.spinnaker.nmpi.machinemanager.responses;

import static java.util.Collections.emptyList;

import java.util.List;

/**
 * A response that describes what jobs have changed state.
 */
<<<<<<< HEAD
public final class JobsChangedResponse implements Response {
=======
public class JobsChangedResponse implements Response {
>>>>>>> 392f5d48
	/** The list of jobs that have changed. */
	private List<Integer> jobsChanged = emptyList();

	/**
	 * Get the jobs that have changed.
	 *
	 * @return The list of job ids
	 */
	public List<Integer> getJobsChanged() {
		return jobsChanged;
	}

	/**
	 * Set the jobs that have changed.
	 *
	 * @param jobsChanged
	 *            The list of job ids
	 */
<<<<<<< HEAD
	void setJobsChanged(List<Integer> jobsChangedParam) {
		this.jobsChanged = jobsChangedParam;
=======
	public void setJobsChanged(final List<Integer> jobsChanged) {
		this.jobsChanged = jobsChanged;
>>>>>>> 392f5d48
	}
}<|MERGE_RESOLUTION|>--- conflicted
+++ resolved
@@ -22,11 +22,7 @@
 /**
  * A response that describes what jobs have changed state.
  */
-<<<<<<< HEAD
 public final class JobsChangedResponse implements Response {
-=======
-public class JobsChangedResponse implements Response {
->>>>>>> 392f5d48
 	/** The list of jobs that have changed. */
 	private List<Integer> jobsChanged = emptyList();
 
@@ -45,12 +41,7 @@
 	 * @param jobsChanged
 	 *            The list of job ids
 	 */
-<<<<<<< HEAD
-	void setJobsChanged(List<Integer> jobsChangedParam) {
-		this.jobsChanged = jobsChangedParam;
-=======
-	public void setJobsChanged(final List<Integer> jobsChanged) {
+	void setJobsChanged(List<Integer> jobsChanged) {
 		this.jobsChanged = jobsChanged;
->>>>>>> 392f5d48
 	}
 }