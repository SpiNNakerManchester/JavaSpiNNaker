/*
 * Copyright (c) 2014 The University of Manchester
 *
 * Licensed under the Apache License, Version 2.0 (the "License");
 * you may not use this file except in compliance with the License.
 * You may obtain a copy of the License at
 *
 *     https://www.apache.org/licenses/LICENSE-2.0
 *
 * Unless required by applicable law or agreed to in writing, software
 * distributed under the License is distributed on an "AS IS" BASIS,
 * WITHOUT WARRANTIES OR CONDITIONS OF ANY KIND, either express or implied.
 * See the License for the specific language governing permissions and
 * limitations under the License.
 */
package uk.ac.manchester.spinnaker.nmpi.machinemanager.responses;

import static com.fasterxml.jackson.annotation.JsonFormat.Shape.ARRAY;

import com.fasterxml.jackson.annotation.JsonFormat;
import com.fasterxml.jackson.annotation.JsonPropertyOrder;

/**
 * Describes a connection by its chip and hostname.
 */
@JsonPropertyOrder({"chip", "hostname"})
@JsonFormat(shape = ARRAY)
public class Connection {
	/** The chip connected to. */
	private Chip chip;

	/** The host name connected to. */
	private String hostname;

	/**
	 * Get the chip connected to.
	 *
	 * @return The chip
	 */
	public Chip getChip() {
		return chip;
	}

	/**
	 * Set the chip connected to.
	 *
	 * @param chip
	 *            The chip to set
	 */
<<<<<<< HEAD
	void setChip(Chip chipParam) {
		this.chip = chipParam;
=======
	public void setChip(final Chip chip) {
		this.chip = chip;
>>>>>>> 392f5d48
	}

	/**
	 * Get the host name connected to.
	 *
	 * @return The host name
	 */
	public String getHostname() {
		return hostname;
	}

	/**
	 * Set the host name connected to.
	 *
	 * @param hostname
	 *            The host name to set
	 */
<<<<<<< HEAD
	void setHostname(String hostnameParam) {
		this.hostname = hostnameParam;
=======
	public void setHostname(final String hostname) {
		this.hostname = hostname;
>>>>>>> 392f5d48
	}
}<|MERGE_RESOLUTION|>--- conflicted
+++ resolved
@@ -47,13 +47,8 @@
 	 * @param chip
 	 *            The chip to set
 	 */
-<<<<<<< HEAD
-	void setChip(Chip chipParam) {
-		this.chip = chipParam;
-=======
-	public void setChip(final Chip chip) {
+	void setChip(Chip chip) {
 		this.chip = chip;
->>>>>>> 392f5d48
 	}
 
 	/**
@@ -71,12 +66,7 @@
 	 * @param hostname
 	 *            The host name to set
 	 */
-<<<<<<< HEAD
-	void setHostname(String hostnameParam) {
-		this.hostname = hostnameParam;
-=======
-	public void setHostname(final String hostname) {
+	void setHostname(String hostname) {
 		this.hostname = hostname;
->>>>>>> 392f5d48
 	}
 }