/*
 * Copyright (c) 2020 The University of Manchester
 *
 * Licensed under the Apache License, Version 2.0 (the "License");
 * you may not use this file except in compliance with the License.
 * You may obtain a copy of the License at
 *
 *     https://www.apache.org/licenses/LICENSE-2.0
 *
 * Unless required by applicable law or agreed to in writing, software
 * distributed under the License is distributed on an "AS IS" BASIS,
 * WITHOUT WARRANTIES OR CONDITIONS OF ANY KIND, either express or implied.
 * See the License for the specific language governing permissions and
 * limitations under the License.
 */
package uk.ac.manchester.spinnaker.nmpi.rest;

import static javax.ws.rs.core.MediaType.APPLICATION_JSON;

import java.io.ByteArrayInputStream;
import java.io.DataInputStream;
import java.io.EOFException;
import java.io.IOException;
import java.util.List;

import javax.ws.rs.Consumes;
import javax.ws.rs.DELETE;
import javax.ws.rs.GET;
import javax.ws.rs.POST;
import javax.ws.rs.Path;
import javax.ws.rs.PathParam;
import javax.ws.rs.Produces;
import javax.ws.rs.QueryParam;

import org.apache.cxf.jaxrs.client.JAXRSClientFactory;

import com.fasterxml.jackson.databind.ObjectMapper;
import com.fasterxml.jackson.jaxrs.json.JacksonJsonProvider;

/**
 * Interface to the Docker API.
 */
public interface DockerAPI {
	/** The docker output stream format. */
	String APPLICATION_VND_DOCKER_RAW_STREAM =
			"application/vnd.docker.raw-stream";

	/** The number of bytes in the log header that are unused. */
	int HEADER_UNUSED_BYTES = 4;

	/**
	 * Options for waiting.
	 */
	enum WaitCondition {
		/** Wait for any not running state. */
		NOT_RUNNING("not-running"),

		/** Wait for the next exit. */
		NEXT_EXIT("next-exit"),

		/** Wait for the container to be removed. */
		REMOVED("removed");

		private String value;

		WaitCondition(String value) {
			this.value = value;
		}

		@Override
		public String toString() {
			return value;
		}
	}

	/**
	 * Create a new Docker container.
	 *
	 * @param request
	 *            The details of the container to create.
	 * @return The response to the container creation request.
	 */
	@Produces(APPLICATION_JSON)
	@Consumes(APPLICATION_JSON)
	@POST
	@Path("/containers/create")
	DockerCreateResponse create(DockerCreateRequest request);

	/**
	 * Start a Docker container.
	 *
	 * @param id
	 *            The identifier of the container.
	 */
	@POST
	@Path("/containers/{id}/start")
	void start(@PathParam("id") String id);

	@GET
	@Produces(APPLICATION_JSON)
	@Path("/containers/{id}/json")
	DockerInspectResponse inspect(@PathParam("id") String id);

	/**
	 * Wait for a Docker container to exit.
	 *
	 * @param id
	 *            The identifier of the container.
	 * @param condition
	 *            What we are waiting for.
	 */
	@POST
	@Path("/containers/{id}/wait")
	void wait(@PathParam("id") String id,
			@QueryParam("condition") WaitCondition condition);

	/**
	 * Delete a Docker container.
	 *
	 * @param id
	 *            The identifier of the container.
	 */
	@DELETE
	@Path("/containers/{id}")
	void delete(@PathParam("id") String id);

	/**
	 * Get the raw logs of the container.
	 *
	 * @param id
	 *            The identifier of the container.
	 * @param stdout
	 *            True if STDOUT should be read.
	 * @param stderr
	 *            True if STDERR should be read.
	 * @return The raw data stream. See {@link #readLog} for how this is read.
	 */
	@Produces(APPLICATION_VND_DOCKER_RAW_STREAM)
	@GET
	@Path("/containers/{id}/logs")
	byte[] getLog(@PathParam("id") String id,
			@QueryParam("stdout") boolean stdout,
			@QueryParam("stderr") boolean stderr);

	/**
	 * Get a client for the API.
	 *
	 * @param url
	 *            The URL to connect to.
	 * @return A proxy of the API.
	 */
	static DockerAPI createClient(String url) {
		var mapper = new ObjectMapper();
		return JAXRSClientFactory.create(url, DockerAPI.class,
				List.of(new JacksonJsonProvider(mapper)));
	}

	/**
	 * Read docker log raw format.
	 *
	 * @param data
	 *            The data returned by {@link #getLog}.
	 * @return A decoded String containing all data in order received.
	 * @throws IOException
	 *             If an error occurs when reading the log.
	 */
	static String readLog(byte[] data) throws IOException {
		var output = new StringBuilder();
		try (var input = new DataInputStream(new ByteArrayInputStream(data))) {
			while (true) {
				input.readFully(new byte[HEADER_UNUSED_BYTES]);
				int size = input.readInt();
				var text = new byte[size];
				input.readFully(text);
				// TODO what encoding?
				output.append(new String(text));
			}
		} catch (EOFException e) {
<<<<<<< HEAD
			// Do nothing
=======
			return output.toString();
>>>>>>> 392f5d48
		}
	}
}<|MERGE_RESOLUTION|>--- conflicted
+++ resolved
@@ -176,11 +176,7 @@
 				output.append(new String(text));
 			}
 		} catch (EOFException e) {
-<<<<<<< HEAD
-			// Do nothing
-=======
 			return output.toString();
->>>>>>> 392f5d48
 		}
 	}
 }