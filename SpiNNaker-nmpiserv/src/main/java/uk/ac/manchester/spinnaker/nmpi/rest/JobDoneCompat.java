--- conflicted
+++ resolved
@@ -87,18 +87,12 @@
 	 * @param timestampCompletion
 	 *            the timestampCompletion to set
 	 */
-<<<<<<< HEAD
-	public void setTimestampCompletion(DateTime timestampCompletionParam) {
-		this.timestampCompletion = timestampCompletionParam;
-=======
-	public void setTimestampCompletion(
-			final DateTime timestampCompletion) {
+	public void setTimestampCompletion(DateTime timestampCompletion) {
 		this.timestampCompletion = timestampCompletion;
->>>>>>> 392f5d48
 	}
 
 	/**
-	 * Get the outputData.
+	 * Get the output data items.
 	 *
 	 * @return the outputData
 	 */
@@ -112,13 +106,8 @@
 	 * @param outputData
 	 *            the outputData to set
 	 */
-<<<<<<< HEAD
-	public void setOutputData(List<DataItem> outputDataParam) {
-		this.outputData = outputDataParam;
-=======
-	public void setOutputData(final List<DataItem> outputData) {
+	public void setOutputData(List<DataItem> outputData) {
 		this.outputData = outputData;
->>>>>>> 392f5d48
 	}
 
 	/**
@@ -136,13 +125,8 @@
 	 * @param provenance
 	 *            the provenance to set
 	 */
-<<<<<<< HEAD
-	public void setProvenance(ObjectNode provenanceParam) {
-		this.provenance = provenanceParam;
-=======
-	public void setProvenance(final ObjectNode provenance) {
+	public void setProvenance(ObjectNode provenance) {
 		this.provenance = provenance;
->>>>>>> 392f5d48
 	}
 
 	/**
