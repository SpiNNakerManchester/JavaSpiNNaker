/*
 * Copyright (c) 2014 The University of Manchester
 *
 * Licensed under the Apache License, Version 2.0 (the "License");
 * you may not use this file except in compliance with the License.
 * You may obtain a copy of the License at
 *
 *     https://www.apache.org/licenses/LICENSE-2.0
 *
 * Unless required by applicable law or agreed to in writing, software
 * distributed under the License is distributed on an "AS IS" BASIS,
 * WITHOUT WARRANTIES OR CONDITIONS OF ANY KIND, either express or implied.
 * See the License for the specific language governing permissions and
 * limitations under the License.
 */
package uk.ac.manchester.spinnaker.nmpi.jobmanager;

import static java.io.File.createTempFile;
import static java.lang.Math.ceil;
import static java.util.Arrays.asList;
import static java.util.Comparator.comparing;
import static java.util.Objects.isNull;
import static java.util.Objects.nonNull;
import static java.util.Objects.requireNonNull;
import static java.util.concurrent.Executors.newScheduledThreadPool;
import static java.util.stream.Collectors.toList;
import static javax.ws.rs.core.Response.ok;
import static javax.ws.rs.core.Response.Status.BAD_REQUEST;
import static javax.ws.rs.core.Response.Status.INTERNAL_SERVER_ERROR;
import static javax.ws.rs.core.Response.Status.NOT_FOUND;
import static org.apache.commons.io.FileUtils.copyInputStreamToFile;
import static org.apache.commons.io.FileUtils.forceDelete;
import static org.apache.commons.io.FileUtils.forceMkdir;
import static org.apache.commons.io.FileUtils.forceMkdirParent;
import static org.apache.commons.io.FileUtils.listFiles;
import static org.slf4j.LoggerFactory.getLogger;
import static uk.ac.manchester.spinnaker.nmpi.ThreadUtils.waitfor;

import java.io.File;
import java.io.IOException;
import java.io.InputStream;
import java.net.URL;
import java.util.ArrayList;
import java.util.HashMap;
import java.util.List;
import java.util.Map;
import java.util.concurrent.LinkedBlockingQueue;
import java.util.concurrent.ScheduledExecutorService;
import java.util.concurrent.TimeUnit;

import javax.annotation.PostConstruct;
import javax.annotation.PreDestroy;
import javax.ws.rs.InternalServerErrorException;
import javax.ws.rs.WebApplicationException;
import javax.ws.rs.core.Response;

import org.slf4j.Logger;
import org.springframework.beans.factory.annotation.Autowired;
import org.springframework.beans.factory.annotation.Value;
import org.springframework.core.io.Resource;
import org.springframework.stereotype.Service;

import com.fasterxml.jackson.databind.node.JsonNodeFactory;
import com.fasterxml.jackson.databind.node.ObjectNode;

import uk.ac.manchester.spinnaker.nmpi.machinemanager.MachineManager;
import uk.ac.manchester.spinnaker.nmpi.model.job.JobMachineAllocated;
import uk.ac.manchester.spinnaker.nmpi.model.job.JobManagerInterface;
import uk.ac.manchester.spinnaker.nmpi.model.job.RemoteStackTrace;
import uk.ac.manchester.spinnaker.nmpi.model.job.RemoteStackTraceElement;
import uk.ac.manchester.spinnaker.nmpi.model.job.nmpi.DataItem;
import uk.ac.manchester.spinnaker.nmpi.model.job.nmpi.Job;
import uk.ac.manchester.spinnaker.nmpi.model.machine.ChipCoordinates;
import uk.ac.manchester.spinnaker.nmpi.model.machine.SpinnakerMachine;
import uk.ac.manchester.spinnaker.nmpi.nmpi.NMPIQueueListener;
import uk.ac.manchester.spinnaker.nmpi.nmpi.NMPIQueueManager;
import uk.ac.manchester.spinnaker.nmpi.rest.OutputManager;
import uk.ac.manchester.spinnaker.nmpi.status.StatusMonitorManager;

/**
 * The manager of jobs; synchronises and manages all the ongoing and future
 * processes and machines.
 */
@Service("service")
// TODO needs security; Role = JobEngine
public class JobManager implements NMPIQueueListener, JobManagerInterface {
	/** Assumed number of chips on a board. */
	private static final double CHIPS_PER_BOARD = 48.0;

	/** Assumed number of cores usable per chip. */
	private static final double CORES_PER_CHIP = 15.0;

	/** Default number of boards to request. */
	private static final int DEFAULT_N_BOARDS = 3;

	/** Number of milliseconds per second. */
	private static final double MILLISECONDS_PER_SECOND = 1000.0;

	/** Threshold before the number of boards is scaled up. */
	private static final double SCALE_UP_THRESHOLD = 0.1;

	/** Seconds between status updates. */
	public static final int STATUS_UPDATE_PERIOD = 10;

	/** The machine manager. */
	@Autowired
	private MachineManager machineManager;

	/** The NMPI queue manager. */
	@Autowired
	private NMPIQueueManager queueManager;

	/** The output manager. */
	@Autowired
	private OutputManager outputManager;

	/** The status updater. */
	@Autowired
	private StatusMonitorManager statusMonitorManager;

	/** The base URL of the REST service. */
	private final URL baseUrl;

	/** The Job Execution factory. */
	@Autowired
	private JobExecuterFactory jobExecuterFactory;

	/** True if jobs should be restarted on failure. */
	@Value("${restartJobExecutorOnFailure}")
	private boolean restartJobExecuterOnFailure;

	/** The name of the setup script. */
	@Value("${setupScript}")
	private Resource setupScript;

	/** Logging. */
	private static final Logger logger = getLogger(JobManager.class);

	/** Job ID &rarr; Machine(s) allocated. */
	private final Map<Integer, List<SpinnakerMachine>> allocatedMachines =
			new HashMap<>();

	/** Executor ID &rarr; Executor. */
	private final Map<String, JobExecuter> jobExecuters = new HashMap<>();

	/** Executor ID &rarr; Job ID. */
	private final Map<String, Job> executorJobId = new HashMap<>();

	/** Job ID &rarr; Directory of temporary output files. */
	private final Map<Integer, File> jobOutputTempFiles = new HashMap<>();

	/** Job ID &rarr; Job Provenance data. */
	private final Map<Integer, ObjectNode> jobProvenance = new HashMap<>();

	/** Job ID &rarr; Job owner. */
	private final Map<Integer, String> jobOwner = new HashMap<>();

	/** Thread group for the executor. */
	private ThreadGroup threadGroup;

	/**
	 * Calls {@link #updateStatus()} every {@link #STATUS_UPDATE_PERIOD}
	 * seconds.
	 */
	private final ScheduledExecutorService scheduler =
			newScheduledThreadPool(1);

	/**
	 * Create a job manager.
	 *
	 * @param baseUrl
	 *            The URL of the REST service of the manager.
	 */
<<<<<<< HEAD
	public JobManager(URL baseUrlParam) {
		this.baseUrl = requireNonNull(baseUrlParam);
		logger.info("Base URL is {}", baseUrlParam);
=======
	public JobManager(final URL baseUrl) {
		this.baseUrl = requireNonNull(baseUrl);
		logger.info("Base URL is {}", baseUrl);
>>>>>>> 392f5d48
	}

	/**
	 * Start the manager's worker threads.
	 *
	 * @throws IOException
	 *             If we get an error starting a job.
	 */
	@PostConstruct
	private void startManager() throws IOException {
		threadGroup = new ThreadGroup("NMPI");

		// Start looking for jobs after the startup of the services
		scheduler.schedule(() -> startJobs(), STATUS_UPDATE_PERIOD,
				TimeUnit.SECONDS);
	}

	private void startJobs() {
		// Get all jobs that are supposedly running or waiting and start them
		// again
		for (var job : queueManager.getJobs()) {
			try {
				addJob((Job) job);
			} catch (IOException e) {
				logger.error("Error adding job at startup", e);
			}
		}

		// Start the queue manager
		queueManager.addListener(this);
		new Thread(threadGroup, queueManager::processResponsesFromQueue,
				"QueueManager").start();
		scheduler.scheduleAtFixedRate(this::updateStatus,
				0, STATUS_UPDATE_PERIOD, TimeUnit.SECONDS);
	}

	/**
	 * Stop the manager's worker threads.
	 */
	@PreDestroy
	private void stopManager() {
		scheduler.shutdown();
		queueManager.close(); // Stops the queue manager thread eventually
	}

	@Override
	public void addJob(Job job) throws IOException {
		requireNonNull(job);
		logger.info("New job {}", job.getId());
		jobOwner.put(job.getId(), job.getUserId());

		// Start an executer for the job
		launchExecuter(job);
	}

	/**
	 * You need to hold the lock on {@link #jobExecuters} when running this
	 * method.
	 *
	 * @param job
	 *            The job to execute
<<<<<<< HEAD
	 *
=======
>>>>>>> 392f5d48
	 * @throws IOException
	 *             If there is an error starting the job
	 */
	private void launchExecuter(Job job) throws IOException {
		var executer = jobExecuterFactory.createJobExecuter(this, baseUrl);
		synchronized (jobExecuters) {
			var executerId = executer.getExecuterId();
			jobExecuters.put(executerId, executer);
			executorJobId.put(executerId, job);
			jobExecuters.notifyAll();
		}
		executer.startExecuter();
	}

	@Override
	public Job getNextJob(String executerId) {
		requireNonNull(executerId);
		Job job = null;
		synchronized (jobExecuters) {
			job = executorJobId.get(executerId);
			while (isNull(job)) {
				waitfor(jobExecuters);
				job = executorJobId.get(executerId);
			}
		}
		logger.info("Executer {} is running {}", executerId, job.getId());
		queueManager.setJobRunning(job.getId());
		return job;
	}

	@Override
	public SpinnakerMachine getLargestJobMachine(int id, double runTime) {
		// TODO Check quota to get the largest machine within the quota
		try {
			return machineManager.getMachines().stream()
					.max(comparing(SpinnakerMachine::getArea))
					.orElse(null);
		} catch (IOException e) {
			throw new InternalServerErrorException(e);
		}
	}

	@Override
	public SpinnakerMachine getJobMachine(int id, int nCores, int nChips,
			int nBoards, double runTime) {
		logger.info(
				"Request for {} cores or {} chips or {} boards for {} seconds",
				nCores, nChips, nBoards, runTime / MILLISECONDS_PER_SECOND);

		int nBoardsToRequest = nBoards;

		// If nothing specified, use 3 boards
		if ((nBoards <= 0) && (nChips <= 0) && (nCores <= 0)) {
			nBoardsToRequest = DEFAULT_N_BOARDS;
		}

		// If boards not specified, use cores or chips
		if (nBoardsToRequest <= 0) {
			double nChipsExact = nChips;

			// If chips not specified, use cores
			if (nChipsExact <= 0) {
				nChipsExact = nCores / CORES_PER_CHIP;
			}

			double nBoardsExact = nChips / CHIPS_PER_BOARD;

			if ((ceil(nBoardsExact) - nBoardsExact) < SCALE_UP_THRESHOLD) {
				nBoardsExact += 1.0;
			}
			if (nBoardsExact < 1.0) {
				nBoardsExact = 1.0;
			}
			nBoardsExact = ceil(nBoardsExact);
			nBoardsToRequest = (int) nBoardsExact;
		}

		var machine = allocateMachineForJob(id, jobOwner.get(id),
				nBoardsToRequest);
		logger.info("Running {} on {}", id, machine.getMachineName());
		addProvenance(id, asList("spinnaker_machine"),
				machine.getMachineName());

		return machine;
	}

	/**
	 * Searches the list for the machine with the given name.
	 *
	 * @param id
	 *            The job id.
	 * @param machineName
	 *            The name of the machine to find.
	 * @param remove
	 *            Whether the machine found should be removed or not.
	 * @return The machine found
	 * @throws WebApplicationException
	 *             if machine not found
	 */
	private SpinnakerMachine findMachine(int id,
			String machineName, boolean remove) {
		var machines = allocatedMachines.get(id);
		if (isNull(machines)) {
			throw new WebApplicationException(
					"No machines found for job " + id, NOT_FOUND);
		}
		for (var machine : machines) {
			if (machine.getMachineName().equals(machineName)) {
				if (remove) {
					machines.remove(machine);
				}
				return machine;
			}
		}
		throw new WebApplicationException(
				"Machine " + machineName + " does not exist for job " + id,
				BAD_REQUEST);
	}

	@Override
	public void releaseMachine(int id, String machineName) {
		synchronized (allocatedMachines) {
			var machine = findMachine(id, machineName, true);
			try {
				machineManager.releaseMachine(machine);
			} catch (IOException e) {
				throw new InternalServerErrorException(e);
			}
		}
	}

	@Override
	public void setMachinePower(int id, String machineName, boolean powerOn) {
		synchronized (allocatedMachines) {
			var machine = findMachine(id, machineName, false);
			try {
				machineManager.setMachinePower(machine, powerOn);
			} catch (IOException e) {
				throw new InternalServerErrorException(e);
			}
		}
	}

	@Override
	public ChipCoordinates getChipCoordinates(int id, String machineName,
			int chipX, int chipY) {
		synchronized (allocatedMachines) {
			var machine = findMachine(id, machineName, false);
			try {
				return machineManager.getChipCoordinates(machine, chipX, chipY);
			} catch (IOException e) {
				throw new InternalServerErrorException(e);
			}
		}
	}

	/**
	 * Get a machine to run the job on.
	 *
	 * @param id
	 *            The ID of the job
	 * @param user
	 *            The user to run the job as
	 * @param nBoardsToRequest
	 *            The number of boards to request
	 * @return The machine allocated
	 */
	private SpinnakerMachine allocateMachineForJob(int id, String user,
			int nBoardsToRequest) {
		try {
			var machine = machineManager.getNextAvailableMachine(
					nBoardsToRequest, user, id);
			synchronized (allocatedMachines) {
				allocatedMachines.computeIfAbsent(
						id, ignored -> new ArrayList<>()).add(machine);
			}
			return machine;
		} catch (IOException e) {
			throw new InternalServerErrorException(e);
		}
	}

	/**
	 * Get the list of machines currently allocated to a job.
	 *
	 * @param id
	 *            The id of the job.
	 * @return The list of machines for the job.
	 */
	private List<SpinnakerMachine> getMachineForJob(int id) {
		synchronized (allocatedMachines) {
			return allocatedMachines.get(id);
		}
	}

	@Override
	public void extendJobMachineLease(int id, double runTime) {
		// Does Nothing
	}

	private boolean isMachineAvailable(SpinnakerMachine machine) {
		try {
			return machineManager.isMachineAvailable(machine);
		} catch (IOException e) {
			throw new InternalServerErrorException(e);
		}
	}

	@Override
	public JobMachineAllocated checkMachineLease(int id, int waitTime) {
		var machines = getMachineForJob(id);

		// Return false if any machine is gone
		if (!machines.stream().allMatch(this::isMachineAvailable)) {
			return new JobMachineAllocated(false);
		}

		// Wait for the state change of any machine
		waitForAnyMachineStateChange(waitTime, machines);

		// Again check for a machine which is gone
		return new JobMachineAllocated(machines.stream()
				.allMatch(this::isMachineAvailable));
	}

	/**
	 * Wait for something to happen to any of a list of machines.
	 *
	 * @param waitTime
	 *            How long to wait
	 * @param machines
	 *            What to wait for events from.
	 */
	private void waitForAnyMachineStateChange(int waitTime,
			List<SpinnakerMachine> machines) {
		var stateChangeSync = new LinkedBlockingQueue<>();
		try {
			for (var machine : machines) {
				var stateThread = new Thread(threadGroup, () -> {
					try {
						machineManager.waitForMachineStateChange(machine,
								waitTime);
						stateChangeSync.offer(machine);
					} catch (IOException e) {
						throw new InternalServerErrorException(e);
					}
				}, "waiting for " + machine);
				stateThread.setDaemon(true);
				stateThread.start();
			}
			stateChangeSync.take();
		} catch (InterruptedException e) {
			// Does Nothing
		}
	}

	@Override
	public void appendLog(int id, String logToAppend) {
		logger.debug("Updating log for {}", id);
		logger.trace("{}: {}", id, logToAppend);
		queueManager.appendJobLog(id, requireNonNull(logToAppend));
	}

	@Override
	public void addOutput(String projectId, int id, String output,
			InputStream input) {
		requireNonNull(output);
		requireNonNull(input);
		try {
			if (!jobOutputTempFiles.containsKey(id)) {
				var tempOutputDir = createTempFile("jobOutput", ".tmp");
				forceDelete(tempOutputDir);
				forceMkdir(tempOutputDir);
				jobOutputTempFiles.put(id, tempOutputDir);
			}
		} catch (IOException e) {
			logger.error("Error creating temporary output directory for {}",
					id, e);
			throw new WebApplicationException(INTERNAL_SERVER_ERROR);
		}

		var outputFile = new File(jobOutputTempFiles.get(id), output);
		try {
			forceMkdirParent(outputFile);
			copyInputStreamToFile(input, outputFile);
		} catch (IOException e) {
			logger.error("Error writing file {} for job {}",
					outputFile, id, e);
			throw new WebApplicationException(INTERNAL_SERVER_ERROR);
		}
	}

	/**
	 * Get the output data items for a job from a list of outputs.
	 *
	 * @param projectId
	 *            The ID of the project of the job
	 * @param id
	 *            The ID of the job
	 * @param baseFile
	 *            The base file location for the files
	 * @param outputs
	 *            The output files
	 * @return The list of data items.
	 * @throws IOException
	 *             If there was an error dealing with a file.
	 */
	private List<DataItem> getOutputFiles(String projectId, int id,
			String baseFile, List<String> outputs) throws IOException {
		var outputItems = new ArrayList<DataItem>();
		if (nonNull(outputs)) {
			var outputFiles = outputs.stream().map(File::new).collect(toList());
			outputItems.addAll(outputManager.addOutputs(projectId, id,
					new File(baseFile), outputFiles));
		}
		var directory = jobOutputTempFiles.remove(id);
		if (nonNull(directory)) {
			outputItems.addAll(outputManager.addOutputs(projectId, id,
					directory, listFiles(directory, null, true)));
		}
		return outputItems;
	}

	@Override
	public void addProvenance(int id, List<String> path, String value) {
		synchronized (jobProvenance) {
			var provenance = jobProvenance.computeIfAbsent(id,
					ignored -> new ObjectNode(JsonNodeFactory.instance));

			// Traverse the object node to find the path to add to
			var current = provenance;
			boolean add = true;
			for (int i = 0; i < path.size() - 1; i++) {
				var item = path.get(i);
				var subNode = current.get(item);

				// If the path is not present, add it
				if (isNull(subNode)) {
					subNode = current.putObject(item);
				}

				// If the item is an ObjectNode, go to the next item
				if (subNode instanceof ObjectNode sn) {
					current = sn;

				// If the item exists and is not an ObjectNode, this is an
				// error as a non-object can't contain values
				} else {
					add = false;
					logger.warn("Could not add provenance item {} to job {}: "
							+ "Node {} is not an object",
							path, id, item);
					break;
				}
			}

			// If we can add the item, add it
			if (add) {
				current.put(path.get(path.size() - 1), value);
			}
		}
	}

	/**
	 * Get the provenance for a job.
	 *
	 * @param id
	 *            The ID of the job
	 * @return The provenance as a JSON data item
	 */
	private ObjectNode getProvenance(int id) {
		synchronized (jobProvenance) {
			return jobProvenance.remove(id);
		}
	}

	@Override
	public void setJobFinished(String projectId, int id, String logToAppend,
			String baseDirectory, List<String> outputs) {
		requireNonNull(projectId);
		requireNonNull(logToAppend);
		requireNonNull(baseDirectory);
		requireNonNull(outputs);
		jobOwner.remove(id);
		logger.info("Marking job {} as finished", id);
		releaseAllocatedMachines(id);

		// Do these before anything that can throw
		var prov = getProvenance(id);

		try {
			queueManager.setJobFinished(id, logToAppend,
					getOutputFiles(projectId, id, baseDirectory, outputs),
					prov);
		} catch (IOException e) {
			logger.error("Error creating URLs while updating job", e);
		}
	}

	private void releaseMachine(SpinnakerMachine machine) {
		try {
			machineManager.releaseMachine(machine);
		} catch (IOException e) {
			throw new InternalServerErrorException(e);
		}
	}

	/**
	 * Release the machines allocated to a job.
	 *
	 * @param id
	 *            The ID of the job
	 * @return {@code true} if there were machines removed by this.
	 */
	private boolean releaseAllocatedMachines(int id) {
		synchronized (allocatedMachines) {
			var machines = allocatedMachines.remove(id);
			if (nonNull(machines)) {
				machines.forEach(this::releaseMachine);
			}
			return nonNull(machines);
		}
	}

	@Override
	public void setJobError(String projectId, int id, String error,
			String logToAppend, String baseDirectory, List<String> outputs,
			RemoteStackTrace stackTrace) {
		requireNonNull(projectId);
		requireNonNull(error);
		requireNonNull(logToAppend);
		requireNonNull(baseDirectory);
		requireNonNull(outputs);
		requireNonNull(stackTrace);

		jobOwner.remove(id);

		logger.info("Marking job {} as error", id);
		releaseAllocatedMachines(id);

		var exception = reconstructRemoteException(error, stackTrace);
		// Do these before anything that can throw
		var prov = getProvenance(id);

		try {
			queueManager.setJobError(id, logToAppend,
					getOutputFiles(projectId, id, baseDirectory, outputs),
					exception, prov);
		} catch (IOException e) {
			logger.error("Error creating URLs while updating job", e);
		}
	}

	/**
	 * Convert a remote exception to a local one.
	 *
	 * @param error
	 *            The error message.
	 * @param stackTrace
	 *            The stack trace.
	 * @return The exception.
	 */
	private Exception reconstructRemoteException(String error,
			RemoteStackTrace stackTrace) {
		var exception = new Exception(error);
		exception.setStackTrace(stackTrace.getElements().stream()
				.map(RemoteStackTraceElement::toSTE)
				.toArray(StackTraceElement[]::new));
		return exception;
	}

	/**
	 * Mark the executor as having exited.
	 *
	 * @param executorId
	 *            The ID of the executor in question
	 * @param logToAppend
	 *            The log messages
	 */
	public void setExecutorExited(String executorId, String logToAppend) {
		Job job = null;
		synchronized (jobExecuters) {
			job = executorJobId.remove(requireNonNull(executorId));
			jobExecuters.remove(executorId);
		}
		if (nonNull(job)) {
			int id = job.getId();
			if (jobOwner.containsKey(id)) {
				logger.debug("Executer {} for Job {} has exited, "
						+ "but job not exited cleanly", executorId, id);
				jobOwner.remove(id);
				releaseAllocatedMachines(id);
				var prov = getProvenance(id);
				try {
					var projectId = job.getCollab();
					queueManager.setJobError(id, logToAppend,
							getOutputFiles(projectId, id, null, null),
							new Exception("Job did not finish cleanly"), prov);
				} catch (IOException e) {
					logger.error("Error creating URLs while updating job", e);
					queueManager.setJobError(id, logToAppend,
							new ArrayList<DataItem>(),
							new Exception("Job did not finish cleanly"), prov);
				}
			} else {
				logger.debug("Executer {} for Job {} has exited",
						executorId, id);
			}
		} else {
			logger.error("An executer {} has exited without a job. "
					+ "This could indicate an error!", executorId);
			logger.error(logToAppend);

			if (restartJobExecuterOnFailure) {
				logger.warn("Restarting of executers is currently disabled");
			}
		}
	}

	@Override
	public Response getJobProcessManager() {
		var jobManagerStream =
				getClass().getResourceAsStream("/" + JOB_PROCESS_MANAGER);
		if (isNull(jobManagerStream)) {
			throw new UnsatisfiedLinkError(
					JOB_PROCESS_MANAGER + " not found in classpath");
		}
		return ok(jobManagerStream).type(APPLICATION_OCTET_STREAM).build();
	}

	@Override
	public Response getSetupScript() throws IOException {
		return ok(setupScript.getInputStream())
				.type(APPLICATION_OCTET_STREAM).build();
	}

	/**
	 * Updates the status.
	 */
	private void updateStatus() {
		int nBoardsInUse = 0;
		synchronized (allocatedMachines) {
			for (var machines: allocatedMachines.values()) {
				nBoardsInUse += machines.stream()
						.mapToInt(SpinnakerMachine::getnBoards).sum();
			}
		}
		statusMonitorManager.updateStatus(
				jobExecuters.size(), nBoardsInUse);
	}
}<|MERGE_RESOLUTION|>--- conflicted
+++ resolved
@@ -171,15 +171,9 @@
 	 * @param baseUrl
 	 *            The URL of the REST service of the manager.
 	 */
-<<<<<<< HEAD
-	public JobManager(URL baseUrlParam) {
-		this.baseUrl = requireNonNull(baseUrlParam);
-		logger.info("Base URL is {}", baseUrlParam);
-=======
-	public JobManager(final URL baseUrl) {
+	public JobManager(URL baseUrl) {
 		this.baseUrl = requireNonNull(baseUrl);
 		logger.info("Base URL is {}", baseUrl);
->>>>>>> 392f5d48
 	}
 
 	/**
@@ -241,10 +235,6 @@
 	 *
 	 * @param job
 	 *            The job to execute
-<<<<<<< HEAD
-	 *
-=======
->>>>>>> 392f5d48
 	 * @throws IOException
 	 *             If there is an error starting the job
 	 */
