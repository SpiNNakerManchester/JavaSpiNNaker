--- conflicted
+++ resolved
@@ -50,11 +50,7 @@
 /**
  * An executer that runs its subprocesses on the local machine.
  */
-<<<<<<< HEAD
 public final class LocalJobExecuterFactory implements JobExecuterFactory {
-=======
-public class LocalJobExecuterFactory implements JobExecuterFactory {
->>>>>>> 392f5d48
 	/**
 	 * Get the java executable.
 	 *
@@ -87,11 +83,7 @@
 	private final ThreadGroup threadGroup;
 
 	/** The directory in which the executor should start. */
-<<<<<<< HEAD
-	private File jobExecuterDirectory = null;
-=======
 	private File jobExecuterDirectory;
->>>>>>> 392f5d48
 
 	/** Logging. */
 	private static final Logger logger = getLogger(Executer.class);
@@ -159,11 +151,7 @@
 	/**
 	 * The executer thread.
 	 */
-<<<<<<< HEAD
 	protected final class Executer implements JobExecuter {
-=======
-	protected class Executer implements JobExecuter {
->>>>>>> 392f5d48
 		/** The job manager to report to. */
 		private final JobManager jobManager;
 
@@ -197,19 +185,11 @@
 		 * @throws IOException
 		 *             If there is an error creating the log file
 		 */
-<<<<<<< HEAD
-		Executer(JobManager jobManagerParam, List<String> argumentsParam,
-				String idParam) throws IOException {
-			this.jobManager = jobManagerParam;
-			this.arguments = argumentsParam;
-			this.id = idParam;
-=======
-		Executer(final JobManager jobManager, final List<String> arguments,
-				final String id) throws IOException {
+		Executer(JobManager jobManager, List<String> arguments, String id)
+				throws IOException {
 			this.jobManager = jobManager;
 			this.arguments = arguments;
 			this.id = id;
->>>>>>> 392f5d48
 			javaExec = getJavaExec();
 		}
 
