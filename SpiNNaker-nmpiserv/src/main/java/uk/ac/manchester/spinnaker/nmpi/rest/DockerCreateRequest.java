/*
 * Copyright (c) 2023 The University of Manchester
 *
 * Licensed under the Apache License, Version 2.0 (the "License");
 * you may not use this file except in compliance with the License.
 * You may obtain a copy of the License at
 *
 *     https://www.apache.org/licenses/LICENSE-2.0
 *
 * Unless required by applicable law or agreed to in writing, software
 * distributed under the License is distributed on an "AS IS" BASIS,
 * WITHOUT WARRANTIES OR CONDITIONS OF ANY KIND, either express or implied.
 * See the License for the specific language governing permissions and
 * limitations under the License.
 */
package uk.ac.manchester.spinnaker.nmpi.rest;

import java.util.List;

import com.fasterxml.jackson.annotation.JsonProperty;

/**
 * A request to {@code docker create}.
 */
public class DockerCreateRequest {
	private String image;

	private List<String> cmd;

	/**
	 * @param image
	 *            The image to instantiate.
	 * @param cmd
	 *            The command to run (as list of arguments).
	 */
	public DockerCreateRequest(String image, List<String> cmd) {
		this.image = image;
		this.cmd = cmd;
	}

	/**
	 * @return The image to instantiate.
	 */
	@JsonProperty("Image")
	public String getImage() {
		return image;
	}

	/**
	 * @param image
	 *            the image to set
	 */
	public void setImage(String image) {
		this.image = image;
	}

	/**
<<<<<<< HEAD
	 * @return the command
=======
	 * @return The command to run (as list of arguments).
>>>>>>> dad3e095
	 */
	@JsonProperty("Cmd")
	public List<String> getCmd() {
		return cmd;
	}

	/**
	 * @param cmd
	 *            the command to set
	 */
	public void setCmd(List<String> cmd) {
		this.cmd = cmd;
	}
}<|MERGE_RESOLUTION|>--- conflicted
+++ resolved
@@ -55,11 +55,7 @@
 	}
 
 	/**
-<<<<<<< HEAD
-	 * @return the command
-=======
 	 * @return The command to run (as list of arguments).
->>>>>>> dad3e095
 	 */
 	@JsonProperty("Cmd")
 	public List<String> getCmd() {
