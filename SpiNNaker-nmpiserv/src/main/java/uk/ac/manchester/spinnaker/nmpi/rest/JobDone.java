/*
 * Copyright (c) 2023 The University of Manchester
 *
 * Licensed under the Apache License, Version 2.0 (the "License");
 * you may not use this file except in compliance with the License.
 * You may obtain a copy of the License at
 *
 *     https://www.apache.org/licenses/LICENSE-2.0
 *
 * Unless required by applicable law or agreed to in writing, software
 * distributed under the License is distributed on an "AS IS" BASIS,
 * WITHOUT WARRANTIES OR CONDITIONS OF ANY KIND, either express or implied.
 * See the License for the specific language governing permissions and
 * limitations under the License.
 */
package uk.ac.manchester.spinnaker.nmpi.rest;

import org.joda.time.DateTime;

import com.fasterxml.jackson.databind.annotation.JsonSerialize;
import com.fasterxml.jackson.databind.node.ObjectNode;

import uk.ac.manchester.spinnaker.nmpi.model.DateTimeSerialiser;
import uk.ac.manchester.spinnaker.nmpi.model.OutputData;

/**
 * A Job where only the parts required for completion are set.
 */
public class JobDone {
	private String status;

	@JsonSerialize(using = DateTimeSerialiser.class)
	private DateTime timestampCompletion;

	private OutputData outputData;

	private ObjectNode provenance;

	/**
	 * Create a job with only a status.
	 *
	 * @param status
	 *            The status to set.
	 */
	public JobDone(String status) {
		this.status = status;
	}

	/**
	 * Get the status.
	 *
	 * @return The status
	 */
	public String getStatus() {
		return status;
	}

	/**
	 * Set the status.
	 *
	 * @param status
	 *            The status to set
	 */
	public void setStatus(String status) {
		this.status = status;
	}

	/**
	 * Get the timestampCompletion.
	 *
	 * @return the timestampCompletion
	 */
	public DateTime getTimestampCompletion() {
		return timestampCompletion;
	}

	/**
	 * Sets the timestampCompletion.
	 *
	 * @param timestampCompletion
	 *            the timestampCompletion to set
	 */
	public void setTimestampCompletion(
			final DateTime timestampCompletion) {
		this.timestampCompletion = timestampCompletion;
	}

	/**
	 * Get the outputData.
	 *
	 * @return the outputData
	 */
	public OutputData getOutputData() {
		return outputData;
	}

	/**
	 * Sets the outputData.
	 *
	 * @param outputData
	 *            the outputData to set
	 */
<<<<<<< HEAD
	public void setOutputData(OutputData outputDataParam) {
		this.outputData = outputDataParam;
=======
	public void setOutputData(final OutputData outputData) {
		this.outputData = outputData;
>>>>>>> 392f5d48
	}

	/**
	 * Get the provenance.
	 *
	 * @return the provenance
	 */
	public ObjectNode getProvenance() {
		return provenance;
	}

	/**
	 * Sets the provenance.
	 *
	 * @param provenance
	 *            the provenance to set
	 */
<<<<<<< HEAD
	public void setProvenance(ObjectNode provenanceParam) {
		this.provenance = provenanceParam;
=======
	public void setProvenance(final ObjectNode provenance) {
		this.provenance = provenance;
>>>>>>> 392f5d48
	}
}<|MERGE_RESOLUTION|>--- conflicted
+++ resolved
@@ -100,13 +100,8 @@
 	 * @param outputData
 	 *            the outputData to set
 	 */
-<<<<<<< HEAD
-	public void setOutputData(OutputData outputDataParam) {
-		this.outputData = outputDataParam;
-=======
-	public void setOutputData(final OutputData outputData) {
+	public void setOutputData(OutputData outputData) {
 		this.outputData = outputData;
->>>>>>> 392f5d48
 	}
 
 	/**
@@ -124,12 +119,7 @@
 	 * @param provenance
 	 *            the provenance to set
 	 */
-<<<<<<< HEAD
-	public void setProvenance(ObjectNode provenanceParam) {
-		this.provenance = provenanceParam;
-=======
-	public void setProvenance(final ObjectNode provenance) {
+	public void setProvenance(ObjectNode provenance) {
 		this.provenance = provenance;
->>>>>>> 392f5d48
 	}
 }