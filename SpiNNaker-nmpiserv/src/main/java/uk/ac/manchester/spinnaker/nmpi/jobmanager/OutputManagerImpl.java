--- conflicted
+++ resolved
@@ -130,19 +130,11 @@
 		/**
 		 * Create a new lock for a directory.
 		 *
-<<<<<<< HEAD
-		 * @param dirParam
-		 *            The directory to lock
-		 */
-		JobLock(File dirParam) {
-			this.dir = dirParam;
-=======
 		 * @param dir
 		 *            The directory to lock
 		 */
-		JobLock(final File dir) {
+		JobLock(File dir) {
 			this.dir = dir;
->>>>>>> 392f5d48
 
 			LockToken lock;
 			synchronized (synchronizers) {
@@ -175,13 +167,8 @@
 	 *            The base URL of the overall service, used when generating
 	 *            internal URLs.
 	 */
-<<<<<<< HEAD
-	public OutputManagerImpl(URL baseServerUrlParam) {
-		this.baseServerUrl = baseServerUrlParam;
-=======
-	public OutputManagerImpl(final URL baseServerUrl) {
+	public OutputManagerImpl(URL baseServerUrl) {
 		this.baseServerUrl = baseServerUrl;
->>>>>>> 392f5d48
 	}
 
 	/**
