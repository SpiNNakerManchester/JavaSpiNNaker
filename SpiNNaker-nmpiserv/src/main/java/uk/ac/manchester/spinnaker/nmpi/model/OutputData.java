--- conflicted
+++ resolved
@@ -42,13 +42,8 @@
 	 * @param repository
 	 *            The name of the repository.
 	 */
-<<<<<<< HEAD
-	public OutputData(String repositoryParam) {
-		this.repository = repositoryParam;
-=======
-	public OutputData(final String repository) {
+	public OutputData(String repository) {
 		this.repository = repository;
->>>>>>> 392f5d48
 	}
 
 	/**
@@ -66,7 +61,7 @@
 	 * @param repository
 	 *            The repository to set.
 	 */
-	public void setRepository(String repository) {
+	void setRepository(String repository) {
 		this.repository = repository;
 	}
 
