/*
 * Copyright (c) 2014 The University of Manchester
 *
 * Licensed under the Apache License, Version 2.0 (the "License");
 * you may not use this file except in compliance with the License.
 * You may obtain a copy of the License at
 *
 *     https://www.apache.org/licenses/LICENSE-2.0
 *
 * Unless required by applicable law or agreed to in writing, software
 * distributed under the License is distributed on an "AS IS" BASIS,
 * WITHOUT WARRANTIES OR CONDITIONS OF ANY KIND, either express or implied.
 * See the License for the specific language governing permissions and
 * limitations under the License.
 */
package uk.ac.manchester.spinnaker.nmpi.nmpi;

import static java.util.Objects.nonNull;
import static org.joda.time.DateTimeZone.UTC;
import static org.slf4j.LoggerFactory.getLogger;
import static uk.ac.manchester.spinnaker.nmpi.ThreadUtils.sleep;

import java.io.IOException;
import java.io.PrintWriter;
import java.io.StringWriter;
import java.net.URL;
import java.util.HashMap;
import java.util.HashSet;
import java.util.List;
import java.util.Map;
import java.util.Set;

import javax.annotation.PostConstruct;
import javax.ws.rs.NotFoundException;
import javax.ws.rs.WebApplicationException;

import org.joda.time.DateTime;
import org.slf4j.Logger;
import org.springframework.beans.factory.annotation.Value;

import com.fasterxml.jackson.databind.node.ObjectNode;

import uk.ac.manchester.spinnaker.nmpi.model.job.nmpi.DataItem;
import uk.ac.manchester.spinnaker.nmpi.model.job.nmpi.Job;
import uk.ac.manchester.spinnaker.nmpi.model.OutputData;
import uk.ac.manchester.spinnaker.nmpi.model.QueueEmpty;
import uk.ac.manchester.spinnaker.nmpi.model.QueueNextResponse;
import uk.ac.manchester.spinnaker.nmpi.rest.JobDone;
import uk.ac.manchester.spinnaker.nmpi.rest.JobLogOnly;
import uk.ac.manchester.spinnaker.nmpi.rest.JobStatusOnly;
import uk.ac.manchester.spinnaker.nmpi.rest.NMPIQueue;

/**
 * Manages the NMPI queue, receiving jobs and submitting them to be run.
 */
public class NMPIQueueManagerV3 implements NMPIQueueManager {
	/** Job status when finished. */
	public static final String STATUS_FINISHED = "finished";

	/** Job status when in the queue but the executer hasn't started. */
	public static final String STATUS_VALIDATED = "validated";

	/** Job status when running. */
	public static final String STATUS_RUNNING = "running";

	/** Job status when in error. */
	public static final String STATUS_ERROR = "error";

	/** The name of the repository for the service. */
	private static final String REPOSITORY =
			"SpiNNaker Manchester temporary storage";

	/** The amount of time to sleep when an empty queue is detected. */
	private static final int EMPTY_QUEUE_SLEEP_MS = 10000;

	/** Marker to indicate if the manager is done or not. */
	private boolean done = false;

	/** The set of listeners for this queue. */
	private final Set<NMPIQueueListener> listeners = new HashSet<>();

	/** A cache of jobs that have been received. */
	private final Map<Integer, Job> jobCache = new HashMap<>();

	/** The log of the job so far. */
	private final Map<Integer, StringBuilder> jobLog = new HashMap<>();

	/** Logger. */
	private static final Logger logger = getLogger(NMPIQueueManager.class);

	/** The hardware identifier for the queue. */
	@Value("${nmpi.hardware}")
	private String hardware;

	/** The URL from which to load the data. */
	@Value("${nmpi.url}")
	private URL nmpiUrl;

	/** The API key to authenticate against the server. */
	@Value("${nmpi.apiKey}")
	private String nmpiApiKey;

	private Queue queue;

	/**
	 * Wraps the constant values associated with the NMPI queue API.
	 */
	private static final class Queue {
		/** The queue to get jobs from. */
		private final NMPIQueue queue;

		/** The API key to authenticate against the server. */
		private final String apiKey;

		/** The hardware identifier for the queue. */
		private final String hardware;

		Queue(URL nmpiUrl, String nmpiApiKey, String hardware) {
			queue = NMPIQueue.createClient(nmpiUrl.toString());
			apiKey = nmpiApiKey;
			this.hardware = hardware;
		}

		List<? extends Job> getJobs(List<String> statuses) {
			return queue.getJobs(apiKey, hardware, statuses);
		}

		QueueNextResponse getNextJob() {
			return queue.getNextJob(apiKey, hardware);
		}

		void updateJobStatus(int jobId, String status) {
			queue.updateJobStatus(apiKey, jobId, new JobStatusOnly(status));
		}

		void updateJobLog(int jobId, StringBuilder log) {
			queue.updateJobLog(apiKey, jobId,
					new JobLogOnly(log.toString()));
		}

		void finishJob(int jobId, String status, List<DataItem> outputs,
				ObjectNode provenance) {
			var outputData = new OutputData(REPOSITORY);
			outputData.setFiles(outputs);

			var jobDone = new JobDone(status);
			jobDone.setTimestampCompletion(new DateTime(UTC));
			jobDone.setOutputData(outputData);
			jobDone.setProvenance(provenance);

			queue.finishJob(apiKey, jobId, jobDone);
		}
	}

	/**
	 * Initialise the client.
	 */
	@PostConstruct
	private void initAPIClient() {
		queue = new Queue(nmpiUrl, nmpiApiKey, hardware);
	}

	@Override
	public List<? extends Job> getJobs() {
		return queue.getJobs(List.of(STATUS_VALIDATED, STATUS_RUNNING));
	}

	@Override
	public void addListener(NMPIQueueListener listener) {
		listeners.add(listener);
	}

	private void handleWebAppError(WebApplicationException e, String action) {
		var body = e.getResponse().readEntity(String.class);
		logger.error("Error {} ({}), continuing: {}", action, e.getMessage(),
				body);
	}

	@Override
	public void processResponsesFromQueue() {
		while (!done) {
			try {
				logger.debug("Getting next job");
				QueueNextResponse response;
				try {
					response = queue.getNextJob();
				} catch (NotFoundException e) {
					response = new QueueEmpty();
				}
				processResponse(response);
			} catch (WebApplicationException e) {
				handleWebAppError(e, "getting next job");
				sleep(EMPTY_QUEUE_SLEEP_MS);
			} catch (Exception e) {
				logger.error("Error in getting next job", e);
				sleep(EMPTY_QUEUE_SLEEP_MS);
			}
		}
	}

	/**
	 * Process the response from the service.
	 *
	 * @param response
	 *            The response to process
	 */
	private void processResponse(QueueNextResponse response) {
		if (response instanceof QueueEmpty) {
			sleep(EMPTY_QUEUE_SLEEP_MS);
		} else if (response instanceof Job job) {
			processResponse(job);
		} else {
			throw new IllegalStateException();
		}
	}

<<<<<<< HEAD
	private void processResponse(Job job) {
=======
	/**
	 * Process the response of a Job.
	 *
	 * @param job
	 *            The job to process
	 */
	private void processResponse(final Job job) {
>>>>>>> 392f5d48
		synchronized (jobCache) {
			jobCache.put(job.getId(), job);
		}
		logger.debug("Job {} received", job.getId());
		try {
			for (var listener : listeners) {
				listener.addJob(job);
			}
			logger.debug("Setting job status");
			logger.debug("Updating job status on server");
			queue.updateJobStatus(job.getId(), STATUS_VALIDATED);
		} catch (WebApplicationException e) {
			handleWebAppError(e, "updating job");
			setJobError(job.getId(), null, null, e, null);
		} catch (IOException e) {
			logger.error("Error in updating job", e);
			setJobError(job.getId(), null, null, e, null);
		}
	}

	@Override
	public void appendJobLog(int id, String logToAppend) {
		var existingLog = jobLog.computeIfAbsent(
				id, ignored -> new StringBuilder());
		existingLog.append(logToAppend);
		logger.debug("Job {} log is being updated", id);
		try {
			queue.updateJobLog(id, existingLog);
		} catch (WebApplicationException e) {
			handleWebAppError(e, "updating job log");
		}
	}

	@Override
	public void setJobRunning(int id) {
		logger.debug("Job {} is running", id);
		logger.debug("Updating job status on server");
		try {
			queue.updateJobStatus(id, STATUS_RUNNING);
		} catch (WebApplicationException e) {
			handleWebAppError(e, "setting job to running");
		}
	}

	@Override
	public void setJobFinished(int id, String logToAppend,
			List<DataItem> outputs, ObjectNode provenance) {
		logger.debug("Job {} is finished", id);

		if (nonNull(logToAppend)) {
			appendJobLog(id, logToAppend);
		}

		try {
			logger.debug("Updating job status on server");
			queue.finishJob(id, STATUS_FINISHED, outputs, provenance);
		} catch (WebApplicationException e) {
			handleWebAppError(e, "finishing job");
		}
		jobLog.remove(id);
		jobCache.remove(id);
	}

	@Override
	public void setJobError(int id, String logToAppend, List<DataItem> outputs,
			Throwable error, ObjectNode provenance) {
		logger.debug("Job {} finished with an error", id);
		var errors = new StringWriter();
		error.printStackTrace(new PrintWriter(errors));
		var logMessage = new StringBuilder();
		if (nonNull(logToAppend)) {
			logMessage.append(logToAppend);
		}
		if (jobLog.containsKey(id) || (logMessage.length() > 0)) {
			logMessage.append("\n\n==================\n");
		}
		logMessage.append("Error:\n");
		logMessage.append(errors.toString());
		appendJobLog(id, logMessage.toString());

		try {
			logger.debug("Updating job on server");
			queue.finishJob(id, STATUS_ERROR, outputs, provenance);
		} catch (WebApplicationException e) {
			handleWebAppError(e, "finishing job on error");
		}

		jobLog.remove(id);
		jobCache.remove(id);
	}

	@Override
	public void close() {
		done = true;
	}
}<|MERGE_RESOLUTION|>--- conflicted
+++ resolved
@@ -214,17 +214,13 @@
 		}
 	}
 
-<<<<<<< HEAD
-	private void processResponse(Job job) {
-=======
 	/**
 	 * Process the response of a Job.
 	 *
 	 * @param job
 	 *            The job to process
 	 */
-	private void processResponse(final Job job) {
->>>>>>> 392f5d48
+	private void processResponse(Job job) {
 		synchronized (jobCache) {
 			jobCache.put(job.getId(), job);
 		}
