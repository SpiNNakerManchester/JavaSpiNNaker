--- conflicted
+++ resolved
@@ -87,18 +87,11 @@
 	 * @return The listener
 	 */
 	private ContextLoaderListener getContextLoaderListener(
-<<<<<<< HEAD
 			PropertySource<?> properties) {
-		var annotationConfig = new AnnotationConfigWebApplicationContext();
-=======
-			final PropertySource<?> properties) {
-		final var annotationConfig =
-				new AnnotationConfigWebApplicationContext();
->>>>>>> 392f5d48
-		annotationConfig.getEnvironment().getPropertySources()
-				.addFirst(properties);
-		annotationConfig.register(RemoteSpinnakerBeans.class);
-		return new ContextLoaderListener(annotationConfig);
+		var context = new AnnotationConfigWebApplicationContext();
+		context.getEnvironment().getPropertySources().addFirst(properties);
+		context.register(RemoteSpinnakerBeans.class);
+		return new ContextLoaderListener(context);
 	}
 
 	/**
