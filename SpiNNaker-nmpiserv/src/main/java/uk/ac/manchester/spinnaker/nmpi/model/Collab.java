--- conflicted
+++ resolved
@@ -40,13 +40,8 @@
 	 * @param content
 	 *            The value to set.
 	 */
-<<<<<<< HEAD
-	void setContent(String contentParam) {
-		this.content = contentParam;
-=======
-	public void setContent(final String content) {
+	void setContent(String content) {
 		this.content = content;
->>>>>>> 392f5d48
 	}
 
 	/**
@@ -64,12 +59,7 @@
 	 * @param id
 	 *            The collab ID
 	 */
-<<<<<<< HEAD
-	void setId(int idParam) {
-		this.id = idParam;
-=======
-	public void setId(final int id) {
+	void setId(int id) {
 		this.id = id;
->>>>>>> 392f5d48
 	}
 }