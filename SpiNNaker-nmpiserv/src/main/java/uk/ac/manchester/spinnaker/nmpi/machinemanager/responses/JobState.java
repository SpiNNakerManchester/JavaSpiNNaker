/*
 * Copyright (c) 2014 The University of Manchester
 *
 * Licensed under the Apache License, Version 2.0 (the "License");
 * you may not use this file except in compliance with the License.
 * You may obtain a copy of the License at
 *
 *     https://www.apache.org/licenses/LICENSE-2.0
 *
 * Unless required by applicable law or agreed to in writing, software
 * distributed under the License is distributed on an "AS IS" BASIS,
 * WITHOUT WARRANTIES OR CONDITIONS OF ANY KIND, either express or implied.
 * See the License for the specific language governing permissions and
 * limitations under the License.
 */
package uk.ac.manchester.spinnaker.nmpi.machinemanager.responses;

/**
 * A description of the state of a job, in terms of its state, whether its
 * boards are powered, the advised keep-alive polling interval and the reason
 * that the job died (if in the {@code DESTROYED} state).
 */
public class JobState {
	/** Job is unknown. */
	public static final int UNKNOWN = 0;

	/** Job is in the queue, awaiting allocation. */
	public static final int QUEUED = 1;

	/** Job is having its boards powered up. */
	public static final int POWER = 2;

	/** Job is running (or at least ready to run). */
	public static final int READY = 3;

	/** Job has terminated, see the {@code reason} property for why. */
	public static final int DESTROYED = 4;

	/** The state of the job in the queue (from the above list). */
	private int state;

	/** The power state of the job. */
	private Boolean power;

	/** The number of seconds to keep alive. */
	private double keepAlive;

	/** The reason for the job being destroyed. */
	private String reason;

	/**
	 * Get the state of the job in the queue.
	 *
	 * @return The state
	 */
	public int getState() {
		return state;
	}

	/**
	 * Set the state of the job in the queue.
	 *
	 * @param state
	 *            The state to set
	 */
<<<<<<< HEAD
	void setState(int stateParam) {
		this.state = stateParam;
=======
	public void setState(final int state) {
		this.state = state;
>>>>>>> 392f5d48
	}

	/**
	 * Get the power state of the job.
	 *
	 * @return True if on, False if off
	 */
	public Boolean getPower() {
		return power;
	}

	/**
	 * Set the power state of the job.
	 *
	 * @param power
	 *            True for on, False for off
	 */
<<<<<<< HEAD
	void setPower(Boolean powerParam) {
		this.power = powerParam;
=======
	public void setPower(final Boolean power) {
		this.power = power;
>>>>>>> 392f5d48
	}

	/**
	 * Get the number of seconds to keep alive.
	 *
	 * @return The number of seconds
	 */
	public double getKeepAlive() {
		return keepAlive;
	}

	/**
	 * Set the number of seconds to keep alive.
	 *
	 * @param keepAlive
	 *            The number of seconds to set
	 */
<<<<<<< HEAD
	void setKeepAlive(double keepAliveParam) {
		this.keepAlive = keepAliveParam;
=======
	public void setKeepAlive(final double keepAlive) {
		this.keepAlive = keepAlive;
>>>>>>> 392f5d48
	}

	/**
	 * Get the reason for the job being destroyed.
	 *
	 * @return The reason
	 */
	public String getReason() {
		return reason;
	}

	/**
	 * Set the reason for the job being destroyed.
	 *
	 * @param reason
	 *            The reason to set.
	 */
<<<<<<< HEAD
	void setReason(String reasonParam) {
		this.reason = reasonParam;
=======
	public void setReason(final String reason) {
		this.reason = reason;
>>>>>>> 392f5d48
	}
}<|MERGE_RESOLUTION|>--- conflicted
+++ resolved
@@ -63,13 +63,8 @@
 	 * @param state
 	 *            The state to set
 	 */
-<<<<<<< HEAD
-	void setState(int stateParam) {
-		this.state = stateParam;
-=======
-	public void setState(final int state) {
+	void setState(int state) {
 		this.state = state;
->>>>>>> 392f5d48
 	}
 
 	/**
@@ -87,13 +82,8 @@
 	 * @param power
 	 *            True for on, False for off
 	 */
-<<<<<<< HEAD
-	void setPower(Boolean powerParam) {
-		this.power = powerParam;
-=======
-	public void setPower(final Boolean power) {
+	void setPower(Boolean power) {
 		this.power = power;
->>>>>>> 392f5d48
 	}
 
 	/**
@@ -111,13 +101,8 @@
 	 * @param keepAlive
 	 *            The number of seconds to set
 	 */
-<<<<<<< HEAD
-	void setKeepAlive(double keepAliveParam) {
-		this.keepAlive = keepAliveParam;
-=======
-	public void setKeepAlive(final double keepAlive) {
+	void setKeepAlive(double keepAlive) {
 		this.keepAlive = keepAlive;
->>>>>>> 392f5d48
 	}
 
 	/**
@@ -135,12 +120,7 @@
 	 * @param reason
 	 *            The reason to set.
 	 */
-<<<<<<< HEAD
-	void setReason(String reasonParam) {
-		this.reason = reasonParam;
-=======
-	public void setReason(final String reason) {
+	void setReason(String reason) {
 		this.reason = reason;
->>>>>>> 392f5d48
 	}
 }