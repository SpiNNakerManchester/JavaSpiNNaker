--- conflicted
+++ resolved
@@ -20,10 +20,7 @@
 /**
  * A Job that is a response from the queue.
  */
-<<<<<<< HEAD
 public final class QueueJobCompat extends Job implements QueueNextResponse {
-=======
-public class QueueJobCompat extends Job implements QueueNextResponse {
 	/**
 	 * Sets the collab ID. Wrapper to handle old API.
 	 *
@@ -31,7 +28,6 @@
 	 *            The ID to set.
 	 * @see Job#setCollab(String)
 	 */
->>>>>>> dad3e095
 	public void setCollabId(String collabId) {
 		setCollab(collabId);
 	}
