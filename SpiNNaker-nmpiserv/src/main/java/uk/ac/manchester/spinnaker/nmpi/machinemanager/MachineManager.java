--- conflicted
+++ resolved
@@ -24,14 +24,9 @@
 /**
  * A service for managing SpiNNaker boards in a machine.
  */
-<<<<<<< HEAD
 public sealed interface MachineManager extends AutoCloseable
 		permits FixedMachineManagerImpl, SpallocJavaMachineManagerImpl,
 		SpallocMachineManagerImpl {
-
-=======
-public interface MachineManager extends AutoCloseable {
->>>>>>> 392f5d48
 	/**
 	 * Gets the machines that this manager allocates from.
 	 *
