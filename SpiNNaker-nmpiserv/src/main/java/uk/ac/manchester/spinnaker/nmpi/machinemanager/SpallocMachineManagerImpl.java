/*
 * Copyright (c) 2014 The University of Manchester
 *
 * Licensed under the Apache License, Version 2.0 (the "License");
 * you may not use this file except in compliance with the License.
 * You may obtain a copy of the License at
 *
 *     https://www.apache.org/licenses/LICENSE-2.0
 *
 * Unless required by applicable law or agreed to in writing, software
 * distributed under the License is distributed on an "AS IS" BASIS,
 * WITHOUT WARRANTIES OR CONDITIONS OF ANY KIND, either express or implied.
 * See the License for the specific language governing permissions and
 * limitations under the License.
 */
package uk.ac.manchester.spinnaker.nmpi.machinemanager;

import static com.fasterxml.jackson.databind.DeserializationFeature.FAIL_ON_UNKNOWN_PROPERTIES;
import static com.fasterxml.jackson.databind.PropertyNamingStrategies.SNAKE_CASE;
import static java.util.Objects.isNull;
import static java.util.Objects.nonNull;
import static java.util.concurrent.Executors.newScheduledThreadPool;
import static java.util.concurrent.TimeUnit.SECONDS;
import static java.util.stream.Collectors.toList;
import static org.apache.commons.io.IOUtils.buffer;
import static org.apache.commons.io.IOUtils.closeQuietly;
import static org.slf4j.LoggerFactory.getLogger;
import static uk.ac.manchester.spinnaker.nmpi.ThreadUtils.sleep;
import static uk.ac.manchester.spinnaker.nmpi.ThreadUtils.waitfor;
import static uk.ac.manchester.spinnaker.nmpi.machinemanager.responses.JobState.DESTROYED;
import static uk.ac.manchester.spinnaker.nmpi.machinemanager.responses.JobState.READY;

import java.io.BufferedReader;
import java.io.IOException;
import java.io.InputStreamReader;
import java.io.PrintWriter;
import java.net.Socket;
import java.util.Arrays;
import java.util.HashMap;
import java.util.List;
import java.util.Map;
import java.util.Set;
import java.util.concurrent.BlockingQueue;
import java.util.concurrent.LinkedBlockingQueue;
import java.util.concurrent.ScheduledExecutorService;

import javax.annotation.PostConstruct;

import org.slf4j.Logger;
import org.springframework.beans.factory.annotation.Value;

import com.fasterxml.jackson.databind.ObjectMapper;
import com.fasterxml.jackson.databind.module.SimpleModule;

import uk.ac.manchester.spinnaker.nmpi.machinemanager.commands.Command;
import uk.ac.manchester.spinnaker.nmpi.machinemanager.commands.CreateJobCommand;
import uk.ac.manchester.spinnaker.nmpi.machinemanager.commands.DestroyJobCommand;
import uk.ac.manchester.spinnaker.nmpi.machinemanager.commands.GetJobMachineInfoCommand;
import uk.ac.manchester.spinnaker.nmpi.machinemanager.commands.GetJobStateCommand;
import uk.ac.manchester.spinnaker.nmpi.machinemanager.commands.JobKeepAliveCommand;
import uk.ac.manchester.spinnaker.nmpi.machinemanager.commands.ListMachinesCommand;
import uk.ac.manchester.spinnaker.nmpi.machinemanager.commands.NoNotifyJobCommand;
import uk.ac.manchester.spinnaker.nmpi.machinemanager.commands.NotifyJobCommand;
import uk.ac.manchester.spinnaker.nmpi.machinemanager.commands.PowerOffJobBoardsCommand;
import uk.ac.manchester.spinnaker.nmpi.machinemanager.commands.PowerOnJobBoardsCommand;
import uk.ac.manchester.spinnaker.nmpi.machinemanager.commands.WhereIsCommand;
import uk.ac.manchester.spinnaker.nmpi.machinemanager.responses.ExceptionResponse;
import uk.ac.manchester.spinnaker.nmpi.machinemanager.responses.JobMachineInfo;
import uk.ac.manchester.spinnaker.nmpi.machinemanager.responses.JobState;
import uk.ac.manchester.spinnaker.nmpi.machinemanager.responses.JobsChangedResponse;
import uk.ac.manchester.spinnaker.nmpi.machinemanager.responses.Machine;
import uk.ac.manchester.spinnaker.nmpi.machinemanager.responses.Response;
import uk.ac.manchester.spinnaker.nmpi.machinemanager.responses.ReturnResponse;
import uk.ac.manchester.spinnaker.nmpi.machinemanager.responses.WhereIs;
import uk.ac.manchester.spinnaker.nmpi.model.machine.ChipCoordinates;
import uk.ac.manchester.spinnaker.nmpi.model.machine.SpinnakerMachine;
import uk.ac.manchester.spinnaker.nmpi.rest.utils.PropertyBasedDeserialiser;

/**
 * A machine manager that interfaces to the old spalloc service.
 */
<<<<<<< HEAD
public final class SpallocMachineManagerImpl implements MachineManager {
=======
public class SpallocMachineManagerImpl implements MachineManager {
>>>>>>> 392f5d48
	/** The default version of a machine. */
	private static final String MACHINE_VERSION = "5";

	/** The tag indicating the machine should be picked by default. */
	private static final String DEFAULT_TAG = "default";

	/** The keep-alive period in seconds. */
	private static final int PERIOD = 5;

	/** The scaling from width in triads to width in chips. */
	private static final int MACHINE_WIDTH_FACTOR = 12;

	/** The scaling from height in triads to height in chips. */
	private static final int MACHINE_HEIGHT_FACTOR = 12;

	/** The number of times to retry a spalloc request. */
	private static final int N_RETRIES = 3;

	/** The time to wait for a response from spalloc. */
	private static final long TIMEOUT_SECONDS = 1;

	/** The spalloc server address. */
	@Value("${spalloc.server}")
	private String ipAddress;

	/** The spalloc server port. */
	@Value("${spalloc.port}")
	private int port;

	/** The owner to give spalloc jobs from this client. */
	@Value("${spalloc.user.name}")
	private String owner;

	/** Unmarshaller of objects. */
	private final ObjectMapper mapper = new ObjectMapper();

	/** The machines that have been allocated by job ID. */
	private final Map<Integer, SpinnakerMachine> machinesAllocated =
			new HashMap<>();

	/** A map from machine to job. */
	private final Map<SpinnakerMachine, SpallocJob> jobByMachine =
			new HashMap<>();

	/** The state of the spalloc job by job ID. */
	private final Map<Integer, JobState> machineState = new HashMap<>();

	/** Logging. */
	private static final Logger logger =
			getLogger(SpallocMachineManagerImpl.class);

	/** Communication management. */
	private final Comms comms = new Comms();

	/** True when the manager is finished with. */
	private volatile boolean done = false;

	/** Thread pool. */
	private ScheduledExecutorService scheduler;

	/**
	 * Deserialiser for spalloc responses.
	 */
	@SuppressWarnings("serial")
	private static final class ResponseDeserializer
			extends PropertyBasedDeserialiser<Response> {
		/**
		 * Subclass initialiser.
		 */
		ResponseDeserializer() {
			super(Response.class);
			register("jobs_changed", JobsChangedResponse.class);
			register("return", ReturnResponse.class);
			register("exception", ExceptionResponse.class);
		}
	}

	/**
	 * Make a machine manager that talks to Spalloc to do its work.
	 */
	public SpallocMachineManagerImpl() {
		var module = new SimpleModule();
		module.addDeserializer(Response.class, new ResponseDeserializer());
		mapper.registerModule(module);
		mapper.setPropertyNamingStrategy(SNAKE_CASE);
		mapper.configure(FAIL_ON_UNKNOWN_PROPERTIES, false);
	}

	/**
	 * Launch this manager's threads.
	 */
	@PostConstruct
	private void startThreads() {
		var group = new ThreadGroup("Spalloc");
		scheduler = newScheduledThreadPool(1,
				r -> new Thread(group, r, "Spalloc Keep Alive Handler"));

		new Thread(group, this::comms, "Spalloc Comms Interface").start();

		var t = new Thread(group, this::updateStateOfJobs,
				"Spalloc JobState Update Notification Handler");
		t.setDaemon(true);
		t.start();

		scheduler.scheduleAtFixedRate(this::keepAllJobsAlive, PERIOD, PERIOD,
				SECONDS);
	}

	// ------------------------------ COMMS ------------------------------

	/**
	 * Communications API wrapper.
	 */
	class Comms {
		/**
		 * Internal exception for a timeout.
		 */
		class TimeoutException extends IOException {
			private static final long serialVersionUID = 1L;

			/**
			 * Create an exception indicating a timeout happened.
			 *
			 * @param message
			 *            The message of the exception
			 */
			TimeoutException(String message) {
				super(message);
			}
		}

		/** The responses from spalloc to be read. */
		private final BlockingQueue<Response> responses =
				new LinkedBlockingQueue<>();

		/** The notifications from spalloc to be raised. */
		private final BlockingQueue<JobsChangedResponse> notifications =
				new LinkedBlockingQueue<>();

		/** Connection to server. */
		private Socket socket;

		/** Reader from server. */
		private BufferedReader reader;

		/** Writer to server. */
		private PrintWriter writer;

		/** True if connected. */
		private volatile boolean connected = false;

		/**
		 * Get the next response.
		 *
		 * @param responseType
		 *            The type expected.
		 * @param <T>
		 *            The type of the response.
		 * @return The decoded response, or null if cancelled.
		 * @throws IOException
		 *             If the response failed to be read.
		 */
		private <T> T getNextResponse(Class<T> responseType)
				throws IOException {
			Response response;
			try {
				response = responses.poll(TIMEOUT_SECONDS, SECONDS);
				if (isNull(response)) {
					throw new TimeoutException(
							"No response from spalloc server");
				}
			} catch (InterruptedException e) {
				return null;
			}
			if (response instanceof ExceptionResponse er) {
				throw new IOException(er.getException());
			} else if (response instanceof ReturnResponse rr) {
				if (isNull(responseType)) {
					return null;
				}
				return mapper.readValue(rr.getReturnValue(), responseType);
			} else {
				// Should never happen!
				throw new IOException("Unknown Response " + response);
			}
		}

		/**
		 * Wait for the connection to be established.
		 */
		private synchronized void waitForConnection() {
			while (!connected) {
				logger.debug("Waiting for connection");
				if (waitfor(this)) {
					break;
				}
			}
		}

		/**
		 * Write the given command as a request to the server.
		 *
		 * @param request
		 *            The request to issue
		 * @throws IOException
		 *             If an error occurs
		 */
		private void writeRequest(Command<?> request) throws IOException {
			var message = mapper.writeValueAsString(request);
			logger.trace("Sending message {}", message);
			writer.println(message);
			writer.flush();
		}

		/**
		 * Read a response from the server.
		 *
		 * @throws IOException
		 *             if an error occurred
		 */
		private void readResponse() throws IOException {
			// Note, assumes one response per line
			var line = reader.readLine();
			if (isNull(line)) {
				synchronized (this) {
					connected = false;
					notifyAll();
				}
				return;
			}

			logger.trace("Received response: {}", line);
			var response = mapper.readValue(line, Response.class);
			logger.trace("Received response of type {}", response);
			if (response instanceof ReturnResponse
					|| response instanceof ExceptionResponse) {
				responses.offer(response);
			} else if (response instanceof JobsChangedResponse jc) {
				notifications.offer(jc);
			} else {
				logger.error("Unrecognized response: {}", response);
			}
		}

		/**
		 * How long to wait after disconnecting before reconnecting. In
		 * milliseconds.
		 */
		private static final int POST_DISCONNECT_PAUSE = 1000;

		/**
		 * The main connection management loop. This will reconnect to the
		 * server if it gets disconnected by surprise.
		 */
		public void mainLoop() {
			while (!done) {
				try {
					connect();
				} catch (IOException e) {
					if (!done) {
						logger.error("Could not connect to machine server", e);
					}
				}
				try {
					while (connected) {
						readResponse();
					}
				} catch (IOException e) {
					if (!done) {
						logger.error("Error receiving", e);
						disconnect();
					}
				}
				if (!done) {
					logger.warn("Disconnected from machine server...");
					sleep(POST_DISCONNECT_PAUSE);
				}
			}
		}

		/**
		 * Connect to the Spalloc server.
		 *
		 * @throws IOException
		 *             If anything goes wrong
		 */
		public synchronized void connect() throws IOException {
			socket = new Socket(ipAddress, port);
			reader = buffer(new InputStreamReader(socket.getInputStream()));
			writer = new PrintWriter(socket.getOutputStream());

			connected = true;
			// Send an empty JCR over
			notifications.offer(new JobsChangedResponse());
			notifyAll();
		}

		/**
		 * Disconnect from the Spalloc server.
		 */
		public void disconnect() {
			connected = false;
			closeQuietly(writer);
			closeQuietly(reader);
			closeQuietly(socket);
		}

		/**
		 * Send a request that expects a response that needs to be deserialised.
		 *
		 * @param <T>
		 *            The type of the response.
		 * @param request
		 *            The request to send.
		 * @param responseType
		 *            The expected type of response.
		 * @return The response.
		 * @throws IOException
		 *             If anything goes wrong
		 */
		public <T> T sendRequest(Command<?> request, Class<T> responseType)
				throws IOException {
			synchronized (SpallocMachineManagerImpl.this) {
				int count = 0;
				while (true) {
					try {
						waitForConnection();
						writeRequest(request);
						return getNextResponse(responseType);
					} catch (IOException e) {
						// Disconnect on an error to force reconnection
						disconnect();
						if (++count >= N_RETRIES) {
							throw e;
						}
					}
				}
			}
		}

		/**
		 * Send a request that doesn't expect a response that needs to be
		 * deserialised (that is, a generic OK).
		 *
		 * @param request
		 *            The request to send.
		 * @throws IOException
		 *             If anything goes wrong
		 */
		public void sendRequest(Command<?> request) throws IOException {
			sendRequest(request, null);
		}

		/**
		 * Get the list of IDs of changed jobs from the next notification in the
		 * notification queue.
		 *
		 * @return list of IDs
		 * @throws InterruptedException
		 *             if interrupted
		 */
		public List<Integer> getJobsChanged() throws InterruptedException {
			return notifications.take().getJobsChanged();
		}
	}

	@Override
	public void close() {
		done = true;
		comms.disconnect();
	}

	private void comms() {
		try {
			comms.mainLoop();
		} finally {
			scheduler.shutdownNow();
		}
	}

	// ------------------------------ WIRE Job ------------------------------

	/**
	 * Interface to an existing spalloc job.
	 */
	final class SpallocJob {
		/** Used for the Hash code. */
		private static final int MAGIC = 0xbadf00d;

		/** The spalloc job ID. */
		private final int id;

		/**
		 * Make a job handle.
		 *
		 * @param jobId
		 *            The ID code of the job.
		 */
		SpallocJob(int jobId) {
			this.id = jobId;
		}

		/**
		 * Get what machine the job has been allocated to.
		 *
		 * @return The machine descriptor.
		 * @throws IOException
		 *             If anything goes wrong
		 */
		JobMachineInfo getMachineInfo() throws IOException {
			return comms.sendRequest(new GetJobMachineInfoCommand(id),
					JobMachineInfo.class);
		}

		/**
		 * Get the state of the job.
		 *
		 * @return The state descriptor.
		 * @throws IOException
		 *             If anything goes wrong
		 */
		JobState getState() throws IOException {
			return comms.sendRequest(new GetJobStateCommand(id),
					JobState.class);
		}

		/**
		 * Enable or disable notifications about this job's state changes.
		 *
		 * @param enable
		 *            True to turn the notifications on.
		 * @throws IOException
		 *             If anything goes wrong
		 */
		void notify(boolean enable) throws IOException {
			if (enable) {
				comms.sendRequest(new NotifyJobCommand(id));
			} else {
				comms.sendRequest(new NoNotifyJobCommand(id));
			}
		}

		/**
		 * Keep the job alive (by sending effectively a NOP).
		 *
		 * @throws IOException
		 *             If anything goes wrong
		 */
		void keepAlive() throws IOException {
			comms.sendRequest(new JobKeepAliveCommand(id));
		}

		/**
		 * Destroy the job.
		 *
		 * @throws IOException
		 *             If anything goes wrong
		 */
		void destroy() throws IOException {
			comms.sendRequest(new DestroyJobCommand(id));
		}

		/**
		 * Turn power on or off for a job's boards.
		 *
		 * @param powerOn
		 *            True to turn the boards on, false to turn them off.
		 * @throws IOException
		 *             If anything goes wrong
		 */
		void power(boolean powerOn) throws IOException {
			if (powerOn) {
				comms.sendRequest(new PowerOnJobBoardsCommand(id));
			} else {
				comms.sendRequest(new PowerOffJobBoardsCommand(id));
			}
		}

		/**
		 * Find one of his job's chips.
		 *
		 * @param chipX
		 *            The x coordinate of the chip
		 * @param chipY
		 *            The y coordinate of the chip
		 * @return The location description
		 * @throws IOException
		 *             If anything goes wrong
		 */
		WhereIs whereIs(int chipX, int chipY) throws IOException {
			return comms.sendRequest(new WhereIsCommand(id, chipX, chipY),
					WhereIs.class);
		}

		@Override
		public int hashCode() {
			return id ^ MAGIC;
		}

		@Override
		public boolean equals(Object o) {
			return (o instanceof SpallocJob job) && (job.id == id);
		}
	}

	/**
	 * Get the machines known to the Spalloc server.
	 *
	 * @return The known machines
	 * @throws IOException
	 *             If anything goes wrong
	 */
	Machine[] listMachines() throws IOException {
		return comms.sendRequest(new ListMachinesCommand(), Machine[].class);
	}

	/**
	 * Create a Spalloc job.
	 *
	 * @param nBoards
	 *            The number of boards to ask for
	 * @param jobOwner
	 *            The owner of the job
	 * @return The job handle
	 * @throws IOException
	 *             If anything goes wrong
	 */
	SpallocJob createJob(int nBoards, String jobOwner) throws IOException {
		return new SpallocJob(comms.sendRequest(
				new CreateJobCommand(nBoards, owner + ":" + jobOwner),
				Integer.class));
	}

	// ------------------------------ Job ------------------------------

	/**
	 * Update the state of a job and notify any listeners.
	 *
	 * @param job
	 *            The job to get the state of
	 * @throws IOException
	 *             If there is an error getting the state
	 */
	private void updateJobState(SpallocJob job) throws IOException {
		JobState state;
		synchronized (machineState) {
			logger.debug("Getting state of {}", job.id);
			state = job.getState();
			logger.debug("Job {} is in state {}", job, state.getState());
			machineState.put(job.id, state);
			machineState.notifyAll();
		}

		if (state.getState() == DESTROYED) {
			var machine = machinesAllocated.remove(job.id);
			if (isNull(machine)) {
				logger.error("Unrecognized job: {}", job);
				return;
			}
			jobByMachine.remove(machine);
		}
	}

	/**
	 * Get the machine of the job.
	 *
	 * @param job
	 *            The job
	 * @return The machine of the job
	 * @throws IOException
	 *             If an I/O error occurs
	 */
	private SpinnakerMachine getMachineForJob(SpallocJob job)
			throws IOException {
		var info = job.getMachineInfo();
		return new SpinnakerMachine(info.getConnections().get(0).getHostname(),
				MACHINE_VERSION, info.getWidth(), info.getHeight(),
				info.getConnections().size(), null);
	}

	/**
	 * Wait for a job to reach one of a given set of states.
	 *
	 * @param job
	 *            The job
	 * @param states
	 *            The states to wait for
	 * @return The state the job has reached
	 * @throws IOException
	 *             If an I/O error occurs
	 */
	private JobState waitForStates(SpallocJob job, Integer... states)
			throws IOException {
		var set = Set.of(states);
		synchronized (machineState) {
			var state = job.getState();
			machineState.put(job.id, state);
			while (!machineState.containsKey(job.id)
					|| !set.contains(machineState.get(job.id).getState())) {
				logger.debug("Waiting for job {} to get to one of {}", job.id,
						Arrays.toString(states));
				if (waitfor(machineState)) {
					return null;
				}
			}
			return machineState.get(job.id);
		}
	}

	@Override
	public List<SpinnakerMachine> getMachines() {
		try {
			return Arrays.stream(listMachines())
					.filter(m -> m.getTags().contains(DEFAULT_TAG))
					.map(m -> new SpinnakerMachine(m.getName(), MACHINE_VERSION,
							m.getWidth() * MACHINE_WIDTH_FACTOR,
							m.getHeight() * MACHINE_HEIGHT_FACTOR,
							m.getWidth() * m.getHeight(), null))
					.collect(toList());
		} catch (IOException e) {
			logger.error("Error getting machines", e);
			return null;
		}
	}

	@Override
	public SpinnakerMachine getNextAvailableMachine(int nBoards,
			String jobOwner, int jobId) {
		SpallocJob job = null;
		SpinnakerMachine machineAllocated = null;

		while (isNull(job) || isNull(machineAllocated)) {
			try {
				job = startJob(nBoards, jobOwner);
				machineAllocated = getMachineForJob(job);
			} catch (IOException e) {
				logger.error("Error getting machine - retrying", e);
			}
		}

		machinesAllocated.put(job.id, machineAllocated);
		jobByMachine.put(machineAllocated, job);
		return machineAllocated;
	}

	private SpallocJob startJob(int nBoards, String jobOwner)
			throws IOException {
		var job = createJob(nBoards, jobOwner);
		logger.debug("Got machine {}, requesting notifications", job.id);
		job.notify(true);
		var state = job.getState();
		synchronized (machineState) {
			machineState.put(job.id, state);
			machineState.notifyAll();
		}
		logger.debug("Notifications for {} are on", job.id);
		state = waitForStates(job, READY, DESTROYED);
		if (state.getState() == DESTROYED) {
			throw new RuntimeException(state.getReason());
		}
		return job;
	}

	@Override
	public void releaseMachine(SpinnakerMachine machine) {
		var job = jobByMachine.remove(machine);
		try {
			if (nonNull(job)) {
				stopJob(job);
			}
		} catch (IOException e) {
			logger.error("Error releasing machine for {}", job.id);
		}
	}

	private void stopJob(SpallocJob job) throws IOException {
		logger.debug("Turning off notification for {}", job.id);
		job.notify(false);
		logger.debug("Notifications for {} are off", job.id);
		machinesAllocated.remove(job.id);
		synchronized (machineState) {
			machineState.remove(job.id);
		}
		job.destroy();
		logger.debug("Job {} destroyed", job.id);
	}

	@Override
	public boolean isMachineAvailable(SpinnakerMachine machine) {
		var job = jobByMachine.get(machine);
		if (isNull(job)) {
			return false;
		}
		logger.debug("Job {} still available", job.id);
		return true;
	}

	@Override
	public boolean waitForMachineStateChange(SpinnakerMachine machine,
			int waitTime) {
		var job = jobByMachine.get(machine);
		if (isNull(job)) {
			return true;
		}

		synchronized (machineState) {
			var state = machineState.get(job.id);
			waitfor(machineState, waitTime);
			var newState = machineState.get(job.id);
			return nonNull(newState) && newState.equals(state);
		}
	}

	@Override
	public void setMachinePower(SpinnakerMachine machine, boolean powerOn) {
		var job = jobByMachine.get(machine);
		if (isNull(job)) {
			return;
		}
		try {
			job.power(powerOn);
			if (powerOn) {
				logger.debug("Waiting for powered on machine");
				waitForStates(job, READY, DESTROYED);
				logger.debug("Machine ready");
			}
		} catch (IOException e) {
			throw new RuntimeException("Could not change power state", e);
		}
	}

	@Override
	public ChipCoordinates getChipCoordinates(SpinnakerMachine machine, int x,
			int y) {
		var job = jobByMachine.get(machine);
		if (isNull(job)) {
			return null;
		}
		try {
			var whereIs = job.whereIs(x, y);
			var location = whereIs.getPhysical();
			return new ChipCoordinates(location[0], location[1], location[2]);
		} catch (IOException e) {
			throw new RuntimeException("Error getting coordinates", e);
		}
	}

	/**
	 * Call keep-alive on any active jobs.
	 */
	private void keepAllJobsAlive() {
		List<Integer> jobIds;
		synchronized (machineState) {
			jobIds = List.copyOf(machineState.keySet());
		}
		for (int jobId : jobIds) {
			try {
				new SpallocJob(jobId).keepAlive();
			} catch (IOException e) {
				logger.error("Error keeping machine {} alive", jobId);
			}
		}
	}

	/**
	 * Update the state of any active jobs.
	 */
	private void updateStateOfJobs() {
		try {
			while (!done) {
				for (int jobId : comms.getJobsChanged()) {
					try {
						updateJobState(new SpallocJob(jobId));
					} catch (IOException e) {
						logger.error("Error getting job state", e);
					}
				}
			}
		} catch (InterruptedException e) {
			logger.warn("interrupt of job state updating");
		}
	}
}<|MERGE_RESOLUTION|>--- conflicted
+++ resolved
@@ -79,11 +79,7 @@
 /**
  * A machine manager that interfaces to the old spalloc service.
  */
-<<<<<<< HEAD
 public final class SpallocMachineManagerImpl implements MachineManager {
-=======
-public class SpallocMachineManagerImpl implements MachineManager {
->>>>>>> 392f5d48
 	/** The default version of a machine. */
 	private static final String MACHINE_VERSION = "5";
 
