--- conflicted
+++ resolved
@@ -38,13 +38,8 @@
 	 * @param url
 	 *            The URL to wrap.
 	 */
-<<<<<<< HEAD
-	public DataItem(String urlParam) {
-		this.url = urlParam;
-=======
-	public DataItem(final String url) {
+	public DataItem(String url) {
 		this.url = url;
->>>>>>> 392f5d48
 	}
 
 	/**
@@ -59,19 +54,11 @@
 	/**
 	 * Set the URL of the item of data.
 	 *
-<<<<<<< HEAD
-	 * @param urlParam
-	 *            The URL
-	 */
-	public void setUrl(String urlParam) {
-		this.url = urlParam;
-=======
 	 * @param url
 	 *            The URL
 	 */
-	public void setUrl(final String url) {
+	public void setUrl(String url) {
 		this.url = url;
->>>>>>> 392f5d48
 	}
 
 	/**
@@ -81,10 +68,7 @@
 	 *            The key of the property
 	 * @param value
 	 *            The value of the property
-<<<<<<< HEAD
-=======
 	 * @hidden
->>>>>>> 392f5d48
 	 */
 	@JsonAnySetter
 	public void ignoreExtra(String key, String value) {
