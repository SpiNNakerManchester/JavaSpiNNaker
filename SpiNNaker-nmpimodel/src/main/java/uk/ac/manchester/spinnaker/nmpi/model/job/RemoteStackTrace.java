/*
 * Copyright (c) 2014 The University of Manchester
 *
 * Licensed under the Apache License, Version 2.0 (the "License");
 * you may not use this file except in compliance with the License.
 * You may obtain a copy of the License at
 *
 *     https://www.apache.org/licenses/LICENSE-2.0
 *
 * Unless required by applicable law or agreed to in writing, software
 * distributed under the License is distributed on an "AS IS" BASIS,
 * WITHOUT WARRANTIES OR CONDITIONS OF ANY KIND, either express or implied.
 * See the License for the specific language governing permissions and
 * limitations under the License.
 */
package uk.ac.manchester.spinnaker.nmpi.model.job;

import java.util.ArrayList;
import java.util.List;

/**
 * Represents a stack trace provided remotely.
 */
public class RemoteStackTrace {
	/** The elements of the stack trace. */
	private List<RemoteStackTraceElement> elements = new ArrayList<>();

	/**
	 * Create a basic remote stack trace without stack elements.
	 */
	public RemoteStackTrace() {
		// Does Nothing
	}

	/**
	 * Create a basic remote stack trace from an exception.
	 *
	 * @param throwable
	 *            The exception to make the stack trace from.
	 */
	public RemoteStackTrace(Throwable throwable) {
		for (var element : throwable.getStackTrace()) {
			elements.add(new RemoteStackTraceElement(element));
		}
	}

	/**
	 * Create a basic remote stack trace from a list of elements.
	 *
	 * @param elements
	 *            The elements to make the stack trace from.
	 */
<<<<<<< HEAD
	public RemoteStackTrace(List<RemoteStackTraceElement> elementsParam) {
		this.elements = elementsParam;
=======
	public RemoteStackTrace(final List<RemoteStackTraceElement> elements) {
		this.elements = elements;
>>>>>>> 392f5d48
	}

	/**
	 * Get the elements.
	 *
	 * @return the elements
	 */
	public List<RemoteStackTraceElement> getElements() {
		return elements;
	}

	/**
	 * Set the elements.
	 *
	 * @param elements
	 *            The elements to set
	 */
<<<<<<< HEAD
	public void setElements(List<RemoteStackTraceElement> elementsParam) {
		this.elements = elementsParam;
=======
	public void setElements(final List<RemoteStackTraceElement> elements) {
		this.elements = elements;
>>>>>>> 392f5d48
	}
}<|MERGE_RESOLUTION|>--- conflicted
+++ resolved
@@ -50,13 +50,8 @@
 	 * @param elements
 	 *            The elements to make the stack trace from.
 	 */
-<<<<<<< HEAD
-	public RemoteStackTrace(List<RemoteStackTraceElement> elementsParam) {
-		this.elements = elementsParam;
-=======
-	public RemoteStackTrace(final List<RemoteStackTraceElement> elements) {
+	public RemoteStackTrace(List<RemoteStackTraceElement> elements) {
 		this.elements = elements;
->>>>>>> 392f5d48
 	}
 
 	/**
@@ -74,12 +69,7 @@
 	 * @param elements
 	 *            The elements to set
 	 */
-<<<<<<< HEAD
-	public void setElements(List<RemoteStackTraceElement> elementsParam) {
-		this.elements = elementsParam;
-=======
-	public void setElements(final List<RemoteStackTraceElement> elements) {
+	public void setElements(List<RemoteStackTraceElement> elements) {
 		this.elements = elements;
->>>>>>> 392f5d48
 	}
 }