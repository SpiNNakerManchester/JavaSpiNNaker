--- conflicted
+++ resolved
@@ -35,13 +35,8 @@
 	 * @param allocated
 	 *            Whether the job was allocated.
 	 */
-<<<<<<< HEAD
-	public JobMachineAllocated(boolean allocatedParam) {
-		this.allocated = allocatedParam;
-=======
-	public JobMachineAllocated(final boolean allocated) {
+	public JobMachineAllocated(boolean allocated) {
 		this.allocated = allocated;
->>>>>>> 392f5d48
 	}
 
 	/**
@@ -59,12 +54,7 @@
 	 * @param allocated
 	 *            The allocation status
 	 */
-<<<<<<< HEAD
-	public void setAllocated(boolean allocatedParam) {
-		this.allocated = allocatedParam;
-=======
-	public void setAllocated(final boolean allocated) {
+	public void setAllocated(boolean allocated) {
 		this.allocated = allocated;
->>>>>>> 392f5d48
 	}
 }