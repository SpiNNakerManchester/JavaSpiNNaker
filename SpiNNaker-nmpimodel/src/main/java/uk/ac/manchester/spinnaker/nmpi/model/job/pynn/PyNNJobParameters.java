--- conflicted
+++ resolved
@@ -56,23 +56,12 @@
 	 * @param hardwareConfiguration
 	 *            The hardware configuration desired.
 	 */
-<<<<<<< HEAD
-	public PyNNJobParameters(String workingDirectoryParam,
-			String setupScriptParam, String userScriptParam,
-			Map<String, Object> hardwareConfigurationParam) {
-		this.workingDirectory = workingDirectoryParam;
-		this.userScript = userScriptParam;
-		this.setupScript = setupScriptParam;
-		this.hardwareConfiguration = hardwareConfigurationParam;
-=======
-	public PyNNJobParameters(final String workingDirectory,
-			final String setupScript, final String userScript,
-			final Map<String, Object> hardwareConfiguration) {
+	public PyNNJobParameters(String workingDirectory, String setupScript,
+			String userScript, Map<String, Object> hardwareConfiguration) {
 		this.workingDirectory = workingDirectory;
 		this.userScript = userScript;
 		this.setupScript = setupScript;
 		this.hardwareConfiguration = hardwareConfiguration;
->>>>>>> 392f5d48
 	}
 
 	/**
@@ -87,19 +76,11 @@
 	/**
 	 * Sets the workingDirectory.
 	 *
-<<<<<<< HEAD
-	 * @param workingDirectoryParam
-	 *            the workingDirectory to set
-	 */
-	public void setWorkingDirectory(String workingDirectoryParam) {
-		this.workingDirectory = workingDirectoryParam;
-=======
 	 * @param workingDirectory
 	 *            the workingDirectory to set
 	 */
-	public void setWorkingDirectory(final String workingDirectory) {
+	public void setWorkingDirectory(String workingDirectory) {
 		this.workingDirectory = workingDirectory;
->>>>>>> 392f5d48
 	}
 
 	/**
@@ -114,19 +95,11 @@
 	/**
 	 * Set the setup script.
 	 *
-<<<<<<< HEAD
-	 * @param setupScriptParam
-	 *            the script
-	 */
-	public void setSetupScript(String setupScriptParam) {
-		this.setupScript = setupScriptParam;
-=======
 	 * @param setupScript
 	 *            the script
 	 */
-	public void setSetupScript(final String setupScript) {
+	public void setSetupScript(String setupScript) {
 		this.setupScript = setupScript;
->>>>>>> 392f5d48
 	}
 
 	/**
@@ -141,19 +114,11 @@
 	/**
 	 * Sets the user script.
 	 *
-<<<<<<< HEAD
-	 * @param userScriptParam
-	 *            the script to set
-	 */
-	public void setUserScript(String userScriptParam) {
-		this.userScript = userScriptParam;
-=======
 	 * @param userScript
 	 *            the script to set
 	 */
-	public void setUserScript(final String userScript) {
+	public void setUserScript(String userScript) {
 		this.userScript = userScript;
->>>>>>> 392f5d48
 	}
 
 	/**
@@ -168,20 +133,11 @@
 	/**
 	 * Sets the hardwareConfiguration.
 	 *
-<<<<<<< HEAD
-	 * @param hardwareConfigurationParam
-	 *            the hardwareConfiguration to set
-	 */
-	public void setHardwareConfiguration(
-			Map<String, Object> hardwareConfigurationParam) {
-		this.hardwareConfiguration = hardwareConfigurationParam;
-=======
 	 * @param hardwareConfiguration
 	 *            the hardwareConfiguration to set
 	 */
 	public void setHardwareConfiguration(
-			final Map<String, Object> hardwareConfiguration) {
+			Map<String, Object> hardwareConfiguration) {
 		this.hardwareConfiguration = hardwareConfiguration;
->>>>>>> 392f5d48
 	}
 }