/*
 * Copyright (c) 2018 The University of Manchester
 */
package uk.ac.manchester.spinnaker.utils.progress;

import java.io.ByteArrayOutputStream;
import java.io.PrintStream;
import java.util.Arrays;
import org.junit.jupiter.api.Test;
import static org.junit.jupiter.api.Assertions.*;
import uk.ac.manchester.spinnaker.utils.Counter;

/**
 *
 * @author Christian-B
 */
public class TestIterable {

	private static final String PERCENTS =
			"|0%                          50%                         100%|";
	private static final String DASHES =
			" ------------------------------------------------------------";

	public TestIterable() {
	}

	@Test
	public void testbasic() {
		String description = "Easiest";
		@SuppressWarnings("resource")
		ProgressIterable<Integer> pb = new ProgressIterable<>(
				Arrays.asList(1, 2, 3, 4, 5), description,
				new PrintStream(new ByteArrayOutputStream()));
		int sum = 0;
		for (int i : pb) {
			sum += i;
		}
		assertEquals(1 + 2 + 3 + 4 + 5, sum);
	}

<<<<<<< HEAD
    @Test
    public void testbasic() {
        String description = "Easiest";
        ProgressIterable<Integer> pb = new ProgressIterable<>(
                Arrays.asList(1,2,3,4,5), description);
        int sum = 0;
        for (int i:pb){
            sum += i;
        }
        assertEquals(1+2+3+4+5, sum);
        pb.close();
    }

    @Test
    public void testSimple() {
        ByteArrayOutputStream baos = new ByteArrayOutputStream();
        PrintStream ps = new PrintStream(baos);
        String description = "Easiest";
        ProgressIterable<Integer> pb = new ProgressIterable<>(
                Arrays.asList(1,2,3,4,5,6,7), description, ps);
        int sum = 0;
        for (int i:pb){
            sum += i;
        }
        assertEquals(1+2+3+4+5+6+7, sum);
        String lines[] = baos.toString().split("\\r?\\n");
        assertEquals(4, lines.length);
        assertEquals(description, lines[0]);
        assertEquals(PERCENTS, lines[1]);
        assertEquals(DASHES, lines[2]);
        pb.close();
    }

    @Test
    public void testStopEarly() {
        ByteArrayOutputStream baos = new ByteArrayOutputStream();
        PrintStream ps = new PrintStream(baos);
        String description = "Early";
        try (ProgressIterable<Integer> bar = new ProgressIterable<Integer>(
                Arrays.asList(1,2,3,4,5,6,7,8,9,10), description, ps); ) {
            for (int i:bar) {
                if (i == 3) {
                    break;
                }
            }
        }
        String lines[] = baos.toString().split("\\r?\\n");
        assertEquals(4, lines.length);
        assertEquals(description, lines[0]);
        assertEquals(PERCENTS, lines[1]);
        assertEquals(60 / 10 * 3 + 1, lines[2].length());
    }

    @Test
    public void testForEachRemaining() {
        ByteArrayOutputStream baos = new ByteArrayOutputStream();
        PrintStream ps = new PrintStream(baos);
        String description = "Easiest";
        ProgressIterable<Integer> pb = new ProgressIterable<>(
                Arrays.asList(1,2,3,4,5), description, ps);
        Counter sum = new Counter();
        pb.forEach(i -> {;
            sum.add(i);
        });
        assertEquals(1+2+3+4+5, sum.get());
        String lines[] = baos.toString().split("\\r?\\n");
        assertEquals(4, lines.length);
        assertEquals(description, lines[0]);
        assertEquals(PERCENTS, lines[1]);
        assertEquals(DASHES, lines[2]);
        pb.close();
    }

}
=======
	@Test
	public void testSimple() {
		ByteArrayOutputStream baos = new ByteArrayOutputStream();
		String description = "Easiest";
		@SuppressWarnings("resource")
		ProgressIterable<Integer> pb =
				new ProgressIterable<>(Arrays.asList(1, 2, 3, 4, 5, 6, 7),
						description, new PrintStream(baos));
		int sum = 0;
		for (int i : pb) {
			sum += i;
		}
		assertEquals(1 + 2 + 3 + 4 + 5 + 6 + 7, sum);
		String lines[] = baos.toString().split("\\r?\\n");
		assertEquals(4, lines.length);
		assertEquals(description, lines[0]);
		assertEquals(PERCENTS, lines[1]);
		assertEquals(DASHES, lines[2]);
	}

	@Test
	public void testStopEarly() {
		ByteArrayOutputStream baos = new ByteArrayOutputStream();
		String description = "Early";
		try (ProgressIterable<Integer> bar = new ProgressIterable<Integer>(
				Arrays.asList(1, 2, 3, 4, 5, 6, 7, 8, 9, 10), description,
				new PrintStream(baos))) {
			for (int i : bar) {
				if (i == 3) {
					break;
				}
			}
		}
		String lines[] = baos.toString().split("\\r?\\n");
		assertEquals(4, lines.length);
		assertEquals(description, lines[0]);
		assertEquals(PERCENTS, lines[1]);
		assertEquals(60 / 10 * 3 + 1, lines[2].length());
	}

	@Test
	public void testForEachRemaining() {
		ByteArrayOutputStream baos = new ByteArrayOutputStream();
		String description = "Easiest";
		@SuppressWarnings("resource")
		ProgressIterable<Integer> pb =
				new ProgressIterable<>(Arrays.asList(1, 2, 3, 4, 5),
						description, new PrintStream(baos));
		Counter sum = new Counter();
		pb.forEach(sum::add);
		assertEquals(1 + 2 + 3 + 4 + 5, sum.get());
		String lines[] = baos.toString().split("\\r?\\n");
		assertEquals(4, lines.length);
		assertEquals(description, lines[0]);
		assertEquals(PERCENTS, lines[1]);
		assertEquals(DASHES, lines[2]);
	}
>>>>>>> 53cb9808

}<|MERGE_RESOLUTION|>--- conflicted
+++ resolved
@@ -25,9 +25,8 @@
 	}
 
 	@Test
-	public void testbasic() {
+	public void testBasic() {
 		String description = "Easiest";
-		@SuppressWarnings("resource")
 		ProgressIterable<Integer> pb = new ProgressIterable<>(
 				Arrays.asList(1, 2, 3, 4, 5), description,
 				new PrintStream(new ByteArrayOutputStream()));
@@ -36,84 +35,9 @@
 			sum += i;
 		}
 		assertEquals(1 + 2 + 3 + 4 + 5, sum);
+		pb.close();
 	}
 
-<<<<<<< HEAD
-    @Test
-    public void testbasic() {
-        String description = "Easiest";
-        ProgressIterable<Integer> pb = new ProgressIterable<>(
-                Arrays.asList(1,2,3,4,5), description);
-        int sum = 0;
-        for (int i:pb){
-            sum += i;
-        }
-        assertEquals(1+2+3+4+5, sum);
-        pb.close();
-    }
-
-    @Test
-    public void testSimple() {
-        ByteArrayOutputStream baos = new ByteArrayOutputStream();
-        PrintStream ps = new PrintStream(baos);
-        String description = "Easiest";
-        ProgressIterable<Integer> pb = new ProgressIterable<>(
-                Arrays.asList(1,2,3,4,5,6,7), description, ps);
-        int sum = 0;
-        for (int i:pb){
-            sum += i;
-        }
-        assertEquals(1+2+3+4+5+6+7, sum);
-        String lines[] = baos.toString().split("\\r?\\n");
-        assertEquals(4, lines.length);
-        assertEquals(description, lines[0]);
-        assertEquals(PERCENTS, lines[1]);
-        assertEquals(DASHES, lines[2]);
-        pb.close();
-    }
-
-    @Test
-    public void testStopEarly() {
-        ByteArrayOutputStream baos = new ByteArrayOutputStream();
-        PrintStream ps = new PrintStream(baos);
-        String description = "Early";
-        try (ProgressIterable<Integer> bar = new ProgressIterable<Integer>(
-                Arrays.asList(1,2,3,4,5,6,7,8,9,10), description, ps); ) {
-            for (int i:bar) {
-                if (i == 3) {
-                    break;
-                }
-            }
-        }
-        String lines[] = baos.toString().split("\\r?\\n");
-        assertEquals(4, lines.length);
-        assertEquals(description, lines[0]);
-        assertEquals(PERCENTS, lines[1]);
-        assertEquals(60 / 10 * 3 + 1, lines[2].length());
-    }
-
-    @Test
-    public void testForEachRemaining() {
-        ByteArrayOutputStream baos = new ByteArrayOutputStream();
-        PrintStream ps = new PrintStream(baos);
-        String description = "Easiest";
-        ProgressIterable<Integer> pb = new ProgressIterable<>(
-                Arrays.asList(1,2,3,4,5), description, ps);
-        Counter sum = new Counter();
-        pb.forEach(i -> {;
-            sum.add(i);
-        });
-        assertEquals(1+2+3+4+5, sum.get());
-        String lines[] = baos.toString().split("\\r?\\n");
-        assertEquals(4, lines.length);
-        assertEquals(description, lines[0]);
-        assertEquals(PERCENTS, lines[1]);
-        assertEquals(DASHES, lines[2]);
-        pb.close();
-    }
-
-}
-=======
 	@Test
 	public void testSimple() {
 		ByteArrayOutputStream baos = new ByteArrayOutputStream();
@@ -132,6 +56,7 @@
 		assertEquals(description, lines[0]);
 		assertEquals(PERCENTS, lines[1]);
 		assertEquals(DASHES, lines[2]);
+		pb.close();
 	}
 
 	@Test
@@ -158,7 +83,6 @@
 	public void testForEachRemaining() {
 		ByteArrayOutputStream baos = new ByteArrayOutputStream();
 		String description = "Easiest";
-		@SuppressWarnings("resource")
 		ProgressIterable<Integer> pb =
 				new ProgressIterable<>(Arrays.asList(1, 2, 3, 4, 5),
 						description, new PrintStream(baos));
@@ -170,7 +94,6 @@
 		assertEquals(description, lines[0]);
 		assertEquals(PERCENTS, lines[1]);
 		assertEquals(DASHES, lines[2]);
+		pb.close();
 	}
->>>>>>> 53cb9808
-
 }