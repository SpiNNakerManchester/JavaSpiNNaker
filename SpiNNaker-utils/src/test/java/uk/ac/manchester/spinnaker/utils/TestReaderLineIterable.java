/*
 * Copyright (c) 2018 The University of Manchester
 *
 * This program is free software: you can redistribute it and/or modify
 * it under the terms of the GNU General Public License as published by
 * the Free Software Foundation, either version 3 of the License, or
 * (at your option) any later version.
 *
 * This program is distributed in the hope that it will be useful,
 * but WITHOUT ANY WARRANTY; without even the implied warranty of
 * MERCHANTABILITY or FITNESS FOR A PARTICULAR PURPOSE.  See the
 * GNU General Public License for more details.
 *
 * You should have received a copy of the GNU General Public License
 * along with this program.  If not, see <http://www.gnu.org/licenses/>.
 */
package uk.ac.manchester.spinnaker.utils;

import java.io.ByteArrayInputStream;
import java.io.IOException;
import java.io.Reader;
import java.io.StringReader;
import java.util.NoSuchElementException;
import org.junit.jupiter.api.Test;
import static org.junit.jupiter.api.Assertions.*;

/**
 *
 * @author Christian-B
 */
@SuppressWarnings({"unused", "resource"})
public class TestReaderLineIterable {

	public TestReaderLineIterable() {
	}

	@Test
<<<<<<< HEAD
	public void testSimple() {
		var reader = new StringReader("First\nSecond\nThird");
		var iterable = new ReaderLineIterable(reader);
=======
	public void testSimple() throws IOException {
		StringReader reader = new StringReader("First\nSecond\nThird");
		ReaderLineIterable iterable = new ReaderLineIterable(reader);
>>>>>>> e831b737
		int count = 0;
		for (var line : iterable) {
			count += 1;
		}
		assertEquals(3, count);
		assertThrows(IllegalStateException.class, () -> {
			for (var line : iterable) {
				continue;
			}
		});
		assertEquals(3, count);
		iterable.close();
	}

	@Test
<<<<<<< HEAD
	public void testStream() {
		var inputStream =
=======
	public void testStream() throws IOException {
		InputStream inputStream =
>>>>>>> e831b737
				new ByteArrayInputStream("First\nSecond\nThird".getBytes());
		var iterable = new ReaderLineIterable(inputStream);
		int count = 0;
		for (var line : iterable) {
			count += 1;
		}
		assertEquals(3, count);
		assertThrows(IllegalStateException.class, () -> {
			for (var line : iterable) {
				continue;
			}
		});
		assertEquals(3, count);
		iterable.close();
	}

	@Test
<<<<<<< HEAD
	public void testEarlyClose() {
		var reader = new StringReader("First\nSecond\nThird");
		var iterable = new ReaderLineIterable(reader);
		try {
			iterable.close();
		} catch (IOException ex) {
			assertTrue(false, "Unexpected Exception");
		}
=======
	public void testEarlyClose() throws IOException {
		StringReader reader = new StringReader("First\nSecond\nThird");
		ReaderLineIterable iterable = new ReaderLineIterable(reader);
		iterable.close();
>>>>>>> e831b737
		assertThrows(IllegalStateException.class, () -> {
			for (var line : iterable) {
				continue;
			}
		});
	}

	/**
	 * test that close method is called if used in a try.
	 */
	@Test
	public void testClose() {
		var reader = new CloseError();
		try (var iterable = new ReaderLineIterable(reader)) {
			for (var line : iterable) {
				continue;
			}
		} catch (IOException ex) {
			assertEquals("Close marker", ex.getMessage());
			return;
		}
		assertFalse(true, "Exception not thrown");
	}

	/**
	 * test that close method is not called if used simply.
	 */
	@Test
	public void testNoClose() {
		var reader = new CloseError();
		for (var line : new ReaderLineIterable(reader)) {
			continue;
		}
	}

	/**
	 * Checks that an Exception at hasNext/ next time is thrown on close.
	 */
	@Test
	public void testDelayedException() {
		var iterable = new ReaderLineIterable(new WeirdReader());
		int count = 0;
		for (var line : iterable) {
			count += 1;
		}
		assertEquals(0, count);
		assertEquals("Weird marker",
				assertThrows(IOException.class, iterable::close).getMessage());
	}

	@Test
<<<<<<< HEAD
	public void testHasNext() {
		var reader = new StringReader("First\nSecond\nThird");
		var iterable = new ReaderLineIterable(reader);
		var iterator = iterable.iterator();
		assertEquals("First", iterator.next());
		iterator.hasNext();
		iterator.hasNext();
		iterator.hasNext();
		assertEquals("Second", iterator.next());
		assertEquals("Third", iterator.next());
		assertThrows(NoSuchElementException.class, () -> {
			iterator.next();
		});
		iterator.hasNext();
		try {
			iterable.close();
		} catch (IOException ex) {
			assertTrue(false, "Unexpected Exception");
=======
	public void testHasNext() throws IOException {
		StringReader reader = new StringReader("First\nSecond\nThird");
		try (ReaderLineIterable iterable = new ReaderLineIterable(reader)) {
			Iterator<String> iterator = iterable.iterator();
			assertEquals("First", iterator.next());
			iterator.hasNext();
			iterator.hasNext();
			iterator.hasNext();
			assertEquals("Second", iterator.next());
			assertEquals("Third", iterator.next());
			assertThrows(NoSuchElementException.class, () -> {
				iterator.next();
			});
			iterator.hasNext();
>>>>>>> e831b737
		}
	}

	private class CloseError extends Reader {

		@Override
		public int read(char[] cbuf, int off, int len) throws IOException {
			return -1;
		}

		@Override
		public void close() throws IOException {
			throw new IOException("Close marker");
		}

	}

	private class WeirdReader extends Reader {

		@Override
		public int read(char[] cbuf, int off, int len) throws IOException {
			throw new IOException("Weird marker");
		}

		@Override
		public void close() throws IOException {
		}

	}

}<|MERGE_RESOLUTION|>--- conflicted
+++ resolved
@@ -35,15 +35,9 @@
 	}
 
 	@Test
-<<<<<<< HEAD
-	public void testSimple() {
+	public void testSimple() throws IOException {
 		var reader = new StringReader("First\nSecond\nThird");
 		var iterable = new ReaderLineIterable(reader);
-=======
-	public void testSimple() throws IOException {
-		StringReader reader = new StringReader("First\nSecond\nThird");
-		ReaderLineIterable iterable = new ReaderLineIterable(reader);
->>>>>>> e831b737
 		int count = 0;
 		for (var line : iterable) {
 			count += 1;
@@ -59,13 +53,8 @@
 	}
 
 	@Test
-<<<<<<< HEAD
-	public void testStream() {
+	public void testStream() throws IOException {
 		var inputStream =
-=======
-	public void testStream() throws IOException {
-		InputStream inputStream =
->>>>>>> e831b737
 				new ByteArrayInputStream("First\nSecond\nThird".getBytes());
 		var iterable = new ReaderLineIterable(inputStream);
 		int count = 0;
@@ -83,21 +72,10 @@
 	}
 
 	@Test
-<<<<<<< HEAD
-	public void testEarlyClose() {
+	public void testEarlyClose() throws IOException {
 		var reader = new StringReader("First\nSecond\nThird");
 		var iterable = new ReaderLineIterable(reader);
-		try {
-			iterable.close();
-		} catch (IOException ex) {
-			assertTrue(false, "Unexpected Exception");
-		}
-=======
-	public void testEarlyClose() throws IOException {
-		StringReader reader = new StringReader("First\nSecond\nThird");
-		ReaderLineIterable iterable = new ReaderLineIterable(reader);
 		iterable.close();
->>>>>>> e831b737
 		assertThrows(IllegalStateException.class, () -> {
 			for (var line : iterable) {
 				continue;
@@ -149,30 +127,10 @@
 	}
 
 	@Test
-<<<<<<< HEAD
-	public void testHasNext() {
+	public void testHasNext() throws IOException {
 		var reader = new StringReader("First\nSecond\nThird");
-		var iterable = new ReaderLineIterable(reader);
-		var iterator = iterable.iterator();
-		assertEquals("First", iterator.next());
-		iterator.hasNext();
-		iterator.hasNext();
-		iterator.hasNext();
-		assertEquals("Second", iterator.next());
-		assertEquals("Third", iterator.next());
-		assertThrows(NoSuchElementException.class, () -> {
-			iterator.next();
-		});
-		iterator.hasNext();
-		try {
-			iterable.close();
-		} catch (IOException ex) {
-			assertTrue(false, "Unexpected Exception");
-=======
-	public void testHasNext() throws IOException {
-		StringReader reader = new StringReader("First\nSecond\nThird");
-		try (ReaderLineIterable iterable = new ReaderLineIterable(reader)) {
-			Iterator<String> iterator = iterable.iterator();
+		try (var iterable = new ReaderLineIterable(reader)) {
+			var iterator = iterable.iterator();
 			assertEquals("First", iterator.next());
 			iterator.hasNext();
 			iterator.hasNext();
@@ -183,7 +141,6 @@
 				iterator.next();
 			});
 			iterator.hasNext();
->>>>>>> e831b737
 		}
 	}
 
