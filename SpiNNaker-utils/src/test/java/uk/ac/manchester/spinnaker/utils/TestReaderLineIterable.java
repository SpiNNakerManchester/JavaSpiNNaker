/*
 * Copyright (c) 2018 The University of Manchester
 *
 * This program is free software: you can redistribute it and/or modify
 * it under the terms of the GNU General Public License as published by
 * the Free Software Foundation, either version 3 of the License, or
 * (at your option) any later version.
 *
 * This program is distributed in the hope that it will be useful,
 * but WITHOUT ANY WARRANTY; without even the implied warranty of
 * MERCHANTABILITY or FITNESS FOR A PARTICULAR PURPOSE.  See the
 * GNU General Public License for more details.
 *
 * You should have received a copy of the GNU General Public License
 * along with this program.  If not, see <http://www.gnu.org/licenses/>.
 */
package uk.ac.manchester.spinnaker.utils;

import java.io.ByteArrayInputStream;
import java.io.IOException;
import java.io.InputStream;
import java.io.Reader;
import java.io.StringReader;
import java.util.Iterator;
import java.util.NoSuchElementException;
import org.junit.jupiter.api.Test;
import static org.junit.jupiter.api.Assertions.*;

/**
 *
 * @author Christian-B
 */
@SuppressWarnings("unused")
public class TestReaderLineIterable {

<<<<<<< HEAD
    public TestReaderLineIterable() {
    }

    @Test
    public void testSimple() {
        var reader = new StringReader("First\nSecond\nThird");
        var iterable = new ReaderLineIterable(reader);
        int count = 0;
        for (var line: iterable) {
            count += 1;
        }
        assertEquals(3, count);
        assertThrows(IllegalStateException.class, () -> {
            for (var line: iterable) {
            }
        });
        assertEquals(3, count);
        try {
            iterable.close();
        } catch (IOException ex) {
            assertTrue(false, "Unexpected Exception");
        }
    }

	@Test
    public void testStream() {
        var inputStream = new ByteArrayInputStream("First\nSecond\nThird".getBytes());
        var iterable = new ReaderLineIterable(inputStream);
        int count = 0;
        for (var line: iterable) {
            count += 1;
        }
        assertEquals(3, count);
        assertThrows(IllegalStateException.class, () -> {
            for (var line: iterable) {
            }
        });
        assertEquals(3, count);
        try {
            iterable.close();
        } catch (IOException ex) {
            assertTrue(false, "Unexpected Exception");
        }
    }

    @Test
    public void testEarlyClose() {
        var reader = new StringReader("First\nSecond\nThird");
        var iterable = new ReaderLineIterable(reader);
        try {
            iterable.close();
        } catch (IOException ex) {
            assertTrue(false, "Unexpected Exception");
        }
        assertThrows(IllegalStateException.class, () -> {
            for (var line: iterable) {
            }
        });
    }

    /**
     * test that close method is called if used in a try
     */
    @Test
    public void testClose() {
        var reader = new CloseError();
        var ex = assertThrows(IOException.class, ()-> {
        	try (var iterable = new ReaderLineIterable(reader)) {
        		for (var line: iterable) {
        		}
        	}
        });
        assertEquals("Close marker", ex.getMessage());
    }

    /**
     * test that close method is not called if used simply
     */
	@Test
	@SuppressWarnings("resource")
    public void testNoClose() {
        var reader = new CloseError();
        for (var line: new ReaderLineIterable(reader)) {
        }
    }

    /**
     * Checks that an Exception at hasNext/ next time is thrown on close.
     */
    @Test
    public void testDelayedException() {
        var iterable = new ReaderLineIterable(new WeirdReader());
        int count = 0;
        for (var line: iterable) {
            count += 1;
        }
        assertEquals(0, count);
        try {
            iterable.close();
            assertTrue(false, "Expected Exception");
        } catch (IOException ex) {
            assertEquals("Weird marker", ex.getMessage());
        }
    }

    @Test
    public void testHasNext() {
        var reader = new StringReader("First\nSecond\nThird");
        var iterable = new ReaderLineIterable(reader);
        var iterator = iterable.iterator();
        assertEquals("First", iterator.next());
        iterator.hasNext();
        iterator.hasNext();
        iterator.hasNext();
        assertEquals("Second", iterator.next());
        assertEquals("Third", iterator.next());
        assertThrows(NoSuchElementException.class, () -> {
            iterator.next();
        });
        iterator.hasNext();
        try {
            iterable.close();
        } catch (IOException ex) {
            assertTrue(false, "Unexpected Exception");
        }
    }

    private class CloseError extends Reader {

        @Override
        public int read(char[] cbuf, int off, int len) throws IOException {
            return -1;
        }

        @Override
        public void close() throws IOException {
            throw new IOException("Close marker");
        }

    }

    private class WeirdReader extends Reader {

        @Override
        public int read(char[] cbuf, int off, int len) throws IOException {
            throw new IOException("Weird marker");
        }

        @Override
        public void close() throws IOException {
        }

    }
=======
	public TestReaderLineIterable() {
	}

	@Test
	public void testSimple() {
		StringReader reader = new StringReader("First\nSecond\nThird");
		ReaderLineIterable iterable = new ReaderLineIterable(reader);
		int count = 0;
		for (String line : iterable) {
			count += 1;
		}
		assertEquals(3, count);
		assertThrows(IllegalStateException.class, () -> {
			for (String line : iterable) {
				continue;
			}
		});
		assertEquals(3, count);
		try {
			iterable.close();
		} catch (IOException ex) {
			assertTrue(false, "Unexpected Exception");
		}
	}

	@Test
	public void testStream() {
		InputStream inputStream =
				new ByteArrayInputStream("First\nSecond\nThird".getBytes());
		ReaderLineIterable iterable = new ReaderLineIterable(inputStream);
		int count = 0;
		for (String line : iterable) {
			count += 1;
		}
		assertEquals(3, count);
		assertThrows(IllegalStateException.class, () -> {
			for (String line : iterable) {
				continue;
			}
		});
		assertEquals(3, count);
		try {
			iterable.close();
		} catch (IOException ex) {
			assertTrue(false, "Unexpected Exception");
		}
	}

	@Test
	public void testEarlyClose() {
		StringReader reader = new StringReader("First\nSecond\nThird");
		ReaderLineIterable iterable = new ReaderLineIterable(reader);
		try {
			iterable.close();
		} catch (IOException ex) {
			assertTrue(false, "Unexpected Exception");
		}
		assertThrows(IllegalStateException.class, () -> {
			for (String line : iterable) {
				continue;
			}
		});
	}

	/**
	 * test that close method is called if used in a try.
	 */
	@Test
	public void testClose() {
		Reader reader = new CloseError();
		try (ReaderLineIterable iterable = new ReaderLineIterable(reader)) {
			for (String line : iterable) {
				continue;
			}
		} catch (IOException ex) {
			assertEquals("Close marker", ex.getMessage());
			return;
		}
		assertFalse(true, "Exception not thrown");
	}

	/**
	 * test that close method is not called if used simply.
	 */
	@Test
	@SuppressWarnings("resource")
	public void testNoClose() {
		Reader reader = new CloseError();
		for (String line : new ReaderLineIterable(reader)) {
			continue;
		}
	}

	/**
	 * Checks that an Exception at hasNext/ next time is thrown on close.
	 */
	@Test
	public void testDelayedException() {
		ReaderLineIterable iterable = new ReaderLineIterable(new WeirdReader());
		int count = 0;
		for (String line : iterable) {
			count += 1;
		}
		assertEquals(0, count);
		try {
			iterable.close();
			assertTrue(false, "Expected Exception");
		} catch (IOException ex) {
			assertEquals("Weird marker", ex.getMessage());
		}
	}

	@Test
	public void testHasNext() {
		StringReader reader = new StringReader("First\nSecond\nThird");
		ReaderLineIterable iterable = new ReaderLineIterable(reader);
		Iterator<String> iterator = iterable.iterator();
		assertEquals("First", iterator.next());
		iterator.hasNext();
		iterator.hasNext();
		iterator.hasNext();
		assertEquals("Second", iterator.next());
		assertEquals("Third", iterator.next());
		assertThrows(NoSuchElementException.class, () -> {
			iterator.next();
		});
		iterator.hasNext();
		try {
			iterable.close();
		} catch (IOException ex) {
			assertTrue(false, "Unexpected Exception");
		}
	}

	private class CloseError extends Reader {

		@Override
		public int read(char[] cbuf, int off, int len) throws IOException {
			return -1;
		}

		@Override
		public void close() throws IOException {
			throw new IOException("Close marker");
		}

	}

	private class WeirdReader extends Reader {

		@Override
		public int read(char[] cbuf, int off, int len) throws IOException {
			throw new IOException("Weird marker");
		}

		@Override
		public void close() throws IOException {
		}

	}
>>>>>>> 84db0fb2

}<|MERGE_RESOLUTION|>--- conflicted
+++ resolved
@@ -18,10 +18,8 @@
 
 import java.io.ByteArrayInputStream;
 import java.io.IOException;
-import java.io.InputStream;
 import java.io.Reader;
 import java.io.StringReader;
-import java.util.Iterator;
 import java.util.NoSuchElementException;
 import org.junit.jupiter.api.Test;
 import static org.junit.jupiter.api.Assertions.*;
@@ -33,175 +31,20 @@
 @SuppressWarnings("unused")
 public class TestReaderLineIterable {
 
-<<<<<<< HEAD
-    public TestReaderLineIterable() {
-    }
-
-    @Test
-    public void testSimple() {
-        var reader = new StringReader("First\nSecond\nThird");
-        var iterable = new ReaderLineIterable(reader);
-        int count = 0;
-        for (var line: iterable) {
-            count += 1;
-        }
-        assertEquals(3, count);
-        assertThrows(IllegalStateException.class, () -> {
-            for (var line: iterable) {
-            }
-        });
-        assertEquals(3, count);
-        try {
-            iterable.close();
-        } catch (IOException ex) {
-            assertTrue(false, "Unexpected Exception");
-        }
-    }
-
-	@Test
-    public void testStream() {
-        var inputStream = new ByteArrayInputStream("First\nSecond\nThird".getBytes());
-        var iterable = new ReaderLineIterable(inputStream);
-        int count = 0;
-        for (var line: iterable) {
-            count += 1;
-        }
-        assertEquals(3, count);
-        assertThrows(IllegalStateException.class, () -> {
-            for (var line: iterable) {
-            }
-        });
-        assertEquals(3, count);
-        try {
-            iterable.close();
-        } catch (IOException ex) {
-            assertTrue(false, "Unexpected Exception");
-        }
-    }
-
-    @Test
-    public void testEarlyClose() {
-        var reader = new StringReader("First\nSecond\nThird");
-        var iterable = new ReaderLineIterable(reader);
-        try {
-            iterable.close();
-        } catch (IOException ex) {
-            assertTrue(false, "Unexpected Exception");
-        }
-        assertThrows(IllegalStateException.class, () -> {
-            for (var line: iterable) {
-            }
-        });
-    }
-
-    /**
-     * test that close method is called if used in a try
-     */
-    @Test
-    public void testClose() {
-        var reader = new CloseError();
-        var ex = assertThrows(IOException.class, ()-> {
-        	try (var iterable = new ReaderLineIterable(reader)) {
-        		for (var line: iterable) {
-        		}
-        	}
-        });
-        assertEquals("Close marker", ex.getMessage());
-    }
-
-    /**
-     * test that close method is not called if used simply
-     */
-	@Test
-	@SuppressWarnings("resource")
-    public void testNoClose() {
-        var reader = new CloseError();
-        for (var line: new ReaderLineIterable(reader)) {
-        }
-    }
-
-    /**
-     * Checks that an Exception at hasNext/ next time is thrown on close.
-     */
-    @Test
-    public void testDelayedException() {
-        var iterable = new ReaderLineIterable(new WeirdReader());
-        int count = 0;
-        for (var line: iterable) {
-            count += 1;
-        }
-        assertEquals(0, count);
-        try {
-            iterable.close();
-            assertTrue(false, "Expected Exception");
-        } catch (IOException ex) {
-            assertEquals("Weird marker", ex.getMessage());
-        }
-    }
-
-    @Test
-    public void testHasNext() {
-        var reader = new StringReader("First\nSecond\nThird");
-        var iterable = new ReaderLineIterable(reader);
-        var iterator = iterable.iterator();
-        assertEquals("First", iterator.next());
-        iterator.hasNext();
-        iterator.hasNext();
-        iterator.hasNext();
-        assertEquals("Second", iterator.next());
-        assertEquals("Third", iterator.next());
-        assertThrows(NoSuchElementException.class, () -> {
-            iterator.next();
-        });
-        iterator.hasNext();
-        try {
-            iterable.close();
-        } catch (IOException ex) {
-            assertTrue(false, "Unexpected Exception");
-        }
-    }
-
-    private class CloseError extends Reader {
-
-        @Override
-        public int read(char[] cbuf, int off, int len) throws IOException {
-            return -1;
-        }
-
-        @Override
-        public void close() throws IOException {
-            throw new IOException("Close marker");
-        }
-
-    }
-
-    private class WeirdReader extends Reader {
-
-        @Override
-        public int read(char[] cbuf, int off, int len) throws IOException {
-            throw new IOException("Weird marker");
-        }
-
-        @Override
-        public void close() throws IOException {
-        }
-
-    }
-=======
 	public TestReaderLineIterable() {
 	}
 
 	@Test
 	public void testSimple() {
-		StringReader reader = new StringReader("First\nSecond\nThird");
-		ReaderLineIterable iterable = new ReaderLineIterable(reader);
+		var reader = new StringReader("First\nSecond\nThird");
+		var iterable = new ReaderLineIterable(reader);
 		int count = 0;
-		for (String line : iterable) {
+		for (var line : iterable) {
 			count += 1;
 		}
 		assertEquals(3, count);
 		assertThrows(IllegalStateException.class, () -> {
-			for (String line : iterable) {
+			for (var line : iterable) {
 				continue;
 			}
 		});
@@ -215,16 +58,16 @@
 
 	@Test
 	public void testStream() {
-		InputStream inputStream =
+		var inputStream =
 				new ByteArrayInputStream("First\nSecond\nThird".getBytes());
-		ReaderLineIterable iterable = new ReaderLineIterable(inputStream);
+		var iterable = new ReaderLineIterable(inputStream);
 		int count = 0;
-		for (String line : iterable) {
+		for (var line : iterable) {
 			count += 1;
 		}
 		assertEquals(3, count);
 		assertThrows(IllegalStateException.class, () -> {
-			for (String line : iterable) {
+			for (var line : iterable) {
 				continue;
 			}
 		});
@@ -238,15 +81,15 @@
 
 	@Test
 	public void testEarlyClose() {
-		StringReader reader = new StringReader("First\nSecond\nThird");
-		ReaderLineIterable iterable = new ReaderLineIterable(reader);
+		var reader = new StringReader("First\nSecond\nThird");
+		var iterable = new ReaderLineIterable(reader);
 		try {
 			iterable.close();
 		} catch (IOException ex) {
 			assertTrue(false, "Unexpected Exception");
 		}
 		assertThrows(IllegalStateException.class, () -> {
-			for (String line : iterable) {
+			for (var line : iterable) {
 				continue;
 			}
 		});
@@ -257,9 +100,9 @@
 	 */
 	@Test
 	public void testClose() {
-		Reader reader = new CloseError();
-		try (ReaderLineIterable iterable = new ReaderLineIterable(reader)) {
-			for (String line : iterable) {
+		var reader = new CloseError();
+		try (var iterable = new ReaderLineIterable(reader)) {
+			for (var line : iterable) {
 				continue;
 			}
 		} catch (IOException ex) {
@@ -275,8 +118,8 @@
 	@Test
 	@SuppressWarnings("resource")
 	public void testNoClose() {
-		Reader reader = new CloseError();
-		for (String line : new ReaderLineIterable(reader)) {
+		var reader = new CloseError();
+		for (var line : new ReaderLineIterable(reader)) {
 			continue;
 		}
 	}
@@ -286,9 +129,9 @@
 	 */
 	@Test
 	public void testDelayedException() {
-		ReaderLineIterable iterable = new ReaderLineIterable(new WeirdReader());
+		var iterable = new ReaderLineIterable(new WeirdReader());
 		int count = 0;
-		for (String line : iterable) {
+		for (var line : iterable) {
 			count += 1;
 		}
 		assertEquals(0, count);
@@ -302,9 +145,9 @@
 
 	@Test
 	public void testHasNext() {
-		StringReader reader = new StringReader("First\nSecond\nThird");
-		ReaderLineIterable iterable = new ReaderLineIterable(reader);
-		Iterator<String> iterator = iterable.iterator();
+		var reader = new StringReader("First\nSecond\nThird");
+		var iterable = new ReaderLineIterable(reader);
+		var iterator = iterable.iterator();
 		assertEquals("First", iterator.next());
 		iterator.hasNext();
 		iterator.hasNext();
@@ -348,6 +191,5 @@
 		}
 
 	}
->>>>>>> 84db0fb2
 
 }