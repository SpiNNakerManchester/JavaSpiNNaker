--- conflicted
+++ resolved
@@ -30,45 +30,29 @@
 	@SuppressWarnings("unused")
 	@Test
 	public void testMultiple() {
-		Map<Double, Map<String, Integer>> aMap = new HashMap<>();
+		var aMap = new HashMap<Double, Map<String, Integer>>();
 
-		Map<String, Integer> inner = new HashMap<>();
+		var inner = new HashMap<String, Integer>();
 		inner.put("One", 1);
 		inner.put("Two", 2);
 		inner.put("Three", 3);
 		aMap.put(23.2, inner);
 
-		Map<String, Integer> inner2 = new HashMap<>();
+		var inner2 = new HashMap<String, Integer>();
 		inner2.put("Ten", 10);
 		inner2.put("Eleven", 11);
 		inner2.put("Twelve", 12);
 		aMap.put(43.6, inner2);
 
-<<<<<<< HEAD
-        DoubleMapIterable<Integer> instance;
-        instance = new DoubleMapIterable<>(aMap);
-        int count = 0;
-        for (var value: instance) {
-            count += 1;
-        }
-        assertEquals(6, count);
-        for (var value: instance) {
-            count += 1;
-        }
-        assertEquals(12, count);
-    }
-=======
-		DoubleMapIterable<Integer> instance;
-		instance = new DoubleMapIterable<>(aMap);
+		var instance = new DoubleMapIterable<Integer>(aMap);
 		int count = 0;
-		for (Integer value : instance) {
+		for (var value : instance) {
 			count += 1;
 		}
 		assertEquals(6, count);
-		for (Integer value : instance) {
+		for (var value : instance) {
 			count += 1;
 		}
 		assertEquals(12, count);
 	}
->>>>>>> 84db0fb2
 }