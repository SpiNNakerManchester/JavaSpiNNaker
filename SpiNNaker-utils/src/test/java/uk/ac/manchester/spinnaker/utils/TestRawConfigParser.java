/*
 * Copyright (c) 2018 The University of Manchester
 *
 * This program is free software: you can redistribute it and/or modify
 * it under the terms of the GNU General Public License as published by
 * the Free Software Foundation, either version 3 of the License, or
 * (at your option) any later version.
 *
 * This program is distributed in the hope that it will be useful,
 * but WITHOUT ANY WARRANTY; without even the implied warranty of
 * MERCHANTABILITY or FITNESS FOR A PARTICULAR PURPOSE.  See the
 * GNU General Public License for more details.
 *
 * You should have received a copy of the GNU General Public License
 * along with this program.  If not, see <http://www.gnu.org/licenses/>.
 */
package uk.ac.manchester.spinnaker.utils;

import org.junit.jupiter.api.Test;
import static org.junit.jupiter.api.Assertions.*;

/**
 *
 * @author Christian-B
 */
public class TestRawConfigParser {

<<<<<<< HEAD
    public TestRawConfigParser() {
    }

    @Test
    public void testSimple() {
        var url = TestRawConfigParser.class.getResource("/testconfig/test.cfg");
        var parser = new RawConfigParser(url);
        assertEquals((Integer)5, parser.getInt("Machine", "version"));
        assertTrue(parser.getBoolean("Other", "alan_is_scotish"));
    }

=======
	public TestRawConfigParser() {
	}
>>>>>>> 84db0fb2

	@Test
	public void testSimple() {
		URL url = TestRawConfigParser.class.getResource("/testconfig/test.cfg");
		RawConfigParser parser = new RawConfigParser(url);
		assertEquals((Integer) 5, parser.getInt("Machine", "version"));
		assertTrue(parser.getBoolean("Other", "alan_is_scotish"));
	}

}<|MERGE_RESOLUTION|>--- conflicted
+++ resolved
@@ -25,27 +25,13 @@
  */
 public class TestRawConfigParser {
 
-<<<<<<< HEAD
-    public TestRawConfigParser() {
-    }
-
-    @Test
-    public void testSimple() {
-        var url = TestRawConfigParser.class.getResource("/testconfig/test.cfg");
-        var parser = new RawConfigParser(url);
-        assertEquals((Integer)5, parser.getInt("Machine", "version"));
-        assertTrue(parser.getBoolean("Other", "alan_is_scotish"));
-    }
-
-=======
 	public TestRawConfigParser() {
 	}
->>>>>>> 84db0fb2
 
 	@Test
 	public void testSimple() {
-		URL url = TestRawConfigParser.class.getResource("/testconfig/test.cfg");
-		RawConfigParser parser = new RawConfigParser(url);
+		var url = TestRawConfigParser.class.getResource("/testconfig/test.cfg");
+		var parser = new RawConfigParser(url);
 		assertEquals((Integer) 5, parser.getInt("Machine", "version"));
 		assertTrue(parser.getBoolean("Other", "alan_is_scotish"));
 	}
