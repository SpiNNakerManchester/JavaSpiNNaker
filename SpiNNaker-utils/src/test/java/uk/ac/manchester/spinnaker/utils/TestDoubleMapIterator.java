--- conflicted
+++ resolved
@@ -28,113 +28,17 @@
  */
 public class TestDoubleMapIterator {
 
-<<<<<<< HEAD
-    @Test
-    public void testSingle() {
-        Map<Double, Map<String, Integer>> aMap = new HashMap<>();
-
-        Map<String, Integer> inner = new HashMap<>();
-        inner.put("One", 1);
-        inner.put("Two", 2);
-        inner.put("Three", 3);
-        aMap.put(23.2, inner);
-
-        var instance = new DoubleMapIterator<>(aMap);
-        int count = 0;
-        while (instance.hasNext()) {
-            int value = instance.next();
-            assertEquals(value, value); // TODO real test
-            count += 1;
-        }
-        assertEquals(3, count);
-    }
-
-    @Test
-    public void testMultiple() {
-        Map<Double, Map<String, Integer>> aMap = new HashMap<>();
-
-        Map<String, Integer> inner = new HashMap<>();
-        inner.put("One", 1);
-        inner.put("Two", 2);
-        inner.put("Three", 3);
-        aMap.put(23.2, inner);
-
-        Map<String, Integer> inner2 = new HashMap<>();
-        inner2.put("Ten", 10);
-        inner2.put("Eleven", 11);
-        inner2.put("Twelve", 12);
-        aMap.put(43.6, inner2);
-
-        var instance = new DoubleMapIterator<>(aMap);
-        int count = 0;
-        while (instance.hasNext()) {
-            int value = instance.next();
-            assertEquals(value, value); // TODO real test
-            count += 1;
-        }
-        assertEquals(6, count);
-
-        assertThrows(NoSuchElementException.class, () -> {
-            instance.next();
-        });
-
-    }
-
-    @Test
-    public void testEmptyWhole() {
-        Map<Double, Map<String, Integer>> aMap = new HashMap<>();
-        var instance = new DoubleMapIterator<>(aMap);
-        int count = 0;
-        while (instance.hasNext()) {
-            int value = instance.next();
-            assertEquals(value, value); // TODO real test
-            //System.out.println(value);
-            count += 1;
-        }
-        assertEquals(0, count);
-    }
-
-    @Test
-    public void testOneEmpty() {
-        Map<Double, Map<String, Integer>> aMap = new HashMap<>();
-
-        var inner0 = new HashMap<String, Integer>();
-        aMap.put(343.2, inner0);
-
-        var inner = new HashMap<String, Integer>();
-        inner.put("One", 1);
-        inner.put("Two", 2);
-        inner.put("Three", 3);
-        aMap.put(23.2, inner);
-
-        var inner2 = new HashMap<String, Integer>();
-        inner2.put("Ten", 10);
-        inner2.put("Eleven", 11);
-        inner2.put("Twelve", 12);
-        aMap.put(43.6, inner2);
-
-        var instance = new DoubleMapIterator<>(aMap);
-        int count = 0;
-        while (instance.hasNext()) {
-            int value = instance.next();
-            assertEquals(value, value); // TODO real test
-            count += 1;
-        }
-        assertEquals(6, count);
-    }
-=======
 	@Test
 	public void testSingle() {
-		Map<Double, Map<String, Integer>> aMap = new HashMap<>();
+		var aMap = new HashMap<Double, Map<String, Integer>>();
 
-		Map<String, Integer> inner = new HashMap<>();
+		var inner = new HashMap<String, Integer>();
 		inner.put("One", 1);
 		inner.put("Two", 2);
 		inner.put("Three", 3);
 		aMap.put(23.2, inner);
 
-		DoubleMapIterator<Integer> instance;
-		instance = new DoubleMapIterator<>(aMap);
+		var instance = new DoubleMapIterator<>(aMap);
 		int count = 0;
 		while (instance.hasNext()) {
 			int value = instance.next();
@@ -146,22 +50,21 @@
 
 	@Test
 	public void testMultiple() {
-		Map<Double, Map<String, Integer>> aMap = new HashMap<>();
+		var aMap = new HashMap<Double, Map<String, Integer>>();
 
-		Map<String, Integer> inner = new HashMap<>();
+		var inner = new HashMap<String, Integer>();
 		inner.put("One", 1);
 		inner.put("Two", 2);
 		inner.put("Three", 3);
 		aMap.put(23.2, inner);
 
-		Map<String, Integer> inner2 = new HashMap<>();
+		var inner2 = new HashMap<String, Integer>();
 		inner2.put("Ten", 10);
 		inner2.put("Eleven", 11);
 		inner2.put("Twelve", 12);
 		aMap.put(43.6, inner2);
 
-		DoubleMapIterator<Integer> instance;
-		instance = new DoubleMapIterator<>(aMap);
+		var instance = new DoubleMapIterator<>(aMap);
 		int count = 0;
 		while (instance.hasNext()) {
 			int value = instance.next();
@@ -178,9 +81,8 @@
 
 	@Test
 	public void testEmptyWhole() {
-		Map<Double, Map<String, Integer>> aMap = new HashMap<>();
-		DoubleMapIterator<Integer> instance;
-		instance = new DoubleMapIterator<>(aMap);
+		var aMap = new HashMap<Double, Map<String, Integer>>();
+		var instance = new DoubleMapIterator<>(aMap);
 		int count = 0;
 		while (instance.hasNext()) {
 			int value = instance.next();
@@ -193,25 +95,24 @@
 
 	@Test
 	public void testOneEmpty() {
-		Map<Double, Map<String, Integer>> aMap = new HashMap<>();
+		var aMap = new HashMap<Double, Map<String, Integer>>();
 
-		Map<String, Integer> inner0 = new HashMap<>();
+		var inner0 = new HashMap<String, Integer>();
 		aMap.put(343.2, inner0);
 
-		Map<String, Integer> inner = new HashMap<>();
+		var inner = new HashMap<String, Integer>();
 		inner.put("One", 1);
 		inner.put("Two", 2);
 		inner.put("Three", 3);
 		aMap.put(23.2, inner);
 
-		Map<String, Integer> inner2 = new HashMap<>();
+		var inner2 = new HashMap<String, Integer>();
 		inner2.put("Ten", 10);
 		inner2.put("Eleven", 11);
 		inner2.put("Twelve", 12);
 		aMap.put(43.6, inner2);
 
-		DoubleMapIterator<Integer> instance;
-		instance = new DoubleMapIterator<>(aMap);
+		var instance = new DoubleMapIterator<>(aMap);
 		int count = 0;
 		while (instance.hasNext()) {
 			int value = instance.next();
@@ -220,6 +121,5 @@
 		}
 		assertEquals(6, count);
 	}
->>>>>>> 84db0fb2
 
 }