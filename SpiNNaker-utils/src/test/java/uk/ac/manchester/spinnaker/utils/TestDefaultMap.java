--- conflicted
+++ resolved
@@ -20,6 +20,7 @@
 import java.util.List;
 import org.junit.jupiter.api.Test;
 import static org.junit.jupiter.api.Assertions.*;
+import static uk.ac.manchester.spinnaker.utils.DefaultMap.KeyAwareFactory;
 
 /**
  *
@@ -85,21 +86,11 @@
         assertEquals(2, two.intValue());
     }
 
-<<<<<<< HEAD
-	public static class Doubler
-			implements DefaultMap.KeyAwareFactory<Integer, Integer> {
-		@Override
-		public Integer createValue(Integer key) {
-			return key * 2;
-		}
-	}
-=======
-    public class Doubler implements DefaultMap.KeyAwareFactory<Integer, Integer> {
+    public class Doubler implements KeyAwareFactory<Integer, Integer> {
         @Override
         public Integer createValue(Integer key) {
             return Integer.valueOf(key.intValue() * 2);
         }
     }
 
->>>>>>> 6cd648ef
 }