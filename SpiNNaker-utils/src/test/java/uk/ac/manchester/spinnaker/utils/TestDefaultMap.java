--- conflicted
+++ resolved
@@ -85,18 +85,11 @@
         assertEquals(2, two.intValue());
     }
 
-<<<<<<< HEAD
     public static class Doubler
     		implements DefaultMap.KeyAwareFactory<Integer, Integer> {
         @Override
         public Integer createValue(Integer key) {
-            return key * 2;
-=======
-    public class Doubler implements DefaultMap.KeyAwareFactory<Integer, Integer> {
-        @Override
-        public Integer createValue(Integer key) {
             return Integer.valueOf(key.intValue() * 2);
->>>>>>> f63bc338
         }
     }
 
