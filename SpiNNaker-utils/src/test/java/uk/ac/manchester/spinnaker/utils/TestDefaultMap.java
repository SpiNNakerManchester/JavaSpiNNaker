/*
 * Copyright (c) 2018 The University of Manchester
 *
 * This program is free software: you can redistribute it and/or modify
 * it under the terms of the GNU General Public License as published by
 * the Free Software Foundation, either version 3 of the License, or
 * (at your option) any later version.
 *
 * This program is distributed in the hope that it will be useful,
 * but WITHOUT ANY WARRANTY; without even the implied warranty of
 * MERCHANTABILITY or FITNESS FOR A PARTICULAR PURPOSE.  See the
 * GNU General Public License for more details.
 *
 * You should have received a copy of the GNU General Public License
 * along with this program.  If not, see <http://www.gnu.org/licenses/>.
 */
package uk.ac.manchester.spinnaker.utils;

import java.util.ArrayList;
import java.util.List;
import org.junit.jupiter.api.Test;
import static org.junit.jupiter.api.Assertions.*;
import static uk.ac.manchester.spinnaker.utils.DefaultMap.KeyAwareFactory;

/**
 *
 * @author Christian-B
 */
public class TestDefaultMap {

	public TestDefaultMap() {
	}

	@SuppressWarnings({ "unchecked", "rawtypes" })
	@Test
<<<<<<< HEAD
    public void testUntyped() {
        var instance = new DefaultMap(ArrayList::new);
        var foo = instance.get("foo");
        assertTrue(foo instanceof ArrayList);
        var fooList = (ArrayList)foo;
        fooList.add("a");
        fooList.add(1);
    }

    @Test
    public void testTyped() {
        DefaultMap<String, List<Integer>> instance =
                new DefaultMap<>(ArrayList<Integer>::new);
        var foo = instance.get("foo");
        assertTrue(foo instanceof ArrayList);
        //foo.add("a");
        foo.add(1);
    }

    /**
     * Instead it demonstrates the if you pass in an Object the same
     *      instance of this Object is used every time.
     */
    @Test
    public void testBad() {
        DefaultMap<String, List<Integer>> instance =
                new DefaultMap<>(new ArrayList<Integer>());
        var foo = instance.get("one");
        foo.add(11);
        var bar = instance.get("two");
        bar.add(12);
        assertEquals(2, bar.size());
        assertTrue(foo == bar);
    }

    @Test
    public void testKeyAware() {
        DefaultMap<Integer, Integer> instance =
                DefaultMap.newAdvancedDefaultMap(new Doubler());
        var two = instance.get(1);
        assertEquals(2, two.intValue());
    }

    @Test
    public void testKeyAware2() {
    	DefaultMap<Integer, Integer> instance =
                DefaultMap.newAdvancedDefaultMap(i -> i*2);
        var two = instance.get(1);
        assertEquals(2, two.intValue());
    }
=======
	public void testUntyped() {
		DefaultMap instance = new DefaultMap(ArrayList::new);
		Object foo = instance.get("foo");
		assertTrue(foo instanceof ArrayList);
		ArrayList fooList = (ArrayList) foo;
		fooList.add("a");
		fooList.add(1);
	}

	@Test
	public void testTyped() {
		DefaultMap<String, List<Integer>> instance =
				new DefaultMap<>(ArrayList<Integer>::new);
		List<Integer> foo = instance.get("foo");
		assertTrue(foo instanceof ArrayList);
		// foo.add("a");
		foo.add(1);
	}

	/**
	 * Instead it demonstrates the if you pass in an Object the same instance of
	 * this Object is used every time.
	 */
	@Test
	public void testBad() {
		DefaultMap<String, List<Integer>> instance =
				new DefaultMap<>(new ArrayList<Integer>());
		List<Integer> foo = instance.get("one");
		foo.add(11);
		List<Integer> bar = instance.get("two");
		bar.add(12);
		assertEquals(2, bar.size());
		assertTrue(foo == bar);
	}

	@Test
	public void testKeyAware() {
		DefaultMap<Integer, Integer> instance =
				DefaultMap.newAdvancedDefaultMap(new Doubler());
		Integer two = instance.get(1);
		assertEquals(2, two.intValue());
	}

	@Test
	public void testKeyAware2() {
		DefaultMap<Integer, Integer> instance =
				DefaultMap.newAdvancedDefaultMap(i -> i * 2);
		Integer two = instance.get(1);
		assertEquals(2, two.intValue());
	}
>>>>>>> 84db0fb2

	public class Doubler implements KeyAwareFactory<Integer, Integer> {
		@Override
		public Integer createValue(Integer key) {
			return Integer.valueOf(key.intValue() * 2);
		}
	}

}<|MERGE_RESOLUTION|>--- conflicted
+++ resolved
@@ -33,63 +33,11 @@
 
 	@SuppressWarnings({ "unchecked", "rawtypes" })
 	@Test
-<<<<<<< HEAD
-    public void testUntyped() {
-        var instance = new DefaultMap(ArrayList::new);
-        var foo = instance.get("foo");
-        assertTrue(foo instanceof ArrayList);
-        var fooList = (ArrayList)foo;
-        fooList.add("a");
-        fooList.add(1);
-    }
-
-    @Test
-    public void testTyped() {
-        DefaultMap<String, List<Integer>> instance =
-                new DefaultMap<>(ArrayList<Integer>::new);
-        var foo = instance.get("foo");
-        assertTrue(foo instanceof ArrayList);
-        //foo.add("a");
-        foo.add(1);
-    }
-
-    /**
-     * Instead it demonstrates the if you pass in an Object the same
-     *      instance of this Object is used every time.
-     */
-    @Test
-    public void testBad() {
-        DefaultMap<String, List<Integer>> instance =
-                new DefaultMap<>(new ArrayList<Integer>());
-        var foo = instance.get("one");
-        foo.add(11);
-        var bar = instance.get("two");
-        bar.add(12);
-        assertEquals(2, bar.size());
-        assertTrue(foo == bar);
-    }
-
-    @Test
-    public void testKeyAware() {
-        DefaultMap<Integer, Integer> instance =
-                DefaultMap.newAdvancedDefaultMap(new Doubler());
-        var two = instance.get(1);
-        assertEquals(2, two.intValue());
-    }
-
-    @Test
-    public void testKeyAware2() {
-    	DefaultMap<Integer, Integer> instance =
-                DefaultMap.newAdvancedDefaultMap(i -> i*2);
-        var two = instance.get(1);
-        assertEquals(2, two.intValue());
-    }
-=======
 	public void testUntyped() {
-		DefaultMap instance = new DefaultMap(ArrayList::new);
-		Object foo = instance.get("foo");
+		var instance = new DefaultMap(ArrayList::new);
+		var foo = instance.get("foo");
 		assertTrue(foo instanceof ArrayList);
-		ArrayList fooList = (ArrayList) foo;
+		var fooList = (ArrayList) foo;
 		fooList.add("a");
 		fooList.add(1);
 	}
@@ -97,8 +45,8 @@
 	@Test
 	public void testTyped() {
 		DefaultMap<String, List<Integer>> instance =
-				new DefaultMap<>(ArrayList<Integer>::new);
-		List<Integer> foo = instance.get("foo");
+				new DefaultMap<String, List<Integer>>(ArrayList::new);
+		var foo = instance.get("foo");
 		assertTrue(foo instanceof ArrayList);
 		// foo.add("a");
 		foo.add(1);
@@ -110,11 +58,11 @@
 	 */
 	@Test
 	public void testBad() {
-		DefaultMap<String, List<Integer>> instance =
-				new DefaultMap<>(new ArrayList<Integer>());
-		List<Integer> foo = instance.get("one");
+		var instance =
+				new DefaultMap<String, List<Integer>>(new ArrayList<>());
+		var foo = instance.get("one");
 		foo.add(11);
-		List<Integer> bar = instance.get("two");
+		var bar = instance.get("two");
 		bar.add(12);
 		assertEquals(2, bar.size());
 		assertTrue(foo == bar);
@@ -124,7 +72,7 @@
 	public void testKeyAware() {
 		DefaultMap<Integer, Integer> instance =
 				DefaultMap.newAdvancedDefaultMap(new Doubler());
-		Integer two = instance.get(1);
+		var two = instance.get(1);
 		assertEquals(2, two.intValue());
 	}
 
@@ -132,10 +80,9 @@
 	public void testKeyAware2() {
 		DefaultMap<Integer, Integer> instance =
 				DefaultMap.newAdvancedDefaultMap(i -> i * 2);
-		Integer two = instance.get(1);
+		var two = instance.get(1);
 		assertEquals(2, two.intValue());
 	}
->>>>>>> 84db0fb2
 
 	public class Doubler implements KeyAwareFactory<Integer, Integer> {
 		@Override
