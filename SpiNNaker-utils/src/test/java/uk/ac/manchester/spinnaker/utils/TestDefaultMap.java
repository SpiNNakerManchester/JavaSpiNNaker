/*
 * Copyright (c) 2018 The University of Manchester
 *
 * This program is free software: you can redistribute it and/or modify
 * it under the terms of the GNU General Public License as published by
 * the Free Software Foundation, either version 3 of the License, or
 * (at your option) any later version.
 *
 * This program is distributed in the hope that it will be useful,
 * but WITHOUT ANY WARRANTY; without even the implied warranty of
 * MERCHANTABILITY or FITNESS FOR A PARTICULAR PURPOSE.  See the
 * GNU General Public License for more details.
 *
 * You should have received a copy of the GNU General Public License
 * along with this program.  If not, see <http://www.gnu.org/licenses/>.
 */
package uk.ac.manchester.spinnaker.utils;

import java.util.ArrayList;
import java.util.List;
import org.junit.jupiter.api.Test;
import static org.junit.jupiter.api.Assertions.*;
import static uk.ac.manchester.spinnaker.utils.DefaultMap.KeyAwareFactory;

/**
 *
 * @author Christian-B
 */
public class TestDefaultMap {

    public TestDefaultMap() {
    }

    @SuppressWarnings({
    	"unchecked", "rawtypes"
	})
	@Test
    public void testUntyped() {
        var instance = new DefaultMap(ArrayList::new);
        var foo = instance.get("foo");
        assertTrue(foo instanceof ArrayList);
        var fooList = (ArrayList)foo;
        fooList.add("a");
        fooList.add(1);
    }

    @Test
    public void testTyped() {
        DefaultMap<String, List<Integer>> instance =
                new DefaultMap<>(ArrayList<Integer>::new);
        var foo = instance.get("foo");
        assertTrue(foo instanceof ArrayList);
        //foo.add("a");
        foo.add(1);
    }

    /**
     * Instead it demonstrates the if you pass in an Object the same
     *      instance of this Object is used every time.
     */
    @Test
    public void testBad() {
        DefaultMap<String, List<Integer>> instance =
                new DefaultMap<>(new ArrayList<Integer>());
        var foo = instance.get("one");
        foo.add(11);
        var bar = instance.get("two");
        bar.add(12);
        assertEquals(2, bar.size());
        assertTrue(foo == bar);
    }

    @Test
    public void testKeyAware() {
        DefaultMap<Integer, Integer> instance =
                DefaultMap.newAdvancedDefaultMap(new Doubler());
        var two = instance.get(1);
        assertEquals(2, two.intValue());
    }

    @Test
    public void testKeyAware2() {
<<<<<<< HEAD
    	DefaultMap<Integer, Integer> instance =
                DefaultMap.newAdvancedDefaultMap(i -> i*2);
        var two = instance.get(1);
        assertEquals(2, two.intValue());
    }

    public static class Doubler
    		implements DefaultMap.KeyAwareFactory<Integer, Integer> {
=======
         DefaultMap<Integer, Integer> instance =
                DefaultMap.newAdvancedDefaultMap(i -> i*2);
        Integer two = instance.get(1);
        assertEquals(2, two.intValue());
    }

    public class Doubler implements KeyAwareFactory<Integer, Integer> {
>>>>>>> 796ec803
        @Override
        public Integer createValue(Integer key) {
            return Integer.valueOf(key.intValue() * 2);
        }
    }

}<|MERGE_RESOLUTION|>--- conflicted
+++ resolved
@@ -80,24 +80,13 @@
 
     @Test
     public void testKeyAware2() {
-<<<<<<< HEAD
     	DefaultMap<Integer, Integer> instance =
                 DefaultMap.newAdvancedDefaultMap(i -> i*2);
         var two = instance.get(1);
         assertEquals(2, two.intValue());
     }
 
-    public static class Doubler
-    		implements DefaultMap.KeyAwareFactory<Integer, Integer> {
-=======
-         DefaultMap<Integer, Integer> instance =
-                DefaultMap.newAdvancedDefaultMap(i -> i*2);
-        Integer two = instance.get(1);
-        assertEquals(2, two.intValue());
-    }
-
     public class Doubler implements KeyAwareFactory<Integer, Integer> {
->>>>>>> 796ec803
         @Override
         public Integer createValue(Integer key) {
             return Integer.valueOf(key.intValue() * 2);
