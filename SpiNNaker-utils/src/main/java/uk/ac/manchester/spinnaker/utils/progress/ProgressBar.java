/*
 * Copyright (c) 2018 The University of Manchester
 *
 * This program is free software: you can redistribute it and/or modify
 * it under the terms of the GNU General Public License as published by
 * the Free Software Foundation, either version 3 of the License, or
 * (at your option) any later version.
 *
 * This program is distributed in the hope that it will be useful,
 * but WITHOUT ANY WARRANTY; without even the implied warranty of
 * MERCHANTABILITY or FITNESS FOR A PARTICULAR PURPOSE.  See the
 * GNU General Public License for more details.
 *
 * You should have received a copy of the GNU General Public License
 * along with this program.  If not, see <http://www.gnu.org/licenses/>.
 */
package uk.ac.manchester.spinnaker.utils.progress;

import static java.lang.System.currentTimeMillis;
import static java.lang.System.out;
import static uk.ac.manchester.spinnaker.utils.UnitConstants.formatDuration;

import java.io.Closeable;
import java.io.PrintStream;

/**
 * Progress bar for telling the user where a task is up to and for reporting the
 * duration.
 * <p>
 * The timer is started and the header of the bar is written during
 * construction. The dash line is terminated when the last expected update
 * arrives. (or if {@link #close()} is called before that update). The timer is
 * stopped and the duration written when {@link #close()} is called. If
 * {@link #close()} is not called the duration is never written out.
 *
 * @author Christian-B
 */
public class ProgressBar implements Closeable {
	// An int when we need an index
	private static final int MAX_LENGTH_IN_CHARS = 60;

	// A float to force float division
	private static final float MAX_LENGTH = MAX_LENGTH_IN_CHARS;

	// The space between 0% and 50% is the mid-point minus the width of
	// 0% and ~half the width of 50%
	private static final int LEFT_SPACES = MAX_LENGTH_IN_CHARS / 2 - 4;

	// The space between 50% and 100% is the mid-point minus the rest of
	// the width of 50% and the width of 100%
	private static final int RIGHT_SPACES = MAX_LENGTH_IN_CHARS / 2 - 5;

	private static final String DISTANCE_INDICATOR = distanceIndicator();

	private static final char STEP_CHAR = '-';

	private static final char END_CHAR = '|';

	private static final char START_CHAR = '|';

	private final int numberOfThings;

	private final String description;

	private final PrintStream output;

	private final float charsPerThing;

	private int currentlyCompleted = 0;

	private int charsDone = 0;

	private boolean closed = false;

	private final long startTime;

	/**
	 * Creates a progress bar which outputs to the given {@link PrintStream}.
	 *
	 * @param numberOfThings
	 *            The number of items to progress over
	 * @param description
	 *            A text description to add at the start and when reporting
	 *            duration.
	 * @param output
	 *            The stream to write output too. For example
	 *            {@link System#out}.
	 */
	public ProgressBar(int numberOfThings, String description,
			PrintStream output) {
		this.numberOfThings = numberOfThings;
		this.description = description;
		this.output = output;
		charsPerThing = MAX_LENGTH / numberOfThings;
		startTime = currentTimeMillis();
		printHeader();
	}

	/**
	 * Creates a Progress bar which outputs to {@link System#out}.
	 *
	 * @param numberOfThings
	 *            The number of items to progress over
	 * @param description
	 *            A text description to add at the start and when reporting
	 *            duration.
	 */
	public ProgressBar(int numberOfThings, String description) {
		this(numberOfThings, description, out);
	}

	/**
	 * Update the progress bar by a given amount.
	 *
	 * @param amountToAdd
	 *            Amount of things to update by.
	 * @throws IllegalStateException
	 *             Throws if the bar is updated too often or updated after it
	 *             was closed.
	 */
	public void update(int amountToAdd) {
		if ((currentlyCompleted + amountToAdd) > numberOfThings) {
			throw new IllegalStateException("too many update steps!");
		}
		if (isClosed()) {
			throw new IllegalStateException("bar already closed!");
		}
		currentlyCompleted += amountToAdd;
		printProgress((int) (currentlyCompleted * charsPerThing));
	}

	/**
	 * Update the progress bar by a one unit.
	 *
	 * @throws IllegalStateException
	 *             Throws if the bar is updated too often or updated after it
	 *             was closed.
	 */
	public void update() {
		update(1);
	}

	/**
	 * Ends the Progress bar line and prints a duration line.
	 * <p>
	 * If the bar is already closed then invoking this method has no effect.
	 */
	@Override
	public void close() {
		if (isClosed()) {
			return;
		}
		if (charsDone < MAX_LENGTH_IN_CHARS) {
			output.println();
		}
<<<<<<< HEAD
		long duration = currentTimeMillis() - startTime;
		String durationSt = formatDuration(duration);
=======
		long duration = (System.currentTimeMillis() - startTime);
		var durationSt = UnitConstants.formatDuration(duration);
>>>>>>> ca30b949
		if (description == null) {
			output.println("This took " + durationSt);
		} else {
			output.println(description + " took " + durationSt);
		}
		closed = true;
	}

	private void printHeader() {
		if (description != null) {
			output.println(description);
		}
		output.println(START_CHAR + DISTANCE_INDICATOR + END_CHAR);
		output.print(" ");
	}

	private void printProgress(int expectedCharsDone) {
		for (int i = charsDone; i < expectedCharsDone; i++) {
			output.print(STEP_CHAR);
		}
		charsDone = expectedCharsDone;
		if (charsDone >= MAX_LENGTH_IN_CHARS) {
			output.println();
		}
	}

	private static String distanceIndicator() {
		var builder = new StringBuilder("0%");
		for (int i = 0; i < LEFT_SPACES; i += 1) {
			builder.append(" ");
		}
		builder.append("50%");
		for (int i = 0; i < RIGHT_SPACES; i += 1) {
			builder.append(" ");
		}
		builder.append("100%");
		return builder.toString();
	}

	/**
	 * @return True if the progress bar is closed
	 */
	public boolean isClosed() {
		return closed;
	}

}<|MERGE_RESOLUTION|>--- conflicted
+++ resolved
@@ -153,13 +153,8 @@
 		if (charsDone < MAX_LENGTH_IN_CHARS) {
 			output.println();
 		}
-<<<<<<< HEAD
 		long duration = currentTimeMillis() - startTime;
-		String durationSt = formatDuration(duration);
-=======
-		long duration = (System.currentTimeMillis() - startTime);
-		var durationSt = UnitConstants.formatDuration(duration);
->>>>>>> ca30b949
+		var durationSt = formatDuration(duration);
 		if (description == null) {
 			output.println("This took " + durationSt);
 		} else {
