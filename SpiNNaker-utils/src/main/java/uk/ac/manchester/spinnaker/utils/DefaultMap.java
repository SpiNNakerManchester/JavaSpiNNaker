--- conflicted
+++ resolved
@@ -151,13 +151,9 @@
 	 */
 	@Override
 	public V get(Object key) {
-<<<<<<< HEAD
 		@SuppressWarnings("unchecked")
-		K k = (K) key;
-		V value = super.get(k);
-=======
+		var k = (K) key;
 		var value = super.get(key);
->>>>>>> ca30b949
 		if (value == null) {
 			value = makeDefault(k);
 			put(k, value);
