/*
 * Copyright (c) 2018-2021 The University of Manchester
 *
 * This program is free software: you can redistribute it and/or modify
 * it under the terms of the GNU General Public License as published by
 * the Free Software Foundation, either version 3 of the License, or
 * (at your option) any later version.
 *
 * This program is distributed in the hope that it will be useful,
 * but WITHOUT ANY WARRANTY; without even the implied warranty of
 * MERCHANTABILITY or FITNESS FOR A PARTICULAR PURPOSE.  See the
 * GNU General Public License for more details.
 *
 * You should have received a copy of the GNU General Public License
 * along with this program.  If not, see <http://www.gnu.org/licenses/>.
 */
package uk.ac.manchester.spinnaker.utils;

import static java.util.Objects.isNull;
import static java.util.Objects.nonNull;
import static java.util.Objects.requireNonNull;

import java.util.HashMap;
import java.util.function.BiFunction;
import java.util.function.Function;
import java.util.function.Supplier;

/**
 * A map that will extend itself with new values (on get) when the key is
 * otherwise absent from the map. Note that this map is <em>only</em> safely
 * serializable if the default value is literal and serializable, in addition to
 * the usual constraints of maps.
 *
 * @author Donal Fellows
 *
 * @param <K>
 *            The type of keys.
 * @param <V>
 *            The type of values.
 */
public class DefaultMap<K, V> extends HashMap<K, V> {
	private static final long serialVersionUID = -3805864660424802906L;

	/**
	 * Whether this is a direct default value map. Only direct maps are
	 * serializable.
	 */
	private boolean direct;

	/** The default value. */
	private V defValue;

	/** How to make a new default value. Not key-aware. */
	private final transient Supplier<? extends V> defFactory;

	/** How to make a new default value. Key-aware. */
	private final transient KeyAwareFactory<? super K, ? extends V> advFactory;

	/**
	 * Create a new map.
	 *
	 * @param <DV>
	 *            The type of the default value.
	 * @param defaultValue
	 *            The default value to use in the map. This should be an
	 *            immutable value as it can be potentially inserted for many
	 *            keys. <em>Must not be {@code null}.</em>
	 */
	private <DV extends V> DefaultMap(DV defaultValue) {
		direct = true;
		defValue = requireNonNull(defaultValue);
		defFactory = null;
		advFactory = null;
	}

	/**
	 * Create a new map.
	 * <p>
	 * The {@code defaultFactory} is a method to generate an object. If the
	 * default value is mutable it is <em>highly</em> recommended to pass in a
	 * method like this, and not an object. For example use
	 * {@code ArrayList::new} and not {@code new ArrayList()} otherwise the
	 * single value will be used every time and values added after one get will
	 * be in the default for the next get.
	 *
	 * @param defaultFactory
	 *            A method to create a new value/object to insert in the map.
	 */
	public DefaultMap(Supplier<? extends V> defaultFactory) {
		direct = false;
		defValue = null;
		defFactory = requireNonNull(defaultFactory);
		advFactory = null;
	}

	/**
	 * Create a new map.
	 *
	 * @param dummy
	 *            Just something to make this constructor distinct.
	 * @param defaultFactory
	 *            Can be an Object of a Class that implement KeyAwareFactory.
	 *            Can be a method expressed as a lambda.
	 */
	private DefaultMap(Marker dummy,
			KeyAwareFactory<? super K, ? extends V> defaultFactory) {
		direct = false;
		defValue = null;
		defFactory = null;
		advFactory = requireNonNull(defaultFactory);
	}

	/**
	 * A marker used only to differentiate a constructor.
	 */
	private static final class Marker {
		// Nothing interesting
		static final Marker INSTANCE = new Marker();
	}

	/**
	 * Create a new map.
	 *
	 * @param <K>
	 *            The type of keys.
	 * @param <DV>
	 *            The type of the default value.
	 * @param defaultValue
	 *            The default value to use in the map. This should be an
	 *            immutable value as it can be potentially inserted for many
	 *            keys. <em>Must not be {@code null}.</em>
	 * @return The new default map.
	 */
	public static <K, DV> DefaultMap<K, DV> newMapWithDefault(DV defaultValue) {
		return new DefaultMap<>(defaultValue);
	}

	/**
	 * Create a new map that manufactures new elements that are aware of their
	 * key from the beginning. This is done through this method because
	 * otherwise it clashes with the more common case of the unaware factory.
	 * <p>
	 * The Factory can be a lambda method to create a me value based on the key.
	 * <br>
	 * For example:
	 * <p>
	 * {@code DefaultMap.newAdvancedDefaultMap(i -> i*2);}
	 * <p>
	 * The Factory can also be a Object of a class that implements the
	 * KeyAwareFactory interface.
	 *
	 * @param <K>
	 *            The type of keys.
	 * @param <V>
	 *            The type of values.
	 * @param keyAwareFactory
	 *            Method or Object to create the default values.
	 * @return The new default map.
	 */
	public static <K, V> DefaultMap<K, V> newAdvancedDefaultMap(
			KeyAwareFactory<? super K, ? extends V> keyAwareFactory) {
		return new DefaultMap<>(Marker.INSTANCE, keyAwareFactory);
	}

	private V makeDefault(K key) {
		if (direct) {
			return defValue;
		}
		if (nonNull(defFactory)) {
			return defFactory.get();
		}
		return advFactory.createValue(key);
	}

	/**
	 * Gets a value from the dictionary, inserting a newly manufactured value if
	 * the key has no mapping.
	 */
	@Override
	public V get(Object key) {
		@SuppressWarnings("unchecked")
<<<<<<< HEAD
		K k = (K) key;
		V value = super.get(k);
		if (isNull(value)) {
=======
		var k = (K) key;
		var value = super.get(key);
		if (value == null) {
>>>>>>> 08bb0bca
			value = makeDefault(k);
			put(k, value);
		}
		return value;
	}

	// Versions of ops that aren't done quite right by the superclass

	/**
	 * {@inheritDoc}
	 * <p>
	 * <strong>NB:</strong> This converts {@code null}s into the correct default
	 * value.
	 */
	@Override
	public V compute(K key,
			BiFunction<? super K, ? super V, ? extends V> remappingFunction) {
		return super.compute(key, (k, v) -> {
			// Not very efficient, but can't see internals needed to do better
			if (isNull(v)) {
				v = makeDefault(k);
			}
<<<<<<< HEAD
			V result = remappingFunction.apply(k, v);
			if (isNull(result)) {
=======
			var result = remappingFunction.apply(k, v);
			if (result == null) {
>>>>>>> 08bb0bca
				result = makeDefault(k);
			}
			return result;
		});
	}

	/**
	 * {@inheritDoc}
	 * <p>
	 * <strong>NB:</strong> This converts {@code null}s into the correct default
	 * value.
	 */
	@Override
	public V computeIfAbsent(K key,
			Function<? super K, ? extends V> mappingFunction) {
		return super.computeIfAbsent(key, k -> {
<<<<<<< HEAD
			V result = mappingFunction.apply(k);
			if (isNull(result)) {
=======
			var result = mappingFunction.apply(k);
			if (result == null) {
>>>>>>> 08bb0bca
				result = makeDefault(k);
			}
			return result;
		});
	}

	/**
	 * {@inheritDoc}
	 * <p>
	 * <strong>NB:</strong> This converts {@code null}s into the correct default
	 * value.
	 */
	@Override
	public V computeIfPresent(K key,
			BiFunction<? super K, ? super V, ? extends V> remappingFunction) {
		return super.computeIfPresent(key, (k, v) -> {
<<<<<<< HEAD
			V result = remappingFunction.apply(k, v);
			if (isNull(result)) {
=======
			var result = remappingFunction.apply(k, v);
			if (result == null) {
>>>>>>> 08bb0bca
				result = makeDefault(k);
			}
			return result;
		});
	}

	/**
	 * {@inheritDoc}
	 * <p>
	 * <strong>NB:</strong> This converts {@code null}s into the correct default
	 * value.
	 */
	@Override
	public V merge(K key, V value,
			BiFunction<? super V, ? super V, ? extends V> remappingFunction) {
		if (isNull(value)) {
			value = makeDefault(key);
		}
		return super.merge(key, value, (v1, v2) -> {
<<<<<<< HEAD
			V result = remappingFunction.apply(v1, v2);
			if (isNull(result)) {
=======
			var result = remappingFunction.apply(v1, v2);
			if (result == null) {
>>>>>>> 08bb0bca
				result = makeDefault(key);
			}
			return result;
		});
	}

	/**
	 * An advanced factory that has access to the key when it is creating the
	 * value to associate with it.
	 *
	 * @author Donal Fellows
	 * @param <K>
	 *            The type of keys.
	 * @param <V>
	 *            The type of values.
	 */
	@FunctionalInterface
	public interface KeyAwareFactory<K, V> {
		/**
		 * Create a new value for the {@linkplain DefaultMap default map}.
		 *
		 * @param key
		 *            The key that will be used to store the value in the map.
		 * @return the value to store
		 */
		V createValue(K key);
	}
}<|MERGE_RESOLUTION|>--- conflicted
+++ resolved
@@ -179,15 +179,9 @@
 	@Override
 	public V get(Object key) {
 		@SuppressWarnings("unchecked")
-<<<<<<< HEAD
-		K k = (K) key;
-		V value = super.get(k);
-		if (isNull(value)) {
-=======
 		var k = (K) key;
 		var value = super.get(key);
-		if (value == null) {
->>>>>>> 08bb0bca
+		if (isNull(value)) {
 			value = makeDefault(k);
 			put(k, value);
 		}
@@ -210,13 +204,8 @@
 			if (isNull(v)) {
 				v = makeDefault(k);
 			}
-<<<<<<< HEAD
-			V result = remappingFunction.apply(k, v);
-			if (isNull(result)) {
-=======
 			var result = remappingFunction.apply(k, v);
-			if (result == null) {
->>>>>>> 08bb0bca
+			if (isNull(result)) {
 				result = makeDefault(k);
 			}
 			return result;
@@ -233,13 +222,8 @@
 	public V computeIfAbsent(K key,
 			Function<? super K, ? extends V> mappingFunction) {
 		return super.computeIfAbsent(key, k -> {
-<<<<<<< HEAD
-			V result = mappingFunction.apply(k);
-			if (isNull(result)) {
-=======
 			var result = mappingFunction.apply(k);
-			if (result == null) {
->>>>>>> 08bb0bca
+			if (isNull(result)) {
 				result = makeDefault(k);
 			}
 			return result;
@@ -256,13 +240,8 @@
 	public V computeIfPresent(K key,
 			BiFunction<? super K, ? super V, ? extends V> remappingFunction) {
 		return super.computeIfPresent(key, (k, v) -> {
-<<<<<<< HEAD
-			V result = remappingFunction.apply(k, v);
-			if (isNull(result)) {
-=======
 			var result = remappingFunction.apply(k, v);
-			if (result == null) {
->>>>>>> 08bb0bca
+			if (isNull(result)) {
 				result = makeDefault(k);
 			}
 			return result;
@@ -282,13 +261,8 @@
 			value = makeDefault(key);
 		}
 		return super.merge(key, value, (v1, v2) -> {
-<<<<<<< HEAD
-			V result = remappingFunction.apply(v1, v2);
-			if (isNull(result)) {
-=======
 			var result = remappingFunction.apply(v1, v2);
-			if (result == null) {
->>>>>>> 08bb0bca
+			if (isNull(result)) {
 				result = makeDefault(key);
 			}
 			return result;
