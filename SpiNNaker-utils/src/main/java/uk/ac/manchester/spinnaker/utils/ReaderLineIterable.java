--- conflicted
+++ resolved
@@ -16,12 +16,9 @@
  */
 package uk.ac.manchester.spinnaker.utils;
 
-<<<<<<< HEAD
+import static java.nio.charset.StandardCharsets.UTF_8;
 import static java.util.Objects.isNull;
 import static java.util.Objects.nonNull;
-=======
-import static java.nio.charset.StandardCharsets.UTF_8;
->>>>>>> 08bb0bca
 
 import java.io.BufferedReader;
 import java.io.Closeable;
@@ -152,13 +149,8 @@
 	@Override
 	public void close() throws IOException {
 		silentClose();
-<<<<<<< HEAD
 		if (nonNull(caught)) {
-			IOException temp = caught;
-=======
-		if (caught != null) {
 			var temp = caught;
->>>>>>> 08bb0bca
 			caught = null;
 			throw temp;
 		}
