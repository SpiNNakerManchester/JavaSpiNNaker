--- conflicted
+++ resolved
@@ -78,13 +78,8 @@
 
 	@Override
 	public String toString() {
-<<<<<<< HEAD
-		StringBuilder str = new StringBuilder("Slice(");
+		var str = new StringBuilder("Slice(");
 		if (nonNull(start)) {
-=======
-		var str = new StringBuilder("Slice(");
-		if (start != null) {
->>>>>>> 08bb0bca
 			str.append(start);
 		}
 		str.append(";");
