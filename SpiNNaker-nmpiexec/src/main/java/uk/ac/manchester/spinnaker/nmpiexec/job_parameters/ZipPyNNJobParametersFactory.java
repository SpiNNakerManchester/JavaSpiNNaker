/*
 * Copyright (c) 2014 The University of Manchester
 *
 * Licensed under the Apache License, Version 2.0 (the "License");
 * you may not use this file except in compliance with the License.
 * You may obtain a copy of the License at
 *
 *     https://www.apache.org/licenses/LICENSE-2.0
 *
 * Unless required by applicable law or agreed to in writing, software
 * distributed under the License is distributed on an "AS IS" BASIS,
 * WITHOUT WARRANTIES OR CONDITIONS OF ANY KIND, either express or implied.
 * See the License for the specific language governing permissions and
 * limitations under the License.
 */
package uk.ac.manchester.spinnaker.nmpiexec.job_parameters;

import static java.util.Objects.nonNull;
import static org.rauschig.jarchivelib.ArchiverFactory.createArchiver;
import static org.rauschig.jarchivelib.CompressionType.BZIP2;
import static org.rauschig.jarchivelib.CompressionType.GZIP;
import static uk.ac.manchester.spinnaker.nmpiexec.utils.FileDownloader.downloadFile;
import static uk.ac.manchester.spinnaker.nmpiexec.utils.Log.log;

import java.io.File;
import java.io.IOException;
import java.net.MalformedURLException;
import java.net.URL;
import java.util.List;

import org.rauschig.jarchivelib.ArchiveFormat;
import org.rauschig.jarchivelib.CompressionType;

import uk.ac.manchester.spinnaker.nmpi.model.job.JobParameters;
import uk.ac.manchester.spinnaker.nmpi.model.job.nmpi.Job;
import uk.ac.manchester.spinnaker.nmpi.model.job.pynn.PyNNJobParameters;

/**
 * A {@link JobParametersFactory} that downloads a PyNN job as a zip or tar.gz
 * file. The URL must refer to a world-readable URL or the credentials must be
 * present in the URL.
 */
final class ZipPyNNJobParametersFactory extends JobParametersFactory {
	@Override
	public JobParameters getJobParameters(Job job, File workingDirectory,
			String setupScript)
			throws UnsupportedJobException, JobParametersFactoryException {
		// Test that there is a URL
		var jobCodeLocation = job.getCode().trim();
		if (!jobCodeLocation.startsWith("http://")
				&& !jobCodeLocation.startsWith("https://")) {
			throw new UnsupportedJobException();
		}

		// Test that the URL is well formed
		URL url;
		try {
			url = new URL(jobCodeLocation);
		} catch (MalformedURLException e) {
			throw new JobParametersFactoryException("The URL is malformed", e);
		}

		// Try to get the file and extract it
		try {
			return constructParameters(job, workingDirectory, url, setupScript);
		} catch (IOException e) {
			log(e);
			throw new JobParametersFactoryException(
					"Error in communication or extraction", e);
		} catch (Throwable e) {
			log(e);
			throw new JobParametersFactoryException(
					"General error with zip extraction", e);
		}
	}

<<<<<<< HEAD
	/**
	 * The supported compression types.
	 */
	private static final List<CompressionType> SUPPORTED_TYPES =
			List.of(BZIP2, GZIP);
=======
	/** The supported compression types. */
	private static final CompressionType[] SUPPORTED_TYPES =
			new CompressionType[]{BZIP2, GZIP};
>>>>>>> 392f5d48

	/**
	 * Extract an archive using auto-detection for the format.
	 *
	 * @param output
	 *            The archive to extract
	 * @param workingDirectory
	 *            The directory to extract into
	 * @return True if extracted, False if failed
	 * @throws IOException
	 *             If there is a general error in extraction
	 */
	private boolean extractAutodetectedArchive(File output,
			File workingDirectory) throws IOException {
		try {
			var archiver = createArchiver(output);
			archiver.extract(output, workingDirectory);
			return true;
		} catch (IllegalArgumentException e) {
			return false;
		}
	}

	/**
	 * Extract an archive by trying known archive types.
	 *
	 * @param workingDirectory
	 *            The directory to extract into
	 * @param output
	 *            The archive to extract
	 * @return True if the archive was extracted, False otherwise
	 */
	private boolean extractArchiveUsingKnownFormats(File workingDirectory,
			File output) {
		for (var format : ArchiveFormat.values()) {
			try {
				var archiver = createArchiver(format);
				archiver.extract(output, workingDirectory);
				return true;
			} catch (IOException e) {
				// Ignore - try the next
			}
		}
		return false;
	}

	/**
	 * Extract an archive by trying internal list of archive types.
	 *
	 * @param workingDirectory
	 *            The directory to extract into
	 * @param output
	 *            The archive to extract
	 * @return True if the archive was extracted, False otherwise
	 */
	private boolean extractTypedArchive(File workingDirectory, File output) {
		for (var format : ArchiveFormat.values()) {
			for (var type : SUPPORTED_TYPES) {
				try {
					var archiver = createArchiver(format, type);
					archiver.extract(output, workingDirectory);
					return true;
				} catch (IOException e) {
					// Ignore - try the next
				}
			}
		}
		return false;
	}

	/**
	 * Build the job parameters.
	 *
	 * @param job
	 *            The job to build the parameters for
	 * @param workingDirectory
	 *            The directory where the job should be run
	 * @param url
	 *            The URL of the archive to use
	 * @param setupScript
	 *            The setup script
	 * @return The constructed parameters
	 * @throws IOException
	 *             If there is an error with the file
	 * @throws JobParametersFactoryException
	 *             If no way to uncompress the file could be found
	 */
	private JobParameters constructParameters(Job job, File workingDirectory,
			URL url, String setupScript)
			throws IOException, JobParametersFactoryException {
		var output = downloadFile(url, workingDirectory, null);

		/* Test if there is a recognised archive */
		boolean archiveExtracted =
				extractAutodetectedArchive(output, workingDirectory);

		/*
		 * If the archive wasn't extracted by the last line, try the known
		 * formats
		 */
		if (!archiveExtracted) {
			archiveExtracted =
					extractArchiveUsingKnownFormats(workingDirectory, output);
		}

		/*
		 * If the archive was still not extracted, try again with different
		 * compression types
		 */
		if (!archiveExtracted) {
			archiveExtracted = extractTypedArchive(workingDirectory, output);
		}

		// Delete the archive
		if (!output.delete()) {
			log("Warning, could not delete file " + output);
		}

		// If the archive wasn't extracted, throw an error
		if (!archiveExtracted) {
			throw new JobParametersFactoryException(
					"The URL could not be decompressed with any known method");
		}

		var script = DEFAULT_SCRIPT_NAME + SYSTEM_ARG;
		var command = job.getCommand();
		if (nonNull(command) && !command.isEmpty()) {
			script = command;
		}

		return new PyNNJobParameters(workingDirectory.getAbsolutePath(),
				setupScript, script, job.getHardwareConfig());
	}
}<|MERGE_RESOLUTION|>--- conflicted
+++ resolved
@@ -74,17 +74,9 @@
 		}
 	}
 
-<<<<<<< HEAD
-	/**
-	 * The supported compression types.
-	 */
+	/** The supported compression types. */
 	private static final List<CompressionType> SUPPORTED_TYPES =
 			List.of(BZIP2, GZIP);
-=======
-	/** The supported compression types. */
-	private static final CompressionType[] SUPPORTED_TYPES =
-			new CompressionType[]{BZIP2, GZIP};
->>>>>>> 392f5d48
 
 	/**
 	 * Extract an archive using auto-detection for the format.
