language: java
jdk: oraclejdk8
cache:
  directories:
    - $HOME/.m2
before_install:
  # Work around ludicrous Travis bug
  - git clone https://github.com/SpiNNakerManchester/SupportScripts.git support
  - python support/travis_blocking_stdout.py
install:
  - mvn install -DskipTests=true -Dmaven.javadoc.skip=true -B -V -Dmaven.compiler.showDeprecation=true
script:
  - mvn test --settings .travis/travis-settings.xml -B -Dmaven.javadoc.skip=true jacoco:report
  - mvn checkstyle:check --settings .travis/travis-settings.xml -Dmaven.javadoc.skip=true
  - mvn javadoc:javadoc --settings .travis/travis-settings.xml
after_success:
<<<<<<< HEAD
  - mvn coveralls:report
before_cache:
  # Do not cache SNAPSHOT dependencies; we don't use external snapshots and we
  # will always rebuild internal snapshots.
  - mvn dependency:purge-local-repository -DsnapshotsOnly=true -DreResolve=false
=======
  - mvn coveralls:report --settings .travis/travis-settings.xml
  
>>>>>>> 713adb5f
<|MERGE_RESOLUTION|>--- conflicted
+++ resolved
@@ -14,13 +14,9 @@
   - mvn checkstyle:check --settings .travis/travis-settings.xml -Dmaven.javadoc.skip=true
   - mvn javadoc:javadoc --settings .travis/travis-settings.xml
 after_success:
-<<<<<<< HEAD
+  - mvn coveralls:report --settings .travis/travis-settings.xml
   - mvn coveralls:report
 before_cache:
   # Do not cache SNAPSHOT dependencies; we don't use external snapshots and we
   # will always rebuild internal snapshots.
-  - mvn dependency:purge-local-repository -DsnapshotsOnly=true -DreResolve=false
-=======
-  - mvn coveralls:report --settings .travis/travis-settings.xml
-  
->>>>>>> 713adb5f
+  - mvn dependency:purge-local-repository --settings .travis/travis-settings.xml -DsnapshotsOnly=true -DreResolve=false