[Machine]
<<<<<<< HEAD
#machineName = spinn-2.cs.man.ac.uk
#bmp_names = spinn-2c.cs.man.ac.uk
#version = 5
=======
machineName = spinn-4.cs.man.ac.uk
bmp_names = spinn-4c.cs.man.ac.uk
version = 5
>>>>>>> 632f598f

machineName = 192.168.240.253
version = 2
bmp_names = None
auto_detect_bmp = False

[Spalloc]
hostname = spinnaker.cs.man.ac.uk
#port = 22244
#timeout = 500
tag = IT408<|MERGE_RESOLUTION|>--- conflicted
+++ resolved
@@ -1,17 +1,19 @@
 [Machine]
-<<<<<<< HEAD
-#machineName = spinn-2.cs.man.ac.uk
-#bmp_names = spinn-2c.cs.man.ac.uk
+# Machine behind spalloc that turns of board
+#machineName = spinn-4.cs.man.ac.uk
+#bmp_names = spinn-4c.cs.man.ac.uk
 #version = 5
-=======
+
+# Machine no spalloc always on
 machineName = spinn-4.cs.man.ac.uk
 bmp_names = spinn-4c.cs.man.ac.uk
 version = 5
->>>>>>> 632f598f
 
-machineName = 192.168.240.253
-version = 2
-bmp_names = None
+# Four chip board
+#machineName = 192.168.240.253
+#version = 2
+#bmp_names = None
+
 auto_detect_bmp = False
 
 [Spalloc]
