--- conflicted
+++ resolved
@@ -41,13 +41,8 @@
 		byte virtCPU = 14;
 		short version = 234;
 		short buffer = 250;
-<<<<<<< HEAD
 		int buildDate = 103117;
-		byte[] verString = "sark/spinnaker".getBytes("ASCII");
-=======
-		int build_date = 103117;
-		byte[] ver_string = "sark/spinnaker".getBytes(US_ASCII);
->>>>>>> 632f598f
+		byte[] verString = "sark/spinnaker".getBytes(US_ASCII);
 
 		// SDP stuff
 		byte flags = REPLY_NOT_EXPECTED.value;
@@ -59,21 +54,12 @@
 		byte srcX = 0x7;
 		byte srcY = 0x0;
 
-<<<<<<< HEAD
-		ByteBuffer data = allocate(39).order(LITTLE_ENDIAN);
+		ByteBuffer data = allocate(41).order(LITTLE_ENDIAN).putShort(PADDING);
 		data.put(flags).put(tag).put(destPortCPU).put(srcPortCPU);
 		data.put(destY).put(destX).put(srcY).put(srcX);
 		data.putShort(rc).putShort(seq).putShort(p2pAddr);
 		data.put(physCPU).put(virtCPU).putShort(buffer).putShort(version);
 		data.putInt(buildDate).put(verString);
-=======
-		ByteBuffer data = allocate(41).order(LITTLE_ENDIAN).putShort(PADDING);
-		data.put(flags).put(tag).put(dest_port_cpu).put(src_port_cpu);
-		data.put(dest_y).put(dest_x).put(src_y).put(src_x);
-		data.putShort(rc).putShort(seq).putShort(p2p_addr);
-		data.put(phys_cpu).put(virt_cpu).putShort(buffer).putShort(version);
-		data.putInt(build_date).put(ver_string);
->>>>>>> 632f598f
 		data.flip();
 
 		Response response = new GetVersion.Response(data);
@@ -89,13 +75,13 @@
 		// SCP Stuff
 		short rc = RC_OK.value;
 		short seq = 105;
-		short p2p_addr = 1024;
-		byte phys_cpu = 31;
-		byte virt_cpu = 14;
+		short p2pAddr = 1024;
+		byte physCPU = 31;
+		byte virtCPU = 14;
 		short version = -1;
 		short buffer = 250;
-		int build_date = 103117;
-		byte[] ver_string = join("\u0000", "SC&MP/SpiNNaker", "3.2.0", "")
+		int buildDate = 103117;
+		byte[] verString = join("\u0000", "SC&MP/SpiNNaker", "3.2.0", "")
 				.getBytes(US_ASCII);
 
 		// SDP stuff
@@ -111,9 +97,9 @@
 		ByteBuffer data = allocate(60).order(LITTLE_ENDIAN).putShort(PADDING);
 		data.put(flags).put(tag).put(dest_port_cpu).put(src_port_cpu);
 		data.put(dest_y).put(dest_x).put(src_y).put(src_x);
-		data.putShort(rc).putShort(seq).putShort(p2p_addr);
-		data.put(phys_cpu).put(virt_cpu).putShort(buffer).putShort(version);
-		data.putInt(build_date).put(ver_string);
+		data.putShort(rc).putShort(seq).putShort(p2pAddr);
+		data.put(physCPU).put(virtCPU).putShort(buffer).putShort(version);
+		data.putInt(buildDate).put(verString);
 		data.flip();
 
 		Response response = new GetVersion.Response(data);
