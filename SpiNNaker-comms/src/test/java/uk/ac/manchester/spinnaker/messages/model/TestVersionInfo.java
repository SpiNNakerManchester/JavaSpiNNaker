--- conflicted
+++ resolved
@@ -16,6 +16,7 @@
  */
 package uk.ac.manchester.spinnaker.messages.model;
 
+import static java.nio.ByteBuffer.allocate;
 import static java.nio.ByteOrder.LITTLE_ENDIAN;
 import static org.junit.jupiter.api.Assertions.*;
 
@@ -29,35 +30,14 @@
 class TestVersionInfo {
 	private ByteBuffer packVersionData(int arg1, int arg2, int arg3,
 			byte[] data) {
-<<<<<<< HEAD
-		ByteBuffer buffer = ByteBuffer.allocate(25).order(LITTLE_ENDIAN);
-		buffer.putInt(arg1).putInt(arg2).putInt(arg3).put(data).flip();
-=======
-		var buffer = ByteBuffer.allocate(25).order(LITTLE_ENDIAN);
+		var buffer = allocate(25).order(LITTLE_ENDIAN);
         buffer.putInt(arg1).putInt(arg2).putInt(arg3).put(data).flip();
->>>>>>> ca30b949
 		return buffer;
 	}
 
 	@Test
 	void testRetrievingBitsFromVersionData()
 			throws UnsupportedEncodingException {
-<<<<<<< HEAD
-		int p2pAddr = 0xf0a1;
-		int physCPU = 0xff;
-		int virtCPU = 0x0b;
-		int verNumber = 0xff;
-		int arg1 = (p2pAddr << 16) | (physCPU << 8) | virtCPU;
-		int bufferSize = 0x10;
-		int arg2 = (verNumber << 16) | bufferSize;
-		int buildDate = 0x1000;
-		int arg3 = buildDate;
-		byte[] data = "my/spinnaker".getBytes("ASCII");
-
-		ByteBuffer versionData = packVersionData(arg1, arg2, arg3, data);
-
-		VersionInfo vi = new VersionInfo(versionData, false);
-=======
         int p2pAddr = 0xf0a1;
         int physCPU = 0xff;
         int virtCPU = 0x0b;
@@ -71,8 +51,7 @@
 
         var versionData = packVersionData(arg1, arg2, arg3, data);
 
-		var vi = new VersionInfo(versionData);
->>>>>>> ca30b949
+		var vi = new VersionInfo(versionData, false);
 		assertEquals("my", vi.name);
 		assertEquals(new Version(2, 55, 0), vi.versionNumber);
 		assertEquals("spinnaker", vi.hardware);
@@ -112,20 +91,11 @@
 		int arg2 = ((verNumber << 16) | bufferSize);
 		// int build_date = 0x1000;
 		// int arg3 = build_date;
-<<<<<<< HEAD
-		byte[] data = "my/spinnaker".getBytes("ASCII");
-
-		// Oh arg3, where art thou?
-		ByteBuffer versionData = ByteBuffer.allocate(21).order(LITTLE_ENDIAN);
-		versionData.putInt(arg1).putInt(arg2)/* .putInt(arg3) */.put(data)
-				.flip();
-=======
         var data = "my/spinnaker".getBytes("ASCII");
 
         // Oh arg3, where art thou?
-        var versionData = ByteBuffer.allocate(21).order(LITTLE_ENDIAN);
+        var versionData = allocate(21).order(LITTLE_ENDIAN);
         versionData.putInt(arg1).putInt(arg2)/*.putInt(arg3)*/.put(data).flip();
->>>>>>> ca30b949
 
 		assertThrows(IllegalArgumentException.class, () -> {
 			new VersionInfo(versionData, false);
