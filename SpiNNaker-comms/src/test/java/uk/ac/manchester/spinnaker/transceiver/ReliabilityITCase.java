--- conflicted
+++ resolved
@@ -11,12 +11,9 @@
 import org.junit.jupiter.api.Test;
 
 import uk.ac.manchester.spinnaker.machine.Machine;
-<<<<<<< HEAD
 import uk.ac.manchester.spinnaker.machine.bean.MachineBean;
 import uk.ac.manchester.spinnaker.machine.bean.MapperFactory;
 import static uk.ac.manchester.spinnaker.utils.Ping.ping;
-=======
->>>>>>> 7d8b12df
 
 class ReliabilityITCase {
     static Machine jsonMachine;
@@ -36,7 +33,6 @@
         InetAddress host = InetAddress.getByName("spinn-4.cs.man.ac.uk");
         assumeTrue(ping(host) == 0);
 
-
         for (int i = 0 ; i < REPETITIONS ; i++) {
         	try (Transceiver txrx = new Transceiver(host, 5)) {
         		txrx.ensureBoardIsReady();
