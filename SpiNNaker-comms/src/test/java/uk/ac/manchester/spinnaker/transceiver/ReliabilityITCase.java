/*
 * Copyright (c) 2018 The University of Manchester
 *
 * This program is free software: you can redistribute it and/or modify
 * it under the terms of the GNU General Public License as published by
 * the Free Software Foundation, either version 3 of the License, or
 * (at your option) any later version.
 *
 * This program is distributed in the hope that it will be useful,
 * but WITHOUT ANY WARRANTY; without even the implied warranty of
 * MERCHANTABILITY or FITNESS FOR A PARTICULAR PURPOSE.  See the
 * GNU General Public License for more details.
 *
 * You should have received a copy of the GNU General Public License
 * along with this program.  If not, see <http://www.gnu.org/licenses/>.
 */
package uk.ac.manchester.spinnaker.transceiver;

import static org.junit.jupiter.api.Assertions.*;
import static org.junit.jupiter.api.Assumptions.assumeTrue;
import static org.slf4j.LoggerFactory.getLogger;
import static uk.ac.manchester.spinnaker.machine.MachineVersion.FIVE;
import static uk.ac.manchester.spinnaker.utils.Ping.ping;

import net.jcip.annotations.NotThreadSafe;

import java.net.InetAddress;
import java.net.SocketTimeoutException;

import org.junit.jupiter.api.BeforeAll;
import org.junit.jupiter.api.Tag;
import org.junit.jupiter.api.Test;
import org.slf4j.Logger;

import uk.ac.manchester.spinnaker.machine.Machine;
import uk.ac.manchester.spinnaker.machine.bean.MachineBean;
import uk.ac.manchester.spinnaker.machine.bean.MapperFactory;

<<<<<<< HEAD
import static uk.ac.manchester.spinnaker.machine.MachineVersion.FIVE;
import static uk.ac.manchester.spinnaker.utils.Ping.ping;

@Tag("integration")
=======
>>>>>>> ca30b949
@NotThreadSafe
class ReliabilityITCase {
	private static Machine jsonMachine;

	private static final Logger log = getLogger(ReliabilityITCase.class);

	@BeforeAll
	static void setUpBeforeClass() throws Exception {
<<<<<<< HEAD
		URL url = ReliabilityITCase.class.getResource("/spinn4.json");
		ObjectMapper mapper = MapperFactory.createMapper();
		MachineBean fromJson = mapper.readValue(url, MachineBean.class);
		jsonMachine = new Machine(fromJson);
=======
        var url = ReliabilityITCase.class.getResource("/spinn4.json");
        var mapper = MapperFactory.createMapper();
        var fromJson = mapper.readValue(url, MachineBean.class);
        jsonMachine = new Machine(fromJson);
>>>>>>> ca30b949
	}

	private static final int REPETITIONS = 8;

	@Test
	void testReliableMachine() throws Exception {
<<<<<<< HEAD
		InetAddress host = InetAddress.getByName("spinn-4.cs.man.ac.uk");
		assumeTrue(ping(host) == 0);

		for (int i = 0; i < REPETITIONS; i++) {
			try (Transceiver txrx = new Transceiver(host, FIVE)) {
				txrx.ensureBoardIsReady();
				txrx.getMachineDimensions();
				txrx.getScampVersion();
				Machine machine = txrx.getMachineDetails();
				assertNull(jsonMachine.difference(machine));
			} catch (ProcessException e) {
				if (e.getCause() instanceof SocketTimeoutException) {
					log.info("ignoring timeout from " + e.getCause());
				} else {
					throw e;
				}
			}
=======
        var host = InetAddress.getByName("spinn-4.cs.man.ac.uk");
        assumeTrue(ping(host) == 0);

        for (int i = 0; i < REPETITIONS; i++) {
        	try (var txrx = new Transceiver(host, FIVE)) {
        		txrx.ensureBoardIsReady();
        		txrx.getMachineDimensions();
        		txrx.getScampVersion();
				var machine = txrx.getMachineDetails();
                assertNull(jsonMachine.difference(machine));
            } catch (ProcessException e) {
            	if (e.getCause() instanceof SocketTimeoutException) {
            		log.info("ignoring timeout from " + e.getCause());
            	} else {
            		throw e;
            	}
            }
>>>>>>> ca30b949
		}
	}
}<|MERGE_RESOLUTION|>--- conflicted
+++ resolved
@@ -16,6 +16,7 @@
  */
 package uk.ac.manchester.spinnaker.transceiver;
 
+import static java.net.InetAddress.getByName;
 import static org.junit.jupiter.api.Assertions.*;
 import static org.junit.jupiter.api.Assumptions.assumeTrue;
 import static org.slf4j.LoggerFactory.getLogger;
@@ -24,7 +25,6 @@
 
 import net.jcip.annotations.NotThreadSafe;
 
-import java.net.InetAddress;
 import java.net.SocketTimeoutException;
 
 import org.junit.jupiter.api.BeforeAll;
@@ -36,13 +36,7 @@
 import uk.ac.manchester.spinnaker.machine.bean.MachineBean;
 import uk.ac.manchester.spinnaker.machine.bean.MapperFactory;
 
-<<<<<<< HEAD
-import static uk.ac.manchester.spinnaker.machine.MachineVersion.FIVE;
-import static uk.ac.manchester.spinnaker.utils.Ping.ping;
-
 @Tag("integration")
-=======
->>>>>>> ca30b949
 @NotThreadSafe
 class ReliabilityITCase {
 	private static Machine jsonMachine;
@@ -51,43 +45,17 @@
 
 	@BeforeAll
 	static void setUpBeforeClass() throws Exception {
-<<<<<<< HEAD
-		URL url = ReliabilityITCase.class.getResource("/spinn4.json");
-		ObjectMapper mapper = MapperFactory.createMapper();
-		MachineBean fromJson = mapper.readValue(url, MachineBean.class);
-		jsonMachine = new Machine(fromJson);
-=======
         var url = ReliabilityITCase.class.getResource("/spinn4.json");
         var mapper = MapperFactory.createMapper();
         var fromJson = mapper.readValue(url, MachineBean.class);
         jsonMachine = new Machine(fromJson);
->>>>>>> ca30b949
 	}
 
 	private static final int REPETITIONS = 8;
 
 	@Test
 	void testReliableMachine() throws Exception {
-<<<<<<< HEAD
-		InetAddress host = InetAddress.getByName("spinn-4.cs.man.ac.uk");
-		assumeTrue(ping(host) == 0);
-
-		for (int i = 0; i < REPETITIONS; i++) {
-			try (Transceiver txrx = new Transceiver(host, FIVE)) {
-				txrx.ensureBoardIsReady();
-				txrx.getMachineDimensions();
-				txrx.getScampVersion();
-				Machine machine = txrx.getMachineDetails();
-				assertNull(jsonMachine.difference(machine));
-			} catch (ProcessException e) {
-				if (e.getCause() instanceof SocketTimeoutException) {
-					log.info("ignoring timeout from " + e.getCause());
-				} else {
-					throw e;
-				}
-			}
-=======
-        var host = InetAddress.getByName("spinn-4.cs.man.ac.uk");
+        var host = getByName("spinn-4.cs.man.ac.uk");
         assumeTrue(ping(host) == 0);
 
         for (int i = 0; i < REPETITIONS; i++) {
@@ -104,7 +72,6 @@
             		throw e;
             	}
             }
->>>>>>> ca30b949
 		}
 	}
 }