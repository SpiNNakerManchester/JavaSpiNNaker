package uk.ac.manchester.spinnaker.messages.scp;

<<<<<<< HEAD
=======
import static java.nio.ByteBuffer.allocate;
>>>>>>> 632f598f
import static java.nio.ByteOrder.LITTLE_ENDIAN;
import static org.junit.jupiter.api.Assertions.*;

import java.io.UnsupportedEncodingException;
import java.nio.ByteBuffer;

import org.junit.jupiter.api.Test;

import uk.ac.manchester.spinnaker.messages.model.CPUState;
import uk.ac.manchester.spinnaker.messages.model.UnexpectedResponseCodeException;
import uk.ac.manchester.spinnaker.messages.scp.CountState.Response;
import uk.ac.manchester.spinnaker.messages.sdp.SDPHeader;
import uk.ac.manchester.spinnaker.messages.sdp.SDPHeader.Flag;

class TestCountState {
	private static final short PADDING = 0;

	@Test
	void testNewStateRequest() {
		assertNotNull(new CountState(32, CPUState.READY));
	}

	@Test
	void testNewStateResponse() throws UnexpectedResponseCodeException {
        // SCP Stuff
        SCPResult rc = SCPResult.RC_OK;
        int seq = 105;

        int argumentCount = 5;

        // SDP stuff
        Flag flags = SDPHeader.Flag.REPLY_NOT_EXPECTED;
        int tag = 5;
        int destPortCPU = 0x4f;
        int srcPortCPU = 0x6a;
        int destX = 0x11;
        int destY = 0xab;
        int srcX = 0x7;
        int srcY = 0x0;

<<<<<<< HEAD
        ByteBuffer data = ByteBuffer.allocate(16).order(LITTLE_ENDIAN);
=======
        ByteBuffer data = allocate(18).order(LITTLE_ENDIAN).putShort(PADDING);
>>>>>>> 632f598f
        data.put(flags.value);
        data.put((byte) tag);
        data.put((byte) destPortCPU);
        data.put((byte) srcPortCPU);
        data.put((byte) destY);
        data.put((byte) destX);
        data.put((byte) srcY);
        data.put((byte) srcX);
        data.putShort(rc.value);
        data.putShort((short) seq);
        data.putInt(argumentCount);
        data.flip();

        Response response = new CountState.Response(data);
        assertEquals(5, response.count);
	}

	@Test
	void testFailedDeserialise() throws UnsupportedEncodingException {
		// SCP Stuff
		SCPResult rc = SCPResult.RC_TIMEOUT;
		short seq = 105;
		short p2pAddr = 1024;
		byte physCPU = 31;
		byte virtCPU = 14;
		short version = 234;
		short buffer = 250;
		int buildDate = 103117;
		byte[] verString = "sark/spinnaker".getBytes("ASCII");

		// SDP stuff
		Flag flags = SDPHeader.Flag.REPLY_NOT_EXPECTED;
		byte tag = 5;
		byte destPortCPU = 0x4f;
		byte srcPortCPU = 0x6a;
		byte destX = 0x11;
		byte destY = (byte) 0xab;
		byte srcX = 0x7;
		byte srcY = 0x0;

<<<<<<< HEAD
		ByteBuffer data = ByteBuffer.allocate(39).order(LITTLE_ENDIAN);
		data.put(flags.value).put(tag).put(destPortCPU).put(srcPortCPU);
		data.put(destY).put(destX).put(srcY).put(srcX);
		data.putShort(rc.value).putShort(seq).putShort(p2pAddr);
		data.put(physCPU).put(virtCPU);
		data.putShort(version).putShort(buffer).putInt(buildDate);
		data.put(verString);
=======
		ByteBuffer data = allocate(41).order(LITTLE_ENDIAN).putShort(PADDING);
		data.put(flags.value).put(tag).put(dest_port_cpu).put(src_port_cpu);
		data.put(dest_y).put(dest_x).put(src_y).put(src_x);
		data.putShort(rc.value).putShort(seq).putShort(p2p_addr);
		data.put(phys_cpu).put(virt_cpu);
		data.putShort(version).putShort(buffer).putInt(build_date);
		data.put(ver_string);
>>>>>>> 632f598f
		data.flip();

		assertThrows(UnexpectedResponseCodeException.class,
				() -> new CountState.Response(data));
	}
}<|MERGE_RESOLUTION|>--- conflicted
+++ resolved
@@ -1,9 +1,6 @@
 package uk.ac.manchester.spinnaker.messages.scp;
 
-<<<<<<< HEAD
-=======
 import static java.nio.ByteBuffer.allocate;
->>>>>>> 632f598f
 import static java.nio.ByteOrder.LITTLE_ENDIAN;
 import static org.junit.jupiter.api.Assertions.*;
 
@@ -44,11 +41,7 @@
         int srcX = 0x7;
         int srcY = 0x0;
 
-<<<<<<< HEAD
-        ByteBuffer data = ByteBuffer.allocate(16).order(LITTLE_ENDIAN);
-=======
         ByteBuffer data = allocate(18).order(LITTLE_ENDIAN).putShort(PADDING);
->>>>>>> 632f598f
         data.put(flags.value);
         data.put((byte) tag);
         data.put((byte) destPortCPU);
@@ -89,23 +82,13 @@
 		byte srcX = 0x7;
 		byte srcY = 0x0;
 
-<<<<<<< HEAD
-		ByteBuffer data = ByteBuffer.allocate(39).order(LITTLE_ENDIAN);
+		ByteBuffer data = allocate(41).order(LITTLE_ENDIAN).putShort(PADDING);
 		data.put(flags.value).put(tag).put(destPortCPU).put(srcPortCPU);
 		data.put(destY).put(destX).put(srcY).put(srcX);
 		data.putShort(rc.value).putShort(seq).putShort(p2pAddr);
 		data.put(physCPU).put(virtCPU);
 		data.putShort(version).putShort(buffer).putInt(buildDate);
 		data.put(verString);
-=======
-		ByteBuffer data = allocate(41).order(LITTLE_ENDIAN).putShort(PADDING);
-		data.put(flags.value).put(tag).put(dest_port_cpu).put(src_port_cpu);
-		data.put(dest_y).put(dest_x).put(src_y).put(src_x);
-		data.putShort(rc.value).putShort(seq).putShort(p2p_addr);
-		data.put(phys_cpu).put(virt_cpu);
-		data.putShort(version).putShort(buffer).putInt(build_date);
-		data.put(ver_string);
->>>>>>> 632f598f
 		data.flip();
 
 		assertThrows(UnexpectedResponseCodeException.class,
