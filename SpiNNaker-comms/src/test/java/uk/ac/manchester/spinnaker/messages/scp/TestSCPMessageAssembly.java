--- conflicted
+++ resolved
@@ -47,11 +47,7 @@
 
 	@Test
 	void testCreateNewLinkSCPPacket() {
-<<<<<<< HEAD
-		var scp = new ReadLink(ZERO_CORE, EAST, 0, 252);
-=======
-		ReadLink scp = new ReadLink(ZERO_CORE, EAST, NULL, 252);
->>>>>>> 84db0fb2
+		var scp = new ReadLink(ZERO_CORE, EAST, NULL, 252);
 		assertEquals(0, scp.argument1);
 		assertEquals(252, scp.argument2);
 		assertEquals(0, scp.argument3);
@@ -60,11 +56,7 @@
 
 	@Test
 	void testCreateNewMemorySCPPacket() {
-<<<<<<< HEAD
-		var scp = new ReadMemory(ZERO_CORE, 0, 252);
-=======
-		ReadMemory scp = new ReadMemory(ZERO_CORE, NULL, 252);
->>>>>>> 84db0fb2
+		var scp = new ReadMemory(ZERO_CORE, NULL, 252);
 		assertEquals(0, scp.argument1);
 		assertEquals(252, scp.argument2);
 		assertEquals(2, scp.argument3);
