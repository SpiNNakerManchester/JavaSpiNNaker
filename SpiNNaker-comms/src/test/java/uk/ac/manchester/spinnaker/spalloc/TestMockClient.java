/*
 * Copyright (c) 2018 The University of Manchester
 *
 * This program is free software: you can redistribute it and/or modify
 * it under the terms of the GNU General Public License as published by
 * the Free Software Foundation, either version 3 of the License, or
 * (at your option) any later version.
 *
 * This program is distributed in the hope that it will be useful,
 * but WITHOUT ANY WARRANTY; without even the implied warranty of
 * MERCHANTABILITY or FITNESS FOR A PARTICULAR PURPOSE.  See the
 * GNU General Public License for more details.
 *
 * You should have received a copy of the GNU General Public License
 * along with this program.  If not, see <http://www.gnu.org/licenses/>.
 */
package uk.ac.manchester.spinnaker.spalloc;

import java.io.IOException;
import static java.lang.Thread.sleep;
import java.net.InetAddress;
import java.util.ArrayList;
import java.util.HashMap;
import java.util.List;
import java.util.Map;
import java.util.stream.Collectors;

import static org.junit.jupiter.api.Assertions.*;
import static org.hamcrest.Matchers.*;
import static org.hamcrest.MatcherAssert.assertThat;
import static org.junit.jupiter.api.Assumptions.assumeTrue;
import org.junit.jupiter.api.Test;
import org.slf4j.Logger;
import static org.slf4j.LoggerFactory.getLogger;

import uk.ac.manchester.spinnaker.machine.ChipLocation;
import uk.ac.manchester.spinnaker.messages.model.Version;
import uk.ac.manchester.spinnaker.spalloc.exceptions.SpallocServerException;
import uk.ac.manchester.spinnaker.spalloc.messages.BoardCoordinates;
import uk.ac.manchester.spinnaker.spalloc.messages.BoardPhysicalCoordinates;
import uk.ac.manchester.spinnaker.spalloc.messages.Connection;
import uk.ac.manchester.spinnaker.spalloc.messages.JobDescription;
import uk.ac.manchester.spinnaker.spalloc.messages.JobMachineInfo;
import uk.ac.manchester.spinnaker.spalloc.messages.JobState;
import uk.ac.manchester.spinnaker.spalloc.messages.JobsChangedNotification;
import uk.ac.manchester.spinnaker.spalloc.messages.Machine;
import uk.ac.manchester.spinnaker.spalloc.messages.Notification;
import uk.ac.manchester.spinnaker.spalloc.messages.State;
import uk.ac.manchester.spinnaker.spalloc.messages.WhereIs;

/**
 * Tests the Spalloc Client ideally using an actual connection but with a backup
 * of canned replies if the connection fails/times out.
 *
 * @author Christian
 */
@SuppressWarnings("unused")
public class TestMockClient {
	private static final int SECOND = 1000;

	private static int timeout = SECOND;

	private static MockConnectedClient client =
			new MockConnectedClient(timeout);

	private static final Logger log = getLogger(TestMockClient.class);

	@Test
	void testListJobs() throws IOException, SpallocServerException, Exception {
		try (var c = client.withConnection()) {
			var jobs = client.listJobs(timeout);
			if (client.isActual()) {
				// Don't know the jobids currently on the machine if any
				jobs.forEach(d -> assertThat("Jobid > 0", d.getJobID(),
						greaterThan(0)));
				jobs.forEach(j -> System.out.println(j));
			} else {
				int[] expectedIDs = {
					47224, 47444
				};
				assertArrayEquals(expectedIDs,
						jobs.stream().mapToInt(j -> j.getJobID()).toArray());
			}
		}
	}

	void testListMachines()
			throws IOException, SpallocServerException, Exception {
		try (var c = client.withConnection()) {
			var machines = client.listMachines(timeout);
			if (client.isActual()) {
				// Don't know the jobids currently on the machine if any
				machines.forEach(m -> assertNotNull(m.getName()));
			} else {
				String[] expectedNames = {
					"Spin24b-223", "Spin24b-225", "Spin24b-226"
				};
				var foundNames = machines.stream()
						.map(Machine::getName).collect(Collectors.toList());
				assertArrayEquals(expectedNames, foundNames.toArray());
			}
			if (!machines.isEmpty()) {
				var machineName = machines.get(0).getName();
				var coords = new BoardCoordinates(0, 0, 1);
				var physical =
						client.getBoardPosition(machineName, coords, timeout);
				var coords2 =
						client.getBoardPosition(machineName, physical, timeout);
				assertEquals(coords, coords2);
				boolean previous = client.isActual();
<<<<<<< HEAD
				WhereIs whereis1 = client.whereIs(machineName, coords, timeout);
				WhereIs whereis2 =
						client.whereIs(machineName, physical, timeout);
				ChipLocation chip = whereis1.getChip();
				WhereIs whereis3 = client.whereIs(machineName, chip, timeout);
=======
				var whereis1 = client.whereIs(machineName, coords, timeout);
				var whereis2 = client.whereIs(machineName, physical, timeout);
				var chip = whereis1.getChip();
				@SuppressWarnings("unused")
				var whereis3 = client.whereIs(machineName, chip, timeout);
>>>>>>> ca30b949
				// check only work if all real or all mock
				if (previous == client.isActual()) {
					assertEquals(whereis1, whereis2);
					assertEquals(whereis1, whereis3);
				}
			}
		}
	}

	private void checkNotification(int jobId, String machineName) {
		// TODO
	}

	@Test
	void testJob() throws IOException, SpallocServerException, Exception {
		Notification notification = null;
		try (var c = client.withConnection()) {
			var args = new ArrayList<Integer>();
			var kwargs = new HashMap<String, Object>();
			kwargs.put("owner", "Unittest. OK to kill after 1 minute.");
			int jobId = client.createJob(args, kwargs, timeout);
			if (client.isActual()) {
				assertThat("Jobid > 0", jobId, greaterThan(0));
			} else {
				assertEquals(MockConnectedClient.MOCK_ID, jobId);
			}
			client.notifyJob(jobId, true, timeout);
			var state = client.getJobState(jobId, timeout);
			int retries = 0;
			while (client.isActual() && state.getState() == State.QUEUED) {
				retries += 1;
				if (retries > 2) {
					log.warn("Test Aborted as Spalloc busy");
					client.destroyJob(jobId, "Too long to wait in unittests");
					assumeTrue(false, () -> "Spalloc busy skipping test");
				}
				sleep(timeout);
				state = client.getJobState(jobId, timeout);
			}
			assertEquals(State.POWER, state.getState());
			assertTrue(state.getPower());
			var machineInfo = client.getJobMachineInfo(jobId, timeout);
			String machineName = machineInfo.getMachineName();
			if (client.isActual()) {
				assert !machineName.isEmpty() : "must have a machine name";
			} else {
				assertEquals("Spin24b-223", machineName);
			}
			var connections = machineInfo.getConnections();
			var hostName = connections.get(0).getHostname();
			if (client.isActual()) {
				InetAddress.getAllByName(hostName);
			} else {
				assertEquals("10.11.223.33", hostName);
			}
			if (client.isActual()) {
				client.jobKeepAlive(jobId, timeout);
				client.powerOffJobBoards(jobId, timeout);
				notification = client.waitForNotification(timeout);
				state = client.getJobState(jobId, timeout);
			}
			if (client.isActual()) {
				notification = client.waitForNotification(-1);
				JobsChangedNotification.class.cast(notification);
			}
			assertEquals(State.POWER, state.getState());
			if (client.isActual()) {
				assertFalse(state.getPower());
			}
			client.powerOnJobBoards(jobId, timeout);
			state = client.getJobState(jobId, timeout);
			assertEquals(State.POWER, state.getState());
			assertTrue(state.getPower());
			var chip = new ChipLocation(1, 1);
			var whereis = client.whereIs(jobId, chip, timeout);
			assertEquals(chip, whereis.getJobChip());
			assertEquals(jobId, whereis.getJobId());
			if (client.isActual()) {
				assertNotNull(whereis.getBoardChip());
			} else {
				assertEquals(MockConnectedClient.MOCK_ID, whereis.getJobId());
				assertEquals(chip, whereis.getBoardChip());
			}
			client.destroyJob(jobId, "Test finished", timeout);
			state = client.getJobState(jobId, timeout);
			if (client.isActual()) {
				assertEquals(State.DESTROYED, state.getState());
			}
		}
	}

	@Test
	void testVersion() throws IOException, SpallocServerException, Exception {
		try (var c = client.withConnection()) {
			var version = client.version(timeout);
			if (client.isActual()) {
				// TODO: Something here!
				assertThat("version is meaningful", version.majorVersion,
						greaterThan(0));
			} else {
				assertNotNull(version);
			}
		}
	}
}<|MERGE_RESOLUTION|>--- conflicted
+++ resolved
@@ -108,19 +108,10 @@
 						client.getBoardPosition(machineName, physical, timeout);
 				assertEquals(coords, coords2);
 				boolean previous = client.isActual();
-<<<<<<< HEAD
-				WhereIs whereis1 = client.whereIs(machineName, coords, timeout);
-				WhereIs whereis2 =
-						client.whereIs(machineName, physical, timeout);
-				ChipLocation chip = whereis1.getChip();
-				WhereIs whereis3 = client.whereIs(machineName, chip, timeout);
-=======
 				var whereis1 = client.whereIs(machineName, coords, timeout);
 				var whereis2 = client.whereIs(machineName, physical, timeout);
 				var chip = whereis1.getChip();
-				@SuppressWarnings("unused")
 				var whereis3 = client.whereIs(machineName, chip, timeout);
->>>>>>> ca30b949
 				// check only work if all real or all mock
 				if (previous == client.isActual()) {
 					assertEquals(whereis1, whereis2);
@@ -141,6 +132,7 @@
 			var args = new ArrayList<Integer>();
 			var kwargs = new HashMap<String, Object>();
 			kwargs.put("owner", "Unittest. OK to kill after 1 minute.");
+			@SuppressWarnings("deprecation")
 			int jobId = client.createJob(args, kwargs, timeout);
 			if (client.isActual()) {
 				assertThat("Jobid > 0", jobId, greaterThan(0));
