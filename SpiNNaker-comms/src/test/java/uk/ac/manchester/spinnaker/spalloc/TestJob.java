/*
 * Copyright (c) 2018 The University of Manchester
 *
 * This program is free software: you can redistribute it and/or modify
 * it under the terms of the GNU General Public License as published by
 * the Free Software Foundation, either version 3 of the License, or
 * (at your option) any later version.
 *
 * This program is distributed in the hope that it will be useful,
 * but WITHOUT ANY WARRANTY; without even the implied warranty of
 * MERCHANTABILITY or FITNESS FOR A PARTICULAR PURPOSE.  See the
 * GNU General Public License for more details.
 *
 * You should have received a copy of the GNU General Public License
 * along with this program.  If not, see <http://www.gnu.org/licenses/>.
 */
package uk.ac.manchester.spinnaker.spalloc;

import static java.lang.Math.abs;
import static java.lang.Thread.sleep;
import static org.junit.jupiter.api.Assertions.*;
import static testconfig.BoardTestConfiguration.OWNER;
import static uk.ac.manchester.spinnaker.spalloc.MockServer.STOP;
import static uk.ac.manchester.spinnaker.spalloc.SpallocJob.DEFAULT_CONFIGURATION_SOURCE;
import static uk.ac.manchester.spinnaker.spalloc.SpallocJob.setConfigurationSource;
import static uk.ac.manchester.spinnaker.spalloc.SupportUtils.withAdvancedConnection;
import static uk.ac.manchester.spinnaker.spalloc.messages.State.READY;

import java.util.List;
import java.util.concurrent.BlockingDeque;
import java.util.concurrent.LinkedBlockingDeque;

import org.json.JSONException;
import org.json.JSONObject;
import org.junit.jupiter.api.AfterAll;
import org.junit.jupiter.api.BeforeAll;
import org.junit.jupiter.params.ParameterizedTest;
import org.junit.jupiter.params.provider.CsvSource;
import org.skyscreamer.jsonassert.JSONAssert;

import uk.ac.manchester.spinnaker.spalloc.messages.BoardCoordinates;
import uk.ac.manchester.spinnaker.spalloc.messages.State;

class TestJob {
	@BeforeAll
	static void setupConfiguration() {
		setConfigurationSource("spalloc-test.ini");
	}

	@AfterAll
	static void resetConfiguration() {
		setConfigurationSource(DEFAULT_CONFIGURATION_SOURCE);
	}

	/**
	 * What the server will send (except for keepalive responses).
	 *
	 * @return The sequence of messages that the mock server will send.
	 */
	private static BlockingDeque<String> mockServerMessagesToSend() {
		var send = new LinkedBlockingDeque<String>();
		send.offer("{\"return\": 123}");
		send.offer("{\"return\": null}");
		send.offer("{\"return\": {\"state\": 2, \"power\": false}}");
		send.offer("{\"return\": null}");
		send.offer("{\"jobs_changed\": [123]}");
		send.offer("{\"return\": {\"state\": 3, \"power\": true}}");
		send.offer("{\"return\": {\"connections\":[[[0,0],\"10.11.223.33\"]],"
				+ "\"width\":8,"
				+ "\"machine_name\":\"Spin24b-223\","
				+ "\"boards\":[[4,5,6], [7,8,9]],"
				+ "\"height\":8}}");
		send.offer("{\"return\": null}");
		send.offer(STOP);
		return send;
	}

<<<<<<< HEAD
		// Run the core of test
		withConnection((s, c, bgAccept) -> {
			int id;
			List<BoardCoordinates> boards;
			State state;
			Boolean power;

			// Get the mock server to do message interchange interception
			s.advancedEmulationMode(send, received, keepalives, bgAccept);

			// The actual flow that we'd expect from normal usage
			try (var j = new SpallocJob("localhost",
					new CreateJob(1, 2, 3).owner(OWNER).keepAlive(1))) {
				id = j.getID();
				sleep(1200);
				j.setPower(true);
				j.waitUntilReady(5000);
				boards = j.getBoards();
				state = j.getState();
				// Check that the cache is caching
				power = j.getPower();
				j.destroy("abc");
			}
			// Make sure that the keepalive has been shut down too
			sleep(1200);

			assertEquals(123, id);
			assertEquals(List.of(new BoardCoordinates(4, 5, 6),
					new BoardCoordinates(7, 8, 9)), boards);
			assertEquals(READY, state);
			assertEquals(true, power);
		});

		// Check that the messages sent were the ones we expected
		JSONAssert.assertEquals("""
				{
					"command": "create_job",
					"args": [1, 2, 3],
					"kwargs": {
						"keepalive": 1,
						"max_dead_boards": 0,
						"min_ratio": 0.333,
						"owner": "dummy",
						"require_torus": false
					}
				}
				""", received.take(), true);
		JSONAssert.assertEquals("""
				{
					"command": "power_on_job_boards",
					"args": [123],
					"kwargs": {}
				}
				""", received.take(), true);
		JSONAssert.assertEquals("""
				{
					"command": "get_job_state",
					"args": [123],
					"kwargs": {}
				}
				""", received.take(), true);
		JSONAssert.assertEquals("""
				{
					"command": "notify_job",
					"args": [123],
					"kwargs": {}
				}
				""", received.take(), true);
		JSONAssert.assertEquals("""
				{
					"command": "get_job_state",
					"args": [123],
					"kwargs": {}
				}
				""", received.take(), true);
		JSONAssert.assertEquals("""
				{
					"command": "get_job_machine_info",
					"args": [123],
					"kwargs": {}
				}
				""", received.take(), true);
		JSONAssert.assertEquals("""
				{
					"command": "destroy_job",
					"args": [123],
					"kwargs": {
						"reason": "abc"
					}
				}
				""", received.take(), true);
=======
	/**
	 * Check that the sequence of non-keepalive messages is as expected.
	 *
	 * @param received
	 *            The sequence of messages the mock server has received.
	 */
	private static void assertMockServerReceived(
			BlockingDeque<JSONObject> received)
			throws JSONException, InterruptedException {
		JSONAssert.assertEquals("{\"command\": \"create_job\", "
				+ "\"args\": [1, 2, 3], \"kwargs\": {"
				+ "\"keepalive\": 1, \"owner\": \"java test harness\", "
				+ "\"tags\": [\"default\"]}}", received.take(), true);
		JSONAssert.assertEquals(
				"{\"command\": \"power_on_job_boards\", \"args\": [123], "
						+ "\"kwargs\": {}}",
				received.take(), true);
		JSONAssert.assertEquals(
				"{\"command\": \"get_job_state\", \"args\": [123], "
						+ "\"kwargs\": {}}",
				received.take(), true);
		JSONAssert
				.assertEquals("{\"command\": \"notify_job\", \"args\": [123], "
						+ "\"kwargs\": {}}", received.take(), true);
		JSONAssert.assertEquals(
				"{\"command\": \"get_job_state\", \"args\": [123], "
						+ "\"kwargs\": {}}",
				received.take(), true);
		JSONAssert.assertEquals(
				"{\"command\": \"get_job_machine_info\", \"args\": [123], "
						+ "\"kwargs\": {}}",
				received.take(), true);
		JSONAssert.assertEquals(
				"{\"command\": \"destroy_job\", \"args\": [123], "
						+ "\"kwargs\": {\"reason\": \"abc\"}}",
				received.take(), true);
>>>>>>> e036bea5
		assertTrue(received.isEmpty(),
				"must have checked all received messages");
	}

	/**
	 * Check that the number of keepalives is sane, and that they're all
	 * identical.
	 *
	 * @param keepalives
	 *            The received keepalives
	 * @param keepaliveTarget
	 *            How many we expect
	 */
	private static void assertMockReceivedKeepalivesInRange(
			BlockingDeque<JSONObject> keepalives, int keepaliveTarget)
			throws InterruptedException {
		// Check the number of keepalives
		assertTrue(abs(keepaliveTarget - keepalives.size()) <= 1, () -> {
			return "number of keepalives needs to be close to "
					+ keepaliveTarget + ", but was " + keepalives.size();
		});
		// All should have the same message sent
		var first = keepalives.take();
		assertNotNull(first, "null in keepalive queue!");
<<<<<<< HEAD
		JSONAssert.assertEquals("""
				{
					"command": "job_keepalive",
					"args": [123],
					"kwargs": {}
				}
				""", first, true);
=======
		JSONAssert.assertEquals("{\"command\": \"job_keepalive\", "
				+ "\"args\": [123], \"kwargs\": {}}", first, true);
>>>>>>> e036bea5
		while (!keepalives.isEmpty()) {
			JSONAssert.assertEquals(first, keepalives.take(), true);
		}
	}

	@ParameterizedTest
	//@formatter:off
	@CsvSource({
		"0,0,0,0,0,0,3",
		"250,0,0,0,0,0,3",
		"0,250,0,0,0,0,3",
		"0,0,250,0,0,0,3",
		"0,0,0,250,0,0,3",
		"0,0,0,0,250,0,3",
		"0,0,0,0,0,250,3",
		"250,250,250,250,250,250,5"
	})
	//@formatter:on
	void testCoreJobFlow(int delay1, int delay2, int delay3, int delay4,
			int delay5, int delay6, int keepaliveTarget) throws Exception {
		var send = mockServerMessagesToSend();
		var received = new LinkedBlockingDeque<JSONObject>();
		var keepalives = new LinkedBlockingDeque<JSONObject>();

		// Run the core of test
		withAdvancedConnection(send, received, keepalives, c -> {
			final int id;
			final List<BoardCoordinates> boards;
			final State state;
			final Boolean power;

			// The actual flow that we'd expect from normal usage
			try (var j = new SpallocJob(c, new CreateJob(1, 2, 3)
					.tags("default").owner(OWNER).keepAlive(1))) {
				/*
				 * Only non-standard bit in this part; it makes data caches in
				 * the job effectively never expire through timeout. The
				 * machinery under test will purge as necessary.
				 */
				j.statusCachePeriod *= 100;
				sleep(delay1);
				id = j.getID();
				sleep(1200);
				j.setPower(true);
				sleep(delay2);
				j.waitUntilReady(5000);
				sleep(delay3);
				state = j.getState();
				sleep(delay4);
				boards = j.getBoards();
				sleep(delay5);
				// Check that the cache is caching
				power = j.getPower();
				sleep(delay6);
				j.destroy("abc");
			}
			// Make sure that the keepalive has been shut down too
			sleep(500);

			assertEquals(123, id);
			assertEquals(List.of(new BoardCoordinates(4, 5, 6),
					new BoardCoordinates(7, 8, 9)), boards);
			assertEquals(READY, state);
			assertEquals(true, power);
		});

		// Check that the messages are as expected
		assertMockServerReceived(received);
		assertTrue(send.isEmpty(), "must have sent all expected responses");
		assertMockReceivedKeepalivesInRange(keepalives, keepaliveTarget);
	}

}<|MERGE_RESOLUTION|>--- conflicted
+++ resolved
@@ -59,115 +59,67 @@
 	 */
 	private static BlockingDeque<String> mockServerMessagesToSend() {
 		var send = new LinkedBlockingDeque<String>();
-		send.offer("{\"return\": 123}");
-		send.offer("{\"return\": null}");
-		send.offer("{\"return\": {\"state\": 2, \"power\": false}}");
-		send.offer("{\"return\": null}");
-		send.offer("{\"jobs_changed\": [123]}");
-		send.offer("{\"return\": {\"state\": 3, \"power\": true}}");
-		send.offer("{\"return\": {\"connections\":[[[0,0],\"10.11.223.33\"]],"
-				+ "\"width\":8,"
-				+ "\"machine_name\":\"Spin24b-223\","
-				+ "\"boards\":[[4,5,6], [7,8,9]],"
-				+ "\"height\":8}}");
-		send.offer("{\"return\": null}");
+		send.offer("""
+				{
+					"return": 123
+				}
+				""");
+		send.offer("""
+				{
+					"return": null
+				}
+				""");
+		send.offer("""
+				{
+					"return": {
+						"state": 2,
+						"power": false
+					}
+				}
+				""");
+		send.offer("""
+				{
+					"return": null
+				}
+				""");
+		send.offer("""
+				{
+					"jobs_changed": [123]
+				}
+				""");
+		send.offer("""
+				{
+					"return": {
+						"state": 3,
+						"power": true
+					}
+				}
+				""");
+		send.offer("""
+				{
+					"return": {
+						"connections": [
+							[[0,0], "10.11.223.33"]
+						],
+						"width": 8,
+						"machine_name": "Spin24b-223",
+						"boards": [
+							[4,5,6],
+							[7,8,9]
+						],
+						"height": 8
+					}
+				}
+				""");
+		send.offer("""
+				{
+					"return": null
+				}
+				""");
 		send.offer(STOP);
 		return send;
 	}
 
-<<<<<<< HEAD
-		// Run the core of test
-		withConnection((s, c, bgAccept) -> {
-			int id;
-			List<BoardCoordinates> boards;
-			State state;
-			Boolean power;
-
-			// Get the mock server to do message interchange interception
-			s.advancedEmulationMode(send, received, keepalives, bgAccept);
-
-			// The actual flow that we'd expect from normal usage
-			try (var j = new SpallocJob("localhost",
-					new CreateJob(1, 2, 3).owner(OWNER).keepAlive(1))) {
-				id = j.getID();
-				sleep(1200);
-				j.setPower(true);
-				j.waitUntilReady(5000);
-				boards = j.getBoards();
-				state = j.getState();
-				// Check that the cache is caching
-				power = j.getPower();
-				j.destroy("abc");
-			}
-			// Make sure that the keepalive has been shut down too
-			sleep(1200);
-
-			assertEquals(123, id);
-			assertEquals(List.of(new BoardCoordinates(4, 5, 6),
-					new BoardCoordinates(7, 8, 9)), boards);
-			assertEquals(READY, state);
-			assertEquals(true, power);
-		});
-
-		// Check that the messages sent were the ones we expected
-		JSONAssert.assertEquals("""
-				{
-					"command": "create_job",
-					"args": [1, 2, 3],
-					"kwargs": {
-						"keepalive": 1,
-						"max_dead_boards": 0,
-						"min_ratio": 0.333,
-						"owner": "dummy",
-						"require_torus": false
-					}
-				}
-				""", received.take(), true);
-		JSONAssert.assertEquals("""
-				{
-					"command": "power_on_job_boards",
-					"args": [123],
-					"kwargs": {}
-				}
-				""", received.take(), true);
-		JSONAssert.assertEquals("""
-				{
-					"command": "get_job_state",
-					"args": [123],
-					"kwargs": {}
-				}
-				""", received.take(), true);
-		JSONAssert.assertEquals("""
-				{
-					"command": "notify_job",
-					"args": [123],
-					"kwargs": {}
-				}
-				""", received.take(), true);
-		JSONAssert.assertEquals("""
-				{
-					"command": "get_job_state",
-					"args": [123],
-					"kwargs": {}
-				}
-				""", received.take(), true);
-		JSONAssert.assertEquals("""
-				{
-					"command": "get_job_machine_info",
-					"args": [123],
-					"kwargs": {}
-				}
-				""", received.take(), true);
-		JSONAssert.assertEquals("""
-				{
-					"command": "destroy_job",
-					"args": [123],
-					"kwargs": {
-						"reason": "abc"
-					}
-				}
-				""", received.take(), true);
-=======
 	/**
 	 * Check that the sequence of non-keepalive messages is as expected.
 	 *
@@ -177,34 +129,61 @@
 	private static void assertMockServerReceived(
 			BlockingDeque<JSONObject> received)
 			throws JSONException, InterruptedException {
-		JSONAssert.assertEquals("{\"command\": \"create_job\", "
-				+ "\"args\": [1, 2, 3], \"kwargs\": {"
-				+ "\"keepalive\": 1, \"owner\": \"java test harness\", "
-				+ "\"tags\": [\"default\"]}}", received.take(), true);
-		JSONAssert.assertEquals(
-				"{\"command\": \"power_on_job_boards\", \"args\": [123], "
-						+ "\"kwargs\": {}}",
-				received.take(), true);
-		JSONAssert.assertEquals(
-				"{\"command\": \"get_job_state\", \"args\": [123], "
-						+ "\"kwargs\": {}}",
-				received.take(), true);
-		JSONAssert
-				.assertEquals("{\"command\": \"notify_job\", \"args\": [123], "
-						+ "\"kwargs\": {}}", received.take(), true);
-		JSONAssert.assertEquals(
-				"{\"command\": \"get_job_state\", \"args\": [123], "
-						+ "\"kwargs\": {}}",
-				received.take(), true);
-		JSONAssert.assertEquals(
-				"{\"command\": \"get_job_machine_info\", \"args\": [123], "
-						+ "\"kwargs\": {}}",
-				received.take(), true);
-		JSONAssert.assertEquals(
-				"{\"command\": \"destroy_job\", \"args\": [123], "
-						+ "\"kwargs\": {\"reason\": \"abc\"}}",
-				received.take(), true);
->>>>>>> e036bea5
+		JSONAssert.assertEquals("""
+				{
+					"command": "create_job",
+					"args": [1, 2, 3],
+					"kwargs": {
+						"keepalive": 1,
+						"owner": "java test harness",
+						"tags": ["default"]
+					}
+				}
+				""", received.take(), true);
+		JSONAssert.assertEquals("""
+				{
+					"command": "power_on_job_boards",
+					"args": [123],
+					"kwargs": {}
+				}
+				""", received.take(), true);
+		JSONAssert.assertEquals("""
+				{
+					"command": "get_job_state",
+					"args": [123],
+					"kwargs": {}
+				}
+				""", received.take(), true);
+		JSONAssert.assertEquals("""
+				{
+					"command": "notify_job",
+					"args": [123],
+					"kwargs": {}
+				}
+				""", received.take(), true);
+		JSONAssert.assertEquals("""
+				{
+					"command": "get_job_state",
+					"args": [123],
+					"kwargs": {}
+				}
+				""", received.take(), true);
+		JSONAssert.assertEquals("""
+				{
+					"command": "get_job_machine_info",
+					"args": [123],
+					"kwargs": {}
+				}
+				""", received.take(), true);
+		JSONAssert.assertEquals("""
+				{
+					"command": "destroy_job",
+					"args": [123],
+					"kwargs": {
+						"reason": "abc"
+					}
+				}
+				""", received.take(), true);
 		assertTrue(received.isEmpty(),
 				"must have checked all received messages");
 	}
@@ -229,7 +208,6 @@
 		// All should have the same message sent
 		var first = keepalives.take();
 		assertNotNull(first, "null in keepalive queue!");
-<<<<<<< HEAD
 		JSONAssert.assertEquals("""
 				{
 					"command": "job_keepalive",
@@ -237,10 +215,6 @@
 					"kwargs": {}
 				}
 				""", first, true);
-=======
-		JSONAssert.assertEquals("{\"command\": \"job_keepalive\", "
-				+ "\"args\": [123], \"kwargs\": {}}", first, true);
->>>>>>> e036bea5
 		while (!keepalives.isEmpty()) {
 			JSONAssert.assertEquals(first, keepalives.take(), true);
 		}
