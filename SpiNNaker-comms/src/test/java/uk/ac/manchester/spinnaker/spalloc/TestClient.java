/*
 * Copyright (c) 2018 The University of Manchester
 *
 * This program is free software: you can redistribute it and/or modify
 * it under the terms of the GNU General Public License as published by
 * the Free Software Foundation, either version 3 of the License, or
 * (at your option) any later version.
 *
 * This program is distributed in the hope that it will be useful,
 * but WITHOUT ANY WARRANTY; without even the implied warranty of
 * MERCHANTABILITY or FITNESS FOR A PARTICULAR PURPOSE.  See the
 * GNU General Public License for more details.
 *
 * You should have received a copy of the GNU General Public License
 * along with this program.  If not, see <http://www.gnu.org/licenses/>.
 */
package uk.ac.manchester.spinnaker.spalloc;

import static org.junit.jupiter.api.Assertions.*;
import static uk.ac.manchester.spinnaker.spalloc.SupportUtils.OVERALL_TEST_TIMEOUT;
import static uk.ac.manchester.spinnaker.spalloc.SupportUtils.TIMEOUT;
import static uk.ac.manchester.spinnaker.spalloc.SupportUtils.assertTimeout;
import static uk.ac.manchester.spinnaker.spalloc.SupportUtils.backgroundAccept;
import static uk.ac.manchester.spinnaker.spalloc.SupportUtils.withConnection;
import static uk.ac.manchester.spinnaker.spalloc.messages.State.READY;

import java.io.EOFException;
import java.net.ConnectException;
import java.util.Arrays;
import java.util.HashMap;
import java.util.List;
import java.util.Map;

import org.json.JSONArray;
import org.json.JSONObject;
import org.junit.jupiter.api.Test;
import org.skyscreamer.jsonassert.JSONAssert;

import uk.ac.manchester.spinnaker.machine.ChipLocation;
import uk.ac.manchester.spinnaker.messages.model.Version;
import uk.ac.manchester.spinnaker.spalloc.SupportUtils.Joinable;
import uk.ac.manchester.spinnaker.spalloc.exceptions.SpallocProtocolTimeoutException;
import uk.ac.manchester.spinnaker.spalloc.exceptions.SpallocServerException;
import uk.ac.manchester.spinnaker.spalloc.messages.BoardCoordinates;
import uk.ac.manchester.spinnaker.spalloc.messages.BoardPhysicalCoordinates;
import uk.ac.manchester.spinnaker.spalloc.messages.Command;
import uk.ac.manchester.spinnaker.spalloc.messages.Connection;
import uk.ac.manchester.spinnaker.spalloc.messages.ExceptionResponse;
import uk.ac.manchester.spinnaker.spalloc.messages.JobDescription;
import uk.ac.manchester.spinnaker.spalloc.messages.JobMachineInfo;
import uk.ac.manchester.spinnaker.spalloc.messages.JobState;
import uk.ac.manchester.spinnaker.spalloc.messages.JobsChangedNotification;
import uk.ac.manchester.spinnaker.spalloc.messages.Machine;
import uk.ac.manchester.spinnaker.spalloc.messages.MachinesChangedNotification;
import uk.ac.manchester.spinnaker.spalloc.messages.ReturnResponse;
import uk.ac.manchester.spinnaker.spalloc.messages.VersionCommand;
import uk.ac.manchester.spinnaker.spalloc.messages.WhereIs;

class TestClient {
	static class MockCommand extends Command<Integer> {
		MockCommand(String name, int arg, String key, Object val) {
			super(name);
			addArg(arg);
			addKwArg(key, val);
		}
	}

	private static final String MOCK_RECEIVED_MESSAGE =
			"{\"command\": \"foo\", \"args\": [1], \"kwargs\": {\"bar\": 2}}";

	@Test
	void testConnectNoServer() throws Exception {
		withConnection((s, c, bgAccept) -> {
			s.close();
<<<<<<< HEAD
			// If the server has gone, we're not going to successfully connect
			// to it
=======
			/*
			 * If the server has gone, we're not going to successfully connect
			 * to it
			 */
>>>>>>> ccc2fbb4
			assertThrows(ConnectException.class, () -> c.connect());
			c.close();
		});
	}

	@Test
	void testConnect() throws Exception {
		withConnection((s, c, bgAccept) -> c.connect());
	}

	@Test
	void testConnectContext() throws Exception {
		try (MockServer s = new MockServer()) {
			assertTimeoutPreemptively(OVERALL_TEST_TIMEOUT, () -> {
				try (SpallocClient c =
						new SpallocClient("localhost", s.getPort(), null)) {
					Joinable t = backgroundAccept(s);
					try (AutoCloseable context = c.withConnection()) {
<<<<<<< HEAD
						return;
=======
						return; // do nothing
>>>>>>> ccc2fbb4
					} finally {
						t.join();
					}
				}
			});
		}
	}

	@Test
	void testClose() throws Exception {
		withConnection((s, c, bgAccept) -> {
			c.connect();
			c.close();
			c.close();
			c = new SpallocClient("localhost", s.getPort(), null);
			c.close();
		});
	}

	@Test
	void testReceiveJson() throws Exception {
		withConnection((s, c, bgAccept) -> {
			assertThrows(EOFException.class, () -> c.receiveResponse(null));
			c.connect();
			bgAccept.join();

			// Test the timeout
			long before = System.currentTimeMillis();
			assertThrows(SpallocProtocolTimeoutException.class,
					() -> c.receiveResponse(TIMEOUT));
			long after = System.currentTimeMillis();
			assertTimeout(before, after);

			// Transfer an actual message
			s.send("{\"return\": \"bar\"}");
			assertEquals("\"bar\"", ((ReturnResponse) c.receiveResponse(null))
					.getReturnValue());

			// Return a large message
			JSONArray a1 = new JSONArray();
			for (int i = 0; i < 1000; i++) {
				a1.put(i);
			}
			JSONObject o = new JSONObject();
			o.put("return", a1);
			s.send(o);
			JSONArray a2 =
					new JSONArray(((ReturnResponse) c.receiveResponse(null))
							.getReturnValue());
			for (int i = 0; i < 1000; i++) {
				assertEquals(a1.get(i), a2.get(i));
			}

			// Test message ordering
			s.send("{\"return\": \"foo\"}");
			s.send("{\"return\": \"bar\"}");
			assertEquals("\"foo\"", ((ReturnResponse) c.receiveResponse(null))
					.getReturnValue());
			assertEquals("\"bar\"", ((ReturnResponse) c.receiveResponse(null))
					.getReturnValue());

			// Test other message types
			s.send("{\"exception\": \"bar\"}");
			assertEquals("bar", ((ExceptionResponse) c.receiveResponse(null))
					.getException());
			s.send("{\"machines_changed\": [\"foo\",\"bar\"]}");
			assertEquals(Arrays.asList("foo", "bar"),
					((MachinesChangedNotification) c.receiveResponse(null))
							.getMachinesChanged());
			s.send("{\"jobs_changed\": [1, 2]}");
			assertEquals(Arrays.asList(1, 2),
					((JobsChangedNotification) c.receiveResponse(null))
							.getJobsChanged());

			// When socket becomes closed should fail
			s.close();
			assertThrows(EOFException.class, () -> c.receiveResponse(null));
		});
	}

	@Test
	void testSendJson() throws Exception {
		withConnection((s, c, bgAccept) -> {
			// Should fail before connecting
			assertThrows(EOFException.class,
					() -> c.sendCommand(new VersionCommand(), 250));

			c.connect();
			bgAccept.join();

			// Make sure we can send JSON
			c.sendCommand(new VersionCommand(), 250);
			JSONAssert.assertEquals(
					"{\"command\":\"version\",\"args\":[],\"kwargs\":{}}",
					s.recv(), true);
		});
	}

	@Test
	void testCall() throws Exception {
		withConnection((s, c, bgAccept) -> {
			c.connect();
			bgAccept.join();

			// Basic calls should work
			s.send("{\"return\": \"Woo\"}");
			assertEquals("\"Woo\"",
					c.call(new MockCommand("foo", 1, "bar", 2), null));
			JSONAssert.assertEquals(MOCK_RECEIVED_MESSAGE, s.recv(), true);

			/*
			 * Should be able to cope with notifications arriving before return
			 * value
			 */
			s.send("{\"jobs_changed\": [1]}");
			s.send("{\"jobs_changed\": [2]}");
			s.send("{\"return\": \"Woo\"}");
			assertEquals("\"Woo\"",
					c.call(new MockCommand("foo", 1, "bar", 2), null));
			JSONAssert.assertEquals(MOCK_RECEIVED_MESSAGE, s.recv(), true);
			assertEquals(new JobsChangedNotification(1),
					c.waitForNotification(-1));
			assertEquals(new JobsChangedNotification(2),
					c.waitForNotification(-1));
			// Check we've drained the notification queue
			assertNull(c.waitForNotification(-1));

			// Should be able to timeout immediately
			long before = System.currentTimeMillis();
			assertThrows(SpallocProtocolTimeoutException.class,
					() -> c.call(new MockCommand("foo", 1, "bar", 2), TIMEOUT));
			long after = System.currentTimeMillis();
			JSONAssert.assertEquals(MOCK_RECEIVED_MESSAGE, s.recv(), true);
			assertTimeout(before, after);

			// Should be able to timeout after getting a notification
			s.send("{\"jobs_changed\": [3]}");
			before = System.currentTimeMillis();
			assertThrows(SpallocProtocolTimeoutException.class,
					() -> c.call(new MockCommand("foo", 1, "bar", 2), TIMEOUT));
			after = System.currentTimeMillis();
			JSONAssert.assertEquals(MOCK_RECEIVED_MESSAGE, s.recv(), true);
			assertTimeout(before, after);
			assertEquals(new JobsChangedNotification(3),
					c.waitForNotification(-1));
			assertNull(c.waitForNotification(-1));

			// Exceptions should transfer
			s.send("{\"exception\": \"something informative\"}");
			Throwable t = assertThrows(SpallocServerException.class,
					() -> c.call(new MockCommand("foo", 1, "bar", 2), TIMEOUT));
			assertEquals("something informative", t.getMessage());
		});
	}

	@Test
	void testWaitForNotification() throws Exception {
		withConnection((s, c, bgAccept) -> {
			c.connect();
			bgAccept.join();

			// Should be able to timeout
			assertThrows(SpallocProtocolTimeoutException.class,
					() -> c.waitForNotification(TIMEOUT));
			/*
			 * Should return null on negative timeout when no notifications
			 * arrived
			 */
			assertNull(c.waitForNotification(-1));

			// If notifications queued during call, should just return
			// those
			s.send("{\"jobs_changed\": [1]}");
			s.send("{\"jobs_changed\": [2]}");
			s.send("{\"return\": \"Woo\"}");
			assertEquals("\"Woo\"",
					c.call(new MockCommand("foo", 1, "bar", 2), null));
			JSONAssert.assertEquals(MOCK_RECEIVED_MESSAGE, s.recv(), true);
			assertEquals(new JobsChangedNotification(1),
					c.waitForNotification());
			assertEquals(new JobsChangedNotification(2),
					c.waitForNotification());

			// If no notifications queued, should listen for them
			s.send("{\"jobs_changed\": [3]}");
			assertEquals(new JobsChangedNotification(3),
					c.waitForNotification());
		});
	}

	@Test
	@SuppressWarnings("deprecation")
	void testCommandCreateJob() throws Exception {
		withConnection((s, c, bgAccept) -> {
			c.connect();
			bgAccept.join();

			// Old style create_job
			s.send("{\"return\": 123}");
			Map<String, Object> kwargs = new HashMap<>();
			kwargs.put("bar", 2);
			kwargs.put("owner", "dummy");
			assertEquals(123, c.createJob(Arrays.asList(1), kwargs));
			JSONAssert.assertEquals(
					"{\"command\": \"create_job\", \"args\": [1], "
							+ "\"kwargs\": {\"owner\": \"dummy\"}}",
					s.recv(), true);

			// New style create_job
			s.send("{\"return\": 123}");
			assertEquals(123, c.createJob(new CreateJob(1).owner("dummy")));
			JSONAssert.assertEquals(
					"{\"command\": \"create_job\", \"args\": [1], "
							+ "\"kwargs\": {\"owner\": \"dummy\"}}",
					s.recv(), true);
		});
	}

	@Test
	void testCommandListJobs() throws Exception {
		withConnection((s, c, bgAccept) -> {
			c.connect();
			bgAccept.join();

			s.send("{\"return\":[{\"job_id\":123},{\"job_id\":99}]}");
			List<JobDescription> result = c.listJobs();
			assertEquals(2, result.size());
			assertEquals(123, result.get(0).getJobID());
			assertEquals(99, result.get(1).getJobID());
			JSONAssert.assertEquals("{\"command\": \"list_jobs\", "
					+ "\"args\": [], \"kwargs\": {}}", s.recv(), true);
		});
	}

	@Test
	void testCommandListMachines() throws Exception {
		withConnection((s, c, bgAccept) -> {
			c.connect();
			bgAccept.join();

			s.send("{\"return\":[{\"name\":\"foo\"},{\"name\":\"bar\"}]}");
			List<Machine> result = c.listMachines();
			assertEquals(2, result.size());
			assertEquals("foo", result.get(0).getName());
			assertEquals("bar", result.get(1).getName());
			JSONAssert.assertEquals("{\"command\": \"list_machines\", "
					+ "\"args\": [], \"kwargs\": {}}", s.recv(), true);
		});
	}

	@Test
	void testCommandDestroyJob() throws Exception {
		withConnection((s, c, bgAccept) -> {
			c.connect();
			bgAccept.join();

			s.send("{\"return\":null}");
			c.destroyJob(123, "gorp");
			JSONAssert.assertEquals(
					"{\"command\": \"destroy_job\", " + "\"args\": [123], "
							+ "\"kwargs\": {\"reason\":\"gorp\"}}",
					s.recv(), true);
		});
	}

	@Test
	void testCommandGetBoardPosition() throws Exception {
		withConnection((s, c, bgAccept) -> {
			c.connect();
			bgAccept.join();

			s.send("{\"return\":[4,5,6]}");
			BoardPhysicalCoordinates pc =
					c.getBoardPosition("gorp", new BoardCoordinates(1, 2, 3));
			assertEquals(new BoardPhysicalCoordinates(4, 5, 6), pc);
			JSONAssert.assertEquals("{\"command\": \"get_board_position\", "
					+ "\"args\": [], \"kwargs\": "
					+ "{\"machine_name\":\"gorp\",\"x\":1,\"y\":2,\"z\":3}}",
					s.recv(), true);

			s.send("{\"return\":[7,8,9]}");
			BoardCoordinates lc = c.getBoardPosition("gorp", pc);
			assertEquals(new BoardCoordinates(7, 8, 9), lc);
			JSONAssert.assertEquals("{\"command\": \"get_board_at_position\", "
					+ "\"args\": [], \"kwargs\": "
					+ "{\"machine_name\":\"gorp\",\"x\":4,\"y\":5,\"z\":6}}",
					s.recv(), true);
		});
	}

	@Test
	void testCommandGetJobMachineInfo() throws Exception {
		withConnection((s, c, bgAccept) -> {
			c.connect();
			bgAccept.join();

			s.send("{\"return\":{\"boards\": [[1,2,3]],"
					+ "\"connections\": [[[1,2],\"gorp\"]]}}");
			JobMachineInfo result = c.getJobMachineInfo(123);
			List<BoardCoordinates> boards = result.getBoards();
			assertEquals(1, boards.size());
			assertEquals(new BoardCoordinates(1, 2, 3), boards.get(0));
			List<Connection> conns = result.getConnections();
			assertEquals(1, conns.size());
			assertEquals(new ChipLocation(1, 2), conns.get(0).getChip());
			assertEquals("gorp", conns.get(0).getHostname());
			JSONAssert.assertEquals(
					"{\"command\": \"get_job_machine_info\", "
							+ "\"args\": [123], \"kwargs\": {}}",
					s.recv(), true);
		});
	}

	@Test
	void testCommandGetJobState() throws Exception {
		withConnection((s, c, bgAccept) -> {
			c.connect();
			bgAccept.join();

			s.send("{\"return\":{\"state\":3,\"power\":true}}");
			JobState result = c.getJobState(123);
			assertEquals(true, result.getPower());
			assertEquals(READY, result.getState());
			JSONAssert.assertEquals(
					"{\"command\": \"get_job_state\", "
							+ "\"args\": [123], \"kwargs\": {}}",
					s.recv(), true);
		});
	}

	@Test
	void testCommandNotifyJob() throws Exception {
		withConnection((s, c, bgAccept) -> {
			c.connect();
			bgAccept.join();

			s.send("{\"return\":null}");
			c.notifyJob(123, false);
			JSONAssert.assertEquals(
					"{\"command\": \"no_notify_job\", "
							+ "\"args\": [123], \"kwargs\": {}}",
					s.recv(), true);
			s.send("{\"return\":null}");
			c.notifyJob(123, true);
			JSONAssert.assertEquals(
					"{\"command\": \"notify_job\", "
							+ "\"args\": [123], \"kwargs\": {}}",
					s.recv(), true);
		});
	}

	@Test
	void testCommandNotifyMachine() throws Exception {
		withConnection((s, c, bgAccept) -> {
			c.connect();
			bgAccept.join();

			s.send("{\"return\":null}");
			c.notifyMachine("foo", false);
			JSONAssert.assertEquals(
					"{\"command\": \"no_notify_machine\", "
							+ "\"args\": [\"foo\"], \"kwargs\": {}}",
					s.recv(), true);
			s.send("{\"return\":null}");
			c.notifyMachine("foo", true);
			JSONAssert.assertEquals(
					"{\"command\": \"notify_machine\", "
							+ "\"args\": [\"foo\"], \"kwargs\": {}}",
					s.recv(), true);
		});
	}

	@Test
	void testCommandPower() throws Exception {
		withConnection((s, c, bgAccept) -> {
			c.connect();
			bgAccept.join();

			s.send("{\"return\":null}");
			c.powerOffJobBoards(123);
			JSONAssert.assertEquals(
					"{\"command\": \"power_off_job_boards\", "
							+ "\"args\": [123], \"kwargs\": {}}",
					s.recv(), true);
			s.send("{\"return\":null}");
			c.powerOnJobBoards(123);
			JSONAssert.assertEquals(
					"{\"command\": \"power_on_job_boards\", "
							+ "\"args\": [123], \"kwargs\": {}}",
					s.recv(), true);
		});
	}

	@Test
	void testCommandVersion() throws Exception {
		withConnection((s, c, bgAccept) -> {
			c.connect();
			bgAccept.join();

			s.send("{\"return\":\"1.2.3\"}");
			Version result = c.version();
			assertEquals(1, result.majorVersion);
			assertEquals(2, result.minorVersion);
			assertEquals(3, result.revision);
			JSONAssert.assertEquals(
					"{\"command\": \"version\", \"args\": [], \"kwargs\": {}}",
					s.recv(), true);
		});
	}

	@Test
	void testCommandWhereIs() throws Exception {
		withConnection((s, c, bgAccept) -> {
			c.connect();
			bgAccept.join();
			WhereIs result;

			s.send("{\"return\":{\"machine\":\"gorp\",\"logical\":[2,3,4]}}");
			result = c.whereIs(123, new ChipLocation(1, 2));
			assertEquals("gorp", result.getMachine());
			assertEquals(new BoardCoordinates(2, 3, 4), result.getLogical());
			JSONAssert.assertEquals(
					"{\"command\": \"where_is\", \"args\": [], \"kwargs\": {"
							+ "\"chip_x\":1,\"chip_y\":2,\"job_id\":123}}",
					s.recv(), true);

			s.send("{\"return\":{\"physical\":[2,3,4]}}");
			result = c.whereIs("gorp", new BoardCoordinates(1, 2, 3));
			assertEquals(new BoardPhysicalCoordinates(2, 3, 4),
					result.getPhysical());
			JSONAssert.assertEquals(
					"{\"command\": \"where_is\", \"args\": [], \"kwargs\": {"
							+ "\"x\":1,\"y\":2,\"z\":3,\"machine\":\"gorp\""
							+ "}}",
					s.recv(), true);

			s.send("{\"return\":{\"logical\":[2,3,4]}}");
			result = c.whereIs("gorp", new BoardPhysicalCoordinates(1, 2, 3));
			assertEquals(new BoardCoordinates(2, 3, 4), result.getLogical());
			JSONAssert.assertEquals(
					"{\"command\": \"where_is\", \"args\": [], \"kwargs\": {"
							+ "\"cabinet\":1,\"frame\":2,\"board\":3,"
							+ "\"machine\":\"gorp\"}}",
					s.recv(), true);

			s.send("{\"return\":{\"logical\":[2,3,4]}}");
			result = c.whereIs("gorp", new ChipLocation(0, 1));
			assertEquals(new BoardCoordinates(2, 3, 4), result.getLogical());
			JSONAssert.assertEquals(
					"{\"command\": \"where_is\", \"args\": [], \"kwargs\": {"
							+ "\"chip_x\":0,\"chip_y\":1,"
							+ "\"machine\":\"gorp\"}}",
					s.recv(), true);
		});
	}
}<|MERGE_RESOLUTION|>--- conflicted
+++ resolved
@@ -72,15 +72,10 @@
 	void testConnectNoServer() throws Exception {
 		withConnection((s, c, bgAccept) -> {
 			s.close();
-<<<<<<< HEAD
-			// If the server has gone, we're not going to successfully connect
-			// to it
-=======
 			/*
 			 * If the server has gone, we're not going to successfully connect
 			 * to it
 			 */
->>>>>>> ccc2fbb4
 			assertThrows(ConnectException.class, () -> c.connect());
 			c.close();
 		});
@@ -99,11 +94,7 @@
 						new SpallocClient("localhost", s.getPort(), null)) {
 					Joinable t = backgroundAccept(s);
 					try (AutoCloseable context = c.withConnection()) {
-<<<<<<< HEAD
-						return;
-=======
 						return; // do nothing
->>>>>>> ccc2fbb4
 					} finally {
 						t.join();
 					}
