/*
 * Copyright (c) 2018 The University of Manchester
 *
 * This program is free software: you can redistribute it and/or modify
 * it under the terms of the GNU General Public License as published by
 * the Free Software Foundation, either version 3 of the License, or
 * (at your option) any later version.
 *
 * This program is distributed in the hope that it will be useful,
 * but WITHOUT ANY WARRANTY; without even the implied warranty of
 * MERCHANTABILITY or FITNESS FOR A PARTICULAR PURPOSE.  See the
 * GNU General Public License for more details.
 *
 * You should have received a copy of the GNU General Public License
 * along with this program.  If not, see <http://www.gnu.org/licenses/>.
 */
package uk.ac.manchester.spinnaker.spalloc;

import static java.util.Objects.isNull;
import static java.util.Objects.nonNull;

import java.io.BufferedReader;
import java.io.EOFException;
import java.io.IOException;
import java.io.InputStreamReader;
import java.io.OutputStreamWriter;
import java.io.PrintWriter;
import java.net.InetAddress;
import java.net.ServerSocket;
import java.net.Socket;
import java.nio.charset.Charset;
import java.util.concurrent.BlockingDeque;

import org.json.JSONException;
import org.json.JSONObject;

import uk.ac.manchester.spinnaker.spalloc.SupportUtils.Joinable;
import uk.ac.manchester.spinnaker.utils.OneShotEvent;

class MockServer implements SupportUtils.IServer {
	private static final Charset UTF8 = Charset.forName("UTF-8");

	private static final int BUFFER_SIZE = 1024;

	private static final int QUEUE_LENGTH = 1;

	private ServerSocket serverSocket;

	private int port;

	private final OneShotEvent started;

	private Socket sock;

	private PrintWriter out;

	private BufferedReader in;

	MockServer() throws IOException {
		started = new OneShotEvent();
		serverSocket = new ServerSocket(0, QUEUE_LENGTH);
		port = serverSocket.getLocalPort();
	}

	@Override
	public int getPort() {
		return port;
	}

	public InetAddress connect() throws IOException {
		started.fire();
		sock = serverSocket.accept();
		serverSocket.close();
		serverSocket = null;
		out = new PrintWriter(
				new OutputStreamWriter(sock.getOutputStream(), UTF8));
		in = new BufferedReader(
				new InputStreamReader(sock.getInputStream(), UTF8),
				BUFFER_SIZE);
		return sock.getInetAddress();
	}

	@Override
	public void close() throws IOException {
		if (nonNull(serverSocket) && !serverSocket.isClosed()) {
			serverSocket.close();
		}
		serverSocket = null;
		if (nonNull(sock)) {
			sock.close();
		}
		sock = null;
	}

	@Override
	public void send(JSONObject json) {
		json.write(out);
		out.println();
		out.flush();
	}

	@Override
	public JSONObject recv() throws JSONException, IOException {
<<<<<<< HEAD
		String line = in.readLine();
		return isNull(line) ? null : new JSONObject(line);
=======
		var line = in.readLine();
		return line == null ? null : new JSONObject(line);
>>>>>>> 08bb0bca
	}

	/** Message used to stop the server. */
	public static final String STOP = "STOP";

	@Override
	public void advancedEmulationMode(BlockingDeque<String> send,
			BlockingDeque<JSONObject> received,
			BlockingDeque<JSONObject> keepaliveQueue, Joinable bgAccept) {
		new SupportUtils.Daemon(() -> {
			try {
				bgAccept.join();
				launchKeepaliveListener(keepaliveQueue);
				while (true) {
					if (STOP.equals(send.peek())) {
						send.take();
						break;
					}
<<<<<<< HEAD
					JSONObject r = recv();
					if (isNull(r)) {
=======
					var r = recv();
					if (r == null) {
>>>>>>> 08bb0bca
						break;
					}
					received.offer(r);
					do {
						send(send.take());
					} while (send.peek().contains("changed"));
				}
			} catch (Exception e) {
				e.printStackTrace();
			}
		}, "mock server advanced emulator");
	}

	private static void launchKeepaliveListener(
			BlockingDeque<JSONObject> keepaliveQueue) {
		new SupportUtils.Daemon(() -> {
			try (MockServer s = new MockServer()) {
				s.connect();
				while (true) {
<<<<<<< HEAD
					JSONObject o = s.recv();
					if (isNull(o)) {
=======
					var o = s.recv();
					if (o == null) {
>>>>>>> 08bb0bca
						break;
					}
					keepaliveQueue.offer(o);
					s.send("{\"return\": null}");
				}
			} catch (EOFException e) {
				// do nothing
			} catch (Exception e) {
				e.printStackTrace();
			}
		}, "mock server keepalive listener");
	}
}<|MERGE_RESOLUTION|>--- conflicted
+++ resolved
@@ -101,13 +101,8 @@
 
 	@Override
 	public JSONObject recv() throws JSONException, IOException {
-<<<<<<< HEAD
-		String line = in.readLine();
+		var line = in.readLine();
 		return isNull(line) ? null : new JSONObject(line);
-=======
-		var line = in.readLine();
-		return line == null ? null : new JSONObject(line);
->>>>>>> 08bb0bca
 	}
 
 	/** Message used to stop the server. */
@@ -126,13 +121,8 @@
 						send.take();
 						break;
 					}
-<<<<<<< HEAD
-					JSONObject r = recv();
+					var r = recv();
 					if (isNull(r)) {
-=======
-					var r = recv();
-					if (r == null) {
->>>>>>> 08bb0bca
 						break;
 					}
 					received.offer(r);
@@ -152,13 +142,8 @@
 			try (MockServer s = new MockServer()) {
 				s.connect();
 				while (true) {
-<<<<<<< HEAD
-					JSONObject o = s.recv();
+					var o = s.recv();
 					if (isNull(o)) {
-=======
-					var o = s.recv();
-					if (o == null) {
->>>>>>> 08bb0bca
 						break;
 					}
 					keepaliveQueue.offer(o);
