package uk.ac.manchester.spinnaker.transceiver;

import static java.lang.String.format;
import static java.util.Arrays.asList;
import static org.junit.jupiter.api.Assertions.*;
import static testconfig.BoardTestConfiguration.NOHOST;
import static uk.ac.manchester.spinnaker.messages.Constants.SYSTEM_VARIABLE_BASE_ADDRESS;
import static uk.ac.manchester.spinnaker.messages.model.SystemVariableDefinition.software_watchdog_count;

import java.io.IOException;
import java.net.Inet4Address;
import java.net.InetAddress;
import java.nio.ByteBuffer;
import java.util.ArrayList;
import java.util.Collection;
import java.util.HashSet;
import java.util.List;

import org.junit.jupiter.api.BeforeAll;
import org.junit.jupiter.api.Disabled;
import org.junit.jupiter.api.Test;

import testconfig.BoardTestConfiguration;
import uk.ac.manchester.spinnaker.connections.BootConnection;
import uk.ac.manchester.spinnaker.connections.EIEIOConnection;
import uk.ac.manchester.spinnaker.connections.SCPConnection;
import uk.ac.manchester.spinnaker.connections.model.Connection;
import uk.ac.manchester.spinnaker.machine.ChipLocation;
import uk.ac.manchester.spinnaker.machine.CoreLocation;
import uk.ac.manchester.spinnaker.machine.HasCoreLocation;
import uk.ac.manchester.spinnaker.machine.Machine;
import uk.ac.manchester.spinnaker.machine.MachineDimensions;
import uk.ac.manchester.spinnaker.machine.VirtualMachine;
import uk.ac.manchester.spinnaker.transceiver.UDPTransceiver.ConnectionFactory;
import uk.ac.manchester.spinnaker.utils.InetFactory;

class TestTransceiver {
	static BoardTestConfiguration boardConfig;
	static final int ver = 5; // Guess?

	@BeforeAll
	public static void setUpBeforeClass() throws Exception {
		boardConfig = new BoardTestConfiguration();
	}

	@Test
	void testCreateNewTransceiverToBoard() throws Exception {
		List<Connection> connections = new ArrayList<>();

		boardConfig.setUpRemoteBoard();
		connections.add(new SCPConnection(boardConfig.remotehost));

		try (Transceiver txrx = new Transceiver(ver, connections, null, null,
				null, null, null, null)) {
			assertEquals(1, txrx.getConnections().size());
		}
	}

	@Test
	void testCreateNewTransceiverOneConnection() throws Exception {
		List<Connection> connections = new ArrayList<>();

		boardConfig.setUpRemoteBoard();
		connections.add(new SCPConnection(boardConfig.remotehost));

		try (Transceiver txrx = new Transceiver(ver, connections, null, null,
				null, null, null, null)) {
			assertEquals(new HashSet<>(connections), txrx.getConnections());
		}
	}

	@Test
	void testCreateNewTransceiverFromListConnections() throws Exception {
		List<Connection> connections = new ArrayList<>();

		boardConfig.setUpRemoteBoard();
		connections.add(new SCPConnection(boardConfig.remotehost));

		boardConfig.setUpLocalVirtualBoard();
		connections.add(new SCPConnection(boardConfig.remotehost));

		try (Transceiver txrx = new Transceiver(ver, connections, null, null,
				null, null, null, null)) {
			for (Connection c : txrx.getConnections()) {
				assertTrue(connections.contains(c));
			}
			assertEquals(new HashSet<>(connections), txrx.getConnections());
		}
	}

	@Test
	void testRetrievingMachineDetails() throws Exception {
		List<Connection> connections = new ArrayList<>();

		boardConfig.setUpRemoteBoard();
		connections.add(new SCPConnection(boardConfig.remotehost));

		boardConfig.setUpLocalVirtualBoard();
		connections.add(
				new BootConnection(null, null, boardConfig.remotehost, null));

		try (Transceiver txrx = new Transceiver(ver, connections, null, null,
				null, null, null, null)) {
			if (boardConfig.boardVersion == 3
					|| boardConfig.boardVersion == 2) {
				assertEquals(2, txrx.getMachineDimensions().width);
				assertEquals(2, txrx.getMachineDimensions().height);
			} else if (boardConfig.boardVersion == 5
					|| boardConfig.boardVersion == 4) {
				assertEquals(8, txrx.getMachineDimensions().width);
				assertEquals(8, txrx.getMachineDimensions().height);
			} else {
				MachineDimensions size = txrx.getMachineDimensions();
				fail(format("Unknown board with size %dx%d", size.width,
						size.height));
			}
			assertTrue(txrx.isConnected());
			assertNotNull(txrx.getScampVersion());
			assertNotNull(txrx.getCPUInformation());
		}
	}

	@Test
	void testBootBoard() throws Exception {
		boardConfig.setUpRemoteBoard();
		try (Transceiver txrx = new Transceiver(boardConfig.remotehost,
				boardConfig.boardVersion)) {
			// self.assertFalse(trans.is_connected())
			txrx.bootBoard();
		}
	}

	/** Tests the creation of listening sockets. */
	@Test
	@Disabled("CB commented out")
	void testListenerCreation() throws Exception {
		// Create board connections
		List<Connection> connections = new ArrayList<>();
		Inet4Address noHost = InetFactory.getByName(NOHOST);
		connections.add(new SCPConnection(null, (Integer) null, noHost, null));
		EIEIOConnection orig = new EIEIOConnection(null, null, null, null);
		connections.add(orig);

		// Create transceiver
		try (Transceiver txrx = new Transceiver(5, connections, null, null,
				null, null, null, null)) {
			int port = orig.getLocalPort();
			EIEIOConnectionFactory cf = new EIEIOConnectionFactory();
			// Register a UDP listeners
			Connection c1 = txrx.registerUDPListener(null, cf);
			assertTrue(c1 == orig, "first connection must be original");
			Connection c2 = txrx.registerUDPListener(null, cf);
			assertTrue(c2 == orig, "second connection must be original");
			Connection c3 = txrx.registerUDPListener(null, cf, port);
			assertTrue(c3 == orig, "third connection must be original");
			Connection c4 = txrx.registerUDPListener(null, cf, port + 1);
			assertFalse(c4 == orig, "fourth connection must not be original");
		}
	}

	@Test
	@Disabled("CB commented out")
	void testSetWatchdog() throws Exception {
		// The expected write values for the watch dog
		List<byte[]> expectedWrites = asList(new byte[] {
				((Number) software_watchdog_count.getDefault()).byteValue()
		}, new byte[] {
				0
		}, new byte[] {
				5
		});

		List<Connection> connections = new ArrayList<>();
		Inet4Address noHost = InetFactory.getByName(NOHOST);
		connections.add(new SCPConnection(noHost));
		try (MockWriteTransceiver txrx =
				new MockWriteTransceiver(5, connections)) {
			// All chips
			txrx.enableWatchDogTimer(true);
			txrx.enableWatchDogTimer(false);
			txrx.setWatchDogTimeout(5);

			/*
			 * Check the values that were "written" for set_watch_dog, which
			 * should be one per chip
			 */
			int writeItem = 0;
			for (byte[] expectedData : expectedWrites) {
				for (ChipLocation chip : txrx.getMachineDetails()
						.chipCoordinates()) {
					MockWriteTransceiver.Write write =
							txrx.writtenMemory.get(writeItem++);
					assertEquals(chip.getScampCore(), write.core);
					assertEquals(
							SYSTEM_VARIABLE_BASE_ADDRESS
									+ software_watchdog_count.offset,
							write.address);
					assertArrayEquals(expectedData, write.data);
				}
			}
		}
	}
<<<<<<< HEAD

	private static Set<ChipLocation> chips(Machine machine) {
		return machine.chips().stream().map(chip -> chip.asChipLocation())
				.collect(toSet());
	}

	private static final int REPETITIONS = 10;

	@Test
	void testReliableMachine() throws Exception {
		boardConfig.setUpRemoteBoard();
        ArrayList<Machine> l = new ArrayList<>();

        for (int i = 0 ; i < REPETITIONS ; i++) {
			try (Transceiver txrx =
					new Transceiver(boardConfig.remotehost, 5)) {
        		txrx.ensureBoardIsReady();
        		txrx.getMachineDimensions();
        		txrx.getScampVersion();
				l.add(txrx.getMachineDetails());
			}
		}

        Set<ChipLocation> m = chips(l.remove(0));
		/*
		 * These look like weird assertions, but they're what ends up sometimes
		 * missing! Weird indeed...
		 */
		assertTrue(m.contains(new ChipLocation(6, 2)),
				() -> "(6,2) must be present in " + m);
		assertFalse(m.contains(new ChipLocation(7, 2)),
				() -> "(7,2) must not be present in " + m);
		assertEquals(48, m.size());
		for (Machine m2 : l) {
			assertEquals(m, chips(m2));
		}
	}
=======
>>>>>>> b08217ec
}

class MockWriteTransceiver extends Transceiver {
	static class Write {
		final CoreLocation core;
		final byte[] data;
		final int address;
		final int offset;
		final int numBytes;

		Write(HasCoreLocation core, int baseAddress, ByteBuffer data) {
			this.core = core.asCoreLocation();
			this.address = baseAddress;
			this.data = data.array().clone();
			this.offset = data.position();
			this.numBytes = data.remaining();
		}
	}

	List<Write> writtenMemory = new ArrayList<>();

	public MockWriteTransceiver(int version, Collection<Connection> connections)
			throws IOException, SpinnmanException,
			uk.ac.manchester.spinnaker.transceiver.processes.Process.Exception {
		super(version, connections, null, null, null, null, null, null);
	}

	@Override
	public Machine getMachineDetails() {
		return new VirtualMachine(new MachineDimensions(2, 2));
	}

	@Override
	void updateMachine() {
		this.machine = getMachineDetails();
	}

	@Override
	public void writeMemory(HasCoreLocation core, int baseAddress,
			ByteBuffer data) {
		writtenMemory.add(new Write(core, baseAddress, data));
	}
}

class EIEIOConnectionFactory implements ConnectionFactory<EIEIOConnection> {
	@Override
	public Class<EIEIOConnection> getClassKey() {
		return EIEIOConnection.class;
	}

	@Override
	public EIEIOConnection getInstance(InetAddress localAddress)
			throws IOException {
		return new EIEIOConnection(localAddress, null, null, null);
	}

	@Override
	public EIEIOConnection getInstance(InetAddress localAddress, int localPort)
			throws IOException {
		return new EIEIOConnection(localAddress, localPort, null, null);
	}
}<|MERGE_RESOLUTION|>--- conflicted
+++ resolved
@@ -15,6 +15,8 @@
 import java.util.Collection;
 import java.util.HashSet;
 import java.util.List;
+import java.util.Set;
+import static java.util.stream.Collectors.toSet;
 
 import org.junit.jupiter.api.BeforeAll;
 import org.junit.jupiter.api.Disabled;
@@ -200,7 +202,6 @@
 			}
 		}
 	}
-<<<<<<< HEAD
 
 	private static Set<ChipLocation> chips(Machine machine) {
 		return machine.chips().stream().map(chip -> chip.asChipLocation())
@@ -238,8 +239,6 @@
 			assertEquals(m, chips(m2));
 		}
 	}
-=======
->>>>>>> b08217ec
 }
 
 class MockWriteTransceiver extends Transceiver {
