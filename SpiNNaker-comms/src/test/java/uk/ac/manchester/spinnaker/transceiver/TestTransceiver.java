--- conflicted
+++ resolved
@@ -229,17 +229,10 @@
 
 		for (int i = 0; i < REPETITIONS; i++) {
 			try (var txrx = new Transceiver(boardConfig.remotehost, FIVE)) {
-<<<<<<< HEAD
-				txrx.ensureBoardIsReady();
-				txrx.getMachineDimensions();
-				txrx.getScampVersion();
-				if (isNull(first)) {
-=======
 				assertNotNull(txrx.ensureBoardIsReady());
 				assertNotNull(txrx.getMachineDimensions());
 				assertNotNull(txrx.getScampVersion());
-				if (first == null) {
->>>>>>> f2ee4a30
+				if (isNull(first)) {
 					first = txrx.getMachineDetails();
 				} else {
 					assertNull(first.difference(txrx.getMachineDetails()));
