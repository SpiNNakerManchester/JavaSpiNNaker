--- conflicted
+++ resolved
@@ -1,68 +1,64 @@
-/*
- * Copyright (c) 2018 The University of Manchester
- *
- * This program is free software: you can redistribute it and/or modify
- * it under the terms of the GNU General Public License as published by
- * the Free Software Foundation, either version 3 of the License, or
- * (at your option) any later version.
- *
- * This program is distributed in the hope that it will be useful,
- * but WITHOUT ANY WARRANTY; without even the implied warranty of
- * MERCHANTABILITY or FITNESS FOR A PARTICULAR PURPOSE.  See the
- * GNU General Public License for more details.
- *
- * You should have received a copy of the GNU General Public License
- * along with this program.  If not, see <http://www.gnu.org/licenses/>.
- */
-package uk.ac.manchester.spinnaker.spalloc.messages;
-
-import static org.junit.jupiter.api.Assertions.*;
-
-import java.io.IOException;
-
-import org.junit.jupiter.api.Test;
-
-import uk.ac.manchester.spinnaker.spalloc.SpallocClient;
-
-/**
- *
- * @author Christian
- */
-public class TestState {
-
-	@Test
-	void testFromJson() throws IOException {
-		var json = "{\"state\":2,"
-				+ "\"power\":true,"
-				+ "\"keepalive\":60.0,"
-				+ "\"reason\":null,"
-				+ "\"start_time\":1.125,"
-				+ "\"keepalivehost\":\"86.82.216.229\"}";
-		var mapper = SpallocClient.createMapper();
-		var fromJson = mapper.readValue(json, JobState.class);
-		assertEquals(State.POWER, fromJson.getState());
-		assertEquals(true, fromJson.getPower());
-<<<<<<< HEAD
-		assertEquals(1537284307.847865f, fromJson.getStartTime());
-=======
-		assertEquals(1.125, fromJson.getStartTime());
->>>>>>> fbe67947
-		assertEquals(60, fromJson.getKeepalive());
-		assertNull(fromJson.getReason());
-		assertEquals("86.82.216.229", fromJson.getKeepalivehost());
-		assertNotNull(fromJson.toString());
-	}
-
-	@Test
-	void testNullJson() throws IOException {
-		var json = "{\"reason\":null}";
-		var mapper = SpallocClient.createMapper();
-		var fromJson = mapper.readValue(json, JobState.class);
-		assertNull(fromJson.getState());
-		assertNull(fromJson.getPower());
-		assertNull(fromJson.getReason());
-		assertEquals(0.0, fromJson.getStartTime());
-		assertNull(fromJson.getKeepalivehost());
-		assertNotNull(fromJson.toString());
-	}
-}
+/*
+ * Copyright (c) 2018 The University of Manchester
+ *
+ * This program is free software: you can redistribute it and/or modify
+ * it under the terms of the GNU General Public License as published by
+ * the Free Software Foundation, either version 3 of the License, or
+ * (at your option) any later version.
+ *
+ * This program is distributed in the hope that it will be useful,
+ * but WITHOUT ANY WARRANTY; without even the implied warranty of
+ * MERCHANTABILITY or FITNESS FOR A PARTICULAR PURPOSE.  See the
+ * GNU General Public License for more details.
+ *
+ * You should have received a copy of the GNU General Public License
+ * along with this program.  If not, see <http://www.gnu.org/licenses/>.
+ */
+package uk.ac.manchester.spinnaker.spalloc.messages;
+
+import static org.junit.jupiter.api.Assertions.*;
+
+import java.io.IOException;
+
+import org.junit.jupiter.api.Test;
+
+import uk.ac.manchester.spinnaker.spalloc.SpallocClient;
+
+/**
+ *
+ * @author Christian
+ */
+public class TestState {
+
+	@Test
+	void testFromJson() throws IOException {
+		var json = "{\"state\":2,"
+				+ "\"power\":true,"
+				+ "\"keepalive\":60.0,"
+				+ "\"reason\":null,"
+				+ "\"start_time\":1.125,"
+				+ "\"keepalivehost\":\"86.82.216.229\"}";
+		var mapper = SpallocClient.createMapper();
+		var fromJson = mapper.readValue(json, JobState.class);
+		assertEquals(State.POWER, fromJson.getState());
+		assertEquals(true, fromJson.getPower());
+		assertEquals(1.125, fromJson.getStartTime());
+		assertEquals(60, fromJson.getKeepalive());
+		assertNull(fromJson.getReason());
+		assertEquals("86.82.216.229", fromJson.getKeepalivehost());
+		assertNotNull(fromJson.toString());
+	}
+
+	@Test
+	void testNullJson() throws IOException {
+		var json = "{\"reason\":null}";
+		var mapper = SpallocClient.createMapper();
+		var fromJson = mapper.readValue(json, JobState.class);
+		assertNull(fromJson.getState());
+		assertNull(fromJson.getPower());
+		assertNull(fromJson.getReason());
+		assertEquals(0.0, fromJson.getStartTime());
+		assertNull(fromJson.getKeepalivehost());
+		assertNotNull(fromJson.toString());
+	}
+}