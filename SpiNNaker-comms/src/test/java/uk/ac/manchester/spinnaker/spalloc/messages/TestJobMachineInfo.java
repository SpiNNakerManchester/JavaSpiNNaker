--- conflicted
+++ resolved
@@ -1,102 +1,66 @@
-/*
- * Copyright (c) 2018 The University of Manchester
- *
- * This program is free software: you can redistribute it and/or modify
- * it under the terms of the GNU General Public License as published by
- * the Free Software Foundation, either version 3 of the License, or
- * (at your option) any later version.
- *
- * This program is distributed in the hope that it will be useful,
- * but WITHOUT ANY WARRANTY; without even the implied warranty of
- * MERCHANTABILITY or FITNESS FOR A PARTICULAR PURPOSE.  See the
- * GNU General Public License for more details.
- *
- * You should have received a copy of the GNU General Public License
- * along with this program.  If not, see <http://www.gnu.org/licenses/>.
- */
-package uk.ac.manchester.spinnaker.spalloc.messages;
-
-import static org.junit.jupiter.api.Assertions.assertEquals;
-import static org.junit.jupiter.api.Assertions.assertNotNull;
-import static org.junit.jupiter.api.Assertions.assertNull;
-
-import java.io.IOException;
-
-import org.junit.jupiter.api.Test;
-
-import uk.ac.manchester.spinnaker.spalloc.SpallocClient;
-
-/**
- *
- * @author Christian
- */
-public class TestJobMachineInfo {
-	@Test
-	void testFromJson() throws IOException {
-		String json =  "{\"connections\":[[[0,0],\"10.2.225.177\"],"
-				+ "[[4,8],\"10.2.225.145\"],[[0,12],\"10.2.225.185\"],"
-				+ "[[8,16],\"10.2.225.121\"],[[4,20],\"10.2.225.153\"],"
-				+ "[[8,4],\"10.2.225.113\"]],"
-				+ "\"width\":16,\"machine_name\":\"Spin24b-001\","
-				+ "\"boards\":"
-				+ "[[2,1,1],[2,1,0],[2,1,2],[2,0,2],[2,0,1],[2,0,0]],"
-				+ "\"height\":24}";
-		ObjectMapper mapper = SpallocClient.createMapper();
-		JobMachineInfo fromJson = mapper.readValue(json, JobMachineInfo.class);
-		assertEquals(6, fromJson.getConnections().size());
-		assertEquals(6, fromJson.getBoards().size());
-		assertEquals(16, fromJson.getWidth());
-		assertEquals(24, fromJson.getHeight());
-		assertEquals("Spin24b-001", fromJson.getMachineName());
-	}
-
-<<<<<<< HEAD
-	@Test
-	void testNullJson() throws IOException {
-		String json = "{\"connections\":null,"
-				+ "\"machine_name\":null,"
-				+ "\"boards\":null}";
-		ObjectMapper mapper = SpallocClient.createMapper();
-		JobMachineInfo fromJson = mapper.readValue(json, JobMachineInfo.class);
-		assertEquals(0, fromJson.getConnections().size());
-		assertEquals(0, fromJson.getBoards().size());
-		assertEquals(0, fromJson.getWidth());
-		assertEquals(0, fromJson.getHeight());
-		assertNull(fromJson.getMachineName());
-		assertNotNull(fromJson.toString());
-	}
-=======
-    @Test
-    void testFromJson() throws IOException {
-        var json =  "{\"connections\":[[[0,0],\"10.2.225.177\"],"
-            + "[[4,8],\"10.2.225.145\"],[[0,12],\"10.2.225.185\"],"
-            + "[[8,16],\"10.2.225.121\"],[[4,20],\"10.2.225.153\"],"
-            + "[[8,4],\"10.2.225.113\"]],"
-            + "\"width\":16,\"machine_name\":\"Spin24b-001\","
-            + "\"boards\":[[2,1,1],[2,1,0],[2,1,2],[2,0,2],[2,0,1],[2,0,0]],"
-            + "\"height\":24}";
-        var mapper = SpallocClient.createMapper();
-        var fromJson = mapper.readValue(json, JobMachineInfo.class);
-        assertEquals(6, fromJson.getConnections().size());
-        assertEquals(6, fromJson.getBoards().size());
-        assertEquals(16, fromJson.getWidth());
-        assertEquals(24, fromJson.getHeight());
-        assertEquals("Spin24b-001", fromJson.getMachineName());
-    }
-
-    @Test
-    void testNullJson() throws IOException {
-        var json = "{\"connections\":null,"
-            + "\"machine_name\":null,"
-            + "\"boards\":null}";
-        var mapper = SpallocClient.createMapper();
-        var fromJson = mapper.readValue(json, JobMachineInfo.class);
-        assertEquals(0, fromJson.getConnections().size());
-        assertEquals(0, fromJson.getBoards().size());
-        assertEquals(0, fromJson.getWidth());
-        assertEquals(0, fromJson.getHeight());
-        assertNull(fromJson.getMachineName());
-        assertNotNull(fromJson.toString());
-    }
->>>>>>> ca30b949
-}
+/*
+ * Copyright (c) 2018 The University of Manchester
+ *
+ * This program is free software: you can redistribute it and/or modify
+ * it under the terms of the GNU General Public License as published by
+ * the Free Software Foundation, either version 3 of the License, or
+ * (at your option) any later version.
+ *
+ * This program is distributed in the hope that it will be useful,
+ * but WITHOUT ANY WARRANTY; without even the implied warranty of
+ * MERCHANTABILITY or FITNESS FOR A PARTICULAR PURPOSE.  See the
+ * GNU General Public License for more details.
+ *
+ * You should have received a copy of the GNU General Public License
+ * along with this program.  If not, see <http://www.gnu.org/licenses/>.
+ */
+package uk.ac.manchester.spinnaker.spalloc.messages;
+
+import static org.junit.jupiter.api.Assertions.assertEquals;
+import static org.junit.jupiter.api.Assertions.assertNotNull;
+import static org.junit.jupiter.api.Assertions.assertNull;
+
+import java.io.IOException;
+
+import org.junit.jupiter.api.Test;
+
+import uk.ac.manchester.spinnaker.spalloc.SpallocClient;
+
+/**
+ *
+ * @author Christian
+ */
+public class TestJobMachineInfo {
+	@Test
+	void testFromJson() throws IOException {
+		var json = "{\"connections\":[[[0,0],\"10.2.225.177\"],"
+				+ "[[4,8],\"10.2.225.145\"],[[0,12],\"10.2.225.185\"],"
+				+ "[[8,16],\"10.2.225.121\"],[[4,20],\"10.2.225.153\"],"
+				+ "[[8,4],\"10.2.225.113\"]],"
+				+ "\"width\":16,\"machine_name\":\"Spin24b-001\","
+				+ "\"boards\":[[2,1,1],[2,1,0],[2,1,2],[2,0,2],[2,0,1],[2,0,0]],"
+				+ "\"height\":24}";
+		var mapper = SpallocClient.createMapper();
+		var fromJson = mapper.readValue(json, JobMachineInfo.class);
+		assertEquals(6, fromJson.getConnections().size());
+		assertEquals(6, fromJson.getBoards().size());
+		assertEquals(16, fromJson.getWidth());
+		assertEquals(24, fromJson.getHeight());
+		assertEquals("Spin24b-001", fromJson.getMachineName());
+	}
+
+	@Test
+	void testNullJson() throws IOException {
+		var json = "{\"connections\":null,"
+				+ "\"machine_name\":null,"
+				+ "\"boards\":null}";
+		var mapper = SpallocClient.createMapper();
+		var fromJson = mapper.readValue(json, JobMachineInfo.class);
+		assertEquals(0, fromJson.getConnections().size());
+		assertEquals(0, fromJson.getBoards().size());
+		assertEquals(0, fromJson.getWidth());
+		assertEquals(0, fromJson.getHeight());
+		assertNull(fromJson.getMachineName());
+		assertNotNull(fromJson.toString());
+	}
+}