package uk.ac.manchester.spinnaker.connections;

import static org.junit.jupiter.api.Assertions.assertEquals;
import static org.junit.jupiter.api.Assertions.assertThrows;
import static uk.ac.manchester.spinnaker.messages.scp.SCPResult.RC_OK;

import java.net.UnknownHostException;

import org.junit.jupiter.api.BeforeAll;
import org.junit.jupiter.api.Test;

import testconfig.BoardTestConfiguration;
import uk.ac.manchester.spinnaker.machine.ChipLocation;
import uk.ac.manchester.spinnaker.machine.CoreLocation;
import uk.ac.manchester.spinnaker.messages.scp.GetVersion;
import uk.ac.manchester.spinnaker.messages.scp.GetVersion.Response;
import uk.ac.manchester.spinnaker.messages.scp.ReadLink;
import uk.ac.manchester.spinnaker.messages.scp.ReadMemory;
import uk.ac.manchester.spinnaker.messages.scp.SCPResultMessage;

public class TestUDPConnection {
	static BoardTestConfiguration boardConfig;
	static final CoreLocation ZERO_CORE = new CoreLocation(0, 0, 0);
	static final ChipLocation ZERO_CHIP = new ChipLocation(0, 0);

	@BeforeAll
	public static void setUpBeforeClass() throws Exception {
		boardConfig = new BoardTestConfiguration();
	}

	@Test
	public void testSCPVersionWithBoard() throws Exception {
<<<<<<< HEAD
		boardConfig.setUpRemoteBoard();
		GetVersion scpReq = new GetVersion(ZERO_CORE);
=======
		board_config.set_up_remote_board();
		GetVersion scp_req = new GetVersion(ZERO_CORE);
		scp_req.scpRequestHeader.issueSequenceNumber();
>>>>>>> 632f598f
		SCPResultMessage result;
		try (SCPConnection connection =
				new SCPConnection(boardConfig.remotehost)) {
			connection.sendSCPRequest(scpReq);
			result = connection.receiveSCPResponse(null);
		}
		Response scp_response = result.parsePayload(scpReq);
		System.out.println(scp_response.versionInfo);
		assertEquals(scp_response.result, RC_OK);
	}

	@Test
	public void testSCPReadLinkWoard() throws Exception {
<<<<<<< HEAD
		boardConfig.setUpRemoteBoard();
		ReadLink scpLink = new ReadLink(ZERO_CHIP, 0, 0x70000000, 250);
		SCPResultMessage result;
		try (SCPConnection connection =
				new SCPConnection(boardConfig.remotehost)) {
			connection.sendSCPRequest(scpLink);
=======
		board_config.set_up_remote_board();
		ReadLink scp_req = new ReadLink(ZERO_CHIP, 0, 0x70000000, 250);
		scp_req.scpRequestHeader.issueSequenceNumber();
		SCPResultMessage result;
        Inet4Address remoteHost = InetFactory.getByName(board_config.remotehost);
		try (SCPConnection connection = new SCPConnection(remoteHost)) {
			connection.sendSCPRequest(scp_req);
>>>>>>> 632f598f
			result = connection.receiveSCPResponse(null);
		}
		assertEquals(result.getResult(), RC_OK);
	}

	@Test
	public void testSCPReadMemoryWithBoard() throws Exception {
<<<<<<< HEAD
		boardConfig.setUpRemoteBoard();
		ReadMemory scpLink = new ReadMemory(ZERO_CHIP, 0x70000000, 256);
		SCPResultMessage result;
		try (SCPConnection connection =
				new SCPConnection(boardConfig.remotehost)) {
			connection.sendSCPRequest(scpLink);
=======
		board_config.set_up_remote_board();
		ReadMemory scp_req = new ReadMemory(ZERO_CHIP, 0x70000000, 256);
		scp_req.scpRequestHeader.issueSequenceNumber();
		SCPResultMessage result;
        Inet4Address remoteHost = InetFactory.getByName(board_config.remotehost);
		try (SCPConnection connection = new SCPConnection(remoteHost)) {
			connection.sendSCPRequest(scp_req);
>>>>>>> 632f598f
			result = connection.receiveSCPResponse(null);
		}
		assertEquals(result.getResult(), RC_OK);
	}

	@Test
	public void testSendSCPRequestToNonexistentHost()
			throws UnknownHostException {
		boardConfig.setUpNonexistentBoard();
		assertThrows(SocketTimeoutException.class, () -> {
			try (SCPConnection connection =
					new SCPConnection(boardConfig.remotehost)) {
				ReadMemory scp = new ReadMemory(ZERO_CHIP, 0, 256);
				scp.scpRequestHeader.issueSequenceNumber();
				connection.sendSCPRequest(scp);
				connection.receiveSCPResponse(2);
			}
		});
	}
}<|MERGE_RESOLUTION|>--- conflicted
+++ resolved
@@ -4,6 +4,7 @@
 import static org.junit.jupiter.api.Assertions.assertThrows;
 import static uk.ac.manchester.spinnaker.messages.scp.SCPResult.RC_OK;
 
+import java.net.SocketTimeoutException;
 import java.net.UnknownHostException;
 
 import org.junit.jupiter.api.BeforeAll;
@@ -30,14 +31,9 @@
 
 	@Test
 	public void testSCPVersionWithBoard() throws Exception {
-<<<<<<< HEAD
 		boardConfig.setUpRemoteBoard();
 		GetVersion scpReq = new GetVersion(ZERO_CORE);
-=======
-		board_config.set_up_remote_board();
-		GetVersion scp_req = new GetVersion(ZERO_CORE);
-		scp_req.scpRequestHeader.issueSequenceNumber();
->>>>>>> 632f598f
+		scpReq.scpRequestHeader.issueSequenceNumber();
 		SCPResultMessage result;
 		try (SCPConnection connection =
 				new SCPConnection(boardConfig.remotehost)) {
@@ -51,22 +47,13 @@
 
 	@Test
 	public void testSCPReadLinkWoard() throws Exception {
-<<<<<<< HEAD
 		boardConfig.setUpRemoteBoard();
-		ReadLink scpLink = new ReadLink(ZERO_CHIP, 0, 0x70000000, 250);
+		ReadLink scpReq = new ReadLink(ZERO_CHIP, 0, 0x70000000, 250);
+		scpReq.scpRequestHeader.issueSequenceNumber();
 		SCPResultMessage result;
 		try (SCPConnection connection =
 				new SCPConnection(boardConfig.remotehost)) {
-			connection.sendSCPRequest(scpLink);
-=======
-		board_config.set_up_remote_board();
-		ReadLink scp_req = new ReadLink(ZERO_CHIP, 0, 0x70000000, 250);
-		scp_req.scpRequestHeader.issueSequenceNumber();
-		SCPResultMessage result;
-        Inet4Address remoteHost = InetFactory.getByName(board_config.remotehost);
-		try (SCPConnection connection = new SCPConnection(remoteHost)) {
-			connection.sendSCPRequest(scp_req);
->>>>>>> 632f598f
+			connection.sendSCPRequest(scpReq);
 			result = connection.receiveSCPResponse(null);
 		}
 		assertEquals(result.getResult(), RC_OK);
@@ -74,22 +61,13 @@
 
 	@Test
 	public void testSCPReadMemoryWithBoard() throws Exception {
-<<<<<<< HEAD
 		boardConfig.setUpRemoteBoard();
-		ReadMemory scpLink = new ReadMemory(ZERO_CHIP, 0x70000000, 256);
+		ReadMemory scpReq = new ReadMemory(ZERO_CHIP, 0x70000000, 256);
+		scpReq.scpRequestHeader.issueSequenceNumber();
 		SCPResultMessage result;
 		try (SCPConnection connection =
 				new SCPConnection(boardConfig.remotehost)) {
-			connection.sendSCPRequest(scpLink);
-=======
-		board_config.set_up_remote_board();
-		ReadMemory scp_req = new ReadMemory(ZERO_CHIP, 0x70000000, 256);
-		scp_req.scpRequestHeader.issueSequenceNumber();
-		SCPResultMessage result;
-        Inet4Address remoteHost = InetFactory.getByName(board_config.remotehost);
-		try (SCPConnection connection = new SCPConnection(remoteHost)) {
-			connection.sendSCPRequest(scp_req);
->>>>>>> 632f598f
+			connection.sendSCPRequest(scpReq);
 			result = connection.receiveSCPResponse(null);
 		}
 		assertEquals(result.getResult(), RC_OK);
