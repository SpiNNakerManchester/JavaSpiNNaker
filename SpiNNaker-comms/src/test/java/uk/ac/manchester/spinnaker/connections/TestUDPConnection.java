package uk.ac.manchester.spinnaker.connections;

import static java.util.Collections.emptySet;
import static org.junit.jupiter.api.Assertions.assertEquals;
import static org.junit.jupiter.api.Assertions.assertThrows;
import static uk.ac.manchester.spinnaker.messages.scp.SCPResult.RC_OK;

import java.net.SocketTimeoutException;
import java.net.UnknownHostException;

import org.junit.jupiter.api.BeforeAll;
import org.junit.jupiter.api.Test;

import testconfig.BoardTestConfiguration;
import uk.ac.manchester.spinnaker.machine.ChipLocation;
import uk.ac.manchester.spinnaker.machine.CoreLocation;
import static uk.ac.manchester.spinnaker.messages.Constants.UDP_MESSAGE_MAX_SIZE;
import uk.ac.manchester.spinnaker.messages.scp.GetVersion;
import uk.ac.manchester.spinnaker.messages.scp.GetVersion.Response;
import uk.ac.manchester.spinnaker.messages.scp.ReadLink;
import uk.ac.manchester.spinnaker.messages.scp.ReadMemory;
import uk.ac.manchester.spinnaker.messages.scp.SCPResultMessage;

public class TestUDPConnection {
	static BoardTestConfiguration boardConfig;
	static final CoreLocation ZERO_CORE = new CoreLocation(0, 0, 0);
	static final ChipLocation ZERO_CHIP = new ChipLocation(0, 0);

	@BeforeAll
	public static void setUpBeforeClass() throws Exception {
		boardConfig = new BoardTestConfiguration();
	}

	@Test
	public void testSCPVersionWithBoard() throws Exception {
		boardConfig.setUpRemoteBoard();
		GetVersion scpReq = new GetVersion(ZERO_CORE);
		scpReq.scpRequestHeader.issueSequenceNumber(emptySet());
		SCPResultMessage result;
		try (SCPConnection connection =
				new SCPConnection(boardConfig.remotehost)) {
			connection.sendSCPRequest(scpReq);
			result = connection.receiveSCPResponse(null);
		}
		Response scp_response = result.parsePayload(scpReq);
		System.out.println(scp_response.versionInfo);
		assertEquals(scp_response.result, RC_OK);
	}

	@Test
	public void testSCPReadLinkWoard() throws Exception {
		boardConfig.setUpRemoteBoard();
		ReadLink scpReq = new ReadLink(ZERO_CHIP, 0, 0x70000000, 250);
		scpReq.scpRequestHeader.issueSequenceNumber(emptySet());
		SCPResultMessage result;
		try (SCPConnection connection =
				new SCPConnection(boardConfig.remotehost)) {
			connection.sendSCPRequest(scpReq);
			result = connection.receiveSCPResponse(null);
		}
		assertEquals(result.getResult(), RC_OK);
	}

	@Test
	public void testSCPReadMemoryWithBoard() throws Exception {
		boardConfig.setUpRemoteBoard();
<<<<<<< HEAD
		ReadMemory scpReq = new ReadMemory(ZERO_CHIP, 0x70000000, 256);
		scpReq.scpRequestHeader.issueSequenceNumber(emptySet());
=======
		ReadMemory scpReq = new ReadMemory(
                ZERO_CHIP, 0x70000000, UDP_MESSAGE_MAX_SIZE);
		scpReq.scpRequestHeader.issueSequenceNumber();
>>>>>>> 55b5d2f7
		SCPResultMessage result;
		try (SCPConnection connection =
				new SCPConnection(boardConfig.remotehost)) {
			connection.sendSCPRequest(scpReq);
			result = connection.receiveSCPResponse(null);
		}
		assertEquals(result.getResult(), RC_OK);
	}

	@Test
	public void testSendSCPRequestToNonexistentHost()
			throws UnknownHostException {
		boardConfig.setUpNonexistentBoard();
		assertThrows(SocketTimeoutException.class, () -> {
			try (SCPConnection connection =
					new SCPConnection(boardConfig.remotehost)) {
<<<<<<< HEAD
				ReadMemory scp = new ReadMemory(ZERO_CHIP, 0, 256);
				scp.scpRequestHeader.issueSequenceNumber(emptySet());
=======
				ReadMemory scp = new ReadMemory(
                        ZERO_CHIP, 0, UDP_MESSAGE_MAX_SIZE);
				scp.scpRequestHeader.issueSequenceNumber();
>>>>>>> 55b5d2f7
				connection.sendSCPRequest(scp);
				connection.receiveSCPResponse(2);
			}
		});
	}
}<|MERGE_RESOLUTION|>--- conflicted
+++ resolved
@@ -64,14 +64,9 @@
 	@Test
 	public void testSCPReadMemoryWithBoard() throws Exception {
 		boardConfig.setUpRemoteBoard();
-<<<<<<< HEAD
-		ReadMemory scpReq = new ReadMemory(ZERO_CHIP, 0x70000000, 256);
-		scpReq.scpRequestHeader.issueSequenceNumber(emptySet());
-=======
 		ReadMemory scpReq = new ReadMemory(
                 ZERO_CHIP, 0x70000000, UDP_MESSAGE_MAX_SIZE);
-		scpReq.scpRequestHeader.issueSequenceNumber();
->>>>>>> 55b5d2f7
+		scpReq.scpRequestHeader.issueSequenceNumber(emptySet());
 		SCPResultMessage result;
 		try (SCPConnection connection =
 				new SCPConnection(boardConfig.remotehost)) {
@@ -88,14 +83,9 @@
 		assertThrows(SocketTimeoutException.class, () -> {
 			try (SCPConnection connection =
 					new SCPConnection(boardConfig.remotehost)) {
-<<<<<<< HEAD
-				ReadMemory scp = new ReadMemory(ZERO_CHIP, 0, 256);
-				scp.scpRequestHeader.issueSequenceNumber(emptySet());
-=======
 				ReadMemory scp = new ReadMemory(
                         ZERO_CHIP, 0, UDP_MESSAGE_MAX_SIZE);
-				scp.scpRequestHeader.issueSequenceNumber();
->>>>>>> 55b5d2f7
+				scp.scpRequestHeader.issueSequenceNumber(emptySet());
 				connection.sendSCPRequest(scp);
 				connection.receiveSCPResponse(2);
 			}
