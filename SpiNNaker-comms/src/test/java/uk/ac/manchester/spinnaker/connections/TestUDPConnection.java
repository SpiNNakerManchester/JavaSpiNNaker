--- conflicted
+++ resolved
@@ -79,12 +79,8 @@
 	@Test
 	public void testSCPReadLinkWithBoard() throws Exception {
 		boardConfig.setUpRemoteBoard();
-<<<<<<< HEAD
-		var scpReq = new ReadLink(ZERO_CHIP, EAST, ADDR, LINK_SIZE);
-=======
-		ReadLink scpReq =
+		var scpReq =
 				new ReadLink(ZERO_CHIP, EAST, BUFFERED_SDRAM_START, LINK_SIZE);
->>>>>>> 84db0fb2
 		scpReq.scpRequestHeader.issueSequenceNumber(emptySet());
 		SCPResultMessage result;
 		try (var connection = new SCPConnection(boardConfig.remotehost)) {
@@ -101,13 +97,8 @@
 	@Test
 	public void testSCPReadMemoryWithBoard() throws Exception {
 		boardConfig.setUpRemoteBoard();
-<<<<<<< HEAD
-		var scpReq = new ReadMemory(ZERO_CHIP, ADDR, UDP_MESSAGE_MAX_SIZE);
-=======
-		ReadMemory scpReq =
-				new ReadMemory(ZERO_CHIP, BUFFERED_SDRAM_START,
-						UDP_MESSAGE_MAX_SIZE);
->>>>>>> 84db0fb2
+		var scpReq = new ReadMemory(ZERO_CHIP, BUFFERED_SDRAM_START,
+				UDP_MESSAGE_MAX_SIZE);
 		scpReq.scpRequestHeader.issueSequenceNumber(emptySet());
 		SCPResultMessage result;
 		try (var connection = new SCPConnection(boardConfig.remotehost)) {
@@ -126,15 +117,8 @@
 			throws UnknownHostException {
 		boardConfig.setUpNonexistentBoard();
 		assertThrows(IOException.class, () -> {
-<<<<<<< HEAD
 			try (var connection = new SCPConnection(boardConfig.remotehost)) {
-				var scp = new ReadMemory(ZERO_CHIP, 0, UDP_MESSAGE_MAX_SIZE);
-=======
-			try (SCPConnection connection =
-					new SCPConnection(boardConfig.remotehost)) {
-				ReadMemory scp =
-						new ReadMemory(ZERO_CHIP, NULL, UDP_MESSAGE_MAX_SIZE);
->>>>>>> 84db0fb2
+				var scp = new ReadMemory(ZERO_CHIP, NULL, UDP_MESSAGE_MAX_SIZE);
 				scp.scpRequestHeader.issueSequenceNumber(emptySet());
 				connection.send(scp);
 				connection.receiveSCPResponse(2);
