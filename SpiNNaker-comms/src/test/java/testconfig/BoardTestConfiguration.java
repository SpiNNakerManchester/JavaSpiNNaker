/*
 * Copyright (c) 2018 The University of Manchester
 *
 * This program is free software: you can redistribute it and/or modify
 * it under the terms of the GNU General Public License as published by
 * the Free Software Foundation, either version 3 of the License, or
 * (at your option) any later version.
 *
 * This program is distributed in the hope that it will be useful,
 * but WITHOUT ANY WARRANTY; without even the implied warranty of
 * MERCHANTABILITY or FITNESS FOR A PARTICULAR PURPOSE.  See the
 * GNU General Public License for more details.
 *
 * You should have received a copy of the GNU General Public License
 * along with this program.  If not, see <http://www.gnu.org/licenses/>.
 */
package testconfig;

<<<<<<< HEAD
=======
import static java.lang.String.format;
import static java.util.Arrays.asList;
>>>>>>> 8a78c13f
import static org.junit.jupiter.api.Assumptions.assumeFalse;
import static org.junit.jupiter.api.Assumptions.assumeTrue;
import static uk.ac.manchester.spinnaker.machine.MachineVersion.FIVE;
import static uk.ac.manchester.spinnaker.utils.InetFactory.getByName;
import static uk.ac.manchester.spinnaker.utils.Ping.ping;

import java.io.IOException;
import java.net.DatagramSocket;
import java.net.Inet4Address;
import java.net.InetAddress;
import java.net.InetSocketAddress;
import java.net.SocketException;
import java.net.UnknownHostException;
import java.util.HashMap;
import java.util.List;
import java.util.Map;

import org.opentest4j.TestAbortedException;

import uk.ac.manchester.spinnaker.machine.MachineVersion;
import uk.ac.manchester.spinnaker.messages.model.BMPConnectionData;
import uk.ac.manchester.spinnaker.spalloc.CreateJob;
import uk.ac.manchester.spinnaker.spalloc.SpallocJob;
import uk.ac.manchester.spinnaker.spalloc.exceptions.JobDestroyedException;
import uk.ac.manchester.spinnaker.spalloc.exceptions.SpallocServerException;
import uk.ac.manchester.spinnaker.spalloc.exceptions.SpallocStateChangeTimeoutException;
import uk.ac.manchester.spinnaker.utils.RawConfigParser;

@SuppressWarnings({
	"checkstyle:JavadocVariable", "checkstyle:VisibilityModifier"
})
public class BoardTestConfiguration {
	public static final String LOCALHOST = "127.0.0.1";

	/**
	 * Microsoft invalid IP address.
	 *
	 * @see <a href=
	 *      "http://answers.microsoft.com/en-us/windows/forum/windows_vista-networking/invalid-ip-address-169254xx/ce096728-e2b7-4d54-80cc-52a4ed342870"
	 *      >Forum post</a>
	 */
	public static final String NOHOST = "169.254.254.254";

	public static final int PORT = 54321;

	private static RawConfigParser config = new RawConfigParser(
			BoardTestConfiguration.class.getResource("test.cfg"));

	private static final String MCSEC = "Machine";

	private static final String SPSEC = "Spalloc";

	private static final int KEEPALIVE_SECS = 60;

	public static final String OWNER = "java test harness";

	public String localhost;

	public Integer localport;

	public Inet4Address remotehost;

	public MachineVersion boardVersion;

	public List<BMPConnectionData> bmpNames;

	public Boolean autoDetectBMP;

	public BoardTestConfiguration() {
		this.localhost = null;
		this.localport = null;
		this.remotehost = null;
		this.boardVersion = null;
		this.bmpNames = null;
		this.autoDetectBMP = null;
	}

	private void initRemoteHost(String name, boolean checkReachable) {
		try {
			remotehost = getByName(name);
		} catch (UnknownHostException e) {
			assumeTrue(false,
					() -> format("test board (%s) appears to be not in DNS",
							name));
		}
		if (checkReachable) {
			assumeTrue(hostIsReachable(remotehost.getHostAddress()),
					() -> format("test board (%s) appears to be down",
							remotehost));
		}
	}

	public void setUpLocalVirtualBoard() throws UnknownHostException {
		localhost = LOCALHOST;
		localport = PORT;
		initRemoteHost(LOCALHOST, false);
		boardVersion = MachineVersion.byId(config.getInt(MCSEC, "version"));
	}

	public void setUpRemoteBoard()
			throws SocketException, UnknownHostException {
		initRemoteHost(config.get(MCSEC, "machineName"), true);
		boardVersion = MachineVersion.byId(config.getInt(MCSEC, "version"));
		var names = config.get(MCSEC, "bmp_names");
		if (names == null || "None".equals(names)) {
			bmpNames = null;
		} else {
<<<<<<< HEAD
			var bmpHost = InetFactory.getByName(names);
			bmpNames = List.of(
					new BMPConnectionData(0, 0, bmpHost, List.of(0), null));
=======
			Inet4Address bmpHost = getByName(names);
			bmpNames = asList(
					new BMPConnectionData(0, 0, bmpHost, asList(0), null));
>>>>>>> 8a78c13f
		}
		autoDetectBMP = config.getBoolean(MCSEC, "auto_detect_bmp");
		localport = PORT;
		try (var s = new DatagramSocket()) {
			s.connect(new InetSocketAddress(remotehost, PORT));
			localhost = s.getLocalAddress().getHostAddress();
		}
	}

	private CreateJob jobDesc(int size, double keepAlive, String tag) {
		if (tag == null) {
			tag = "default";
		}
		return new CreateJob(size).owner(OWNER).keepAlive(keepAlive).tags(tag);
	}

	public SpallocJob setUpSpallocedBoard()
			throws IOException, SpallocServerException, JobDestroyedException,
			SpallocStateChangeTimeoutException {
		var spalloc = config.get(SPSEC, "hostname");
		assumeTrue(spalloc != null, "no spalloc server defined");
		assumeTrue(hostIsReachable(spalloc),
<<<<<<< HEAD
				() -> "spalloc server (" + spalloc + ") appears to be down");
		var port = config.getInt(SPSEC, "port");
		var timeout = config.getInt(SPSEC, "timeout");
		var tag = config.get(SPSEC, "tag");
=======
				() -> format("spalloc server (%s) appears to be down",
						spalloc));
		Integer port = config.getInt(SPSEC, "port");
		Integer timeout = config.getInt(SPSEC, "timeout");
		String tag = config.get(SPSEC, "tag");
>>>>>>> 8a78c13f
		@SuppressWarnings("resource")
		var job = new SpallocJob(spalloc, port, timeout,
				jobDesc(1, KEEPALIVE_SECS, tag));
		job.waitUntilReady(null);
		try {
			initRemoteHost(job.getHostname(), true);
		} catch (TestAbortedException e) {
			job.destroy("cannot use board from here");
			job.close();
			throw e;
		}
		boardVersion = FIVE; // ASSUME FOR SPALLOC!
		bmpNames = null; // NO ACCESS TO BMP
		autoDetectBMP = false;
		return job;
	}

	public void setUpNonexistentBoard() throws UnknownHostException {
		localhost = null;
		localport = PORT;
		remotehost = getByName(NOHOST);
		boardVersion = MachineVersion.byId(config.getInt(MCSEC, "version"));
		assumeFalse(hostIsReachable(remotehost),
				() -> format("unreachable host (%s) appears to be up",
						remotehost));
	}

	private static final Map<Object, Boolean> REACHABLE = new HashMap<>();

	private static boolean hostIsReachable(String remotehost) {
		return REACHABLE.computeIfAbsent(remotehost,
				r -> ping(remotehost) == 0);
	}

	private static boolean hostIsReachable(InetAddress remotehost) {
		return REACHABLE.computeIfAbsent(remotehost,
				r -> ping(remotehost) == 0);
	}
}<|MERGE_RESOLUTION|>--- conflicted
+++ resolved
@@ -16,11 +16,7 @@
  */
 package testconfig;
 
-<<<<<<< HEAD
-=======
 import static java.lang.String.format;
-import static java.util.Arrays.asList;
->>>>>>> 8a78c13f
 import static org.junit.jupiter.api.Assumptions.assumeFalse;
 import static org.junit.jupiter.api.Assumptions.assumeTrue;
 import static uk.ac.manchester.spinnaker.machine.MachineVersion.FIVE;
@@ -128,15 +124,9 @@
 		if (names == null || "None".equals(names)) {
 			bmpNames = null;
 		} else {
-<<<<<<< HEAD
-			var bmpHost = InetFactory.getByName(names);
+			var bmpHost = getByName(names);
 			bmpNames = List.of(
 					new BMPConnectionData(0, 0, bmpHost, List.of(0), null));
-=======
-			Inet4Address bmpHost = getByName(names);
-			bmpNames = asList(
-					new BMPConnectionData(0, 0, bmpHost, asList(0), null));
->>>>>>> 8a78c13f
 		}
 		autoDetectBMP = config.getBoolean(MCSEC, "auto_detect_bmp");
 		localport = PORT;
@@ -159,18 +149,11 @@
 		var spalloc = config.get(SPSEC, "hostname");
 		assumeTrue(spalloc != null, "no spalloc server defined");
 		assumeTrue(hostIsReachable(spalloc),
-<<<<<<< HEAD
-				() -> "spalloc server (" + spalloc + ") appears to be down");
+				() -> format("spalloc server (%s) appears to be down",
+						spalloc));
 		var port = config.getInt(SPSEC, "port");
 		var timeout = config.getInt(SPSEC, "timeout");
 		var tag = config.get(SPSEC, "tag");
-=======
-				() -> format("spalloc server (%s) appears to be down",
-						spalloc));
-		Integer port = config.getInt(SPSEC, "port");
-		Integer timeout = config.getInt(SPSEC, "timeout");
-		String tag = config.get(SPSEC, "tag");
->>>>>>> 8a78c13f
 		@SuppressWarnings("resource")
 		var job = new SpallocJob(spalloc, port, timeout,
 				jobDesc(1, KEEPALIVE_SECS, tag));
