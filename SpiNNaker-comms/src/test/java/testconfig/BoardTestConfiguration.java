/*
 * Copyright (c) 2018 The University of Manchester
 *
 * This program is free software: you can redistribute it and/or modify
 * it under the terms of the GNU General Public License as published by
 * the Free Software Foundation, either version 3 of the License, or
 * (at your option) any later version.
 *
 * This program is distributed in the hope that it will be useful,
 * but WITHOUT ANY WARRANTY; without even the implied warranty of
 * MERCHANTABILITY or FITNESS FOR A PARTICULAR PURPOSE.  See the
 * GNU General Public License for more details.
 *
 * You should have received a copy of the GNU General Public License
 * along with this program.  If not, see <http://www.gnu.org/licenses/>.
 */
package testconfig;

import static org.junit.jupiter.api.Assumptions.assumeFalse;
import static org.junit.jupiter.api.Assumptions.assumeTrue;
import static uk.ac.manchester.spinnaker.machine.MachineVersion.FIVE;
import static uk.ac.manchester.spinnaker.utils.Ping.ping;

import java.io.IOException;
import java.net.DatagramSocket;
import java.net.Inet4Address;
import java.net.InetAddress;
import java.net.InetSocketAddress;
import java.net.SocketException;
import java.net.UnknownHostException;
import java.util.HashMap;
import java.util.List;
import java.util.Map;

import org.opentest4j.TestAbortedException;

import uk.ac.manchester.spinnaker.machine.MachineVersion;
import uk.ac.manchester.spinnaker.messages.model.BMPConnectionData;
import uk.ac.manchester.spinnaker.spalloc.CreateJob;
import uk.ac.manchester.spinnaker.spalloc.SpallocJob;
import uk.ac.manchester.spinnaker.spalloc.exceptions.JobDestroyedException;
import uk.ac.manchester.spinnaker.spalloc.exceptions.SpallocServerException;
import uk.ac.manchester.spinnaker.spalloc.exceptions.SpallocStateChangeTimeoutException;
import uk.ac.manchester.spinnaker.utils.InetFactory;
import uk.ac.manchester.spinnaker.utils.RawConfigParser;

@SuppressWarnings({
	"checkstyle:JavadocVariable", "checkstyle:VisibilityModifier"
})
public class BoardTestConfiguration {
	public static final String LOCALHOST = "127.0.0.1";

	/**
	 * Microsoft invalid IP address.
	 *
	 * @see <a href=
	 *      "http://answers.microsoft.com/en-us/windows/forum/windows_vista-networking/invalid-ip-address-169254xx/ce096728-e2b7-4d54-80cc-52a4ed342870"
	 *      >Forum post</a>
	 */
	public static final String NOHOST = "169.254.254.254";

	public static final int PORT = 54321;

	private static RawConfigParser config = new RawConfigParser(
			BoardTestConfiguration.class.getResource("test.cfg"));

	private static final String MCSEC = "Machine";

	private static final String SPSEC = "Spalloc";

	private static final int KEEPALIVE_SECS = 60;

	public static final String OWNER = "java test harness";

	public String localhost;

	public Integer localport;

	public Inet4Address remotehost;

	public MachineVersion boardVersion;

	public List<BMPConnectionData> bmpNames;

	public Boolean autoDetectBMP;

	public BoardTestConfiguration() {
		this.localhost = null;
		this.localport = null;
		this.remotehost = null;
		this.boardVersion = null;
		this.bmpNames = null;
		this.autoDetectBMP = null;
	}

	public void setUpLocalVirtualBoard() throws UnknownHostException {
		localhost = LOCALHOST;
		localport = PORT;
		remotehost = InetFactory.getByName(LOCALHOST);
		boardVersion = MachineVersion.byId(config.getInt(MCSEC, "version"));
	}

	public void setUpRemoteBoard()
			throws SocketException, UnknownHostException {
		remotehost = InetFactory.getByName(config.get(MCSEC, "machineName"));
		assumeTrue(hostIsReachable(remotehost.getHostAddress()),
			() -> "test board (" + remotehost + ") appears to be down");
		boardVersion = MachineVersion.byId(config.getInt(MCSEC, "version"));
		var names = config.get(MCSEC, "bmp_names");
		if (names == null || "None".equals(names)) {
			bmpNames = null;
		} else {
			var bmpHost = InetFactory.getByName(names);
			bmpNames = List.of(
					new BMPConnectionData(0, 0, bmpHost, List.of(0), null));
		}
		autoDetectBMP = config.getBoolean(MCSEC, "auto_detect_bmp");
		localport = PORT;
		try (var s = new DatagramSocket()) {
			s.connect(new InetSocketAddress(remotehost, PORT));
			localhost = s.getLocalAddress().getHostAddress();
		}
	}

	private CreateJob jobDesc(int size, double keepAlive, String tag) {
		if (tag == null) {
			tag = "default";
		}
		return new CreateJob(size).owner(OWNER).keepAlive(keepAlive).tags(tag);
	}

	public SpallocJob setUpSpallocedBoard()
			throws IOException, SpallocServerException, JobDestroyedException,
<<<<<<< HEAD
			SpallocStateChangeTimeoutException, InterruptedException {
		var spalloc = config.get(SPSEC, "hostname");
		assumeTrue(spalloc != null, "no spalloc server defined");
		assumeTrue(hostIsReachable(spalloc),
				() -> "spalloc server (" + spalloc + ") appears to be down");
		var port = config.getInt(SPSEC, "port");
		var timeout = config.getInt(SPSEC, "timeout");
		var tag = config.get(SPSEC, "tag");
		var job = new SpallocJob(spalloc, port, timeout,
=======
			SpallocStateChangeTimeoutException {
		String spalloc = config.get(SPSEC, "hostname");
		assumeTrue(spalloc != null, "no spalloc server defined");
		assumeTrue(hostIsReachable(spalloc),
				() -> "spalloc server (" + spalloc + ") appears to be down");
		Integer port = config.getInt(SPSEC, "port");
		Integer timeout = config.getInt(SPSEC, "timeout");
		String tag = config.get(SPSEC, "tag");
		@SuppressWarnings("resource")
		SpallocJob job = new SpallocJob(spalloc, port, timeout,
>>>>>>> e831b737
				jobDesc(1, KEEPALIVE_SECS, tag));
		job.waitUntilReady(null);
		try {
			remotehost = InetFactory.getByName(job.getHostname());
			assumeTrue(hostIsReachable(remotehost),
					() -> "spalloc server (" + spalloc
							+ ") gave unreachable board (" + remotehost + ")");
		} catch (UnknownHostException | TestAbortedException e) {
			job.destroy("cannot use board from here");
			job.close();
			throw e;
		}
		boardVersion = FIVE; // ASSUME FOR SPALLOC!
		bmpNames = null; // NO ACCESS TO BMP
		autoDetectBMP = false;
		return job;
	}

	public void setUpNonexistentBoard() throws UnknownHostException {
		localhost = null;
		localport = PORT;
		remotehost = InetFactory.getByName(NOHOST);
		boardVersion = MachineVersion.byId(config.getInt(MCSEC, "version"));
		assumeFalse(hostIsReachable(remotehost),
				() -> "unreachable host (" + remotehost + ") appears to be up");
	}

	private static final Map<Object, Boolean> REACHABLE = new HashMap<>();

	private static boolean hostIsReachable(String remotehost) {
		return REACHABLE.computeIfAbsent(remotehost,
				r -> ping(remotehost) == 0);
	}

	private static boolean hostIsReachable(InetAddress remotehost) {
		return REACHABLE.computeIfAbsent(remotehost,
				r -> ping(remotehost) == 0);
	}
}<|MERGE_RESOLUTION|>--- conflicted
+++ resolved
@@ -131,8 +131,7 @@
 
 	public SpallocJob setUpSpallocedBoard()
 			throws IOException, SpallocServerException, JobDestroyedException,
-<<<<<<< HEAD
-			SpallocStateChangeTimeoutException, InterruptedException {
+			SpallocStateChangeTimeoutException {
 		var spalloc = config.get(SPSEC, "hostname");
 		assumeTrue(spalloc != null, "no spalloc server defined");
 		assumeTrue(hostIsReachable(spalloc),
@@ -140,19 +139,8 @@
 		var port = config.getInt(SPSEC, "port");
 		var timeout = config.getInt(SPSEC, "timeout");
 		var tag = config.get(SPSEC, "tag");
+		@SuppressWarnings("resource")
 		var job = new SpallocJob(spalloc, port, timeout,
-=======
-			SpallocStateChangeTimeoutException {
-		String spalloc = config.get(SPSEC, "hostname");
-		assumeTrue(spalloc != null, "no spalloc server defined");
-		assumeTrue(hostIsReachable(spalloc),
-				() -> "spalloc server (" + spalloc + ") appears to be down");
-		Integer port = config.getInt(SPSEC, "port");
-		Integer timeout = config.getInt(SPSEC, "timeout");
-		String tag = config.get(SPSEC, "tag");
-		@SuppressWarnings("resource")
-		SpallocJob job = new SpallocJob(spalloc, port, timeout,
->>>>>>> e831b737
 				jobDesc(1, KEEPALIVE_SECS, tag));
 		job.waitUntilReady(null);
 		try {
