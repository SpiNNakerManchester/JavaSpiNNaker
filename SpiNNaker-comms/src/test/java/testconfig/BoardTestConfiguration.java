package testconfig;

import static java.lang.Thread.sleep;
import static java.util.Arrays.asList;
import static org.junit.jupiter.api.Assumptions.assumeTrue;
import static uk.ac.manchester.spinnaker.utils.Ping.ping;

import java.net.DatagramSocket;
import java.net.Inet4Address;
import java.net.InetSocketAddress;
import java.net.SocketException;
import java.net.UnknownHostException;
import java.util.HashMap;
import java.util.List;
import java.util.Map;

<<<<<<< HEAD
=======
import org.junit.jupiter.api.Assumptions;
import org.opentest4j.TestAbortedException;

>>>>>>> 2322f812
import uk.ac.manchester.spinnaker.messages.model.BMPConnectionData;
import uk.ac.manchester.spinnaker.spalloc.SpallocJob;
import uk.ac.manchester.spinnaker.spalloc.exceptions.JobDestroyedException;
import uk.ac.manchester.spinnaker.spalloc.exceptions.SpallocServerException;
import uk.ac.manchester.spinnaker.spalloc.exceptions.SpallocStateChangeTimeoutException;
import uk.ac.manchester.spinnaker.utils.InetFactory;
import uk.ac.manchester.spinnaker.utils.RawConfigParser;

public class BoardTestConfiguration {
	public static final String LOCALHOST = "127.0.0.1";
	/**
	 * Microsoft invalid IP address.
	 *
	 * @see <a href=
	 *      "http://answers.microsoft.com/en-us/windows/forum/windows_vista-networking/invalid-ip-address-169254xx/ce096728-e2b7-4d54-80cc-52a4ed342870"
	 *      >Forum post</a>
	 */
	public static final String NOHOST = "169.254.254.254";
	public static final int PORT = 54321;
	private static RawConfigParser config = new RawConfigParser(
			BoardTestConfiguration.class.getResource("test.cfg"));
	private static final String MCSEC = "Machine";
	private static final String SPSEC = "Spalloc";

	public String localhost;
	public Integer localport;
	public Inet4Address remotehost;
	public Integer boardVersion;
	public List<BMPConnectionData> bmpNames;
	public Boolean autoDetectBMP;

	public BoardTestConfiguration() {
		this.localhost = null;
		this.localport = null;
		this.remotehost = null;
		this.boardVersion = null;
		this.bmpNames = null;
		this.autoDetectBMP = null;
	}

	public void setUpLocalVirtualBoard() throws UnknownHostException {
		localhost = LOCALHOST;
		localport = PORT;
<<<<<<< HEAD
		remotehost = InetFactory.getByName(LOCALHOST);
		boardVersion = config.getint("Machine", "version");
	}

	public void setUpRemoteBoard()
			throws SocketException, UnknownHostException {
		remotehost = InetFactory.getByName(config.get("Machine", "machineName"));
		assumeTrue(hostIsReachable(remotehost.getHostAddress()),
				() -> "test board (" + remotehost + ") appears to be down");
		boardVersion = config.getint("Machine", "version");
		String names = config.get("Machine", "bmpNames");
		if (names == "None") {
			bmpNames = null;
		} else {
			Inet4Address bmpHost = InetFactory.getByName(names);
			bmpNames = asList(
					new BMPConnectionData(0, 0, bmpHost, asList(0), null));
		}
		autoDetectBMP = config.getboolean("Machine", "autoDetectBMP");
=======
		remotehost = LOCALHOST;
		board_version = config.getint(MCSEC, "version");
	}

	public void set_up_remote_board()
			throws SocketException, UnknownHostException {
		remotehost = config.get(MCSEC, "machineName");
		Assumptions.assumeTrue(host_is_reachable(remotehost),
				() -> "test board (" + remotehost + ") appears to be down");
		board_version = config.getint(MCSEC, "version");
		String names = config.get(MCSEC, "bmp_names");
		Inet4Address bmpHost = InetFactory.getByName(names);
		if (names == null || "None".equals(names)) {
			bmp_names = null;
		} else {
			bmp_names = asList(
					new BMPConnectionData(0, 0, bmpHost, asList(0), null));
		}
		auto_detect_bmp = config.getboolean(MCSEC, "auto_detect_bmp");
>>>>>>> 2322f812
		localport = PORT;
		try (DatagramSocket s = new DatagramSocket()) {
			s.connect(new InetSocketAddress(remotehost, PORT));
			localhost = s.getLocalAddress().getHostAddress();
		}
	}

<<<<<<< HEAD
	public void setUpNonexistentBoard() throws UnknownHostException {
		localhost = null;
		localport = PORT;
		remotehost = InetFactory.getByName(NOHOST);
		boardVersion = config.getint("Machine", "version");
=======
	public SpallocJob set_up_spalloced_board()
			throws IOException, SpallocServerException, JobDestroyedException,
			SpallocStateChangeTimeoutException, InterruptedException {
		String spalloc = config.get(SPSEC, "hostname");
		Assumptions.assumeTrue(spalloc != null, "no spalloc server defined");
		Assumptions.assumeTrue(host_is_reachable(spalloc),
				() -> "spalloc server (" + spalloc + ") appears to be down");
		Integer port = config.getint(SPSEC, "port");
		Integer timeout = config.getint(SPSEC, "timeout");
		String tag = config.get(SPSEC, "tag");
		Map<String, Object> kwargs = new HashMap<>();
		kwargs.put("owner", "java test harness");
		kwargs.put("keepalive", 60);
		if (tag != null) {
			tag = "default";
		}
		kwargs.put("tags", new String[] {
				tag
		});
		SpallocJob job =
				new SpallocJob(spalloc, port, timeout, asList(1), kwargs);
		sleep(1200);
		job.setPower(true);
		job.waitUntilReady(null);
		remotehost = job.getHostname();
		try {
			Assumptions.assumeTrue(host_is_reachable(remotehost),
					() -> "spalloc server (" + spalloc
					+ ") gave unreachable board (" + remotehost + ")");
		} catch (TestAbortedException e) {
			job.destroy("cannot use board from here");
			job.close();
			throw e;
		}
		board_version = 5; // ASSUME FOR SPALLOC!
		bmp_names = null; // NO ACCESS TO BMP
		auto_detect_bmp = false;
		return job;
	}

	public void set_up_nonexistent_board() {
		localhost = null;
		localport = PORT;
		remotehost = NOHOST;
		board_version = config.getint(MCSEC, "version");
>>>>>>> 2322f812
	}

	private static boolean hostIsReachable(String remotehost) {
		return ping(remotehost) == 0;
	}
}<|MERGE_RESOLUTION|>--- conflicted
+++ resolved
@@ -5,8 +5,10 @@
 import static org.junit.jupiter.api.Assumptions.assumeTrue;
 import static uk.ac.manchester.spinnaker.utils.Ping.ping;
 
+import java.io.IOException;
 import java.net.DatagramSocket;
 import java.net.Inet4Address;
+import java.net.InetAddress;
 import java.net.InetSocketAddress;
 import java.net.SocketException;
 import java.net.UnknownHostException;
@@ -14,12 +16,8 @@
 import java.util.List;
 import java.util.Map;
 
-<<<<<<< HEAD
-=======
-import org.junit.jupiter.api.Assumptions;
 import org.opentest4j.TestAbortedException;
 
->>>>>>> 2322f812
 import uk.ac.manchester.spinnaker.messages.model.BMPConnectionData;
 import uk.ac.manchester.spinnaker.spalloc.SpallocJob;
 import uk.ac.manchester.spinnaker.spalloc.exceptions.JobDestroyedException;
@@ -63,47 +61,25 @@
 	public void setUpLocalVirtualBoard() throws UnknownHostException {
 		localhost = LOCALHOST;
 		localport = PORT;
-<<<<<<< HEAD
 		remotehost = InetFactory.getByName(LOCALHOST);
-		boardVersion = config.getint("Machine", "version");
+		boardVersion = config.getint(MCSEC, "version");
 	}
 
 	public void setUpRemoteBoard()
 			throws SocketException, UnknownHostException {
-		remotehost = InetFactory.getByName(config.get("Machine", "machineName"));
+		remotehost = InetFactory.getByName(config.get(MCSEC, "machineName"));
 		assumeTrue(hostIsReachable(remotehost.getHostAddress()),
 				() -> "test board (" + remotehost + ") appears to be down");
-		boardVersion = config.getint("Machine", "version");
-		String names = config.get("Machine", "bmpNames");
-		if (names == "None") {
+		boardVersion = config.getint(MCSEC, "version");
+		String names = config.get(MCSEC, "bmp_names");
+		if (names == null || "None".equals(names)) {
 			bmpNames = null;
 		} else {
 			Inet4Address bmpHost = InetFactory.getByName(names);
 			bmpNames = asList(
 					new BMPConnectionData(0, 0, bmpHost, asList(0), null));
 		}
-		autoDetectBMP = config.getboolean("Machine", "autoDetectBMP");
-=======
-		remotehost = LOCALHOST;
-		board_version = config.getint(MCSEC, "version");
-	}
-
-	public void set_up_remote_board()
-			throws SocketException, UnknownHostException {
-		remotehost = config.get(MCSEC, "machineName");
-		Assumptions.assumeTrue(host_is_reachable(remotehost),
-				() -> "test board (" + remotehost + ") appears to be down");
-		board_version = config.getint(MCSEC, "version");
-		String names = config.get(MCSEC, "bmp_names");
-		Inet4Address bmpHost = InetFactory.getByName(names);
-		if (names == null || "None".equals(names)) {
-			bmp_names = null;
-		} else {
-			bmp_names = asList(
-					new BMPConnectionData(0, 0, bmpHost, asList(0), null));
-		}
-		auto_detect_bmp = config.getboolean(MCSEC, "auto_detect_bmp");
->>>>>>> 2322f812
+		autoDetectBMP = config.getboolean(MCSEC, "auto_detect_bmp");
 		localport = PORT;
 		try (DatagramSocket s = new DatagramSocket()) {
 			s.connect(new InetSocketAddress(remotehost, PORT));
@@ -111,19 +87,12 @@
 		}
 	}
 
-<<<<<<< HEAD
-	public void setUpNonexistentBoard() throws UnknownHostException {
-		localhost = null;
-		localport = PORT;
-		remotehost = InetFactory.getByName(NOHOST);
-		boardVersion = config.getint("Machine", "version");
-=======
 	public SpallocJob set_up_spalloced_board()
 			throws IOException, SpallocServerException, JobDestroyedException,
 			SpallocStateChangeTimeoutException, InterruptedException {
 		String spalloc = config.get(SPSEC, "hostname");
-		Assumptions.assumeTrue(spalloc != null, "no spalloc server defined");
-		Assumptions.assumeTrue(host_is_reachable(spalloc),
+		assumeTrue(spalloc != null, "no spalloc server defined");
+		assumeTrue(hostIsReachable(spalloc),
 				() -> "spalloc server (" + spalloc + ") appears to be down");
 		Integer port = config.getint(SPSEC, "port");
 		Integer timeout = config.getint(SPSEC, "timeout");
@@ -142,31 +111,34 @@
 		sleep(1200);
 		job.setPower(true);
 		job.waitUntilReady(null);
-		remotehost = job.getHostname();
 		try {
-			Assumptions.assumeTrue(host_is_reachable(remotehost),
+			remotehost = InetFactory.getByName(job.getHostname());
+			assumeTrue(hostIsReachable(remotehost),
 					() -> "spalloc server (" + spalloc
-					+ ") gave unreachable board (" + remotehost + ")");
-		} catch (TestAbortedException e) {
+							+ ") gave unreachable board (" + remotehost + ")");
+		} catch (UnknownHostException | TestAbortedException e) {
 			job.destroy("cannot use board from here");
 			job.close();
 			throw e;
 		}
-		board_version = 5; // ASSUME FOR SPALLOC!
-		bmp_names = null; // NO ACCESS TO BMP
-		auto_detect_bmp = false;
+		boardVersion = 5; // ASSUME FOR SPALLOC!
+		bmpNames = null; // NO ACCESS TO BMP
+		autoDetectBMP = false;
 		return job;
 	}
 
-	public void set_up_nonexistent_board() {
+	public void setUpNonexistentBoard() throws UnknownHostException {
 		localhost = null;
 		localport = PORT;
-		remotehost = NOHOST;
-		board_version = config.getint(MCSEC, "version");
->>>>>>> 2322f812
+		remotehost = InetFactory.getByName(NOHOST);
+		boardVersion = config.getint(MCSEC, "version");
 	}
 
 	private static boolean hostIsReachable(String remotehost) {
 		return ping(remotehost) == 0;
 	}
+
+	private static boolean hostIsReachable(InetAddress remotehost) {
+		return ping(remotehost) == 0;
+	}
 }