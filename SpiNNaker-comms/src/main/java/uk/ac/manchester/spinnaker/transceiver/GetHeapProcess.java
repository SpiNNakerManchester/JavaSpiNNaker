/*
 * Copyright (c) 2018 The University of Manchester
 *
 * This program is free software: you can redistribute it and/or modify
 * it under the terms of the GNU General Public License as published by
 * the Free Software Foundation, either version 3 of the License, or
 * (at your option) any later version.
 *
 * This program is distributed in the hope that it will be useful,
 * but WITHOUT ANY WARRANTY; without even the implied warranty of
 * MERCHANTABILITY or FITNESS FOR A PARTICULAR PURPOSE.  See the
 * GNU General Public License for more details.
 *
 * You should have received a copy of the GNU General Public License
 * along with this program.  If not, see <http://www.gnu.org/licenses/>.
 */
package uk.ac.manchester.spinnaker.transceiver;

import static java.util.Collections.unmodifiableList;
import static uk.ac.manchester.spinnaker.transceiver.CommonMemoryLocations.SYS_VARS;

import java.io.IOException;
import java.nio.IntBuffer;
import java.util.ArrayList;
import java.util.List;

import uk.ac.manchester.spinnaker.connections.ConnectionSelector;
import uk.ac.manchester.spinnaker.connections.SCPConnection;
import uk.ac.manchester.spinnaker.machine.HasChipLocation;
import uk.ac.manchester.spinnaker.machine.MemoryLocation;
import uk.ac.manchester.spinnaker.messages.model.HeapElement;
import uk.ac.manchester.spinnaker.messages.model.SARKField;
import uk.ac.manchester.spinnaker.messages.model.SARKStruct;
import uk.ac.manchester.spinnaker.messages.model.SystemVariableDefinition;
import uk.ac.manchester.spinnaker.messages.scp.ReadMemory;

/**
 * Get a description of the heap.
 */
class GetHeapProcess extends MultiConnectionProcess<SCPConnection> {
	private static final int HEAP_HEADER_SIZE = 16;

	private static final int HEAP_BLOCK_HEADER_SIZE = 8;

	/**
	 * @param connectionSelector
	 *            How to select how to communicate.
	 * @param retryTracker
	 *            Object used to track how many retries were used in an
	 *            operation. May be {@code null} if no suck tracking is
	 *            required.
	 */
	GetHeapProcess(ConnectionSelector<SCPConnection> connectionSelector,
			RetryTracker retryTracker) {
		super(connectionSelector, retryTracker);
	}

	/**
	 * Get the heap block descriptors.
	 *
	 * @param chip
	 *            The chip to ask.
	 * @param heap
	 *            The heap to ask about.
	 * @return A list of block descriptors, in block chain order.
	 * @throws IOException
	 *             If anything goes wrong with networking.
	 * @throws ProcessException
	 *             If SpiNNaker rejects a message.
	 */
	List<HeapElement> getBlocks(HasChipLocation chip,
			SystemVariableDefinition heap)
			throws IOException, ProcessException {
<<<<<<< HEAD
		var header = getHeapHeader(chip, heap);
		long nextBlock = header.first;
=======
		HeapHeader header = getHeapHeader(chip, heap);
		MemoryLocation nextBlock = header.first;
>>>>>>> 84db0fb2

		var blocks = new ArrayList<HeapElement>();

<<<<<<< HEAD
		while (nextBlock != 0) {
			var block = getBlockHeader(chip, nextBlock);
			if (block.next != 0) {
				blocks.add(new HeapElement(nextBlock, block.next, block.free));
=======
		while (!nextBlock.isNull()) {
			BlockHeader block = getBlockHeader(chip, nextBlock);
			if (!block.next.isNull()) {
				blocks.add(new HeapElement(nextBlock, block.next,
						block.free.address));
>>>>>>> 84db0fb2
			}
			nextBlock = block.next;
		}

		return unmodifiableList(blocks);
	}

	/**
	 * Get the free heap block descriptors.
	 * <p>
	 * <em><strong>WARNING:</strong> This is untested code!</em>
	 *
	 * @param chip
	 *            The chip to ask.
	 * @param heap
	 *            The heap to ask about.
	 * @return A list of block descriptors, in block chain order.
	 * @throws IOException
	 *             If anything goes wrong with networking.
	 * @throws ProcessException
	 *             If SpiNNaker rejects a message.
	 */
	List<HeapElement> getFreeBlocks(HasChipLocation chip,
			SystemVariableDefinition heap)
			throws IOException, ProcessException {
<<<<<<< HEAD
		var header = getHeapHeader(chip, heap);
		long nextBlock = header.free;
=======
		HeapHeader header = getHeapHeader(chip, heap);
		MemoryLocation nextBlock = header.free;
>>>>>>> 84db0fb2

		var blocks = new ArrayList<HeapElement>();

<<<<<<< HEAD
		while (nextBlock != 0 && nextBlock != header.last) {
			var block = getBlockHeader(chip, nextBlock);
			if (block.next != 0) {
				blocks.add(new HeapElement(nextBlock, block.next, block.free));
=======
		while (!nextBlock.isNull() && !nextBlock.equals(header.last)) {
			BlockHeader block = getBlockHeader(chip, nextBlock);
			if (!block.next.isNull()) {
				blocks.add(new HeapElement(nextBlock, block.next,
						block.free.address));
>>>>>>> 84db0fb2
			}
			nextBlock = block.free;
		}

		return unmodifiableList(blocks);
	}

	/**
	 * Get the space free in a heap.
	 *
	 * @param chip
	 *            The chip to ask.
	 * @param heap
	 *            The heap to ask about.
	 * @return The number of bytes free in the heap.
	 * @throws IOException
	 *             If anything goes wrong with networking.
	 * @throws ProcessException
	 *             If SpiNNaker rejects a message.
	 */
	int getFreeSpace(HasChipLocation chip, SystemVariableDefinition heap)
			throws IOException, ProcessException {
		return getHeapHeader(chip, heap).freeBytes;
	}

	private HeapHeader getHeapHeader(HasChipLocation chip,
			SystemVariableDefinition heap)
			throws IOException, ProcessException {
<<<<<<< HEAD
		int heapBase = readFromAddress(chip,
				SYSTEM_VARIABLE_BASE_ADDRESS + heap.offset, heap.type.value)
						.get();
=======
		MemoryLocation heapBase = new MemoryLocation(readFromAddress(chip,
				SYS_VARS.add(heap.offset), heap.type.value).get());
>>>>>>> 84db0fb2
		return new HeapHeader(
				readFromAddress(chip, heapBase, HEAP_HEADER_SIZE));
	}

	private BlockHeader getBlockHeader(HasChipLocation chip,
			MemoryLocation address) throws IOException, ProcessException {
		return new BlockHeader(
				readFromAddress(chip, address, HEAP_BLOCK_HEADER_SIZE));
	}

	// NB: assumes that size is small
	private IntBuffer readFromAddress(HasChipLocation chip,
			MemoryLocation address, long size)
			throws IOException, ProcessException {
		return synchronousCall(
				new ReadMemory(chip, address, (int) size)).data
						.asIntBuffer();
	}

	@SARKStruct("heap_t")
	private static class HeapHeader {
		@SARKField("free")
		final MemoryLocation free;

		@SARKField("first")
		final MemoryLocation first;

		@SARKField("last")
		final MemoryLocation last;

		@SARKField("free_bytes")
		final int freeBytes;

		HeapHeader(IntBuffer data) {
			free = new MemoryLocation(data.get());
			first = new MemoryLocation(data.get());
			last = new MemoryLocation(data.get());
			freeBytes = data.get();
			// Note that we don't read or look at the 'buffer' field
		}
	}

	@SARKStruct("block_t")
	private static class BlockHeader {
		@SARKField("next")
		final MemoryLocation next;

		@SARKField("free")
		final MemoryLocation free;

		BlockHeader(IntBuffer data) {
			next = new MemoryLocation(data.get());
			free = new MemoryLocation(data.get());
		}
	}
}<|MERGE_RESOLUTION|>--- conflicted
+++ resolved
@@ -71,28 +71,16 @@
 	List<HeapElement> getBlocks(HasChipLocation chip,
 			SystemVariableDefinition heap)
 			throws IOException, ProcessException {
-<<<<<<< HEAD
 		var header = getHeapHeader(chip, heap);
-		long nextBlock = header.first;
-=======
-		HeapHeader header = getHeapHeader(chip, heap);
-		MemoryLocation nextBlock = header.first;
->>>>>>> 84db0fb2
+		var nextBlock = header.first;
 
 		var blocks = new ArrayList<HeapElement>();
 
-<<<<<<< HEAD
-		while (nextBlock != 0) {
+		while (!nextBlock.isNull()) {
 			var block = getBlockHeader(chip, nextBlock);
-			if (block.next != 0) {
-				blocks.add(new HeapElement(nextBlock, block.next, block.free));
-=======
-		while (!nextBlock.isNull()) {
-			BlockHeader block = getBlockHeader(chip, nextBlock);
 			if (!block.next.isNull()) {
 				blocks.add(new HeapElement(nextBlock, block.next,
 						block.free.address));
->>>>>>> 84db0fb2
 			}
 			nextBlock = block.next;
 		}
@@ -118,28 +106,16 @@
 	List<HeapElement> getFreeBlocks(HasChipLocation chip,
 			SystemVariableDefinition heap)
 			throws IOException, ProcessException {
-<<<<<<< HEAD
 		var header = getHeapHeader(chip, heap);
-		long nextBlock = header.free;
-=======
-		HeapHeader header = getHeapHeader(chip, heap);
-		MemoryLocation nextBlock = header.free;
->>>>>>> 84db0fb2
+		var nextBlock = header.free;
 
 		var blocks = new ArrayList<HeapElement>();
 
-<<<<<<< HEAD
-		while (nextBlock != 0 && nextBlock != header.last) {
+		while (!nextBlock.isNull() && !nextBlock.equals(header.last)) {
 			var block = getBlockHeader(chip, nextBlock);
-			if (block.next != 0) {
-				blocks.add(new HeapElement(nextBlock, block.next, block.free));
-=======
-		while (!nextBlock.isNull() && !nextBlock.equals(header.last)) {
-			BlockHeader block = getBlockHeader(chip, nextBlock);
 			if (!block.next.isNull()) {
 				blocks.add(new HeapElement(nextBlock, block.next,
 						block.free.address));
->>>>>>> 84db0fb2
 			}
 			nextBlock = block.free;
 		}
@@ -168,14 +144,8 @@
 	private HeapHeader getHeapHeader(HasChipLocation chip,
 			SystemVariableDefinition heap)
 			throws IOException, ProcessException {
-<<<<<<< HEAD
-		int heapBase = readFromAddress(chip,
-				SYSTEM_VARIABLE_BASE_ADDRESS + heap.offset, heap.type.value)
-						.get();
-=======
-		MemoryLocation heapBase = new MemoryLocation(readFromAddress(chip,
+		var heapBase = new MemoryLocation(readFromAddress(chip,
 				SYS_VARS.add(heap.offset), heap.type.value).get());
->>>>>>> 84db0fb2
 		return new HeapHeader(
 				readFromAddress(chip, heapBase, HEAP_HEADER_SIZE));
 	}
