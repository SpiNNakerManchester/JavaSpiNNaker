/*
 * Copyright (c) 2018 The University of Manchester
 *
 * This program is free software: you can redistribute it and/or modify
 * it under the terms of the GNU General Public License as published by
 * the Free Software Foundation, either version 3 of the License, or
 * (at your option) any later version.
 *
 * This program is distributed in the hope that it will be useful,
 * but WITHOUT ANY WARRANTY; without even the implied warranty of
 * MERCHANTABILITY or FITNESS FOR A PARTICULAR PURPOSE.  See the
 * GNU General Public License for more details.
 *
 * You should have received a copy of the GNU General Public License
 * along with this program.  If not, see <http://www.gnu.org/licenses/>.
 */
package uk.ac.manchester.spinnaker.transceiver;

import static java.lang.Math.min;
import static java.nio.ByteBuffer.allocate;
import static java.nio.ByteOrder.LITTLE_ENDIAN;
import static java.util.Objects.isNull;
import static java.util.Objects.requireNonNull;
import static uk.ac.manchester.spinnaker.messages.Constants.CPU_IOBUF_ADDRESS_OFFSET;
import static uk.ac.manchester.spinnaker.messages.Constants.UDP_MESSAGE_MAX_SIZE;
import static uk.ac.manchester.spinnaker.transceiver.Utils.getVcpuAddress;

import java.io.IOException;
import java.nio.ByteBuffer;
import java.util.Iterator;
import java.util.LinkedList;
import java.util.Map;
import java.util.Queue;
import java.util.TreeMap;

import uk.ac.manchester.spinnaker.connections.ConnectionSelector;
import uk.ac.manchester.spinnaker.connections.SCPConnection;
import uk.ac.manchester.spinnaker.machine.CoreLocation;
import uk.ac.manchester.spinnaker.machine.CoreSubsets;
import uk.ac.manchester.spinnaker.machine.MemoryLocation;
import uk.ac.manchester.spinnaker.messages.model.IOBuffer;
import uk.ac.manchester.spinnaker.messages.scp.ClearIOBUF;
import uk.ac.manchester.spinnaker.messages.scp.ReadMemory;
import uk.ac.manchester.spinnaker.messages.scp.ReadMemory.Response;
import uk.ac.manchester.spinnaker.messages.scp.UpdateProvenanceAndExit;
import uk.ac.manchester.spinnaker.messages.scp.UpdateRuntime;
import uk.ac.manchester.spinnaker.utils.DefaultMap;
import uk.ac.manchester.spinnaker.utils.MappableIterable;

/**
 * A process for controlling an application running on a SpiNNaker core. The
 * operations on this process <em>do not make sense when applied to a SCAMP
 * core;</em> they only apply to application cores.
 *
 * @author Donal Fellows
 */
class RuntimeControlProcess extends MultiConnectionProcess<SCPConnection> {
	private static final int BUF_HEADER_BYTES = 16;

	private static final int BLOCK_HEADER_BYTES = 16;

	private static final int WORD = 4;

	private final Queue<NextRead> nextReads = new LinkedList<>();

	private final Queue<ExtraRead> extraReads = new LinkedList<>();

	private final Map<CoreLocation, Map<Integer, ByteBuffer>> iobuf =
			new DefaultMap<>(TreeMap::new);

	/**
	 * @param connectionSelector
	 *            How to select how to communicate.
	 * @param retryTracker
	 *            Object used to track how many retries were used in an
	 *            operation. May be {@code null} if no suck tracking is
	 *            required.
	 */
	RuntimeControlProcess(ConnectionSelector<SCPConnection> connectionSelector,
			RetryTracker retryTracker) {
		super(connectionSelector, retryTracker);
	}

	/**
	 * Clear the IOBUF buffers of a core.
	 *
	 * @param core
	 *            the core where the IOBUF is.
	 * @throws IOException
	 *             If anything goes wrong with networking.
	 * @throws ProcessException
	 *             If SpiNNaker rejects the message.
	 */
	void clearIOBUF(CoreLocation core) throws IOException, ProcessException {
		synchronousCall(new ClearIOBUF(core));
	}

	/**
	 * Clear the IOBUF buffers of some cores.
	 *
	 * @param coreSubsets
	 *            the cores where the IOBUFs are.
	 * @throws IOException
	 *             If anything goes wrong with networking.
	 * @throws ProcessException
	 *             If SpiNNaker rejects the message.
	 */
	void clearIOBUF(CoreSubsets coreSubsets)
			throws IOException, ProcessException {
		for (var core : requireNonNull(coreSubsets,
				"must have actual core subset to iterate over")) {
			sendRequest(new ClearIOBUF(core));
		}
		finish();
		checkForError();
	}

	/**
	 * Update the running time configuration of some cores.
	 *
	 * @param runTimesteps
	 *            The number of machine timesteps to run for. {@code null}
	 *            indicates an infinite run.
	 * @param coreSubsets
	 *            the cores to update the information of.
	 * @throws IOException
	 *             If anything goes wrong with networking.
	 * @throws ProcessException
	 *             If SpiNNaker rejects the message.
	 */
	void updateRuntime(Integer runTimesteps, CoreSubsets coreSubsets)
			throws IOException, ProcessException {
<<<<<<< HEAD
		int runTime = isNull(runTimesteps) ? 0 : runTimesteps;
		boolean infiniteRun = isNull(runTimesteps);
		for (CoreLocation core : requireNonNull(coreSubsets,
=======
		int runTime = (runTimesteps == null ? 0 : runTimesteps);
		boolean infiniteRun = runTimesteps == null;
		for (var core : requireNonNull(coreSubsets,
>>>>>>> 08bb0bca
				"must have actual core subset to iterate over")) {
			sendRequest(new UpdateRuntime(core, runTime, infiniteRun));
		}
		finish();
		checkForError();
	}

	/**
	 * Ask some cores to update their provenance data and exit. It is up to the
	 * caller to check for the cores' response, which is by changing state to
	 * the exited state.
	 *
	 * @param coreSubsets
	 *            the cores to update the provenance of.
	 * @throws IOException
	 *             If anything goes wrong with networking.
	 */
	void updateProvenanceAndExit(CoreSubsets coreSubsets) throws IOException {
		for (var core : requireNonNull(coreSubsets,
				"must have actual core subset to iterate over")) {
			sendOneWayRequest(new UpdateProvenanceAndExit(core));
		}
	}

	private static int chunk(int overall) {
		return min(overall, UDP_MESSAGE_MAX_SIZE);
	}

	/**
	 * Get the IOBUF buffers from some cores.
	 *
	 * @param size
	 *            How much to read.
	 * @param cores
	 *            Which cores to read from.
	 * @return The buffers. It is the responsibility of the caller to handle
	 *         whatever order they are produced in.
	 * @throws IOException
	 *             If anything goes wrong with networking.
	 * @throws ProcessException
	 *             If SpiNNaker rejects a message.
	 */
	MappableIterable<IOBuffer> readIOBuf(int size, CoreSubsets cores)
			throws ProcessException, IOException {
		// Get the IOBuf address for each core
		for (var core : requireNonNull(cores,
				"must have actual core subset to iterate over")) {
			sendRequest(new ReadMemory(core.getScampCore(),
					getVcpuAddress(core).add(CPU_IOBUF_ADDRESS_OFFSET), WORD),
					response -> issueReadForIOBufHead(core, 0,
							new MemoryLocation(response.data.getInt()),
							chunk(size + BUF_HEADER_BYTES)));
		}
		finish();
		checkForError();

		// Run rounds of the process until reading is complete
		while (!nextReads.isEmpty() || !extraReads.isEmpty()) {
			while (!extraReads.isEmpty()) {
				var read = extraReads.remove();
				sendRequest(read.message(),
						response -> saveIOBufTailSection(read, response));
			}

			while (!nextReads.isEmpty()) {
				var read = nextReads.remove();
				sendRequest(read.message(), response -> {
					// Unpack the IOBuf header
					var nextAddress =
							new MemoryLocation(response.data.getInt());
					response.data.getLong(); // Ignore 8 bytes
					int bytesToRead = response.data.getInt();

					// Save the rest of the IOBuf
					int packetBytes =
							saveIOBufHead(read, response, bytesToRead);

					// Ask for the rest of the IOBuf buffer to be copied over
					issueReadsForIOBufTail(read, bytesToRead,
							read.base.add(packetBytes + BLOCK_HEADER_BYTES),
							packetBytes);

					// If there is another IOBuf buffer, read this next
					issueReadForIOBufHead(read.core, read.blockID + 1,
							nextAddress, read.size);
				});
			}

			finish();
			checkForError();
		}

		return () -> new Iterator<IOBuffer>() {
			private final Iterator<CoreLocation> cores =
					iobuf.keySet().iterator();

			@Override
			public boolean hasNext() {
				return cores.hasNext();
			}

			@Override
			public IOBuffer next() {
				var core = cores.next();
				return new IOBuffer(core, iobuf.get(core).values());
			}
		};
	}

	private void issueReadForIOBufHead(CoreLocation core, int blockID,
			MemoryLocation next, int size) {
		if (!next.isNull()) {
			nextReads.add(new NextRead(core, blockID, next, size));
		}
	}

	private int saveIOBufHead(NextRead read, Response response,
			int bytesToRead) {
		// Create a buffer for the data
		var buffer = allocate(bytesToRead).order(LITTLE_ENDIAN);
		iobuf.get(read.core).put(read.blockID, buffer);

		// Put the data from this packet into the buffer
		int packetBytes = min(response.data.remaining(), bytesToRead);
		if (packetBytes > 0) {
			buffer.put(response.data);
		}
		return packetBytes;
	}

	private void issueReadsForIOBufTail(NextRead read, int bytesToRead,
			MemoryLocation baseAddress, int readOffset) {
		bytesToRead -= readOffset;
		// While more reads need to be done to read the data
		while (bytesToRead > 0) {
			// Read the next bit of memory making up the buffer
			int next = chunk(bytesToRead);
			extraReads.add(new ExtraRead(read, baseAddress, next, readOffset));
			baseAddress = baseAddress.add(next);
			readOffset += next;
			bytesToRead -= next;
		}
	}

	private void saveIOBufTailSection(ExtraRead read, Response response) {
		var buffer = iobuf.get(read.core).get(read.blockID);
		synchronized (buffer) {
			buffer.position(read.offset);
			buffer.put(response.data);
		}
	}

	private static class NextRead {
		final CoreLocation core;

		final int blockID;

		final MemoryLocation base;

		final int size;

		NextRead(CoreLocation core, int blockID, MemoryLocation base,
				int size) {
			this.core = core;
			this.blockID = blockID;
			this.base = base;
			this.size = size;
		}

		/**
		 * @return the message implied by this object
		 */
		ReadMemory message() {
			return new ReadMemory(core.getScampCore(), base, size);
		}
	}

	private static class ExtraRead {
		final CoreLocation core;

		final int blockID;

		final MemoryLocation base;

		final int size;

		final int offset;

		ExtraRead(NextRead head, MemoryLocation base, int size, int offset) {
			this.core = head.core;
			this.blockID = head.blockID;
			this.base = base;
			this.size = size;
			this.offset = offset;
		}

		/**
		 * @return the message implied by this object
		 */
		ReadMemory message() {
			return new ReadMemory(core.getScampCore(), base, size);
		}
	}
}<|MERGE_RESOLUTION|>--- conflicted
+++ resolved
@@ -130,15 +130,9 @@
 	 */
 	void updateRuntime(Integer runTimesteps, CoreSubsets coreSubsets)
 			throws IOException, ProcessException {
-<<<<<<< HEAD
+		boolean infiniteRun = isNull(runTimesteps);
 		int runTime = isNull(runTimesteps) ? 0 : runTimesteps;
-		boolean infiniteRun = isNull(runTimesteps);
-		for (CoreLocation core : requireNonNull(coreSubsets,
-=======
-		int runTime = (runTimesteps == null ? 0 : runTimesteps);
-		boolean infiniteRun = runTimesteps == null;
 		for (var core : requireNonNull(coreSubsets,
->>>>>>> 08bb0bca
 				"must have actual core subset to iterate over")) {
 			sendRequest(new UpdateRuntime(core, runTime, infiniteRun));
 		}
