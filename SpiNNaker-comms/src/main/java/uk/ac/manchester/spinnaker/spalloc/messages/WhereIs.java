package uk.ac.manchester.spinnaker.spalloc.messages;

import java.util.Objects;
import uk.ac.manchester.spinnaker.machine.ChipLocation;

/**
 * The description of where some resource is on a SpiNNaker system.
 */
public class WhereIs {
	private ChipLocation jobChip;
	private int jobId;
	private ChipLocation chip;
	private BoardCoordinates logical;
	private String machine;
	private ChipLocation boardChip;
	private BoardPhysicalCoordinates physical;

<<<<<<< HEAD
    /**
     * Default Constructor for unmarsheller.
     */
    public WhereIs() {
    }

    /**
     * Constructor that sets all parameters.
     * @param jobChip the chip location relative to the job's allocation
     * @param jobId The ID of the job
     * @param chip The Chip
     * @param logical the logical board coordinates.
     * @param machine The name of the Machine where this chip is
     * @param boardChip The chip location relative to the board.
     * @param physical The physical board coordinates.
     */
    public WhereIs(ChipLocation jobChip, int jobId, ChipLocation chip,
            BoardCoordinates logical, String machine, ChipLocation boardChip,
            BoardPhysicalCoordinates physical) {
        this.jobChip = jobChip;
        this.jobId =  jobId;
        this.chip = chip;
        this.logical = logical;
        this.machine = machine;
        this.boardChip = boardChip;
        this.physical = physical;
    }
=======
	/**
	 * Default constructor for unmarshaller
	 */
	public WhereIs() {
	}

	public WhereIs(ChipLocation jobChip, int jobId, ChipLocation chip,
			BoardCoordinates logical, String machine, ChipLocation boardChip,
			BoardPhysicalCoordinates physical) {
		this.jobChip = jobChip;
		this.jobId = jobId;
		this.chip = chip;
		this.logical = logical;
		this.machine = machine;
		this.boardChip = boardChip;
		this.physical = physical;
	}
>>>>>>> 240e2c7e

	/**
	 * Get the chip location relative to the job's allocation.
	 *
	 * @return the job-relative chip location
	 */
	public ChipLocation getJobChip() {
		return jobChip;
	}

	/**
	 * Sets the chip location relative to the job's allocation.
	 *
	 * @param jobChip
	 *            the job-relative chip location to set
	 */
	public void setJobChip(Chip jobChip) {
		if (jobChip == null) {
			this.jobChip = null;
		} else {
			this.jobChip = jobChip.asChipLocation();
		}
	}

	/**
	 * Get the job id.
	 *
	 * @return the job id
	 */
	public int getJobId() {
		return jobId;
	}

	/**
	 * Sets the job id.
	 *
	 * @param jobId
	 *            the job id to set
	 */
	public void setJobId(int jobId) {
		this.jobId = jobId;
	}

	/**
	 * Get the chip.
	 *
	 * @return the chip
	 */
	public ChipLocation getChip() {
		return chip;
	}

	/**
	 * Sets the chip.
	 *
	 * @param chip
	 *            the chip to set
	 */
	public void setChip(Chip chip) {
		if (chip == null) {
			this.chip = null;
		} else {
			this.chip = chip.asChipLocation();
		}
	}

	/**
	 * Get the logical board coordinates.
	 *
	 * @return the logical board coordinates
	 */
	public BoardCoordinates getLogical() {
		return logical;
	}

	/**
	 * Sets the logical board coordinates.
	 *
	 * @param logical
	 *            the logical board coordinates to set
	 */
	public void setLogical(BoardCoordinates logical) {
		this.logical = logical;
	}

	/**
	 * Get the machine.
	 *
	 * @return the machine
	 */
	public String getMachine() {
		return machine;
	}

	/**
	 * Sets the machine.
	 *
	 * @param machine
	 *            the machine to set
	 */
	public void setMachine(String machine) {
		this.machine = machine;
	}

	/**
	 * Get the chip location relative to the board.
	 *
	 * @return the board chip location
	 */
	public ChipLocation getBoardChip() {
		return boardChip;
	}

	/**
	 * Sets the chip location relative to the board.
	 *
	 * @param boardChip
	 *            the board chip location to set
	 */
	public void setBoardChip(Chip boardChip) {
		if (boardChip == null) {
			this.boardChip = null;
		} else {
			this.boardChip = boardChip.asChipLocation();
		}
	}

	/**
	 * Get the physical board coordinates.
	 *
	 * @return the physical board coordinates
	 */
	public BoardPhysicalCoordinates getPhysical() {
		return physical;
	}

	/**
	 * Sets the physical board coordinates.
	 *
	 * @param physical
	 *            the physical board coordinates to set
	 */
	public void setPhysical(BoardPhysicalCoordinates physical) {
		this.physical = physical;
	}

<<<<<<< HEAD
    @Override
=======
	@Override
>>>>>>> 240e2c7e
	public boolean equals(Object o) {
		if (o != null && o instanceof WhereIs) {
			WhereIs other = (WhereIs) o;
			return Objects.equals(jobChip, other.jobChip)
<<<<<<< HEAD
                    && jobId == other.jobId
                    && Objects.equals(chip, other.chip)
                    && Objects.equals(logical, other.logical)
                    && Objects.equals(machine, other.machine)
                    && Objects.equals(boardChip, other.boardChip)
                    && Objects.equals(physical, other.physical);
=======
					&& jobId == other.jobId && Objects.equals(chip, other.chip)
					&& Objects.equals(logical, other.logical)
					&& Objects.equals(machine, other.machine)
					&& Objects.equals(boardChip, other.boardChip)
					&& Objects.equals(physical, other.physical);
>>>>>>> 240e2c7e
		}
		return false;
	}

	@Override
	public int hashCode() {
		throw new UnsupportedOperationException();
	}

<<<<<<< HEAD
    @Override
    public String toString() {
        return "jobChip: " + jobChip + " jobId: " + jobId + " chip: " + chip
                + " logical: " + logical + " machine: " + machine
                + " boardChip: " + boardChip + " physical: " + physical;
    }
=======
	@Override
	public String toString() {
		return "jobChip: " + jobChip + " jobId: " + jobId + " chip: " + chip
				+ " logical: " + logical + " machine: " + machine
				+ " boardChip: " + boardChip + " physical: " + physical;
	}
>>>>>>> 240e2c7e
}<|MERGE_RESOLUTION|>--- conflicted
+++ resolved
@@ -15,7 +15,6 @@
 	private ChipLocation boardChip;
 	private BoardPhysicalCoordinates physical;
 
-<<<<<<< HEAD
     /**
      * Default Constructor for unmarsheller.
      */
@@ -43,25 +42,6 @@
         this.boardChip = boardChip;
         this.physical = physical;
     }
-=======
-	/**
-	 * Default constructor for unmarshaller
-	 */
-	public WhereIs() {
-	}
-
-	public WhereIs(ChipLocation jobChip, int jobId, ChipLocation chip,
-			BoardCoordinates logical, String machine, ChipLocation boardChip,
-			BoardPhysicalCoordinates physical) {
-		this.jobChip = jobChip;
-		this.jobId = jobId;
-		this.chip = chip;
-		this.logical = logical;
-		this.machine = machine;
-		this.boardChip = boardChip;
-		this.physical = physical;
-	}
->>>>>>> 240e2c7e
 
 	/**
 	 * Get the chip location relative to the job's allocation.
@@ -208,29 +188,17 @@
 		this.physical = physical;
 	}
 
-<<<<<<< HEAD
-    @Override
-=======
 	@Override
->>>>>>> 240e2c7e
 	public boolean equals(Object o) {
 		if (o != null && o instanceof WhereIs) {
 			WhereIs other = (WhereIs) o;
 			return Objects.equals(jobChip, other.jobChip)
-<<<<<<< HEAD
                     && jobId == other.jobId
                     && Objects.equals(chip, other.chip)
                     && Objects.equals(logical, other.logical)
                     && Objects.equals(machine, other.machine)
                     && Objects.equals(boardChip, other.boardChip)
                     && Objects.equals(physical, other.physical);
-=======
-					&& jobId == other.jobId && Objects.equals(chip, other.chip)
-					&& Objects.equals(logical, other.logical)
-					&& Objects.equals(machine, other.machine)
-					&& Objects.equals(boardChip, other.boardChip)
-					&& Objects.equals(physical, other.physical);
->>>>>>> 240e2c7e
 		}
 		return false;
 	}
@@ -240,19 +208,10 @@
 		throw new UnsupportedOperationException();
 	}
 
-<<<<<<< HEAD
-    @Override
-    public String toString() {
-        return "jobChip: " + jobChip + " jobId: " + jobId + " chip: " + chip
-                + " logical: " + logical + " machine: " + machine
-                + " boardChip: " + boardChip + " physical: " + physical;
-    }
-=======
 	@Override
 	public String toString() {
 		return "jobChip: " + jobChip + " jobId: " + jobId + " chip: " + chip
 				+ " logical: " + logical + " machine: " + machine
 				+ " boardChip: " + boardChip + " physical: " + physical;
 	}
->>>>>>> 240e2c7e
 }