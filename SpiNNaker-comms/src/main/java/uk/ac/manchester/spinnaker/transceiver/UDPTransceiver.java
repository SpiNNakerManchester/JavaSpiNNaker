/*
 * Copyright (c) 2018 The University of Manchester
 *
 * Licensed under the Apache License, Version 2.0 (the "License");
 * you may not use this file except in compliance with the License.
 * You may obtain a copy of the License at
 *
 *     https://www.apache.org/licenses/LICENSE-2.0
 *
 * Unless required by applicable law or agreed to in writing, software
 * distributed under the License is distributed on an "AS IS" BASIS,
 * WITHOUT WARRANTIES OR CONDITIONS OF ANY KIND, either express or implied.
 * See the License for the specific language governing permissions and
 * limitations under the License.
 */
package uk.ac.manchester.spinnaker.transceiver;

import static java.lang.String.format;
import static java.net.InetAddress.getByAddress;
import static org.slf4j.LoggerFactory.getLogger;
import static uk.ac.manchester.spinnaker.messages.Constants.IPV4_SIZE;

import java.io.Closeable;
import java.io.IOException;
import java.io.UncheckedIOException;
import java.net.Inet4Address;
import java.net.InetAddress;
import java.net.UnknownHostException;
import java.util.ArrayList;
import java.util.HashMap;
import java.util.List;
import java.util.Map;
import java.util.Objects;
import java.util.Optional;
import java.util.function.Supplier;

import org.slf4j.Logger;

import uk.ac.manchester.spinnaker.connections.ConnectionListener;
import uk.ac.manchester.spinnaker.connections.EIEIOConnection;
import uk.ac.manchester.spinnaker.connections.UDPConnection;
import uk.ac.manchester.spinnaker.connections.model.Connection;
import uk.ac.manchester.spinnaker.connections.model.MessageHandler;
import uk.ac.manchester.spinnaker.messages.eieio.EIEIOHeader;
import uk.ac.manchester.spinnaker.messages.eieio.EIEIOMessage;
import uk.ac.manchester.spinnaker.messages.eieio.EIEIOMessageHandler;
import uk.ac.manchester.spinnaker.utils.DefaultMap;

/**
 * A simple transceiver for UDP connections. In particular, handles managing the
 * connection listeners for EIEIO connections and ensuring that connections are
 * not double-registered.
 *
 * @author Donal Fellows
 */
public abstract class UDPTransceiver implements Closeable {
	private static final Logger log = getLogger(UDPTransceiver.class);

	/**
	 * A map of port &rarr; map of IP address &rarr; (connection, listener) for
	 * UDP connections. Note listener might be {@code null} if the connection
	 * has not been listened to before.
	 * <p>
	 * Used to keep track of what connection is listening on what port to ensure
	 * only one type of traffic is received on any port for any interface
	 */
	private final Map<Integer, Map<InetAddress, Pair<?>>> connectionsByPort =
			new DefaultMap<>(HashMap::new);

	/**
	 * A list of (connection, listener) for EIEIO connections. Note that
	 * listener might be {@code null} if the connection has not be listened to
	 * before.
	 */
	private final List<Pair<EIEIOMessage<?>>> eieioListeners =
			new ArrayList<>();

	/**
	 * Add a connection to the collection of general connections managed by this
	 * class.
	 *
	 * @param connection
	 *            the connection to add
	 */
	protected abstract void addConnection(Connection connection);

	/**
	 * Add a connection to the list managed for UDP reception. Does not add a
	 * listener... yet.
	 *
	 * @param connection
	 *            the connection to add
	 */
	@SuppressWarnings("unchecked")
	final void registerConnection(UDPConnection<?> connection) {
		var pair = new Pair<>(connection);
		var addr = pair.addr();
		log.info("registering connection {} for {}", connection, addr);
		connectionsByPort.get(connection.getLocalPort()).put(addr, pair);
		if (connection instanceof EIEIOConnection) {
			eieioListeners.add((Pair<EIEIOMessage<?>>) pair);
		}
	}

	private final class Pair<T> implements AutoCloseable {
		final UDPConnection<T> connection;

		private ConnectionListener<T> listener;

		Pair(UDPConnection<T> connection) {
			this.connection = Objects.requireNonNull(connection);
		}

		private Pair(UDPConnection<T> connection, boolean register) {
			this(connection);
			if (register) {
				addConnection(this.connection);
			}
		}

		@SuppressWarnings("MustBeClosed")
		synchronized void initListener(InetAddress addr,
				MessageHandler<T> callback) {
			if (listener == null) {
				listener = new ConnectionListener<>(connection);
				log.info("launching listener for {}:{}",
						connection.getLocalIPAddress(),
						connection.getLocalPort());
				listener.start();
				connectionsByPort.get(connection.getLocalPort()).put(addr,
						this);
			}
			listener.addCallback(callback);
		}

		InetAddress addr() {
			return normalize(connection.getLocalIPAddress());
		}

		@Override
		public synchronized void close() {
			// Close the listener, not the connection
			if (listener != null) {
				listener.close();
				listener = null;
			}
		}
	}

	/**
	 * Shut down any {@linkplain ConnectionListener listeners} registered for
	 * the EIEIO connections. The connections are not closed; caller (or
	 * subclass) is responsible for that.
	 *
	 * @throws IOException
	 *             Not thrown. Subclasses may (do!) throw it.
	 */
	@Override
	public void close() throws IOException {
		for (var connections : connectionsByPort.values()) {
			for (var p : connections.values()) {
				p.close();
			}
		}
	}

	private static final InetAddress WILDCARD_ADDRESS;

	static {
		try {
			WILDCARD_ADDRESS = getByAddress(new byte[IPV4_SIZE]);
			if (!WILDCARD_ADDRESS.isAnyLocalAddress()) {
				throw new RuntimeException(
						"wildcard address is not wildcard address?");
			}
			if (!(WILDCARD_ADDRESS instanceof Inet4Address)) {
				throw new RuntimeException("wildcard address is not IPv4?");
			}
		} catch (UnknownHostException e) {
			throw new RuntimeException("unexpected failure to initialise", e);
		}
	}

	private static InetAddress normalize(InetAddress addr) {
		if (addr == null || addr.isAnyLocalAddress()) {
			return WILDCARD_ADDRESS;
		}
		return addr;
	}

	/** Like a {@link Supplier} but can throw. */
	@FunctionalInterface
	private interface ThrowingSupplier<T> {
		T get() throws IOException;
	}

	/**
	 * Wrap any IOException thrown into an UncheckedIOException.
	 *
	 * @param <T>
	 *            Type of result
<<<<<<< HEAD
	 * @param s
	 *            Produces result or throws.
	 * @return Result of s
=======
	 * @param op
	 *            Produces result or throws.
	 * @return Result of op
>>>>>>> 392f5d48
	 * @throws UncheckedIOException
	 *             If supplier throws IOException
	 */
	private static <T> T wrap(ThrowingSupplier<T> op) {
		try {
			return op.get();
		} catch (IOException e) {
			throw new UncheckedIOException(e);
		}
	}

	/**
	 * Unwrap any UncheckedIOException thrown as its IOException.
	 *
	 * @param <T>
	 *            Type of result
<<<<<<< HEAD
	 * @param s
	 *            Produces result or throws.
	 * @return Result of s
=======
	 * @param op
	 *            Produces result or throws.
	 * @return Result of op
>>>>>>> 392f5d48
	 * @throws IOException
	 *             If supplier throws UncheckedIOException
	 */
	private static <T> T unwrap(Supplier<T> op) throws IOException {
		try {
			return op.get();
		} catch (UncheckedIOException e) {
			throw e.getCause();
		}
	}

	/**
	 * Register a callback for EIEIO traffic to be received.
	 *
	 * @param callback
	 *            Function to be called when a packet is received.
	 *            Must not be {@code null}.
	 * @param localPort
	 *            The optional port number to listen on; if not specified, an
	 *            existing connection will be used if possible, otherwise a
	 *            random free port number will be used
	 * @param localHost
	 *            The optional hostname or IP address to listen on; if not
	 *            specified, all interfaces will be used for listening
	 * @return The connection to be used
	 * @throws IllegalArgumentException
	 *             If basic sanity checks fail.
	 * @throws IOException
	 *             If the networking fails.
	 */
	public final EIEIOConnection registerEIEIOListener(
			EIEIOMessageHandler callback, int localPort,
			InetAddress localHost) throws IOException {
		Objects.requireNonNull(callback);
		// normalise local_host to the IP address
		var addr = normalize(localHost);
		var port = localPort == 0 ? null : localPort;

		// Look up or create the connection (and its containing pair)
		log.info("finding/creating connection listening on {}:{}",
				addr.getHostAddress(), localPort);
		var pair = unwrap(() -> lookup(addr, localPort).orElseGet(
				() -> new Pair<>(wrap(() -> newEieioConnection(addr, port)),
						true)));

		// Launch a listener if one is required
		pair.initListener(addr, callback);
		eieioListeners.add(pair);
		return (EIEIOConnection) pair.connection;
	}

	/**
	 * Create an EIEIO connection only available for listening (or directed
	 * sending towards a SpiNNaker board).
	 *
	 * @param localHost
	 *            The local IP address to bind to. If {@code null}, it defaults
	 *            to binding to all interfaces or a system-specified interface.
	 * @param localPort
	 *            The local port to bind to, {@code null} or between 1025 and
	 *            65535.
	 * @return The listen-only EIEIO connection.
	 * @throws IOException
	 *             If there is an error setting up the communication channel
	 */
	protected EIEIOConnection newEieioConnection(InetAddress localHost,
			Integer localPort) throws IOException {
		return new EIEIOConnection(localHost, localPort);
	}

	/**
	 * Register a callback for EIEIO traffic to be received.
	 *
	 * @param callback
	 *            Function to be called when a packet is received.
	 *            Must not be {@code null}.
	 * @param localPort
	 *            The local UDP port to bind.
	 * @return The connection to be used
	 * @throws IllegalArgumentException
	 *             If basic sanity checks fail.
	 * @throws IOException
	 *             If the networking fails.
	 */
	public final EIEIOConnection registerEIEIOListener(
			EIEIOMessageHandler callback, int localPort) throws IOException {
		return registerEIEIOListener(callback, localPort, null);
	}

	/**
	 * Register a callback for EIEIO traffic to be received.
	 *
	 * @param callback
	 *            Function to be called when a packet is received.
	 *            Must not be {@code null}.
	 * @return The connection to be used
	 * @throws IllegalArgumentException
	 *             If basic sanity checks fail.
	 * @throws IOException
	 *             If the networking fails.
	 */
	public final EIEIOConnection registerEIEIOListener(
			EIEIOMessageHandler callback) throws IOException {
		return registerEIEIOListener(callback, 0, null);
	}

	private Optional<Pair<EIEIOMessage<? extends EIEIOHeader>>> lookup(
			InetAddress addr, int port) {
		if (port == 0) {
			for (var a : eieioListeners) {
				if (a.addr().equals(addr)) {
					return Optional.of(a);
				}
			}
			return Optional.empty();
		}
		var receivers = connectionsByPort.get(port);
		if (receivers.isEmpty()) {
			return Optional.empty();
		}
		// Something is already listening on this port
		if (addr.isAnyLocalAddress()) {
			/*
			 * If we are to listen on all interfaces and the listener is not on
			 * all interfaces, this is an error
			 */
			if (!receivers.containsKey(WILDCARD_ADDRESS)) {
				throw new IllegalArgumentException(
						"Another connection is already listening on this port");
			}
		} else {
			/*
			 * If we are to listen to a specific interface, and the listener is
			 * on all interfaces, this is an error
			 */
			if (receivers.containsKey(WILDCARD_ADDRESS)) {
				throw new RuntimeException("port " + port
						+ " already has conflicting wildcard listener");
			}
		}

		if (receivers.containsKey(addr)) {
			@SuppressWarnings("unchecked")
			var p = (Pair<EIEIOMessage<? extends EIEIOHeader>>) receivers
					.get(addr);
			// This is the check for the unsafe cast above
			if (p.connection instanceof EIEIOConnection) {
				return Optional.of(p);
			}
			// If the type of an existing connection was wrong, this is an error
			throw new IllegalArgumentException(format(
					"A connection of class %s is already "
							+ "listening on this port on all interfaces",
					p.connection.getClass()));
		}
		return Optional.empty();
	}
}<|MERGE_RESOLUTION|>--- conflicted
+++ resolved
@@ -199,15 +199,9 @@
 	 *
 	 * @param <T>
 	 *            Type of result
-<<<<<<< HEAD
-	 * @param s
-	 *            Produces result or throws.
-	 * @return Result of s
-=======
 	 * @param op
 	 *            Produces result or throws.
 	 * @return Result of op
->>>>>>> 392f5d48
 	 * @throws UncheckedIOException
 	 *             If supplier throws IOException
 	 */
@@ -224,15 +218,9 @@
 	 *
 	 * @param <T>
 	 *            Type of result
-<<<<<<< HEAD
-	 * @param s
-	 *            Produces result or throws.
-	 * @return Result of s
-=======
 	 * @param op
 	 *            Produces result or throws.
 	 * @return Result of op
->>>>>>> 392f5d48
 	 * @throws IOException
 	 *             If supplier throws UncheckedIOException
 	 */
