/*
 * Copyright (c) 2018 The University of Manchester
 *
 * This program is free software: you can redistribute it and/or modify
 * it under the terms of the GNU General Public License as published by
 * the Free Software Foundation, either version 3 of the License, or
 * (at your option) any later version.
 *
 * This program is distributed in the hope that it will be useful,
 * but WITHOUT ANY WARRANTY; without even the implied warranty of
 * MERCHANTABILITY or FITNESS FOR A PARTICULAR PURPOSE.  See the
 * GNU General Public License for more details.
 *
 * You should have received a copy of the GNU General Public License
 * along with this program.  If not, see <http://www.gnu.org/licenses/>.
 */
package uk.ac.manchester.spinnaker.spalloc.messages;

import static java.util.Collections.unmodifiableList;
import static java.util.Collections.unmodifiableMap;
import static uk.ac.manchester.spinnaker.utils.UnitConstants.MSEC_PER_SEC;

import java.util.Collections;
import java.util.Date;
import java.util.List;
import java.util.Map;

import com.fasterxml.jackson.annotation.JsonProperty;

/**
 * A description of the state of a job.
 */
public class JobDescription {
	private int jobID;

	private String owner;

	private double startTime;

	private State state;

	private Boolean power;

	private double keepAlive;

	private String reason;

	private String machine;

	private List<Integer> args;

	private Map<String, Object> kwargs;

	private List<BoardCoordinates> boards = Collections.emptyList();

	private String keepAliveHost;

	/** Number of boards to list individually in the toString. */
	private static final int PRINT_EXACT_BOARDS_THRESHOLD = 6;

	public State getState() {
		return state;
	}

	public void setState(State state) {
		this.state = state;
	}

	public Boolean getPower() {
		return power;
	}

	public void setPower(Boolean power) {
		this.power = power;
	}

	@JsonProperty("keepalive")
	public double getKeepAlive() {
		return keepAlive;
	}

	public void setKeepAlive(double keepAlive) {
		this.keepAlive = keepAlive;
	}

	public String getReason() {
		return reason;
	}

	public void setReason(String reason) {
		this.reason = reason;
	}

	@JsonProperty("job_id")
	public int getJobID() {
		return jobID;
	}

	public void setJobID(int jobID) {
		this.jobID = jobID;
	}

	public String getOwner() {
		return owner;
	}

	public void setOwner(String owner) {
		this.owner = owner;
	}

	@JsonProperty("start_time")
	public double getStartTime() {
		return startTime;
	}

	public void setStartTime(double startTime) {
		this.startTime = startTime;
	}

	@JsonProperty("allocated_machine_name")
	public String getMachine() {
		return machine;
	}

	public void setMachine(String machine) {
		this.machine = machine;
	}

	public List<Integer> getArgs() {
		return args;
	}

	public void setArgs(List<Integer> args) {
		this.args = unmodifiableList(args);
	}

	public Map<String, Object> getKwargs() {
		return kwargs;
	}

	public void setKwargs(Map<String, Object> kwargs) {
		this.kwargs = unmodifiableMap(kwargs);
	}

	public List<BoardCoordinates> getBoards() {
		return boards;
	}

	public void setBoards(List<BoardCoordinates> boards) {
		this.boards = boards;
	}

	@JsonProperty("keepalivehost")
	public String getKeepAliveHost() {
		return keepAliveHost;
	}

	public void setKeepAliveHost(String keepAliveHost) {
		this.keepAliveHost = keepAliveHost;
	}

	@Override
	public String toString() {
		StringBuilder builder = new StringBuilder("Job: ").append(jobID);
		builder.append(" owner: ").append(owner);
		builder.append(" startTime: ")
				.append(new Date((long) (startTime * MSEC_PER_SEC)));
		builder.append(" power: ").append(power);
		builder.append(" reason: ").append(reason);
		builder.append(" machine: ").append(machine);
		builder.append(" args: ").append(args);
		builder.append(" kwargs: ").append(kwargs);
<<<<<<< HEAD
        if (boards == null) {
            builder.append(" <No Boards>");
        } else {
            if (boards.size() < PRINT_EXACT_BOARDS_THRESHOLD) {
                builder.append(" boards: ").append(boards);
            } else {
                builder.append(" # boards: ").append(boards.size());
            }
        }
=======
		if (boards == null) {
			builder.append("No Boards");
		} else if (boards.size() < PRINT_EXACT_BOARDS_THRESHOLD) {
			builder.append(" boards: ").append(boards);
		} else {
			builder.append(" # boards: ").append(boards.size());
		}
>>>>>>> b22c1747
		builder.append(" keepAliveHost ").append(keepAliveHost);
		return builder.toString();
	}
}<|MERGE_RESOLUTION|>--- conflicted
+++ resolved
@@ -170,25 +170,13 @@
 		builder.append(" machine: ").append(machine);
 		builder.append(" args: ").append(args);
 		builder.append(" kwargs: ").append(kwargs);
-<<<<<<< HEAD
-        if (boards == null) {
-            builder.append(" <No Boards>");
-        } else {
-            if (boards.size() < PRINT_EXACT_BOARDS_THRESHOLD) {
-                builder.append(" boards: ").append(boards);
-            } else {
-                builder.append(" # boards: ").append(boards.size());
-            }
-        }
-=======
 		if (boards == null) {
-			builder.append("No Boards");
+			builder.append(" <No Boards>");
 		} else if (boards.size() < PRINT_EXACT_BOARDS_THRESHOLD) {
 			builder.append(" boards: ").append(boards);
 		} else {
 			builder.append(" # boards: ").append(boards.size());
 		}
->>>>>>> b22c1747
 		builder.append(" keepAliveHost ").append(keepAliveHost);
 		return builder.toString();
 	}
