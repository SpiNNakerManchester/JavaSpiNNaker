--- conflicted
+++ resolved
@@ -52,11 +52,7 @@
 		return new Response(buffer);
 	}
 
-<<<<<<< HEAD
-	/** Response to {@link IPTagSetTTO}. */
-=======
 	/** An SCP response to a request to set the tag timeout. */
->>>>>>> abc68308
 	protected final class Response
 			extends PayloadedResponse<TagInfo, RuntimeException> {
 		Response(ByteBuffer buffer) throws UnexpectedResponseCodeException {
