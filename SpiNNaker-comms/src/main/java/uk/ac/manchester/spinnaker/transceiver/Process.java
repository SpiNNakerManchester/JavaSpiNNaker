--- conflicted
+++ resolved
@@ -72,13 +72,8 @@
 		if (!isError()) {
 			return;
 		}
-<<<<<<< HEAD
 		var hdr = errorRequest.sdpHeader;
-		throw new ProcessException(hdr.getDestination(), exception);
-=======
-		SDPHeader hdr = errorRequest.sdpHeader;
 		throw makeInstance(hdr.getDestination(), exception);
->>>>>>> d1fae7e9
 	}
 
 	/**
