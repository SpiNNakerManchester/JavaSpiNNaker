--- conflicted
+++ resolved
@@ -127,13 +127,8 @@
 	 * @return True if anything in the table routes to the chip.
 	 */
 	public boolean isRoute(HasChipLocation chip) {
-<<<<<<< HEAD
-		P2PTableRoute r = routes.get(chip.asChipLocation());
+		var r = routes.get(chip.asChipLocation());
 		return nonNull(r) && r != NONE;
-=======
-		var r = routes.get(chip.asChipLocation());
-		return r != null && r != NONE;
->>>>>>> 08bb0bca
 	}
 
 	/**
@@ -144,12 +139,7 @@
 	 * @return Get the route descriptor for a chip.
 	 */
 	public P2PTableRoute getRoute(HasChipLocation chip) {
-<<<<<<< HEAD
-		P2PTableRoute r = routes.get(chip.asChipLocation());
+		var r = routes.get(chip.asChipLocation());
 		return isNull(r) ? NONE : r;
-=======
-		var r = routes.get(chip.asChipLocation());
-		return r == null ? NONE : r;
->>>>>>> 08bb0bca
 	}
 }