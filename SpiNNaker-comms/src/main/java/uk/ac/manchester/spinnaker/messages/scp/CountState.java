/*
 * Copyright (c) 2018 The University of Manchester
 *
 * This program is free software: you can redistribute it and/or modify
 * it under the terms of the GNU General Public License as published by
 * the Free Software Foundation, either version 3 of the License, or
 * (at your option) any later version.
 *
 * This program is distributed in the hope that it will be useful,
 * but WITHOUT ANY WARRANTY; without even the implied warranty of
 * MERCHANTABILITY or FITNESS FOR A PARTICULAR PURPOSE.  See the
 * GNU General Public License for more details.
 *
 * You should have received a copy of the GNU General Public License
 * along with this program.  If not, see <http://www.gnu.org/licenses/>.
 */
package uk.ac.manchester.spinnaker.messages.scp;

import static uk.ac.manchester.spinnaker.messages.model.Signal.Type.POINT_TO_POINT;
import static uk.ac.manchester.spinnaker.messages.scp.Bits.BYTE0;
import static uk.ac.manchester.spinnaker.messages.scp.Bits.BYTE1;
import static uk.ac.manchester.spinnaker.messages.scp.Bits.BYTE2;
import static uk.ac.manchester.spinnaker.messages.scp.Constants.ALL_CORE_SIGNAL_MASK;
import static uk.ac.manchester.spinnaker.messages.scp.Constants.APP_MASK;
import static uk.ac.manchester.spinnaker.messages.scp.SCPCommand.CMD_SIG;

import java.nio.ByteBuffer;

import uk.ac.manchester.spinnaker.messages.model.AppID;
import uk.ac.manchester.spinnaker.messages.model.CPUState;
import uk.ac.manchester.spinnaker.messages.model.UnexpectedResponseCodeException;

/**
 * An SCP Request to get a count of the cores in a particular state. The
 * response payload is the integer count.
 * <p>
 * Actual adding up of states is in {@code proc_process()} and
 * {@code p2p_region()} in {@code scamp-cmd.c}. This is the main use of
 * point-to-point signals (and the only one exposed to users).
 */
public class CountState extends SCPRequest<CountState.Response> {
	/* enum send_reg_ctrl */
	private static final int APP_STAT = 1;

	/* enum state_coalesce_mode */
	private static final int MODE_SUM = 2;

	private static final int OP_SHIFT = 22;

	private static final int MODE_SHIFT = 20;

	/**
	 * @param appID
	 *            The ID of the application to count states of
	 * @param state
	 *            The state to count
	 */
	public CountState(AppID appID, CPUState state) {
		super(BOOT_MONITOR_CORE, CMD_SIG, POINT_TO_POINT.value,
				data(appID, state), ALL_CORE_SIGNAL_MASK);
	}

<<<<<<< HEAD
	private static int argument2(AppID appId, CPUState state) {
		int data = (APP_MASK << BYTE1) | (appId.appID() << BYTE0);
		data |= COUNT_OPERATION << OP_SHIFT;
		data |= COUNT_MODE << MODE_SHIFT;
=======
	// @formatter:off
	/*
	 * [  31-28 | 27-26 |  25-24 | 23-22 | 21-20 | 19-16 |     15-8 |    7-0 ]
	 * [ unused | level | unused |    op |  mode | state | app_mask | app_id ]
	 */
	// @formatter:on
	private static int data(AppID appId, CPUState state) {
		int data = (APP_MASK << BYTE1) | (appId.appID << BYTE0);
		data |= APP_STAT << OP_SHIFT;
		data |= MODE_SUM << MODE_SHIFT;
>>>>>>> 60b081e9
		data |= state.value << BYTE2;
		return data;
	}

	@Override
	public Response getSCPResponse(ByteBuffer buffer) throws Exception {
		return new Response(buffer);
	}

	/**
	 * An SCP response to a request for the number of cores in a given state.
	 */
	public static final class Response
			extends PayloadedResponse<Integer, RuntimeException> {
		Response(ByteBuffer buffer) throws UnexpectedResponseCodeException {
			super("CountState", CMD_SIG, buffer);
		}

		@Override
		protected Integer parse(ByteBuffer buffer) {
			return buffer.getInt();
		}
	}
}<|MERGE_RESOLUTION|>--- conflicted
+++ resolved
@@ -60,12 +60,6 @@
 				data(appID, state), ALL_CORE_SIGNAL_MASK);
 	}
 
-<<<<<<< HEAD
-	private static int argument2(AppID appId, CPUState state) {
-		int data = (APP_MASK << BYTE1) | (appId.appID() << BYTE0);
-		data |= COUNT_OPERATION << OP_SHIFT;
-		data |= COUNT_MODE << MODE_SHIFT;
-=======
 	// @formatter:off
 	/*
 	 * [  31-28 | 27-26 |  25-24 | 23-22 | 21-20 | 19-16 |     15-8 |    7-0 ]
@@ -73,10 +67,9 @@
 	 */
 	// @formatter:on
 	private static int data(AppID appId, CPUState state) {
-		int data = (APP_MASK << BYTE1) | (appId.appID << BYTE0);
+		int data = (APP_MASK << BYTE1) | (appId.appID() << BYTE0);
 		data |= APP_STAT << OP_SHIFT;
 		data |= MODE_SUM << MODE_SHIFT;
->>>>>>> 60b081e9
 		data |= state.value << BYTE2;
 		return data;
 	}
