--- conflicted
+++ resolved
@@ -106,22 +106,13 @@
 	 */
 	void write(BMPBoard board, MemoryLocation baseAddress, InputStream data,
 			int bytesToWrite) throws IOException, ProcessException {
-		ValueHolder<IOException> exn = new ValueHolder<IOException>();
-		ByteBuffer workingBuffer = allocate(UDP_MESSAGE_MAX_SIZE);
+		var exn = new ValueHolder<IOException>();
+		var workingBuffer = allocate(UDP_MESSAGE_MAX_SIZE);
 		execute(new BMPWriteSFIterator(board, baseAddress, bytesToWrite) {
-<<<<<<< HEAD
-			private ByteBuffer workingBuffer = allocate(UDP_MESSAGE_MAX_SIZE);
-
 			@Override
 			Optional<ByteBuffer> prepareSendBuffer(int chunkSize) {
 				try {
-					var buffer = workingBuffer.slice();
-=======
-			@Override
-			Optional<ByteBuffer> prepareSendBuffer(int chunkSize) {
-				try {
-					ByteBuffer buffer = workingBuffer.duplicate();
->>>>>>> 32c177d3
+					var buffer = workingBuffer.duplicate();
 					// After this, chunkSize is REAL chunk size or -1
 					chunkSize = data.read(buffer.array(), 0, chunkSize);
 					if (chunkSize < 1) {
