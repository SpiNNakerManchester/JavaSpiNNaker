package uk.ac.manchester.spinnaker.messages.model;

/** An element of one of the heaps on SpiNNaker. */
@SARKStruct("block")
public class HeapElement {
	/** The address of the block. */
	public final int blockAddress;
	/** A pointer to the next block, or 0 if none. */
	@SARKField("next")
	public final int nextAddress;
	/** The usable size of this block (not including the header). */
	public final int size;
	// Note that multiple fields are encoded in the free field.
	/** True if the block is free. */
	@SARKField("free")
	public final boolean isFree;
<<<<<<< HEAD
	/** The tag of the block if allocated, or <tt>null</tt> if not. */
	@SARKField("free")
=======
	/** The tag of the block if allocated, or {@code null} if not. */
>>>>>>> 53cb9808
	public final Integer tag;
	/**
	 * The application ID of the block if allocated, or {@code null} if not.
	 */
	@SARKField("free")
	public final Integer appID;

	private static final int FREE_MASK = 0xFFFF0000;
	private static final int BYTE_MASK = 0x000000FF;
	// WORD := [ BYTE3 | BYTE2 | BYTE1 | BYTE0 ]
	private static final int BYTE1_SHIFT = 8;
	private static final int BLOCK_HEADER_SIZE = 8;

	/**
	 * @param blockAddress
	 *            The address of this element on the heap
	 * @param nextAddress
	 *            The address of the next element on the heap
	 * @param free
	 *            The "free" element of the block as read from the heap
	 */
	public HeapElement(int blockAddress, int nextAddress, int free) {
		this.blockAddress = blockAddress;
		this.nextAddress = nextAddress;
		this.isFree = (free & FREE_MASK) != FREE_MASK;
		if (isFree) {
			tag = null;
			appID = null;
		} else {
			tag = free & BYTE_MASK;
			appID = (free >>> BYTE1_SHIFT) & BYTE_MASK;
		}
		size = nextAddress - blockAddress - BLOCK_HEADER_SIZE;
	}
}<|MERGE_RESOLUTION|>--- conflicted
+++ resolved
@@ -14,12 +14,8 @@
 	/** True if the block is free. */
 	@SARKField("free")
 	public final boolean isFree;
-<<<<<<< HEAD
-	/** The tag of the block if allocated, or <tt>null</tt> if not. */
+	/** The tag of the block if allocated, or {@code null} if not. */
 	@SARKField("free")
-=======
-	/** The tag of the block if allocated, or {@code null} if not. */
->>>>>>> 53cb9808
 	public final Integer tag;
 	/**
 	 * The application ID of the block if allocated, or {@code null} if not.
