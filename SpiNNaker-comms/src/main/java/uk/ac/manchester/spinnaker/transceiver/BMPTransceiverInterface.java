/*
 * Copyright (c) 2018-2022 The University of Manchester
 *
 * This program is free software: you can redistribute it and/or modify
 * it under the terms of the GNU General Public License as published by
 * the Free Software Foundation, either version 3 of the License, or
 * (at your option) any later version.
 *
 * This program is distributed in the hope that it will be useful,
 * but WITHOUT ANY WARRANTY; without even the implied warranty of
 * MERCHANTABILITY or FITNESS FOR A PARTICULAR PURPOSE.  See the
 * GNU General Public License for more details.
 *
 * You should have received a copy of the GNU General Public License
 * along with this program.  If not, see <http://www.gnu.org/licenses/>.
 */
package uk.ac.manchester.spinnaker.transceiver;

import static java.lang.Math.min;
import static java.nio.ByteOrder.LITTLE_ENDIAN;
import static java.util.Collections.singleton;
import static uk.ac.manchester.spinnaker.messages.Constants.WORD_SIZE;
import static uk.ac.manchester.spinnaker.messages.bmp.WriteFlashBuffer.FLASH_CHUNK_SIZE;
import static uk.ac.manchester.spinnaker.messages.model.PowerCommand.POWER_OFF;
import static uk.ac.manchester.spinnaker.messages.model.PowerCommand.POWER_ON;

import java.io.File;
import java.io.IOException;
import java.io.InputStream;
import java.nio.ByteBuffer;
import java.util.Collection;

import uk.ac.manchester.spinnaker.machine.MemoryLocation;
import uk.ac.manchester.spinnaker.messages.bmp.BMPBoard;
import uk.ac.manchester.spinnaker.messages.bmp.BMPCoords;
import uk.ac.manchester.spinnaker.messages.bmp.WriteFlashBuffer;
import uk.ac.manchester.spinnaker.messages.model.ADCInfo;
import uk.ac.manchester.spinnaker.messages.model.FPGA;
import uk.ac.manchester.spinnaker.messages.model.FPGALinkRegisters;
import uk.ac.manchester.spinnaker.messages.model.FPGAMainRegisters;
import uk.ac.manchester.spinnaker.messages.model.FPGARecevingLinkCounters;
import uk.ac.manchester.spinnaker.messages.model.FPGASendingLinkCounters;
import uk.ac.manchester.spinnaker.messages.model.FirmwareDescriptor;
import uk.ac.manchester.spinnaker.messages.model.FirmwareDescriptors;
import uk.ac.manchester.spinnaker.messages.model.LEDAction;
import uk.ac.manchester.spinnaker.messages.model.PowerCommand;
import uk.ac.manchester.spinnaker.messages.model.VersionInfo;
import uk.ac.manchester.spinnaker.utils.MappableIterable;

/**
 * The interface supported by the {@link Transceiver} for talking to a BMP.
 * Emulates a lot of default handling and variant-type handling by Python.
 * <p>
 * Note that operations on a particular BMP (i.e., with the same
 * {@link BMPCoords}) are <strong>always</strong> thread-unsafe.
 *
 * @author Donal Fellows
 */
public interface BMPTransceiverInterface {
	/**
	 * Set the default BMP coordinates, at least for cabinet and frame.
	 *
	 * @param bmp
	 *            The new default coordinates.
	 */
	void bind(BMPCoords bmp);

	/**
	 * @return The currently bound BMP coordinates. Defaults to 0,0 if not set
	 *         by {@link #bind(BMPCoords)}.
	 */
	BMPCoords getBoundBMP();

	/**
	 * List which boards are actually available to be manipulated by a
	 * particular BMP.
	 *
	 * @param bmp
	 *            Which BMP are we asking?
	 * @return Ordered list of board identifiers.
	 * @throws IOException
	 *             If anything goes wrong with networking.
	 * @throws ProcessException
	 *             If SpiNNaker rejects a message.
	 */
	@ParallelSafeWithCare
	MappableIterable<BMPBoard> availableBoards(BMPCoords bmp)
			throws IOException, ProcessException;

	/**
	 * List which boards are actually available to be manipulated by the default
	 * BMP.
	 *
	 * @return Ordered list of board identifiers.
	 * @throws IOException
	 *             If anything goes wrong with networking.
	 * @throws ProcessException
	 *             If SpiNNaker rejects a message.
	 */
	@ParallelSafeWithCare
	default MappableIterable<BMPBoard> availableBoards()
			throws IOException, ProcessException {
		return availableBoards(getBoundBMP());
	}

	/**
	 * Power on the whole machine.
	 * <p>
	 * <strong>WARNING!</strong> This operation is <em>unsafe</em> in a
	 * multi-threaded context.
	 *
	 * @throws IOException
	 *             If anything goes wrong with networking.
	 * @throws ProcessException
	 *             If SpiNNaker rejects a message.
	 * @throws InterruptedException
	 *             If the thread is interrupted while waiting.
	 */
	@ParallelUnsafe
	void powerOnMachine()
			throws InterruptedException, IOException, ProcessException;

	/**
	 * Power on some boards in the machine.
	 * <p>
	 * <strong>WARNING!</strong> This operation is <em>unsafe</em> in a
	 * multi-threaded context.
	 *
	 * @param boards
	 *            The boards to power on (managed by default BMP)
	 * @throws IOException
	 *             If anything goes wrong with networking.
	 * @throws ProcessException
	 *             If SpiNNaker rejects a message.
	 * @throws InterruptedException
	 *             If the thread is interrupted while waiting.
	 */
	@ParallelSafeWithCare
	default void powerOn(Collection<BMPBoard> boards)
			throws InterruptedException, IOException, ProcessException {
		power(POWER_ON, getBoundBMP(), boards);
	}

	/**
	 * Power on a board in the machine.
	 * <p>
	 * <strong>WARNING!</strong> This operation is <em>unsafe</em> in a
	 * multi-threaded context.
	 *
	 * @param board
	 *            The board to power on (managed by default BMP)
	 * @throws IOException
	 *             If anything goes wrong with networking.
	 * @throws ProcessException
	 *             If SpiNNaker rejects a message.
	 * @throws InterruptedException
	 *             If the thread is interrupted while waiting.
	 */
	@ParallelSafeWithCare
	default void powerOn(BMPBoard board)
			throws InterruptedException, IOException, ProcessException {
		power(POWER_ON, getBoundBMP(), singleton(board));
	}

	/**
	 * Power off the whole machine.
	 * <p>
	 * <strong>WARNING!</strong> This operation is <em>unsafe</em> in a
	 * multi-threaded context.
	 *
	 * @throws IOException
	 *             If anything goes wrong with networking.
	 * @throws ProcessException
	 *             If SpiNNaker rejects a message.
	 * @throws InterruptedException
	 *             If the thread is interrupted while waiting.
	 */
	@ParallelUnsafe
	void powerOffMachine()
			throws InterruptedException, IOException, ProcessException;

	/**
	 * Power off some boards in the machine.
	 * <p>
	 * <strong>WARNING!</strong> This operation is <em>unsafe</em> in a
	 * multi-threaded context.
	 *
	 * @param boards
	 *            The boards to power off (managed by default BMP)
	 * @throws IOException
	 *             If anything goes wrong with networking.
	 * @throws ProcessException
	 *             If SpiNNaker rejects a message.
	 * @throws InterruptedException
	 *             If the thread is interrupted while waiting.
	 */
	@ParallelSafeWithCare
	default void powerOff(Collection<BMPBoard> boards)
			throws InterruptedException, IOException, ProcessException {
		power(POWER_OFF, getBoundBMP(), boards);
	}

	/**
	 * Power off a board in the machine.
	 * <p>
	 * <strong>WARNING!</strong> This operation is <em>unsafe</em> in a
	 * multi-threaded context.
	 *
	 * @param board
	 *            The board to power off (in the bound BMP)
	 * @throws IOException
	 *             If anything goes wrong with networking.
	 * @throws ProcessException
	 *             If SpiNNaker rejects a message.
	 * @throws InterruptedException
	 *             If the thread is interrupted while waiting.
	 */
	@ParallelSafeWithCare
	default void powerOff(BMPBoard board)
			throws InterruptedException, IOException, ProcessException {
		power(POWER_OFF, getBoundBMP(), singleton(board));
	}

	/**
	 * Send a power request to the machine.
	 * <p>
	 * <strong>WARNING!</strong> This operation is <em>unsafe</em> in a
	 * multi-threaded context.
	 *
	 * @param powerCommand
	 *            The power command to send
	 * @param bmp
	 *            the coordinates of the BMP; components are zero for a board
	 *            not in a frame of a cabinet
	 * @param boards
	 *            The boards to send the command to
	 * @throws IOException
	 *             If anything goes wrong with networking.
	 * @throws ProcessException
	 *             If SpiNNaker rejects a message.
	 * @throws InterruptedException
	 *             If the thread is interrupted while waiting.
	 */
	@ParallelUnsafe
	void power(PowerCommand powerCommand, BMPCoords bmp,
			Collection<BMPBoard> boards)
			throws InterruptedException, IOException, ProcessException;

	/**
	 * Set the LED state of a board in the machine.
	 *
	 * @param leds
	 *            Collection of LED numbers to set the state of (0-7)
	 * @param action
	 *            State to set the LED to, either on, off or toggle
	 * @param bmp
	 *            the coordinates of the BMP this is targeting
	 * @param boards
	 *            Specifies the board to control the LEDs of. The command will
	 *            actually be sent to the first board in the collection.
	 * @throws IOException
	 *             If anything goes wrong with networking.
	 * @throws ProcessException
	 *             If SpiNNaker rejects a message.
	 */
	@ParallelSafe
	void setLED(Collection<Integer> leds, LEDAction action, BMPCoords bmp,
			Collection<BMPBoard> boards) throws IOException, ProcessException;

	/**
	 * Set the LED state of a board in the machine.
	 *
	 * @param leds
	 *            Collection of LED numbers to set the state of (0-7)
	 * @param action
	 *            State to set the LED to, either on, off or toggle
	 * @param board
	 *            Specifies the board to control the LEDs of.
	 * @throws IOException
	 *             If anything goes wrong with networking.
	 * @throws ProcessException
	 *             If SpiNNaker rejects a message.
	 */
	@ParallelSafe
	default void setLED(Collection<Integer> leds, LEDAction action,
			BMPBoard board) throws IOException, ProcessException {
		setLED(leds, action, getBoundBMP(), singleton(board));
	}

	/**
	 * Read a register on a FPGA of a board, assuming the standard FPGA
	 * configuration.
	 *
	 * @param fpga
	 *            FPGA (0, 1 or 2) to communicate with.
	 * @param register
	 *            Register to read.
	 * @param board
	 *            which board to request the FPGA register from
	 * @return the register data
	 * @throws IOException
	 *             If anything goes wrong with networking.
	 * @throws ProcessException
	 *             If SpiNNaker rejects a message.
	 */
	@ParallelSafe
	default int readFPGARegister(FPGA fpga, FPGAMainRegisters register,
			BMPBoard board) throws IOException, ProcessException {
		return readFPGARegister(fpga, register, getBoundBMP(), board);
	}

	/**
	 * Read a register on a FPGA of a board, assuming the standard FPGA
	 * configuration.
	 *
	 * @param fpga
	 *            FPGA (0, 1 or 2) to communicate with.
	 * @param register
	 *            Register to read.
	 * @param bmp
	 *            the coordinates of the BMP this is targeting
	 * @param board
	 *            which board to request the FPGA register from
	 * @return the register data
	 * @throws IOException
	 *             If anything goes wrong with networking.
	 * @throws ProcessException
	 *             If SpiNNaker rejects a message.
	 */
	@ParallelSafe
	default int readFPGARegister(FPGA fpga, FPGAMainRegisters register,
			BMPCoords bmp, BMPBoard board)
			throws IOException, ProcessException {
		return readFPGARegister(fpga, register.getAddress(), bmp, board);
	}

	/**
	 * Read a register on a FPGA of a board, assuming the standard FPGA
	 * configuration.
	 *
	 * @param fpga
	 *            FPGA (0, 1 or 2) to communicate with.
	 * @param registerBank
	 *            Which bank of link registers to read from.
	 * @param register
	 *            Register to read.
	 * @param board
	 *            which board to request the FPGA register from
	 * @return the register data
	 * @throws IOException
	 *             If anything goes wrong with networking.
	 * @throws ProcessException
	 *             If SpiNNaker rejects a message.
	 */
	@ParallelSafe
	default int readFPGARegister(FPGA fpga, int registerBank,
			FPGALinkRegisters register, BMPBoard board)
			throws IOException, ProcessException {
		return readFPGARegister(fpga, registerBank, register, getBoundBMP(),
				board);
	}

	/**
	 * Read a register on a FPGA of a board, assuming the standard FPGA
	 * configuration.
	 *
	 * @param fpga
	 *            FPGA (0, 1 or 2) to communicate with.
	 * @param registerBank
	 *            Which bank of link registers to read from.
	 * @param register
	 *            Register to read.
	 * @param bmp
	 *            the coordinates of the BMP this is targeting
	 * @param board
	 *            which board to request the FPGA register from
	 * @return the register data
	 * @throws IOException
	 *             If anything goes wrong with networking.
	 * @throws ProcessException
	 *             If SpiNNaker rejects a message.
	 */
	@ParallelSafe
	default int readFPGARegister(FPGA fpga, int registerBank,
			FPGALinkRegisters register, BMPCoords bmp, BMPBoard board)
			throws IOException, ProcessException {
		return readFPGARegister(fpga, register.address(registerBank), bmp,
				board);
	}

	/**
	 * Read a link counter on a FPGA of a board, assuming the standard FPGA
	 * configuration.
	 *
	 * @param fpga
	 *            FPGA (0, 1 or 2) to communicate with.
	 * @param linkNumber
	 *            Which bank of link counters to read from.
	 * @param counter
	 *            Counter to read.
	 * @param board
	 *            which board to request the FPGA register from
	 * @return the register data
	 * @throws IOException
	 *             If anything goes wrong with networking.
	 * @throws ProcessException
	 *             If SpiNNaker rejects a message.
	 */
	@ParallelSafe
	default int readFPGALinkCounter(FPGA fpga, int linkNumber,
			FPGARecevingLinkCounters counter, BMPBoard board)
			throws IOException, ProcessException {
		return readFPGALinkCounter(fpga, linkNumber, counter, getBoundBMP(),
				board);
	}

	/**
	 * Read a register on a FPGA of a board, assuming the standard FPGA
	 * configuration.
	 *
	 * @param fpga
	 *            FPGA (0, 1 or 2) to communicate with.
	 * @param linkNumber
	 *            Which bank of link counters to read from.
	 * @param counter
	 *            Counter to read.
	 * @param bmp
	 *            the coordinates of the BMP this is targeting
	 * @param board
	 *            which board to request the FPGA register from
	 * @return the register data
	 * @throws IOException
	 *             If anything goes wrong with networking.
	 * @throws ProcessException
	 *             If SpiNNaker rejects a message.
	 */
	@ParallelSafe
	default int readFPGALinkCounter(FPGA fpga, int linkNumber,
			FPGARecevingLinkCounters counter, BMPCoords bmp, BMPBoard board)
			throws IOException, ProcessException {
		return readFPGARegister(fpga, counter.address(linkNumber), bmp, board);
	}

	/**
	 * Read a link counter on a FPGA of a board, assuming the standard FPGA
	 * configuration.
	 *
	 * @param fpga
	 *            FPGA (0, 1 or 2) to communicate with.
	 * @param linkNumber
	 *            Which bank of link counters to read from.
	 * @param counter
	 *            Counter to read.
	 * @param board
	 *            which board to request the FPGA register from
	 * @return the register data
	 * @throws IOException
	 *             If anything goes wrong with networking.
	 * @throws ProcessException
	 *             If SpiNNaker rejects a message.
	 */
	@ParallelSafe
	default int readFPGALinkCounter(FPGA fpga, int linkNumber,
			FPGASendingLinkCounters counter, BMPBoard board)
			throws IOException, ProcessException {
		return readFPGALinkCounter(fpga, linkNumber, counter, getBoundBMP(),
				board);
	}

	/**
	 * Read a register on a FPGA of a board, assuming the standard FPGA
	 * configuration.
	 *
	 * @param fpga
	 *            FPGA (0, 1 or 2) to communicate with.
	 * @param linkNumber
	 *            Which bank of link counters to read from.
	 * @param counter
	 *            Counter to read.
	 * @param bmp
	 *            the coordinates of the BMP this is targeting
	 * @param board
	 *            which board to request the FPGA register from
	 * @return the register data
	 * @throws IOException
	 *             If anything goes wrong with networking.
	 * @throws ProcessException
	 *             If SpiNNaker rejects a message.
	 */
	@ParallelSafe
	default int readFPGALinkCounter(FPGA fpga, int linkNumber,
			FPGASendingLinkCounters counter, BMPCoords bmp, BMPBoard board)
			throws IOException, ProcessException {
		return readFPGARegister(fpga, counter.address(linkNumber), bmp, board);
	}

	/**
	 * Read a register on a FPGA of a board. The meaning of the register's
	 * contents will depend on the FPGA's configuration.
	 *
	 * @param fpga
	 *            FPGA (0, 1 or 2) to communicate with.
	 * @param register
	 *            Register address to read to (will be rounded down to the
	 *            nearest 32-bit word boundary).
	 * @param board
	 *            which board to request the FPGA register from
	 * @return the register data
	 * @throws IOException
	 *             If anything goes wrong with networking.
	 * @throws ProcessException
	 *             If SpiNNaker rejects a message.
	 */
	@ParallelSafe
	default int readFPGARegister(FPGA fpga, MemoryLocation register,
			BMPBoard board) throws IOException, ProcessException {
		return readFPGARegister(fpga, register, getBoundBMP(), board);
	}

	/**
	 * Read a register on a FPGA of a board. The meaning of the register's
	 * contents will depend on the FPGA's configuration.
	 *
	 * @param fpga
	 *            FPGA (0, 1 or 2) to communicate with.
	 * @param register
	 *            Register address to read to (will be rounded down to the
	 *            nearest 32-bit word boundary).
	 * @param bmp
	 *            the coordinates of the BMP this is targeting
	 * @param board
	 *            which board to request the FPGA register from
	 * @return the register data
	 * @throws IOException
	 *             If anything goes wrong with networking.
	 * @throws ProcessException
	 *             If SpiNNaker rejects a message.
	 */
	@ParallelSafe
	int readFPGARegister(FPGA fpga, MemoryLocation register, BMPCoords bmp,
			BMPBoard board) throws IOException, ProcessException;

	/**
	 * Write a register on a FPGA of a board, assuming the standard FPGA
	 * configuration.
	 *
	 * @param fpga
	 *            FPGA (0, 1 or 2) to communicate with.
	 * @param register
	 *            Register to write.
	 * @param value
	 *            the value to write into the FPGA register
	 * @param board
	 *            which board to write the FPGA register to
	 * @throws IOException
	 *             If anything goes wrong with networking.
	 * @throws ProcessException
	 *             If SpiNNaker rejects a message.
	 */
	@ParallelSafe
	default void writeFPGARegister(FPGA fpga, FPGAMainRegisters register,
			int value, BMPBoard board) throws IOException, ProcessException {
		writeFPGARegister(fpga, register, value, getBoundBMP(), board);
	}

	/**
	 * Write a register on a FPGA of a board, assuming the standard FPGA
	 * configuration.
	 *
	 * @param fpga
	 *            FPGA (0, 1 or 2) to communicate with.
	 * @param register
	 *            Register to write.
	 * @param value
	 *            the value to write into the FPGA register
	 * @param bmp
	 *            the coordinates of the BMP this is targeting
	 * @param board
	 *            which board to write the FPGA register to
	 * @throws IOException
	 *             If anything goes wrong with networking.
	 * @throws ProcessException
	 *             If SpiNNaker rejects a message.
	 */
	@ParallelSafe
	default void writeFPGARegister(FPGA fpga, FPGAMainRegisters register,
			int value, BMPCoords bmp, BMPBoard board)
			throws IOException, ProcessException {
		writeFPGARegister(fpga, register.getAddress(), value, bmp, board);
	}

	/**
	 * Write a register on a FPGA of a board, assuming the standard FPGA
	 * configuration.
	 *
	 * @param fpga
	 *            FPGA (0, 1 or 2) to communicate with.
	 * @param registerBank
	 *            Which bank of link registers to read from.
	 * @param register
	 *            Register to write.
	 * @param value
	 *            the value to write into the FPGA register
	 * @param board
	 *            which board to write the FPGA register to
	 * @throws IOException
	 *             If anything goes wrong with networking.
	 * @throws ProcessException
	 *             If SpiNNaker rejects a message.
	 */
	@ParallelSafe
	default void writeFPGARegister(FPGA fpga, int registerBank,
			FPGALinkRegisters register, int value, BMPBoard board)
			throws IOException, ProcessException {
		writeFPGARegister(fpga, registerBank, register, value, getBoundBMP(),
				board);
	}

	/**
	 * Write a register on a FPGA of a board, assuming the standard FPGA
	 * configuration.
	 *
	 * @param fpga
	 *            FPGA (0, 1 or 2) to communicate with.
	 * @param registerBank
	 *            Which bank of link registers to read from.
	 * @param register
	 *            Register to write.
	 * @param value
	 *            the value to write into the FPGA register
	 * @param bmp
	 *            the coordinates of the BMP this is targeting
	 * @param board
	 *            which board to write the FPGA register to
	 * @throws IOException
	 *             If anything goes wrong with networking.
	 * @throws ProcessException
	 *             If SpiNNaker rejects a message.
	 */
	@ParallelSafe
	default void writeFPGARegister(FPGA fpga, int registerBank,
			FPGALinkRegisters register, int value, BMPCoords bmp,
			BMPBoard board) throws IOException, ProcessException {
		writeFPGARegister(fpga, register.address(registerBank), value, bmp,
				board);
	}

	/**
	 * Write a register on a FPGA of a board. The meaning of setting the
	 * register's contents will depend on the FPGA's configuration.
	 *
	 * @param fpga
	 *            FPGA (0, 1 or 2) to communicate with.
	 * @param register
	 *            Register address to read to (will be rounded down to the
	 *            nearest 32-bit word boundary).
	 * @param value
	 *            the value to write into the FPGA register
	 * @param board
	 *            which board to write the FPGA register to
	 * @throws IOException
	 *             If anything goes wrong with networking.
	 * @throws ProcessException
	 *             If SpiNNaker rejects a message.
	 */
	@ParallelSafe
	default void writeFPGARegister(FPGA fpga, MemoryLocation register,
			int value, BMPBoard board) throws IOException, ProcessException {
		writeFPGARegister(fpga, register, value, getBoundBMP(), board);
	}

	/**
	 * Write a register on a FPGA of a board. The meaning of setting the
	 * register's contents will depend on the FPGA's configuration.
	 *
	 * @param fpga
	 *            FPGA (0, 1 or 2) to communicate with.
	 * @param register
	 *            Register address to read to (will be rounded down to the
	 *            nearest 32-bit word boundary).
	 * @param value
	 *            the value to write into the FPGA register
	 * @param bmp
	 *            the coordinates of the BMP this is targeting
	 * @param board
	 *            which board to write the FPGA register to
	 * @throws IOException
	 *             If anything goes wrong with networking.
	 * @throws ProcessException
	 *             If SpiNNaker rejects a message.
	 */
	@ParallelSafe
	void writeFPGARegister(FPGA fpga, MemoryLocation register, int value,
			BMPCoords bmp, BMPBoard board) throws IOException, ProcessException;

	/**
	 * Read the ADC data.
	 *
	 * @param board
	 *            which board to request the ADC data from
	 * @return the FPGA's ADC data object
	 * @throws IOException
	 *             If anything goes wrong with networking.
	 * @throws ProcessException
	 *             If SpiNNaker rejects a message.
	 */
	@ParallelSafe
	default ADCInfo readADCData(BMPBoard board)
			throws IOException, ProcessException {
		return readADCData(getBoundBMP(), board);
	}

	/**
	 * Read the ADC data.
	 *
	 * @param bmp
	 *            the coordinates of the BMP this is targeting
	 * @param board
	 *            which board to request the ADC data from
	 * @return the FPGA's ADC data object
	 * @throws IOException
	 *             If anything goes wrong with networking.
	 * @throws ProcessException
	 *             If SpiNNaker rejects a message.
	 */
	@ParallelSafe
	ADCInfo readADCData(BMPCoords bmp, BMPBoard board)
			throws IOException, ProcessException;

	/**
	 * Read the BMP version.
	 *
	 * @param boards
	 *            which board to request the data from; the first board in the
	 *            collection will be queried
	 * @return the parsed SVER from the BMP
	 * @throws IOException
	 *             If anything goes wrong with networking.
	 * @throws ProcessException
	 *             If SpiNNaker rejects a message.
	 */
	@ParallelUnsafe
	default VersionInfo readBMPVersion(
			Iterable<BMPBoard> boards) throws IOException, ProcessException {
		return readBMPVersion(getBoundBMP(),
				boards.iterator().next());
	}

	/**
	 * Read the BMP version.
	 *
	 * @param board
	 *            which board to request the data from
	 * @return the parsed SVER from the BMP
	 * @throws IOException
	 *             If anything goes wrong with networking.
	 * @throws ProcessException
	 *             If SpiNNaker rejects a message.
	 */
	@ParallelSafe
	default VersionInfo readBMPVersion(BMPBoard board)
			throws IOException, ProcessException {
		return readBMPVersion(getBoundBMP(), board);
	}

	/**
	 * Read the BMP version.
	 *
	 * @param bmp
	 *            the coordinates of the BMP this is targeting
	 * @param boards
	 *            which board to request the data from; the first board in the
	 *            collection will be queried
	 * @return the parsed SVER from the BMP
	 * @throws IOException
	 *             If anything goes wrong with networking.
	 * @throws ProcessException
	 *             If SpiNNaker rejects a message.
	 */
	@ParallelUnsafe
	default VersionInfo readBMPVersion(BMPCoords bmp, Iterable<BMPBoard> boards)
			throws IOException, ProcessException {
		return readBMPVersion(bmp, boards.iterator().next());
	}

	/**
	 * Read the BMP version.
	 *
	 * @param bmp
	 *            the coordinates of the BMP this is targeting
	 * @param board
	 *            which board to request the data from
	 * @return the parsed SVER from the BMP
	 * @throws IOException
	 *             If anything goes wrong with networking.
	 * @throws ProcessException
	 *             If SpiNNaker rejects a message.
	 */
	@ParallelSafeWithCare
	VersionInfo readBMPVersion(BMPCoords bmp, BMPBoard board)
			throws IOException, ProcessException;

	/**
	 * Read the BMP firmware descriptor.
	 *
	 * @param board
	 *            which board to request the descriptor from
	 * @param type
	 *            Which firmware descriptor to read
	 * @return the firmware descriptor
	 * @throws IOException
	 *             If anything goes wrong with networking.
	 * @throws ProcessException
	 *             If SpiNNaker rejects a message.
	 */
	@ParallelSafeWithCare
	default FirmwareDescriptor readBMPFirmwareDescriptor(
			BMPBoard board, FirmwareDescriptors type)
			throws IOException, ProcessException {
		return readBMPFirmwareDescriptor(getBoundBMP(), board, type);
	}

	/**
	 * Read the BMP firmware descriptor.
	 *
	 * @param bmp
	 *            the coordinates of the BMP this is targeting
	 * @param board
	 *            which board to request the descriptor from
	 * @param type
	 *            Which firmware descriptor to read
	 * @return the firmware descriptor
	 * @throws IOException
	 *             If anything goes wrong with networking.
	 * @throws ProcessException
	 *             If SpiNNaker rejects a message.
	 */
	@ParallelSafeWithCare
	default FirmwareDescriptor readBMPFirmwareDescriptor(BMPCoords bmp,
			BMPBoard board, FirmwareDescriptors type)
			throws IOException, ProcessException {
		return new FirmwareDescriptor(type,
				readBMPMemory(bmp, board, type.address, type.blockSize));
	}

	/**
	 * Get the FPGA reset status.
	 *
	 * @param board
	 *            Which board are the FPGAs on?
	 * @return What the state of the reset line is.
	 * @throws IOException
	 *             If anything goes wrong with networking.
	 * @throws ProcessException
	 *             If SpiNNaker rejects a message.
	 */
	@ParallelSafeWithCare
	default boolean getResetStatus(BMPBoard board)
			throws IOException, ProcessException {
		return getResetStatus(getBoundBMP(), board);
	}

	/**
	 * Get the FPGA reset status.
	 *
	 * @param bmp
	 *            Which BMP are we talking to?
	 * @param board
	 *            Which board are the FPGAs on?
	 * @return What the state of the reset line is.
	 * @throws IOException
	 *             If anything goes wrong with networking.
	 * @throws ProcessException
	 *             If SpiNNaker rejects a message.
	 */
	@ParallelSafeWithCare
	boolean getResetStatus(BMPCoords bmp, BMPBoard board)
			throws IOException, ProcessException;

	/**
	 * Get the address of the serial flash buffer.
	 *
	 * @param board
	 *            Which BMP's buffer do we want the address of?
	 * @return The adress of the serial flash buffer.
	 * @throws IOException
	 *             If anything goes wrong with networking.
	 * @throws ProcessException
	 *             If SpiNNaker rejects a message.
	 */
	@ParallelSafeWithCare
	default MemoryLocation getSerialFlashBuffer(BMPBoard board)
			throws IOException, ProcessException {
		return getSerialFlashBuffer(getBoundBMP(), board);
	}

	/**
	 * Get the address of the serial flash buffer.
	 *
	 * @param bmp
	 *            Which BMP are we talking to?
	 * @param board
	 *            Which BMP's buffer do we want the address of?
	 * @return The adress of the serial flash buffer.
	 * @throws IOException
	 *             If anything goes wrong with networking.
	 * @throws ProcessException
	 *             If SpiNNaker rejects a message.
	 */
	@ParallelSafeWithCare
	MemoryLocation getSerialFlashBuffer(BMPCoords bmp, BMPBoard board)
			throws IOException, ProcessException;

	/** The type of reset to perform. */
	enum FPGAResetType {
		// NB: The order of these values is important
		/** Reset by taking the reset line low. */
		LOW,
		/** Reset by taking the reset line high. */
		HIGH,
		/** Reset by sending a pulse on the reset line. */
		PULSE
	}

	/**
	 * Reset the FPGAs on a board.
	 *
	 * @param board
	 *            Which board are the FPGAs on?
	 * @param resetType
	 *            What kind of reset to perform.
	 * @throws IOException
	 *             If anything goes wrong with networking.
	 * @throws ProcessException
	 *             If SpiNNaker rejects a message.
	 */
	@ParallelSafeWithCare
	default void resetFPGA(BMPBoard board, FPGAResetType resetType)
			throws IOException, ProcessException {
		resetFPGA(getBoundBMP(), board, resetType);
	}

	/**
	 * Reset the FPGAs on a board.
	 *
	 * @param bmp
	 *            Which BMP are we talking to?
	 * @param board
	 *            Which board are the FPGAs on?
	 * @param resetType
	 *            What kind of reset to perform.
	 * @throws IOException
	 *             If anything goes wrong with networking.
	 * @throws ProcessException
	 *             If SpiNNaker rejects a message.
	 */
	@ParallelSafeWithCare
	void resetFPGA(BMPCoords bmp, BMPBoard board, FPGAResetType resetType)
			throws IOException, ProcessException;

	/**
	 * Read BMP memory.
	 *
	 * @param board
	 *            Which board's BMP are we reading?
	 * @param baseAddress
	 *            The address in the BMP's memory where the region of memory to
	 *            be read starts
	 * @param length
	 *            The length of the data to be read in bytes
	 * @return A little-endian buffer of data read, positioned at the start of
	 *         the data
	 * @throws IOException
	 *             If anything goes wrong with networking.
	 * @throws ProcessException
	 *             If SpiNNaker rejects a message.
	 */
	@ParallelSafeWithCare
	default ByteBuffer readBMPMemory(BMPBoard board, MemoryLocation baseAddress,
			int length) throws IOException, ProcessException {
		return readBMPMemory(getBoundBMP(), board, baseAddress, length);
	}

	/**
	 * Read BMP memory.
	 *
	 * @param bmp
	 *            Which BMP are we talking to?
	 * @param board
	 *            Which board's BMP are we reading?
	 * @param baseAddress
	 *            The address in the BMP's memory where the region of memory to
	 *            be read starts
	 * @param length
	 *            The length of the data to be read in bytes
	 * @return A little-endian buffer of data read, positioned at the start of
	 *         the data
	 * @throws IOException
	 *             If anything goes wrong with networking.
	 * @throws ProcessException
	 *             If SpiNNaker rejects a message.
	 */
	@ParallelSafeWithCare
	ByteBuffer readBMPMemory(BMPCoords bmp, BMPBoard board,
			MemoryLocation baseAddress, int length)
			throws IOException, ProcessException;

	/**
	 * Read BMP memory.
	 *
	 * @param board
	 *            Which board's BMP are we reading?
	 * @param address
	 *            The address in the BMP's memory where the region of memory to
	 *            be read starts
	 * @return The little-endian word at the given address.
	 * @throws IOException
	 *             If anything goes wrong with networking.
	 * @throws ProcessException
	 *             If SpiNNaker rejects a message.
	 */
	@ParallelSafeWithCare
	default int readBMPMemoryWord(BMPBoard board, MemoryLocation address)
			throws IOException, ProcessException {
		return readBMPMemoryWord(getBoundBMP(), board, address);
	}

	/**
	 * Read BMP memory.
	 *
	 * @param bmp
	 *            Which BMP are we talking to?
	 * @param board
	 *            Which board's BMP are we reading?
	 * @param address
	 *            The address in the BMP's memory where the region of memory to
	 *            be read starts
	 * @return The little-endian word at the given address.
	 * @throws IOException
	 *             If anything goes wrong with networking.
	 * @throws ProcessException
	 *             If SpiNNaker rejects a message.
	 */
	@ParallelSafeWithCare
	default int readBMPMemoryWord(BMPCoords bmp, BMPBoard board,
			MemoryLocation address) throws IOException, ProcessException {
		var b = readBMPMemory(bmp, board, address, WORD_SIZE);
		return b.getInt(0);
	}

	/**
	 * Write BMP memory.
	 *
	 * @param board
	 *            Which board's BMP are we writing?
	 * @param baseAddress
	 *            The address in the BMP's memory where the region of memory to
	 *            be written starts
	 * @param data
	 *            The data to be written, extending from the <i>position</i> to
	 *            the <i>limit</i>. The contents of this buffer will be
	 *            unchanged.
	 * @throws IOException
	 *             If anything goes wrong with networking.
	 * @throws ProcessException
	 *             If SpiNNaker rejects a message.
	 */
	default void writeBMPMemory(BMPBoard board, MemoryLocation baseAddress,
			ByteBuffer data) throws IOException, ProcessException {
		writeBMPMemory(getBoundBMP(), board, baseAddress, data);
	}

	/**
	 * Write BMP memory.
	 *
	 * @param bmp
	 *            Which BMP are we talking to?
	 * @param board
	 *            Which board's BMP are we writing?
	 * @param baseAddress
	 *            The address in the BMP's memory where the region of memory to
	 *            be written starts
	 * @param data
	 *            The data to be written, extending from the <i>position</i> to
	 *            the <i>limit</i>. The contents of this buffer will be
	 *            unchanged.
	 * @throws IOException
	 *             If anything goes wrong with networking.
	 * @throws ProcessException
	 *             If SpiNNaker rejects a message.
	 */
	void writeBMPMemory(BMPCoords bmp, BMPBoard board,
			MemoryLocation baseAddress, ByteBuffer data)
			throws IOException, ProcessException;

	/**
	 * Write BMP memory.
	 *
	 * @param board
	 *            Which board's BMP are we writing?
	 * @param baseAddress
	 *            The address in the BMP's memory where the region of memory to
	 *            be written starts
	 * @param dataWord
	 *            The data to be written as a 4-byte little-endian value.
	 * @throws IOException
	 *             If anything goes wrong with networking.
	 * @throws ProcessException
	 *             If SpiNNaker rejects a message.
	 */
	default void writeBMPMemory(BMPBoard board, MemoryLocation baseAddress,
			int dataWord) throws IOException, ProcessException {
		writeBMPMemory(getBoundBMP(), board, baseAddress, dataWord);
	}

	/**
	 * Write BMP memory.
	 *
	 * @param bmp
	 *            Which BMP are we talking to?
	 * @param board
	 *            Which board's BMP are we writing?
	 * @param baseAddress
	 *            The address in the BMP's memory where the region of memory to
	 *            be written starts
	 * @param dataWord
	 *            The data to be written as a 4-byte little-endian value.
	 * @throws IOException
	 *             If anything goes wrong with networking.
	 * @throws ProcessException
	 *             If SpiNNaker rejects a message.
	 */
	default void writeBMPMemory(BMPCoords bmp, BMPBoard board,
			MemoryLocation baseAddress, int dataWord)
			throws IOException, ProcessException {
		var data = ByteBuffer.allocate(WORD_SIZE).order(LITTLE_ENDIAN);
		data.putInt(dataWord);
		data.flip();
		writeBMPMemory(bmp, board, baseAddress, data);
	}

	/**
	 * Write BMP memory from a file.
	 *
	 * @param board
	 *            Which board's BMP are we writing?
	 * @param baseAddress
	 *            The address in the BMP's memory where the region of memory to
	 *            be written starts
	 * @param file
	 *            The file containing the data to be written.
	 * @throws IOException
	 *             If anything goes wrong with networking or file I/O.
	 * @throws ProcessException
	 *             If SpiNNaker rejects a message.
	 */
	default void writeBMPMemory(BMPBoard board, MemoryLocation baseAddress,
			File file) throws IOException, ProcessException {
		writeBMPMemory(getBoundBMP(), board, baseAddress, file);
	}

	/**
	 * Write BMP memory from a file.
	 *
	 * @param bmp
	 *            Which BMP are we talking to?
	 * @param board
	 *            Which board's BMP are we writing?
	 * @param baseAddress
	 *            The address in the BMP's memory where the region of memory to
	 *            be written starts
	 * @param file
	 *            The file containing the data to be written.
	 * @throws IOException
	 *             If anything goes wrong with networking or file I/O.
	 * @throws ProcessException
	 *             If SpiNNaker rejects a message.
	 */
	void writeBMPMemory(BMPCoords bmp, BMPBoard board,
			MemoryLocation baseAddress, File file)
			throws IOException, ProcessException;

	/**
	 * Read BMP serial flash memory.
	 *
	 * @param board
	 *            Which board's BMP are we reading?
	 * @param baseAddress
	 *            The address in the BMP's serial flash where the region of
	 *            memory to be read starts
	 * @param length
	 *            The length of the data to be read in bytes
	 * @return A little-endian buffer of data read, positioned at the start of
	 *         the data
	 * @throws IOException
	 *             If anything goes wrong with networking.
	 * @throws ProcessException
	 *             If SpiNNaker rejects a message.
	 */
	@ParallelSafeWithCare
	default ByteBuffer readSerialFlash(BMPBoard board,
			MemoryLocation baseAddress, int length)
			throws IOException, ProcessException {
		return readSerialFlash(getBoundBMP(), board, baseAddress, length);
	}

	/**
	 * Read BMP serial flash memory.
	 *
	 * @param bmp
	 *            Which BMP are we talking to?
	 * @param board
	 *            Which board's BMP are we reading?
	 * @param baseAddress
	 *            The address in the BMP's serial flash where the region of
	 *            memory to be read starts
	 * @param length
	 *            The length of the data to be read in bytes
	 * @return A little-endian buffer of data read, positioned at the start of
	 *         the data
	 * @throws IOException
	 *             If anything goes wrong with networking.
	 * @throws ProcessException
	 *             If SpiNNaker rejects a message.
	 */
	@ParallelSafeWithCare
	ByteBuffer readSerialFlash(BMPCoords bmp, BMPBoard board,
			MemoryLocation baseAddress, int length)
			throws IOException, ProcessException;

	/**
	 * Read the CRC32 checksum of BMP serial flash memory.
	 *
	 * @param board
	 *            Which board's BMP are we reading?
	 * @param baseAddress
	 *            The address in the BMP's serial flash where the region of
	 *            memory to be checksummed starts
	 * @param length
	 *            The length of the data to be checksummed in bytes
	 * @return The CRC32 checksum
	 * @throws IOException
	 *             If anything goes wrong with networking.
	 * @throws ProcessException
	 *             If SpiNNaker rejects a message.
	 */
	@ParallelSafeWithCare
	default int readSerialFlashCRC(BMPBoard board, MemoryLocation baseAddress,
			int length) throws IOException, ProcessException {
		return readSerialFlashCRC(getBoundBMP(), board, baseAddress, length);
	}

	/**
	 * Read the CRC32 checksum of BMP serial flash memory.
	 *
	 * @param bmp
	 *            Which BMP are we talking to?
	 * @param board
	 *            Which board's BMP are we reading?
	 * @param baseAddress
	 *            The address in the BMP's serial flash where the region of
	 *            memory to be checksummed starts
	 * @param length
	 *            The length of the data to be checksummed in bytes
	 * @return The CRC32 checksum
	 * @throws IOException
	 *             If anything goes wrong with networking.
	 * @throws ProcessException
	 *             If SpiNNaker rejects a message.
	 */
	@ParallelSafeWithCare
	int readSerialFlashCRC(BMPCoords bmp, BMPBoard board,
			MemoryLocation baseAddress, int length)
			throws IOException, ProcessException;

	/**
	 * Write BMP serial flash memory from a file.
	 *
	 * @param board
	 *            Which board's BMP are we writing?
	 * @param baseAddress
	 *            The address in the BMP's serial flash where the region of
	 *            memory to be written starts
	 * @param file
	 *            The file containing the data to be written
	 * @throws IOException
	 *             If anything goes wrong with networking.
	 * @throws ProcessException
	 *             If SpiNNaker rejects a message.
	 */
	default void writeSerialFlash(BMPBoard board, MemoryLocation baseAddress,
			File file) throws ProcessException, IOException {
		writeSerialFlash(getBoundBMP(), board, baseAddress, file);
	}

	/**
	 * Write BMP serial flash memory from a file.
	 *
	 * @param bmp
	 *            Which BMP are we talking to?
	 * @param board
	 *            Which board's BMP are we writing?
	 * @param baseAddress
	 *            The address in the BMP's serial flash where the region of
	 *            memory to be written starts
	 * @param file
	 *            The file containing the data to be written
	 * @throws IOException
	 *             If anything goes wrong with networking.
	 * @throws ProcessException
	 *             If SpiNNaker rejects a message.
	 */
	void writeSerialFlash(BMPCoords bmp, BMPBoard board,
			MemoryLocation baseAddress, File file)
			throws ProcessException, IOException;

	/**
	 * Write BMP serial flash memory from a stream.
	 *
	 * @param board
	 *            Which board's BMP are we writing?
	 * @param baseAddress
	 *            The address in the BMP's serial flash where the region of
	 *            memory to be written starts
	 * @param size
	 *            How many bytes to write from the stream
	 * @param stream
	 *            The file containing the data to be written
	 * @throws IOException
	 *             If anything goes wrong with networking.
	 * @throws ProcessException
	 *             If SpiNNaker rejects a message.
	 */
	default void writeSerialFlash(BMPBoard board, MemoryLocation baseAddress,
			int size, InputStream stream) throws ProcessException, IOException {
		writeSerialFlash(getBoundBMP(), board, baseAddress, size, stream);
	}

	/**
	 * Write BMP serial flash memory from a stream.
	 *
	 * @param bmp
	 *            Which BMP are we talking to?
	 * @param board
	 *            Which board's BMP are we writing?
	 * @param baseAddress
	 *            The address in the BMP's serial flash where the region of
	 *            memory to be written starts
	 * @param size
	 *            How many bytes to write from the stream
	 * @param stream
	 *            The file containing the data to be written
	 * @throws IOException
	 *             If anything goes wrong with networking.
	 * @throws ProcessException
	 *             If SpiNNaker rejects a message.
	 */
	void writeSerialFlash(BMPCoords bmp, BMPBoard board,
			MemoryLocation baseAddress, int size, InputStream stream)
			throws ProcessException, IOException;

	/**
	 * Write BMP serial flash memory.
	 *
	 * @param board
	 *            Which board's BMP are we writing?
	 * @param baseAddress
	 *            The address in the BMP's serial flash where the region of
	 *            memory to be written starts
	 * @param data
	 *            The raw data to be written
	 * @throws IOException
	 *             If anything goes wrong with networking.
	 * @throws ProcessException
	 *             If SpiNNaker rejects a message.
	 */
	default void writeSerialFlash(BMPBoard board, MemoryLocation baseAddress,
			ByteBuffer data) throws ProcessException, IOException {
		writeSerialFlash(getBoundBMP(), board, baseAddress, data);
	}

	/**
	 * Write BMP serial flash memory.
	 *
	 * @param bmp
	 *            Which BMP are we talking to?
	 * @param board
	 *            Which board's BMP are we writing?
	 * @param baseAddress
	 *            The address in the BMP's serial flash where the region of
	 *            memory to be written starts
	 * @param data
	 *            The raw data to be written
	 * @throws IOException
	 *             If anything goes wrong with networking.
	 * @throws ProcessException
	 *             If SpiNNaker rejects a message.
	 */
	void writeSerialFlash(BMPCoords bmp, BMPBoard board,
			MemoryLocation baseAddress, ByteBuffer data)
			throws ProcessException, IOException;

	/**
	 * Prepare a transfer area for writing to the flash memory of a BMP.
	 *
	 * @param bmp
	 *            Which BMP are we talking to?
	 * @param board
	 *            Which board's BMP are we writing to?
	 * @param baseAddress
	 *            Where in flash will we write?
	 * @param size
	 *            How much data will we write.
	 * @return The location of the working buffer on the BMP
	 * @deprecated This operation should not be used directly.
	 * @see #writeFlash(BMPCoords,BMPBoard,MemoryLocation,ByteBuffer,boolean)
	 * @throws IOException
	 *             If anything goes wrong with networking.
	 * @throws ProcessException
	 *             If SpiNNaker rejects a message.
	 */
	@Deprecated
	MemoryLocation eraseBMPFlash(BMPCoords bmp, BMPBoard board,
			MemoryLocation baseAddress, int size)
			throws IOException, ProcessException;

	/**
	 * Move an uploaded chunk of data into the working buffer for writing to the
	 * flash memory of a BMP.
	 *
	 * @param bmp
	 *            Which BMP are we talking to?
	 * @param board
	 *            Which board's BMP are we writing to?
	 * @param address
	 *            Where in the working buffer will we copy to?
	 * @deprecated This operation should not be used directly.
	 * @see #writeFlash(BMPCoords,BMPBoard,MemoryLocation,ByteBuffer,boolean)
	 * @see #eraseBMPFlash(BMPCoords,BMPBoard,MemoryLocation,int)
	 * @throws IOException
	 *             If anything goes wrong with networking.
	 * @throws ProcessException
	 *             If SpiNNaker rejects a message.
	 */
	@Deprecated
	void chunkBMPFlash(BMPCoords bmp, BMPBoard board, MemoryLocation address)
			throws IOException, ProcessException;

	/**
	 * Finalise the writing of the flash memory of a BMP.
	 *
	 * @param bmp
	 *            Which BMP are we talking to?
	 * @param board
	 *            Which board's BMP are we writing to?
	 * @param baseAddress
	 *            Where in flash will we write?
	 * @param size
	 *            How much data will we write.
	 * @deprecated This operation should not be used directly.
	 * @see #writeFlash(BMPCoords,BMPBoard,MemoryLocation,ByteBuffer,boolean)
	 * @throws IOException
	 *             If anything goes wrong with networking.
	 * @throws ProcessException
	 *             If SpiNNaker rejects a message.
	 */
	@Deprecated
	void copyBMPFlash(BMPCoords bmp, BMPBoard board, MemoryLocation baseAddress,
			int size) throws IOException, ProcessException;

	/**
	 * Write a {@linkplain WriteFlashBuffer#FLASH_CHUNK_SIZE fixed size} chunk
	 * to flash memory of a BMP with erase. The data must have already been
	 * written to the flash buffer.
	 *
	 * @param board
	 *            Which board's BMP are we writing to?
	 * @param baseAddress
	 *            Where in flash will we write?
	 * @see #writeFlash(BMPCoords,BMPBoard,MemoryLocation,ByteBuffer,boolean)
	 * @throws IOException
	 *             If anything goes wrong with networking.
	 * @throws ProcessException
	 *             If SpiNNaker rejects a message.
	 */
	default void writeBMPFlash(BMPBoard board, MemoryLocation baseAddress)
			throws IOException, ProcessException {
		writeBMPFlash(getBoundBMP(), board, baseAddress);
	}

	/**
	 * Write a {@linkplain WriteFlashBuffer#FLASH_CHUNK_SIZE fixed size} chunk
	 * to flash memory of a BMP with erase. The data must have already been
	 * written to the flash buffer.
	 *
	 * @param bmp
	 *            Which BMP are we talking to?
	 * @param board
	 *            Which board's BMP are we writing to?
	 * @param baseAddress
	 *            Where in flash will we write?
	 * @see #writeFlash(BMPCoords,BMPBoard,MemoryLocation,ByteBuffer,boolean)
	 * @throws IOException
	 *             If anything goes wrong with networking.
	 * @throws ProcessException
	 *             If SpiNNaker rejects a message.
	 */
	void writeBMPFlash(BMPCoords bmp, BMPBoard board,
			MemoryLocation baseAddress) throws IOException, ProcessException;

	/**
	 * Write a buffer to flash memory on the BMP. This is a composite operation.
	 *
	 * @param board
	 *            Which board's BMP are we writing to?
	 * @param baseAddress
	 *            Where in flash will we write?
	 * @param data
	 *            What data will we write?
	 * @param update
	 *            Whether to trigger an immediate update of flash.
	 * @throws IOException
	 *             If anything goes wrong with networking.
	 * @throws ProcessException
	 *             If SpiNNaker rejects a message.
	 */
	default void writeFlash(BMPBoard board, MemoryLocation baseAddress,
			ByteBuffer data, boolean update)
			throws ProcessException, IOException {
		writeFlash(getBoundBMP(), board, baseAddress, data, update);
	}

	/**
	 * Write a buffer to flash memory on the BMP. This is a composite operation.
	 *
	 * @param bmp
	 *            Which BMP are we talking to?
	 * @param board
	 *            Which board's BMP are we writing to?
	 * @param baseAddress
	 *            Where in flash will we write?
	 * @param data
	 *            What data will we write?
	 * @param update
	 *            Whether to trigger an immediate update of flash.
	 * @throws IOException
	 *             If anything goes wrong with networking.
	 * @throws ProcessException
	 *             If SpiNNaker rejects a message.
	 */
	default void writeFlash(BMPCoords bmp, BMPBoard board,
			MemoryLocation baseAddress, ByteBuffer data, boolean update)
			throws ProcessException, IOException {
		int size = data.remaining();
<<<<<<< HEAD
		var bufferBase = eraseBMPFlash(bmp, board, baseAddress, size);
=======
		MemoryLocation workingBuffer =
				eraseBMPFlash(bmp, board, baseAddress, size);
		MemoryLocation addr = baseAddress;
>>>>>>> 32c177d3
		int offset = 0;

		while (true) {
			var buf = data.asReadOnlyBuffer();
			buf.position(offset)
					.limit(min(offset + FLASH_CHUNK_SIZE, buf.capacity()));
			int length = buf.remaining();
			if (length == 0) {
				break;
			}

			writeBMPMemory(bmp, board, workingBuffer, buf);
			chunkBMPFlash(bmp, board, addr);
			if (length < FLASH_CHUNK_SIZE) {
				break;
			}
			addr = addr.add(FLASH_CHUNK_SIZE);
			offset += FLASH_CHUNK_SIZE;
		}
		if (update) {
			copyBMPFlash(bmp, board, baseAddress, size);
		}
	}
}<|MERGE_RESOLUTION|>--- conflicted
+++ resolved
@@ -1552,13 +1552,8 @@
 			MemoryLocation baseAddress, ByteBuffer data, boolean update)
 			throws ProcessException, IOException {
 		int size = data.remaining();
-<<<<<<< HEAD
-		var bufferBase = eraseBMPFlash(bmp, board, baseAddress, size);
-=======
-		MemoryLocation workingBuffer =
-				eraseBMPFlash(bmp, board, baseAddress, size);
-		MemoryLocation addr = baseAddress;
->>>>>>> 32c177d3
+		var workingBuffer = eraseBMPFlash(bmp, board, baseAddress, size);
+		var targetAddr = baseAddress;
 		int offset = 0;
 
 		while (true) {
@@ -1571,11 +1566,11 @@
 			}
 
 			writeBMPMemory(bmp, board, workingBuffer, buf);
-			chunkBMPFlash(bmp, board, addr);
+			chunkBMPFlash(bmp, board, targetAddr);
 			if (length < FLASH_CHUNK_SIZE) {
 				break;
 			}
-			addr = addr.add(FLASH_CHUNK_SIZE);
+			targetAddr = targetAddr.add(FLASH_CHUNK_SIZE);
 			offset += FLASH_CHUNK_SIZE;
 		}
 		if (update) {
