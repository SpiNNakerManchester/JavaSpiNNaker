--- conflicted
+++ resolved
@@ -180,16 +180,10 @@
 	 * @throws ProcessException
 	 *             If SpiNNaker rejects a message.
 	 */
-<<<<<<< HEAD
-	List<MulticastRoutingEntry> getRoutes(HasChipLocation chip, int baseAddress,
-			AppID appID) throws IOException, ProcessException {
-		var routes = new TreeMap<Integer, MulticastRoutingEntry>();
-=======
 	List<MulticastRoutingEntry> getRoutes(HasChipLocation chip,
 			MemoryLocation baseAddress, AppID appID)
 			throws IOException, ProcessException {
-		Map<Integer, MulticastRoutingEntry> routes = new TreeMap<>();
->>>>>>> 84db0fb2
+		var routes = new TreeMap<Integer, MulticastRoutingEntry>();
 		for (int i = 0; i < NUM_READS; i++) {
 			int offset = i * ENTRIES_PER_READ;
 			sendRequest(
