/*
 * Copyright (c) 2018-2022 The University of Manchester
 *
 * This program is free software: you can redistribute it and/or modify
 * it under the terms of the GNU General Public License as published by
 * the Free Software Foundation, either version 3 of the License, or
 * (at your option) any later version.
 *
 * This program is distributed in the hope that it will be useful,
 * but WITHOUT ANY WARRANTY; without even the implied warranty of
 * MERCHANTABILITY or FITNESS FOR A PARTICULAR PURPOSE.  See the
 * GNU General Public License for more details.
 *
 * You should have received a copy of the GNU General Public License
 * along with this program.  If not, see <http://www.gnu.org/licenses/>.
 */
package uk.ac.manchester.spinnaker.messages.bmp;

import static uk.ac.manchester.spinnaker.messages.bmp.WriteFlashBuffer.FLASH_CHUNK_SIZE;
import static uk.ac.manchester.spinnaker.messages.scp.SCPCommand.CMD_FLASH_ERASE;

import java.nio.ByteBuffer;

import uk.ac.manchester.spinnaker.machine.MemoryLocation;
import uk.ac.manchester.spinnaker.messages.model.UnexpectedResponseCodeException;

/** A request to erase flash memory on a BMP. */
public final class EraseFlash extends BMPRequest<EraseFlash.Response> {
	private static final int LOW_BOUNDARY = 65536;

	private static final int MEMORY_LIMIT = 524288;

	/**
	 * @param board
	 *            the board with the BMP to write the memory of
	 * @param baseAddress
	 *            The positive base address to start the erase at
	 * @param size
	 *            The number of bytes to erase
	 * @throws IllegalArgumentException
	 *             If the baseAddress or size make no sense
	 */
	public EraseFlash(BMPBoard board, MemoryLocation baseAddress, int size) {
		super(board, CMD_FLASH_ERASE, baseAddress.address,
				baseAddress.address + size);
		// Check that we've been actually asked to do something sane!
		if (size <= 0) {
			throw new IllegalArgumentException("no data");
		}
		int addr = baseAddress.address;
		if (addr < 0 || addr + size > MEMORY_LIMIT || addr + size < 0) {
			throw new IllegalArgumentException("address not in flash");
		}
		if ((addr % FLASH_CHUNK_SIZE) != 0) {
			throw new IllegalArgumentException("not on 4kB boundary");
		}
		if (addr < LOW_BOUNDARY && addr + size > LOW_BOUNDARY) {
			throw new IllegalArgumentException("crosses flash 4k/32k boundary");
		}
	}

	@Override
	public Response getSCPResponse(ByteBuffer buffer) throws Exception {
		return new Response(buffer);
	}

	/** The response from a request to erase flash. */
	public final class Response extends BMPRequest.BMPResponse {
		/** Where the buffer is located. */
		public final MemoryLocation address;

		private Response(ByteBuffer buffer)
				throws UnexpectedResponseCodeException {
<<<<<<< HEAD
			super("Erase Flash Memory", CMD_FLASH_ERASE, buffer);
			address = buffer.getInt();
=======
			super("Erase flash memory", CMD_FLASH_ERASE, buffer);
			address = new MemoryLocation(buffer.getInt());
>>>>>>> 84db0fb2
		}
	}
}<|MERGE_RESOLUTION|>--- conflicted
+++ resolved
@@ -71,13 +71,8 @@
 
 		private Response(ByteBuffer buffer)
 				throws UnexpectedResponseCodeException {
-<<<<<<< HEAD
-			super("Erase Flash Memory", CMD_FLASH_ERASE, buffer);
-			address = buffer.getInt();
-=======
 			super("Erase flash memory", CMD_FLASH_ERASE, buffer);
 			address = new MemoryLocation(buffer.getInt());
->>>>>>> 84db0fb2
 		}
 	}
 }