/*
 * Copyright (c) 2018-2019 The University of Manchester
 *
 * This program is free software: you can redistribute it and/or modify
 * it under the terms of the GNU General Public License as published by
 * the Free Software Foundation, either version 3 of the License, or
 * (at your option) any later version.
 *
 * This program is distributed in the hope that it will be useful,
 * but WITHOUT ANY WARRANTY; without even the implied warranty of
 * MERCHANTABILITY or FITNESS FOR A PARTICULAR PURPOSE.  See the
 * GNU General Public License for more details.
 *
 * You should have received a copy of the GNU General Public License
 * along with this program.  If not, see <http://www.gnu.org/licenses/>.
 */
package uk.ac.manchester.spinnaker.transceiver;

import static java.lang.Math.min;
import static uk.ac.manchester.spinnaker.messages.Constants.UDP_MESSAGE_MAX_SIZE;

import java.io.File;
import java.io.IOException;
import java.io.RandomAccessFile;
import java.nio.ByteBuffer;

import uk.ac.manchester.spinnaker.connections.BMPConnection;
import uk.ac.manchester.spinnaker.connections.ConnectionSelector;
import uk.ac.manchester.spinnaker.machine.MemoryLocation;
import uk.ac.manchester.spinnaker.messages.bmp.BMPBoard;
import uk.ac.manchester.spinnaker.messages.bmp.BMPReadMemory;
import uk.ac.manchester.spinnaker.messages.bmp.BMPRequest.BMPResponse;
import uk.ac.manchester.spinnaker.transceiver.Accumulator.BufferAccumulator;
import uk.ac.manchester.spinnaker.transceiver.Accumulator.FileAccumulator;

/** A process for reading memory on a BMP. */
class BMPReadMemoryProcess extends BMPCommandProcess<BMPResponse> {
	/**
	 * @param connectionSelector
	 *            How to select how to communicate.
	 * @param retryTracker
	 *            Object used to track how many retries were used in an
	 *            operation. May be {@code null} if no suck tracking is
	 *            required.
	 */
	BMPReadMemoryProcess(ConnectionSelector<BMPConnection> connectionSelector,
			RetryTracker retryTracker) {
		super(connectionSelector, retryTracker);
	}

	/**
	 * Core of the memory read system.
	 *
	 * @param <T>
	 *            The type of output from the accumulator
	 * @param board
	 *            What board's BMP?
	 * @param address
	 *            Where to read from?
	 * @param size
	 *            How much to read?
	 * @param accum
	 *            Where to accumulate the data
	 * @return The accumulation (if defined for the accumulator type).
	 * @throws IOException
	 *             If anything goes wrong with networking.
	 * @throws ProcessException
	 *             If SpiNNaker rejects a message.
	 */
	private <T> T read(BMPBoard board, MemoryLocation address, int size,
			Accumulator<T> accum) throws ProcessException, IOException {
		for (int offset = 0, chunk; offset < size; offset += chunk) {
			chunk = min(size - offset, UDP_MESSAGE_MAX_SIZE);
			accum.add(offset, execute(
					new BMPReadMemory(board, address.add(offset), chunk)).data);
		}
		return accum.finish();
	}

	/**
	 * Read memory into a prepared buffer.
	 *
	 * @param board
	 *            What board's BMP to read from.
	 * @param baseAddress
	 *            where to read from.
	 * @param receivingBuffer
	 *            The buffer to receive into; the remaining space of the buffer
	 *            determines how much memory to read.
	 * @throws IOException
	 *             If anything goes wrong with networking.
	 * @throws ProcessException
	 *             If SpiNNaker rejects a message.
	 */
	void read(BMPBoard board, MemoryLocation baseAddress,
			ByteBuffer receivingBuffer) throws IOException, ProcessException {
		read(board, baseAddress, receivingBuffer.remaining(),
				new BufferAccumulator(receivingBuffer));
		// Ignore the result; caller already knows it
	}

	/**
	 * Read memory into a new buffer.
	 *
	 * @param board
	 *            What board's BMP to read from.
	 * @param baseAddress
	 *            where to read from.
	 * @param size
	 *            The number of bytes to read.
	 * @return the filled buffer
	 * @throws IOException
	 *             If anything goes wrong with networking.
	 * @throws ProcessException
	 *             If SpiNNaker rejects a message.
	 */
	ByteBuffer read(BMPBoard board, MemoryLocation baseAddress, int size)
			throws IOException, ProcessException {
		return read(board, baseAddress, size, new BufferAccumulator(size));
	}

	/**
	 * Read memory into a file. Note that we can write the file out of order; a
	 * {@link RandomAccessFile} is required
	 *
	 * @param board
	 *            What board's BMP to read from.
	 * @param baseAddress
	 *            Where to read from.
	 * @param size
	 *            The number of bytes to read.
	 * @param dataFile
	 *            where to write the bytes
	 * @throws IOException
	 *             If anything goes wrong with networking or with access to the
	 *             file.
	 * @throws ProcessException
	 *             If SpiNNaker rejects a message.
	 */
	void read(BMPBoard board, MemoryLocation baseAddress, int size,
			RandomAccessFile dataFile) throws IOException, ProcessException {
		read(board, baseAddress, size, new FileAccumulator(dataFile));
	}

	/**
	 * Read memory into a file.
	 *
	 * @param board
	 *            What board's BMP to read from.
	 * @param baseAddress
	 *            where to read from.
	 * @param size
	 *            The number of bytes to read.
	 * @param dataFile
	 *            where to write the bytes
	 * @throws IOException
	 *             If anything goes wrong with networking or with access to the
	 *             file.
	 * @throws ProcessException
	 *             If SpiNNaker rejects a message.
	 */
<<<<<<< HEAD
	void read(BMPBoard board, int baseAddress, int size, File dataFile)
			throws IOException, ProcessException {
		try (var s = new RandomAccessFile(dataFile, "rw")) {
=======
	void read(BMPBoard board, MemoryLocation baseAddress, int size,
			File dataFile) throws IOException, ProcessException {
		try (RandomAccessFile s = new RandomAccessFile(dataFile, "rw")) {
>>>>>>> 84db0fb2
			read(board, baseAddress, size, new FileAccumulator(s));
		}
	}
}<|MERGE_RESOLUTION|>--- conflicted
+++ resolved
@@ -159,15 +159,9 @@
 	 * @throws ProcessException
 	 *             If SpiNNaker rejects a message.
 	 */
-<<<<<<< HEAD
-	void read(BMPBoard board, int baseAddress, int size, File dataFile)
-			throws IOException, ProcessException {
-		try (var s = new RandomAccessFile(dataFile, "rw")) {
-=======
 	void read(BMPBoard board, MemoryLocation baseAddress, int size,
 			File dataFile) throws IOException, ProcessException {
-		try (RandomAccessFile s = new RandomAccessFile(dataFile, "rw")) {
->>>>>>> 84db0fb2
+		try (var s = new RandomAccessFile(dataFile, "rw")) {
 			read(board, baseAddress, size, new FileAccumulator(s));
 		}
 	}
