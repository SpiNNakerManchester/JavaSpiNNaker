--- conflicted
+++ resolved
@@ -22,6 +22,8 @@
 import java.nio.ByteBuffer;
 import java.util.Collection;
 import java.util.function.Supplier;
+
+import com.google.errorprone.annotations.ForOverride;
 
 import uk.ac.manchester.spinnaker.machine.board.BMPBoard;
 import uk.ac.manchester.spinnaker.messages.model.UnexpectedResponseCodeException;
@@ -46,22 +48,12 @@
 				DEFAULT_PORT);
 	}
 
-<<<<<<< HEAD
-	private static SDPHeader bmpHeader(BMPBoard board) {
-		return bmpHeader(board.board());
-	}
-
-	private static SDPHeader bmpHeader(Collection<BMPBoard> boards) {
-		return bmpHeader(
-				boards.stream().mapToInt(b -> b.board()).min().orElse(0));
-=======
 	private static SDPHeader header(BMPBoard board) {
-		return header(board.board);
+		return header(board.board());
 	}
 
 	private static SDPHeader header(Collection<BMPBoard> boards) {
-		return header(boards.stream().mapToInt(b -> b.board).min().orElse(0));
->>>>>>> 60b081e9
+		return header(boards.stream().mapToInt(b -> b.board()).min().orElse(0));
 	}
 
 	/**
@@ -247,6 +239,7 @@
 		 *            header.
 		 * @return The parsed value.
 		 */
+		@ForOverride
 		protected abstract T parse(ByteBuffer buffer);
 	}
 }