--- conflicted
+++ resolved
@@ -16,14 +16,9 @@
  */
 package uk.ac.manchester.spinnaker.messages.eieio;
 
-<<<<<<< HEAD
 import static java.util.Objects.nonNull;
-
-import java.util.HashMap;
-=======
 import static uk.ac.manchester.spinnaker.utils.CollectionUtils.makeEnumBackingMap;
 
->>>>>>> 08bb0bca
 import java.util.Map;
 
 /**
@@ -71,13 +66,8 @@
 	 * @return the ID, or {@code null} if the encoded form was unrecognised.
 	 */
 	public static EIEIOCommand get(int command) {
-<<<<<<< HEAD
-		EIEIOCommandID id = MAP.get(command);
+		var id = MAP.get(command);
 		if (nonNull(id)) {
-=======
-		var id = MAP.get(command);
-		if (id != null) {
->>>>>>> 08bb0bca
 			return id;
 		}
 		return new CustomEIEIOCommand(command);
