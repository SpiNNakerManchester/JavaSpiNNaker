/*
 * Copyright (c) 2021 The University of Manchester
 *
 * Licensed under the Apache License, Version 2.0 (the "License");
 * you may not use this file except in compliance with the License.
 * You may obtain a copy of the License at
 *
 *     http://www.apache.org/licenses/LICENSE-2.0
 *
 * Unless required by applicable law or agreed to in writing, software
 * distributed under the License is distributed on an "AS IS" BASIS,
 * WITHOUT WARRANTIES OR CONDITIONS OF ANY KIND, either express or implied.
 * See the License for the specific language governing permissions and
 * limitations under the License.
 */
package uk.ac.manchester.spinnaker.alloc.client;

import static java.lang.String.join;
import static java.nio.charset.StandardCharsets.UTF_8;
import static org.apache.commons.io.IOUtils.readLines;

import java.io.FileNotFoundException;
import java.io.IOException;
import java.io.InputStream;
import java.util.List;
import java.util.stream.Stream;

import javax.validation.Valid;
import javax.validation.constraints.NotNull;

import com.google.errorprone.annotations.MustBeClosed;

import uk.ac.manchester.spinnaker.machine.HasChipLocation;
import uk.ac.manchester.spinnaker.machine.board.PhysicalCoords;
import uk.ac.manchester.spinnaker.machine.board.TriadCoords;
import uk.ac.manchester.spinnaker.messages.model.Version;
import uk.ac.manchester.spinnaker.transceiver.SpinnmanException;
import uk.ac.manchester.spinnaker.transceiver.TransceiverInterface;
import uk.ac.manchester.spinnaker.utils.validation.IPAddress;

/**
 * An API for talking to the Spalloc service.
 *
 * @see SpallocClientFactory
 * @author Donal Fellows
 */
public interface SpallocClient {
	/**
	 * Get the server version ID.
	 *
	 * @return A version ID.
	 * @throws IOException
	 *             If things go wrong.
	 */
	Version getVersion() throws IOException;

	/**
	 * Get a list of all Spalloc machines.
	 *
	 * @return The list of machines.
	 * @throws IOException
	 *             If things go wrong.
	 */
	List<Machine> listMachines() throws IOException;

	/**
	 * List the existing non-terminated jobs.
	 *
	 * @param waitForChange
	 *            If {@code true}, will wait until the list of jobs may have
	 *            changed. (Best-effort only; waiting time is bounded at 30
	 *            seconds.)
	 * @return A list of jobs.
	 * @throws IOException
	 *             If things go wrong.
	 */
	List<Job> listJobs(boolean waitForChange) throws IOException;

	/**
	 * List the jobs, including the deleted ones.
	 * <p>
	 * <strong>NB:</strong> Care should be taken; this may produce a lot of
	 * output.
	 *
	 * @param waitForChange
	 *            If {@code true}, will wait until the list of jobs may have
	 *            changed. (Best-effort only; waiting time is bounded at 30
	 *            seconds.)
	 * @return A stream of jobs.
	 * @throws IOException
	 *             If things go wrong.
	 */
	Stream<Job> listJobsWithDeleted(boolean waitForChange) throws IOException;

	/**
	 * List the existing non-terminated jobs.
	 *
	 * @return A list of jobs.
	 * @throws IOException
	 *             If things go wrong.
	 */
	default List<Job> listJobs() throws IOException {
		return listJobs(false);
	}

	/**
	 * List the jobs, including the deleted ones.
	 * <p>
	 * <strong>NB:</strong> Care should be taken; this may produce a lot of
	 * output.
	 *
	 * @return A stream of jobs.
	 * @throws IOException
	 *             If things go wrong.
	 */
	default Stream<Job> listJobsWithDeleted() throws IOException {
		return listJobsWithDeleted(false);
	}

	/**
	 * Create a job.
	 *
	 * @param createInstructions
	 *            Describes the job to create.
	 * @return A handle to the created job.
	 * @throws IOException
	 *             If job creation fails.
	 */
	Job createJob(CreateJob createInstructions) throws IOException;

	/** The services offered relating to a Spalloc machine. */
	interface Machine {
		/**
		 * The machine's name. Never empty, never {@code null}.
		 *
		 * @return The name of the machine.
		 */
		String getName();

		/**
		 * The tags of the machine. If this includes "{@code default}", this is
		 * the machine that jobs will usually go to.
		 *
		 * @return The tags of the machine.
		 */
		List<String> getTags();

		/**
		 * The width of the machine.
		 *
		 * @return The width of the machine, in triads.
		 */
		int getWidth();

		/**
		 * The height of the machine.
		 *
		 * @return The height of the machine, in triads.
		 */
		int getHeight();

		/**
		 * The number of live boards.
		 *
		 * @return The (estimated) number of live boards in the machine.
		 */
		int getLiveBoardCount();

		/**
		 * What boards in the machine are dead?
		 *
		 * @return The dead boards of the machine.
		 */
		List<BoardCoords> getDeadBoards();

		/**
		 * What links in the machine are dead? Only links where both boards are
		 * alive.
		 *
		 * @return The dead links of the machine.
		 */
		List<DeadLink> getDeadLinks();

		/**
		 * Wait (for up to 30 seconds) until the state of the machine might have
		 * changed.
		 *
		 * @throws IOException
		 *             If communication with the server fails
		 */
		void waitForChange() throws IOException;

		/**
		 * Given logical triad coordinates, return more info about a board.
		 *
		 * @param coords
		 *            Triad coordinates
		 * @return Board information
		 * @throws FileNotFoundException
		 *             If the board doesn't exist.
		 * @throws IOException
		 *             If communication with the server fails
		 */
		WhereIs getBoard(@NotNull @Valid TriadCoords coords)
				throws FileNotFoundException, IOException;

		/**
		 * Given physical coordinates, return more info about a board.
		 *
		 * @param coords
		 *            Physical coordinates.
		 * @return Board information
		 * @throws FileNotFoundException
		 *             If the board doesn't exist.
		 * @throws IOException
		 *             If communication with the server fails
		 */
		WhereIs getBoard(@NotNull @Valid PhysicalCoords coords)
				throws FileNotFoundException, IOException;

		/**
		 * Given a <em>global</em> chip location, return more info about the
		 * board that contains it.
		 *
		 * @param chip
		 *            The chip location
		 * @return Board information
		 * @throws FileNotFoundException
		 *             If the board doesn't exist.
		 * @throws IOException
		 *             If communication with the server fails
		 */
		WhereIs getBoard(@NotNull @Valid HasChipLocation chip)
				throws FileNotFoundException, IOException;

		/**
		 * Given an IP address, return more info about a board.
		 *
		 * @param address
		 *            Board IP address
		 * @return Board information
		 * @throws FileNotFoundException
		 *             If the board doesn't exist.
		 * @throws IOException
		 *             If communication with the server fails
		 */
		WhereIs getBoard(@IPAddress String address)
				throws FileNotFoundException, IOException;
	}

	/**
	 * The services offered relating to a Spalloc job. Jobs run on
	 * {@linkplain Machine machines}, and have boards allocated to them while
	 * they do so. Those boards (which will be connected) are a fundamental
	 * resource that allows SpiNNaker programs to be run.
	 */
	interface Job {
		/**
		 * Get a description of a job. Includes the state of the job.
		 *
		 * @param waitForChange
		 *            If {@code true}, will wait until the jobs may have
		 *            changed. (Best-effort only; waiting time is bounded at 30
		 *            seconds.)
		 * @return The job description &amp; state. Check the state to see
		 *         whether the job has had resources allocated yet.
		 * @throws IOException
		 *             If communication fails.
		 */
		JobDescription describe(boolean waitForChange) throws IOException;

		/**
		 * Get a description of a job. Includes the state of the job.
		 *
		 * @return The job description &amp; state. Check the state to see
		 *         whether the job has had resources allocated yet.
		 * @throws IOException
		 *             If communication fails.
		 */
		default JobDescription describe() throws IOException {
			return describe(false);
		}

		/**
		 * Must be periodically called to prevent the service watchdog from
		 * culling the job.
		 *
		 * @throws IOException
		 *             If communication fails.
		 */
		void keepalive() throws IOException;

		/**
		 * Mark a job as deleted.
		 *
		 * @param reason
		 *            Why the job is to be deleted.
		 * @throws IOException
		 *             If communication fails.
		 */
		void delete(String reason) throws IOException;

		/**
		 * Get a description of what's been allocated to the job.
		 *
		 * @return a description of the allocated resources
		 * @throws IOException
		 *             If communication fails, the resources have not yet been
		 *             allocated, or the job is deleted.
		 */
		AllocatedMachine machine() throws IOException;

		/**
		 * Get whether the boards of the machine are all switched on.
		 *
		 * @return {@code true} iff the boards are all on.
		 * @throws IOException
		 *             If communication fails, the resources have not yet been
		 *             allocated, or the job is deleted.
		 */
		boolean getPower() throws IOException;

		/**
		 * Set the power state of the boards of the machine. Note that actually
		 * changing the power state of the boards may take some time.
		 *
		 * @param switchOn
		 *            {@code true} to switch the boards on, {@code false} to
		 *            switch them off.
		 * @return {@code true} iff the boards are all on.
		 * @throws IOException
		 *             If communication fails, the resources have not yet been
		 *             allocated, or the job is deleted.
		 */
		boolean setPower(boolean switchOn) throws IOException;

		/**
		 * Given the location of a chip within an allocation, return more info
		 * about a board.
		 *
		 * @param chip
		 *            Chip location (relative to the root of the allocation).
		 * @return Board information
		 * @throws FileNotFoundException
		 *             If the board doesn't exist or no boards are allocated to
		 *             the job currently.
		 * @throws IOException
		 *             If communication fails or the job is deleted.
		 */
		WhereIs whereIs(@NotNull @Valid HasChipLocation chip)
				throws FileNotFoundException, IOException;

		/**
		 * Create a proxied transceiver for talking to the boards of the job.
		 * The transceiver will be configured so that it can talk to all the
		 * boards of the job and nothing else; the BMP(s) will <em>not</em> be
		 * accessible by this transceiver.
		 *
		 * @return The transceiver. It is the caller's responsibility to close
		 *         this transceiver at the right time.
		 * @throws IOException
		 *             If communication fails or the job is deleted.
		 * @throws InterruptedException
		 *             If interrupted waiting for the connection to be set up.
		 * @throws SpinnmanException
		 *             If transceiver construction fails.
		 */
		@MustBeClosed
		TransceiverInterface getTransceiver()
				throws IOException, InterruptedException, SpinnmanException;
<<<<<<< HEAD

		/**
		 * Create a proxied SCP connection to a specific Ethernet chip of the
		 * job.
		 *
		 * @param chip
		 *            Which Ethernet chip to connect to.
		 * @return The connection. It is the responsibility of the caller to
		 *         close this connection at the right time.
		 * @throws IOException
		 *             If communication fails or the job is deleted.
		 * @throws InterruptedException
		 *             If interrupted waiting for the connection to be set up.
		 */
		@MustBeClosed
		SCPConnection getConnection(@NotNull @Valid HasChipLocation chip)
				throws IOException, InterruptedException;

		/**
		 * Create an <em>unconnected</em> EIEIO connection that can only talk
		 * the boards of the job.
		 *
		 * @return The connection. It is the responsibility of the caller to
		 *         close this connection at the right time.
		 * @throws IOException
		 *             If communication fails or the job is deleted.
		 * @throws InterruptedException
		 *             If interrupted waiting for the connection to be set up.
		 */
		@MustBeClosed
		EIEIOConnection getEIEIOConnection()
				throws IOException, InterruptedException;

		/**
		 * Wait until the job's boards are powered on or the job is destroyed.
		 *
		 * @throws IOException
		 *             If communication fails.
		 */
		default void waitForPower() throws IOException {
			var state = describe().getState();
			while (state == State.QUEUED || state == State.POWER) {
				state = describe(true).getState();
			}
		}
=======
>>>>>>> a69ba510
	}

	/**
	 * Exception caused by the server sending an error.
	 */
	class SpallocException extends RuntimeException {
		private static final long serialVersionUID = -1363689283367574333L;

		/** The HTTP response code that triggered the exception. */
		private final int responseCode;

		/**
		 * Create an instance.
		 *
		 * @param message
		 *            The message body of the error.
		 * @param responseCode
		 *            The HTTP response code that triggered the exception.
		 */
		public SpallocException(String message, int responseCode) {
			super(message);
			this.responseCode = responseCode;
		}

		SpallocException(InputStream stream, int responseCode)
				throws IOException {
			super(consume(stream));
			this.responseCode = responseCode;
		}

		private static String consume(InputStream stream) throws IOException {
			try {
				return join("\n", readLines(stream, UTF_8));
			} finally {
				stream.close();
			}
		}

		/**
		 * @return The HTTP response code that triggered the exception.
		 */
		public int getResponseCode() {
			return responseCode;
		}
	}
}<|MERGE_RESOLUTION|>--- conflicted
+++ resolved
@@ -368,39 +368,6 @@
 		@MustBeClosed
 		TransceiverInterface getTransceiver()
 				throws IOException, InterruptedException, SpinnmanException;
-<<<<<<< HEAD
-
-		/**
-		 * Create a proxied SCP connection to a specific Ethernet chip of the
-		 * job.
-		 *
-		 * @param chip
-		 *            Which Ethernet chip to connect to.
-		 * @return The connection. It is the responsibility of the caller to
-		 *         close this connection at the right time.
-		 * @throws IOException
-		 *             If communication fails or the job is deleted.
-		 * @throws InterruptedException
-		 *             If interrupted waiting for the connection to be set up.
-		 */
-		@MustBeClosed
-		SCPConnection getConnection(@NotNull @Valid HasChipLocation chip)
-				throws IOException, InterruptedException;
-
-		/**
-		 * Create an <em>unconnected</em> EIEIO connection that can only talk
-		 * the boards of the job.
-		 *
-		 * @return The connection. It is the responsibility of the caller to
-		 *         close this connection at the right time.
-		 * @throws IOException
-		 *             If communication fails or the job is deleted.
-		 * @throws InterruptedException
-		 *             If interrupted waiting for the connection to be set up.
-		 */
-		@MustBeClosed
-		EIEIOConnection getEIEIOConnection()
-				throws IOException, InterruptedException;
 
 		/**
 		 * Wait until the job's boards are powered on or the job is destroyed.
@@ -414,8 +381,6 @@
 				state = describe(true).getState();
 			}
 		}
-=======
->>>>>>> a69ba510
 	}
 
 	/**
