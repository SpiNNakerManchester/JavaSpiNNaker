/*
 * Copyright (c) 2018 The University of Manchester
 *
 * This program is free software: you can redistribute it and/or modify
 * it under the terms of the GNU General Public License as published by
 * the Free Software Foundation, either version 3 of the License, or
 * (at your option) any later version.
 *
 * This program is distributed in the hope that it will be useful,
 * but WITHOUT ANY WARRANTY; without even the implied warranty of
 * MERCHANTABILITY or FITNESS FOR A PARTICULAR PURPOSE.  See the
 * GNU General Public License for more details.
 *
 * You should have received a copy of the GNU General Public License
 * along with this program.  If not, see <http://www.gnu.org/licenses/>.
 */
package uk.ac.manchester.spinnaker.messages.model;

import static java.nio.ByteBuffer.wrap;
import static java.nio.ByteOrder.LITTLE_ENDIAN;
import static java.nio.charset.StandardCharsets.US_ASCII;

import java.io.ByteArrayInputStream;
import java.io.ByteArrayOutputStream;
import java.io.InputStream;
import java.nio.ByteBuffer;
import java.nio.charset.Charset;

import uk.ac.manchester.spinnaker.machine.HasCoreLocation;

/**
 * The contents of IOBUF for a core.
 *
 * @author Donal Fellows
 */
public class IOBuffer implements HasCoreLocation {
	private final HasCoreLocation core;

	private final byte[] iobuf;

	/**
	 * @param core
	 *            The coordinates of a core
	 * @param contents
	 *            The contents of the buffer for the chip
	 */
	public IOBuffer(HasCoreLocation core, byte[] contents) {
		this.core = core;
		iobuf = contents.clone();
	}

	/**
	 * @param core
	 *            The coordinates of a core
	 * @param contents
	 *            The contents of the buffer for the chip
	 */
	public IOBuffer(HasCoreLocation core, ByteBuffer contents) {
		this.core = core;
		iobuf = new byte[contents.remaining()];
		contents.asReadOnlyBuffer().order(LITTLE_ENDIAN).get(iobuf);
	}

	/**
	 * @param core
	 *            The coordinates of a core
	 * @param contents
	 *            The contents of the buffer for the chip
	 */
	public IOBuffer(HasCoreLocation core, Iterable<ByteBuffer> contents) {
		this.core = core;
<<<<<<< HEAD
		var baos = new ByteArrayOutputStream();
		for (var b : contents) {
			baos.write(b.array(), 0, b.limit()); // FIXME
=======
		ByteArrayOutputStream baos = new ByteArrayOutputStream();
		for (ByteBuffer b : contents) {
			if (b.hasArray()) {
				baos.write(b.array(), b.arrayOffset() + b.position(),
						b.remaining());
			} else {
				// Must copy
				byte[] temp = new byte[b.remaining()];
				b.get(temp);
				baos.write(temp, 0, temp.length);
			}
>>>>>>> 32c177d3
		}
		iobuf = baos.toByteArray();
	}

	@Override
	public int getX() {
		return core.getX();
	}

	@Override
	public int getY() {
		return core.getY();
	}

	@Override
	public int getP() {
		return core.getP();
	}

	/** @return The raw contents of the buffer as an input stream. */
	public InputStream getContentsStream() {
		return new ByteArrayInputStream(iobuf);
	}

	/**
	 * @return The raw contents of the buffer as a read-only little-endian byte
	 *         buffer.
	 */
	public ByteBuffer getContentsBuffer() {
		return wrap(iobuf).asReadOnlyBuffer().order(LITTLE_ENDIAN);
	}

	/**
	 * @return The contents of the buffer as a string, interpreting it as ASCII.
	 */
	public String getContentsString() {
		return getContentsString(US_ASCII);
	}

	/**
	 * Get the contents of the buffer as a string.
	 *
	 * @param charset
	 *            How to decode bytes into characters.
	 * @return The contents of the buffer as a string in the specified encoding.
	 */
	public String getContentsString(Charset charset) {
		return new String(iobuf, charset);
	}
}<|MERGE_RESOLUTION|>--- conflicted
+++ resolved
@@ -69,23 +69,17 @@
 	 */
 	public IOBuffer(HasCoreLocation core, Iterable<ByteBuffer> contents) {
 		this.core = core;
-<<<<<<< HEAD
 		var baos = new ByteArrayOutputStream();
 		for (var b : contents) {
-			baos.write(b.array(), 0, b.limit()); // FIXME
-=======
-		ByteArrayOutputStream baos = new ByteArrayOutputStream();
-		for (ByteBuffer b : contents) {
 			if (b.hasArray()) {
 				baos.write(b.array(), b.arrayOffset() + b.position(),
 						b.remaining());
 			} else {
 				// Must copy
-				byte[] temp = new byte[b.remaining()];
+				var temp = new byte[b.remaining()];
 				b.get(temp);
 				baos.write(temp, 0, temp.length);
 			}
->>>>>>> 32c177d3
 		}
 		iobuf = baos.toByteArray();
 	}
