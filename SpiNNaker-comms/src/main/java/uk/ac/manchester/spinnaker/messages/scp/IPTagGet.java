/*
 * Copyright (c) 2018 The University of Manchester
 *
 * Licensed under the Apache License, Version 2.0 (the "License");
 * you may not use this file except in compliance with the License.
 * You may obtain a copy of the License at
 *
 *     http://www.apache.org/licenses/LICENSE-2.0
 *
 * Unless required by applicable law or agreed to in writing, software
 * distributed under the License is distributed on an "AS IS" BASIS,
 * WITHOUT WARRANTIES OR CONDITIONS OF ANY KIND, either express or implied.
 * See the License for the specific language governing permissions and
 * limitations under the License.
 */
package uk.ac.manchester.spinnaker.messages.scp;

import static java.util.Objects.requireNonNull;
import static uk.ac.manchester.spinnaker.messages.model.IPTagFieldDefinitions.COMMAND_FIELD;
import static uk.ac.manchester.spinnaker.messages.model.IPTagFieldDefinitions.THREE_BITS_MASK;
import static uk.ac.manchester.spinnaker.messages.scp.IPTagCommand.GET;
import static uk.ac.manchester.spinnaker.messages.scp.SCPCommand.CMD_IPTAG;

import java.net.UnknownHostException;
import java.nio.ByteBuffer;

import uk.ac.manchester.spinnaker.connections.SCPConnection;
import uk.ac.manchester.spinnaker.machine.HasChipLocation;
import uk.ac.manchester.spinnaker.machine.tags.TagID;
import uk.ac.manchester.spinnaker.messages.model.TagDescription;
import uk.ac.manchester.spinnaker.messages.model.UnexpectedResponseCodeException;

/**
 * An SCP Request to get an IP tag. The response payload is the
 * {@linkplain TagDescription tag description}.
 * <p>
 * Handled by {@code cmd_iptag()} in {@code scamp-cmd.c} (or {@code bmp_cmd.c},
 * if sent to a BMP).
 */
public class IPTagGet extends SCPRequest<IPTagGet.Response>
		implements ConnectionAwareMessage {
	private final int tag;

	private SCPConnection conn;

	// arg1 = flags[11:8] : timeout : command : dest_port : tag
	private static int argument1(int tagID) {
		return (GET.value << COMMAND_FIELD) | (tagID & THREE_BITS_MASK);
	}

	/**
	 * @param chip
	 *            The chip to get the tag from.
	 * @param tag
	 *            The tag to get the details of.
	 */
	public IPTagGet(HasChipLocation chip,
			@TagID(scamp = true, ephemeral = true) int tag) {
		super(chip.getScampCore(), CMD_IPTAG, argument1(tag), 1);
		this.tag = tag;
	}

	@Override
	public void setConnection(SCPConnection connection) {
		this.conn = connection;
	}

<<<<<<< HEAD
	/** Description of a tag. */
	// TODO make into a record in 17
	public static final class TagDescription {
		/**
		 * The count of the number of packets that have been sent with the tag.
		 */
		public final int count;

		/** The flags of the tag. */
		public final short flags;

		/** The IP address of the tag. */
		public final InetAddress ipAddress;

		/** The MAC address of the tag, as an array of 6 bytes. */
		public final byte[] macAddress;

		/** The port of the tag. */
		public final int port;

		/** The receive port of the tag. */
		public final int rxPort;

		/**
		 * The location of the core on the chip which the tag is defined on and
		 * where the core that handles the tag's messages resides.
		 */
		public final HasCoreLocation spinCore;

		/** The spin-port of the IP tag. */
		public final int spinPort;

		/** The timeout of the tag. */
		public final IPTagTimeOutWaitTime timeout;

		private TagDescription(ByteBuffer buffer) throws UnknownHostException {
			byte[] ipBytes = new byte[IPV4_BYTES];
			buffer.get(ipBytes);
			ipAddress = getByAddress(ipBytes);

			macAddress = new byte[MAC_BYTES];
			buffer.get(macAddress);

			port = Short.toUnsignedInt(buffer.getShort());
			timeout = IPTagTimeOutWaitTime.get(buffer.getShort());
			flags = buffer.getShort();
			count = buffer.getInt();
			rxPort = Short.toUnsignedInt(buffer.getShort());
			int y = Byte.toUnsignedInt(buffer.get());
			int x = Byte.toUnsignedInt(buffer.get());
			int pp = Byte.toUnsignedInt(buffer.get());
			spinCore = new CoreLocation(x, y, pp & CORE_MASK);
			spinPort = (pp >>> PORT_SHIFT) & THREE_BITS_MASK;
		}

		private static final int IPV4_BYTES = 4;

		private static final int MAC_BYTES = 6;

		private static final int USE_BIT = 15;

		private static final int TEMP_BIT = 14;

		private static final int ARP_BIT = 13;

		private static final int REV_BIT = 9;

		private static final int STRIP_BIT = 8;

		private boolean bitset(int bit) {
			return (flags & (1 << bit)) != 0;
		}

		/** @return True if the tag is marked as being in use. */
		public boolean isInUse() {
			return bitset(USE_BIT);
		}

		/** @return True if the tag is temporary. */
		public boolean isTemporary() {
			return bitset(TEMP_BIT);
		}

		/**
		 * @return True if the tag is in the ARP state (where the MAC address is
		 *         being looked up; this is a transient state so unlikely).
		 */
		public boolean isARP() {
			return bitset(ARP_BIT);
		}

		/** @return True if the tag is a reverse tag. */
		public boolean isReverse() {
			return bitset(REV_BIT);
		}

		/** @return True if the tag is to strip the SDP header. */
		public boolean isStrippingSDP() {
			return bitset(STRIP_BIT);
		}
	}

	/** An SCP response to a request for an IP tags. */
	// TODO make protected once tag manufacturing is cleaned up
	public static final class Response
=======
	@Override
	public Response getSCPResponse(ByteBuffer buffer)
			throws UnexpectedResponseCodeException, UnknownHostException {
		return new Response(buffer);
	}

	/** An SCP response to a request for an IP tags. */
	protected final class Response
>>>>>>> 4e79958c
			extends PayloadedResponse<TagDescription, UnknownHostException> {
		private Response(ByteBuffer buffer)
				throws UnexpectedResponseCodeException, UnknownHostException {
			super("Get IP Tag Info", CMD_IPTAG, buffer);
		}

		@Override
		protected TagDescription parse(ByteBuffer buffer)
				throws UnknownHostException {
			requireNonNull(conn,
					"can only describe a tag fully after the message has "
							+ "been sent on a connection");
			return new TagDescription(buffer, sdpHeader.getSource(),
					conn.getRemoteIPAddress(), tag);
		}
	}
}<|MERGE_RESOLUTION|>--- conflicted
+++ resolved
@@ -15,8 +15,11 @@
  */
 package uk.ac.manchester.spinnaker.messages.scp;
 
+import static java.net.InetAddress.getByAddress;
 import static java.util.Objects.requireNonNull;
 import static uk.ac.manchester.spinnaker.messages.model.IPTagFieldDefinitions.COMMAND_FIELD;
+import static uk.ac.manchester.spinnaker.messages.model.IPTagFieldDefinitions.CORE_MASK;
+import static uk.ac.manchester.spinnaker.messages.model.IPTagFieldDefinitions.PORT_SHIFT;
 import static uk.ac.manchester.spinnaker.messages.model.IPTagFieldDefinitions.THREE_BITS_MASK;
 import static uk.ac.manchester.spinnaker.messages.scp.IPTagCommand.GET;
 import static uk.ac.manchester.spinnaker.messages.scp.SCPCommand.CMD_IPTAG;
@@ -25,8 +28,10 @@
 import java.nio.ByteBuffer;
 
 import uk.ac.manchester.spinnaker.connections.SCPConnection;
+import uk.ac.manchester.spinnaker.machine.CoreLocation;
 import uk.ac.manchester.spinnaker.machine.HasChipLocation;
 import uk.ac.manchester.spinnaker.machine.tags.TagID;
+import uk.ac.manchester.spinnaker.messages.model.IPTagTimeOutWaitTime;
 import uk.ac.manchester.spinnaker.messages.model.TagDescription;
 import uk.ac.manchester.spinnaker.messages.model.UnexpectedResponseCodeException;
 
@@ -65,136 +70,54 @@
 		this.conn = connection;
 	}
 
-<<<<<<< HEAD
-	/** Description of a tag. */
-	// TODO make into a record in 17
-	public static final class TagDescription {
-		/**
-		 * The count of the number of packets that have been sent with the tag.
-		 */
-		public final int count;
-
-		/** The flags of the tag. */
-		public final short flags;
-
-		/** The IP address of the tag. */
-		public final InetAddress ipAddress;
-
-		/** The MAC address of the tag, as an array of 6 bytes. */
-		public final byte[] macAddress;
-
-		/** The port of the tag. */
-		public final int port;
-
-		/** The receive port of the tag. */
-		public final int rxPort;
-
-		/**
-		 * The location of the core on the chip which the tag is defined on and
-		 * where the core that handles the tag's messages resides.
-		 */
-		public final HasCoreLocation spinCore;
-
-		/** The spin-port of the IP tag. */
-		public final int spinPort;
-
-		/** The timeout of the tag. */
-		public final IPTagTimeOutWaitTime timeout;
-
-		private TagDescription(ByteBuffer buffer) throws UnknownHostException {
-			byte[] ipBytes = new byte[IPV4_BYTES];
-			buffer.get(ipBytes);
-			ipAddress = getByAddress(ipBytes);
-
-			macAddress = new byte[MAC_BYTES];
-			buffer.get(macAddress);
-
-			port = Short.toUnsignedInt(buffer.getShort());
-			timeout = IPTagTimeOutWaitTime.get(buffer.getShort());
-			flags = buffer.getShort();
-			count = buffer.getInt();
-			rxPort = Short.toUnsignedInt(buffer.getShort());
-			int y = Byte.toUnsignedInt(buffer.get());
-			int x = Byte.toUnsignedInt(buffer.get());
-			int pp = Byte.toUnsignedInt(buffer.get());
-			spinCore = new CoreLocation(x, y, pp & CORE_MASK);
-			spinPort = (pp >>> PORT_SHIFT) & THREE_BITS_MASK;
-		}
-
-		private static final int IPV4_BYTES = 4;
-
-		private static final int MAC_BYTES = 6;
-
-		private static final int USE_BIT = 15;
-
-		private static final int TEMP_BIT = 14;
-
-		private static final int ARP_BIT = 13;
-
-		private static final int REV_BIT = 9;
-
-		private static final int STRIP_BIT = 8;
-
-		private boolean bitset(int bit) {
-			return (flags & (1 << bit)) != 0;
-		}
-
-		/** @return True if the tag is marked as being in use. */
-		public boolean isInUse() {
-			return bitset(USE_BIT);
-		}
-
-		/** @return True if the tag is temporary. */
-		public boolean isTemporary() {
-			return bitset(TEMP_BIT);
-		}
-
-		/**
-		 * @return True if the tag is in the ARP state (where the MAC address is
-		 *         being looked up; this is a transient state so unlikely).
-		 */
-		public boolean isARP() {
-			return bitset(ARP_BIT);
-		}
-
-		/** @return True if the tag is a reverse tag. */
-		public boolean isReverse() {
-			return bitset(REV_BIT);
-		}
-
-		/** @return True if the tag is to strip the SDP header. */
-		public boolean isStrippingSDP() {
-			return bitset(STRIP_BIT);
-		}
-	}
-
-	/** An SCP response to a request for an IP tags. */
-	// TODO make protected once tag manufacturing is cleaned up
-	public static final class Response
-=======
 	@Override
 	public Response getSCPResponse(ByteBuffer buffer)
-			throws UnexpectedResponseCodeException, UnknownHostException {
+			throws UnexpectedResponseCodeException {
+		requireNonNull(conn,
+				"can only parse a tag description after the message has "
+						+ "been sent on a connection");
 		return new Response(buffer);
 	}
 
+	private static final int IPV4_BYTES = 4;
+
+	private static final int MAC_BYTES = 6;
+
 	/** An SCP response to a request for an IP tags. */
 	protected final class Response
->>>>>>> 4e79958c
-			extends PayloadedResponse<TagDescription, UnknownHostException> {
+			extends PayloadedResponse<TagDescription, RuntimeException> {
 		private Response(ByteBuffer buffer)
-				throws UnexpectedResponseCodeException, UnknownHostException {
+				throws UnexpectedResponseCodeException {
 			super("Get IP Tag Info", CMD_IPTAG, buffer);
 		}
 
 		@Override
-		protected TagDescription parse(ByteBuffer buffer)
-				throws UnknownHostException {
-			requireNonNull(conn,
-					"can only describe a tag fully after the message has "
-							+ "been sent on a connection");
-			return new TagDescription(buffer, sdpHeader.getSource(),
-					conn.getRemoteIPAddress(), tag);
+		protected TagDescription parse(ByteBuffer buffer) {
+			var ipBytes = new byte[IPV4_BYTES];
+			buffer.get(ipBytes);
+
+			var macAddress = new byte[MAC_BYTES];
+			buffer.get(macAddress);
+
+			int port = Short.toUnsignedInt(buffer.getShort());
+			var timeout = IPTagTimeOutWaitTime.get(buffer.getShort());
+			short flags = buffer.getShort();
+			int count = buffer.getInt();
+			int rxPort = Short.toUnsignedInt(buffer.getShort());
+			int y = Byte.toUnsignedInt(buffer.get());
+			int x = Byte.toUnsignedInt(buffer.get());
+			int pp = Byte.toUnsignedInt(buffer.get()); // processor+port
+
+			try {
+				return new TagDescription(count, flags, getByAddress(ipBytes),
+						macAddress, port, rxPort,
+						new CoreLocation(x, y, pp & CORE_MASK),
+						(pp >>> PORT_SHIFT) & THREE_BITS_MASK, timeout,
+						sdpHeader.getSource().asChipLocation(),
+						conn.getRemoteIPAddress(), tag);
+			} catch (UnknownHostException unexpectedException) {
+				return null;
+			}
 		}
 	}
 }