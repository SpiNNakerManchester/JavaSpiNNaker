--- conflicted
+++ resolved
@@ -50,19 +50,7 @@
 
 	/** Number of router diagnostic filters. */
 	public static final int NO_ROUTER_DIAGNOSTIC_FILTERS = 16;
-<<<<<<< HEAD
 
-	/** The size of the system variable structure in bytes. */
-	public static final int SYSTEM_VARIABLE_BYTES = 256;
-
-	/** The amount of size in bytes that the EIEIO command header is. */
-	public static final int EIEIO_COMMAND_HEADER_SIZE = 3;
-
-	/** The amount of size in bytes the EIEIO data header is. */
-	public static final int EIEIO_DATA_HEADER_SIZE = 2;
-
-=======
->>>>>>> 2deff264
 	/** The address of the start of the VCPU structure (copied from sark.h). */
 	public static final int CPU_INFO_OFFSET = 0xe5007000;
 
@@ -80,13 +68,7 @@
 
 	/** The address at which the iobuf address starts. */
 	public static final int CPU_IOBUF_ADDRESS_OFFSET = 88;
-<<<<<<< HEAD
 
-	/** default UDP tag. */
-	public static final int DEFAULT_SDP_TAG = 0xFF;
-
-=======
->>>>>>> 2deff264
 	/** max user requested tag value. */
 	public static final int MAX_TAG_ID = 7;
 
@@ -125,29 +107,19 @@
 
 	/** Time to sleep after powering on boards (in seconds). */
 	public static final double BMP_POST_POWER_ON_SLEEP_TIME = 5.0;
-<<<<<<< HEAD
 
-	/** number of chips to check are booted fully from the middle. */
-	public static final int NO_MIDDLE_CHIPS_TO_CHECK = 8;
-
-=======
->>>>>>> 2deff264
 	/** This is the default timeout when using SCP, in milliseconds. */
 	public static final int SCP_TIMEOUT = 1000;
 
 	/** Number of bytes in a SpiNNaker word. */
 	public static final int WORD_SIZE = 4;
-<<<<<<< HEAD
 
-	/** Number of bytes in a SpiNNaker half-word. */
-	public static final int SHORT_SIZE = 2;
-
-=======
->>>>>>> 2deff264
 	/** Number of bytes in an IPv4 address. */
 	public static final int IPV4_SIZE = 4;
+
 	/** Mask of the low 8 bits of a word. */
 	public static final int BYTE_MASK = 0xFF;
+
 	/** Number of bits per byte. */
 	public static final int NBBY = 8;
 }