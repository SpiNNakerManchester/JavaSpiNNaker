/*
 * Copyright (c) 2018 The University of Manchester
 *
 * This program is free software: you can redistribute it and/or modify
 * it under the terms of the GNU General Public License as published by
 * the Free Software Foundation, either version 3 of the License, or
 * (at your option) any later version.
 *
 * This program is distributed in the hope that it will be useful,
 * but WITHOUT ANY WARRANTY; without even the implied warranty of
 * MERCHANTABILITY or FITNESS FOR A PARTICULAR PURPOSE.  See the
 * GNU General Public License for more details.
 *
 * You should have received a copy of the GNU General Public License
 * along with this program.  If not, see <http://www.gnu.org/licenses/>.
 */
package uk.ac.manchester.spinnaker.messages.eieio;

import static java.lang.Integer.toUnsignedLong;
import static java.lang.Math.floorDiv;
import static java.lang.Short.toUnsignedInt;
import static java.lang.String.format;
import static java.nio.ByteOrder.LITTLE_ENDIAN;
import static java.util.Objects.isNull;
import static java.util.Objects.nonNull;
import static uk.ac.manchester.spinnaker.messages.Constants.UDP_MESSAGE_MAX_SIZE;
import static uk.ac.manchester.spinnaker.messages.eieio.EIEIOPrefix.LOWER_HALF_WORD;
import static uk.ac.manchester.spinnaker.transceiver.Utils.newMessageBuffer;

import java.nio.ByteBuffer;
import java.util.Iterator;
import java.util.NoSuchElementException;

import uk.ac.manchester.spinnaker.utils.MappableIterable;

/**
 * An EIEIO message containing data.
 *
 * @author Sergio Davies
 * @author Donal Fellows
 */
public class EIEIODataMessage implements EIEIOMessage<EIEIODataMessage.Header>,
		MappableIterable<AbstractDataElement> {
	private final Header header;

	private ByteBuffer elements;

	private ByteBuffer data;

	/**
	 * Create a data message.
	 *
	 * @param eieioType
	 *            The type of data components in the message.
	 */
	public EIEIODataMessage(EIEIOType eieioType) {
		this(eieioType, (byte) 0, null, null, null, null, LOWER_HALF_WORD);
	}

	/**
	 * Deserialise a message.
	 *
	 * @param data
	 *            The data to deserialise.
	 */
	EIEIODataMessage(ByteBuffer data) {
		this.header = new Header(data);
		this.elements = null;
		this.data = data.asReadOnlyBuffer().order(LITTLE_ENDIAN);
	}

	/**
	 * Create a data message.
	 *
	 * @param eieioType
	 *            The type of data components in the message.
	 * @param count
	 *            The number of data components in the message.
	 * @param data
	 *            The serialized data components.
	 * @param keyPrefix
	 *            Any key prefix to apply to the data components.
	 * @param payloadPrefix
	 *            The prefix to apply. Overridden by a non-{@code null}
	 *            timestamp.
	 * @param timestamp
	 *            The timestamp base to apply.
	 * @param prefixType
	 *            The type of prefix to apply.
	 */
	public EIEIODataMessage(EIEIOType eieioType, byte count, ByteBuffer data,
			Short keyPrefix, Integer payloadPrefix, Integer timestamp,
			EIEIOPrefix prefixType) {
<<<<<<< HEAD
		Integer payloadBase = payloadPrefix;
		if (nonNull(timestamp)) {
=======
		var payloadBase = payloadPrefix;
		if (timestamp != null) {
>>>>>>> 08bb0bca
			payloadBase = timestamp;
		}
		header = new Header(eieioType, (byte) 0, keyPrefix, prefixType,
				payloadBase, nonNull(timestamp), count);
		elements = newMessageBuffer();
		this.data = data;
	}

	@Override
	public int minPacketLength() {
		return header.getSize() + header.eieioType.payloadBytes;
	}

	/** @return The maximum number of elements that can fit in the packet. */
	public int getMaxNumElements() {
		return floorDiv(UDP_MESSAGE_MAX_SIZE - header.getSize(),
				header.eieioType.keyBytes + header.eieioType.payloadBytes);
	}

	/** @return The number of elements in the packet. */
	public int getNumElements() {
		return header.getCount();
	}

	/** @return The size of the packet with the current contents. */
	public int getSize() {
		return header.getSize()
				+ (header.eieioType.keyBytes + header.eieioType.payloadBytes)
						* header.getCount();
	}

	/**
	 * Adds a key and payload to the packet.
	 *
	 * @param key
	 *            The key to add
	 * @param payload
	 *            The payload to add
	 * @throws IllegalArgumentException
	 *             If the key or payload is too big for the format, or the
	 *             format doesn't expect a payload
	 */
	public void addKeyAndPayload(int key, int payload) {
		if (toUnsignedLong(key) > header.eieioType.maxValue) {
			throw new IllegalArgumentException(
					format("key %d larger than the maximum allowed of %d",
							toUnsignedLong(key), header.eieioType.maxValue));
		}
		if (toUnsignedLong(payload) > header.eieioType.maxValue) {
			throw new IllegalArgumentException(format(
					"payload %d larger than the maximum allowed of %d",
					toUnsignedLong(payload), header.eieioType.maxValue));
		}
		addElement(new KeyPayloadDataElement(key, payload, header.isTime));
	}

	/**
	 * Adds a key to the packet.
	 *
	 * @param key
	 *            The key to add
	 * @throws IllegalArgumentException
	 *             If the key is too big for the format, or the format expects a
	 *             payload
	 */
	public void addKey(int key) {
		if (toUnsignedLong(key) > header.eieioType.maxValue) {
			throw new IllegalArgumentException(
					format("key %d larger than the maximum allowed of %d",
							toUnsignedLong(key), header.eieioType.maxValue));
		}
		addElement(new KeyDataElement(key));
	}

	/** @return The raw data of this message. */
	public ByteBuffer getData() {
		return data.asReadOnlyBuffer().order(LITTLE_ENDIAN);
	}

	/**
	 * Add an element to the message. The correct type of element must be added,
	 * depending on the header values.
	 *
	 * @param element
	 *            The element to be added
	 * @throws IllegalArgumentException
	 *             If the element is not compatible with the header
	 * @throws IllegalStateException
	 *             If the message was created to read data
	 */
	public void addElement(AbstractDataElement element) {
		if (nonNull(data)) {
			throw new IllegalStateException("This packet is read-only");
		}
		element.addToBuffer(elements, header.eieioType);
		header.incrementCount();
	}

	@Override
	public void addToBuffer(ByteBuffer buffer) {
		header.addToBuffer(buffer);
		var b = elements.duplicate();
		b.flip();
		buffer.put(b);
	}

	@Override
	public Iterator<AbstractDataElement> iterator() {
<<<<<<< HEAD
		final ByteBuffer d =
				isNull(data) ? null : data.duplicate().order(LITTLE_ENDIAN);
=======
		final var d =
				data == null ? null : data.duplicate().order(LITTLE_ENDIAN);
>>>>>>> 08bb0bca
		return new Iterator<AbstractDataElement>() {
			private int elementsRead = 0;

			@Override
			public boolean hasNext() {
				return nonNull(d) && elementsRead < header.getCount();
			}

			@Override
			public AbstractDataElement next() {
				if (isNull(d) || !hasNext()) {
					throw new NoSuchElementException("read all elements");
				}
				elementsRead++;
				int key;
				Integer payload;
				switch (header.eieioType) {
				case KEY_16_BIT:
					key = d.getShort();
					payload = null;
					break;
				case KEY_PAYLOAD_16_BIT:
					key = d.getShort();
					payload = (int) d.getShort();
					break;
				case KEY_32_BIT:
					key = d.getInt();
					payload = null;
					break;
				case KEY_PAYLOAD_32_BIT:
					key = d.getInt();
					payload = d.getInt();
					break;
				default:
					throw new IllegalStateException();
				}
				if (nonNull(header.prefix)) {
					key |= header.prefix << header.prefixType.shift;
				}
				if (nonNull(header.payloadBase)) {
					if (nonNull(payload)) {
						payload |= header.payloadBase;
					} else {
						payload = header.payloadBase;
					}
				}
				if (isNull(payload)) {
					return new KeyDataElement(key);
				}
				return new KeyPayloadDataElement(key, payload, header.isTime);
			}
		};
	}

	@Override
	public Header getHeader() {
		return header;
	}

	/** EIEIO header for data packets. */
	public static class Header implements EIEIOHeader {
		/** The type of packet (size of various fields). */
		public final EIEIOType eieioType;

		/** The tag on the message. */
		public final byte tag;

		/** The prefix on the message, or {@code null} for no prefix. */
		public final Short prefix;

		/** How to apply the prefix. */
		public final EIEIOPrefix prefixType;

		/** An offset for the payload. */
		public final Integer payloadBase;

		/** Whether payloads are times. */
		public final boolean isTime;

		/** The number of items in the packet. */
		private byte count;

		/**
		 * @param eieioType
		 *            the type of message
		 * @param tag
		 *            the tag of the message
		 * @param prefix
		 *            the key prefix of the message
		 * @param prefixType
		 *            the position of the prefix (upper or lower)
		 * @param payloadBase
		 *            The base payload to be applied
		 * @param isTime
		 *            true if the payloads should be taken to be timestamps, or
		 *            false otherwise
		 * @param count
		 *            Count of the number of items in the packet
		 */
		public Header(EIEIOType eieioType, byte tag, Short prefix,
				EIEIOPrefix prefixType, Integer payloadBase, boolean isTime,
				byte count) {
			this.eieioType = eieioType;
			this.tag = tag;
			this.prefix = prefix;
			this.prefixType = prefixType;
			this.payloadBase = payloadBase;
			this.isTime = isTime;
			this.count = count;
		}

		private static int bit(byte b, int bit) {
			return (b >>> bit) & 1;
		}

		private static int bits(byte b, int bitBase) {
			return (b >>> bitBase) & TWO_BITS_MASK;
		}

		/**
		 * @param buffer
		 *            The buffer to deserialise from.
		 */
		private Header(ByteBuffer buffer) {
			count = buffer.get();
			byte flags = buffer.get();
			boolean havePrefix = bit(flags, PREFIX_BIT) != 0;
			if (havePrefix) {
				prefixType =
						EIEIOPrefix.getByValue(bit(flags, PREFIX_TYPE_BIT));
			} else {
				prefixType = null;
			}
			boolean havePayload = bit(flags, PAYLOAD_BIT) != 0;
			isTime = bit(flags, TIME_BIT) != 0;
			eieioType = EIEIOType.getByValue(bits(flags, TYPE_BITS));
			tag = (byte) bits(flags, TAG_BITS);
			if (havePrefix) {
				prefix = buffer.getShort();
			} else {
				prefix = null;
			}
			if (havePayload) {
				switch (eieioType) {
				case KEY_PAYLOAD_16_BIT:
				case KEY_16_BIT:
					payloadBase = toUnsignedInt(buffer.getShort());
					break;
				case KEY_PAYLOAD_32_BIT:
				case KEY_32_BIT:
					payloadBase = buffer.getInt();
					break;
				default:
					payloadBase = null;
				}
			} else {
				payloadBase = null;
			}
		}

		/** @return The number of items in the packet. */
		public byte getCount() {
			return count;
		}

		/**
		 * Set the number of items in the packet to a specific value.
		 *
		 * @param count
		 *            The value to set the count to.
		 */
		public void setCount(byte count) {
			this.count = count;
		}

		/** Increment the count of items in the packet. */
		public void incrementCount() {
			count++;
		}

		/** Reset the count of items in the packet to zero. */
		public void resetCount() {
			count = 0;
		}

		private static final int SHORT_WIDTH = 2;

		/** @return The unit size per data component. */
		public int getSize() {
			int size = SHORT_WIDTH;
			if (nonNull(prefix)) {
				size += SHORT_WIDTH;
			}
			if (nonNull(payloadBase)) {
				size += eieioType.keyBytes;
			}
			return size;
		}

		private static final int PREFIX_BIT = 7;

		private static final int PREFIX_TYPE_BIT = 6;

		private static final int PAYLOAD_BIT = 5;

		private static final int TIME_BIT = 4;

		private static final int TYPE_BITS = 2;

		private static final int TAG_BITS = 0;

		private static final int TWO_BITS_MASK = 0b00000011;

		@Override
		public void addToBuffer(ByteBuffer buffer) {
			byte data = 0;
			if (nonNull(prefix)) {
				data |= 1 << PREFIX_BIT;
				data |= prefixType.getValue() << PREFIX_TYPE_BIT;
			}
			if (nonNull(payloadBase)) {
				data |= 1 << PAYLOAD_BIT;
			}
			if (isTime) {
				data |= 1 << TIME_BIT;
			}
			data |= eieioType.getValue() << TYPE_BITS;
			data |= tag << TAG_BITS;

			buffer.put(count);
			buffer.put(data);
			if (nonNull(prefix)) {
				buffer.putShort(prefix);
			}
			if (isNull(payloadBase)) {
				return;
			}
			switch (eieioType) {
			case KEY_PAYLOAD_16_BIT:
			case KEY_16_BIT:
				buffer.putShort((short) (int) payloadBase);
				return;
			case KEY_PAYLOAD_32_BIT:
			case KEY_32_BIT:
				buffer.putInt(payloadBase);
				return;
			default:
				throw new IllegalStateException("unexpected EIEIO type");
			}
		}
	}
}<|MERGE_RESOLUTION|>--- conflicted
+++ resolved
@@ -91,13 +91,8 @@
 	public EIEIODataMessage(EIEIOType eieioType, byte count, ByteBuffer data,
 			Short keyPrefix, Integer payloadPrefix, Integer timestamp,
 			EIEIOPrefix prefixType) {
-<<<<<<< HEAD
-		Integer payloadBase = payloadPrefix;
+		var payloadBase = payloadPrefix;
 		if (nonNull(timestamp)) {
-=======
-		var payloadBase = payloadPrefix;
-		if (timestamp != null) {
->>>>>>> 08bb0bca
 			payloadBase = timestamp;
 		}
 		header = new Header(eieioType, (byte) 0, keyPrefix, prefixType,
@@ -206,13 +201,8 @@
 
 	@Override
 	public Iterator<AbstractDataElement> iterator() {
-<<<<<<< HEAD
-		final ByteBuffer d =
+		final var d =
 				isNull(data) ? null : data.duplicate().order(LITTLE_ENDIAN);
-=======
-		final var d =
-				data == null ? null : data.duplicate().order(LITTLE_ENDIAN);
->>>>>>> 08bb0bca
 		return new Iterator<AbstractDataElement>() {
 			private int elementsRead = 0;
 
