--- conflicted
+++ resolved
@@ -70,19 +70,11 @@
 	private final Integer maxSDRAMSize;
 
 	private static <T> Set<T> def(Set<T> c) {
-<<<<<<< HEAD
-		return isNull(c) ? emptySet() : c;
+		return isNull(c) ? Set.of() : c;
 	}
 
 	private static <K, V> Map<K, V> def(Map<K, V> m) {
-		return isNull(m) ? emptyMap() : m;
-=======
-		return c == null ? Set.of() : c;
-	}
-
-	private static <K, V> Map<K, V> def(Map<K, V> m) {
-		return m == null ? Map.of() : m;
->>>>>>> 08bb0bca
+		return isNull(m) ? Map.of() : m;
 	}
 
 	private static int clamp(int value, Integer limit) {
