--- conflicted
+++ resolved
@@ -138,21 +138,12 @@
 	Machine getMachineDetails(HasChipLocation bootChip, MachineDimensions size)
 			throws IOException, ProcessException, InterruptedException {
 		// Get the P2P table; 8 entries are packed into each 32-bit word
-<<<<<<< HEAD
-		var p2pColumnData = new ArrayList<ByteBuffer>();
-		for (int column = 0; column < size.width(); column++) {
-			p2pColumnData.add(synchronousCall(new ReadMemory(bootChip,
-					ROUTER_P2P.add(getColumnOffset(column)),
-					getNumColumnBytes(size.height()))).data);
-			// TODO work out why multiple calls at once is a problem
-=======
-		var p2pColumnData = new ByteBuffer[size.width];
-		int byteLength = getNumColumnBytes(size.height);
-		for (int col : range(0, size.width)) {
+		var p2pColumnData = new ByteBuffer[size.width()];
+		int byteLength = getNumColumnBytes(size.height());
+		for (int col : range(0, size.width())) {
 			sendGet(new ReadMemory(bootChip,
 					ROUTER_P2P.add(getColumnOffset(col)), byteLength),
 					bytes -> p2pColumnData[col] = bytes);
->>>>>>> 60b081e9
 		}
 		finishBatch();
 		var p2pTable = new P2PTable(size, asList(p2pColumnData));
