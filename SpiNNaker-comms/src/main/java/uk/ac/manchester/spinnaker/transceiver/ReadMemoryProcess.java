/*
 * Copyright (c) 2018-2019 The University of Manchester
 *
 * This program is free software: you can redistribute it and/or modify
 * it under the terms of the GNU General Public License as published by
 * the Free Software Foundation, either version 3 of the License, or
 * (at your option) any later version.
 *
 * This program is distributed in the hope that it will be useful,
 * but WITHOUT ANY WARRANTY; without even the implied warranty of
 * MERCHANTABILITY or FITNESS FOR A PARTICULAR PURPOSE.  See the
 * GNU General Public License for more details.
 *
 * You should have received a copy of the GNU General Public License
 * along with this program.  If not, see <http://www.gnu.org/licenses/>.
 */
package uk.ac.manchester.spinnaker.transceiver;

import static java.lang.Math.min;
import static uk.ac.manchester.spinnaker.messages.Constants.UDP_MESSAGE_MAX_SIZE;

import java.io.File;
import java.io.IOException;
import java.io.RandomAccessFile;
import java.nio.ByteBuffer;

import uk.ac.manchester.spinnaker.connections.ConnectionSelector;
import uk.ac.manchester.spinnaker.connections.SCPConnection;
import uk.ac.manchester.spinnaker.machine.Direction;
import uk.ac.manchester.spinnaker.machine.HasChipLocation;
import uk.ac.manchester.spinnaker.messages.scp.ReadLink;
import uk.ac.manchester.spinnaker.messages.scp.ReadMemory;
import uk.ac.manchester.spinnaker.storage.BufferManagerStorage;
import uk.ac.manchester.spinnaker.storage.StorageException;
import uk.ac.manchester.spinnaker.transceiver.Accumulator.BufferAccumulator;
import uk.ac.manchester.spinnaker.transceiver.Accumulator.FileAccumulator;

/** A process for reading memory on a SpiNNaker chip. */
class ReadMemoryProcess extends MultiConnectionProcess<SCPConnection> {
	/**
	 * @param connectionSelector
	 *            How to select how to communicate.
	 * @param retryTracker
	 *            Object used to track how many retries were used in an
	 *            operation. May be {@code null} if no suck tracking is
	 *            required.
	 */
	ReadMemoryProcess(ConnectionSelector<SCPConnection> connectionSelector,
			RetryTracker retryTracker) {
		super(connectionSelector, retryTracker);
	}

<<<<<<< HEAD
	/**
	 * Read memory into an accumulator.
	 *
	 * @param <T>
	 *            Type of the result of the accumulator.
	 * @param chip
	 *            What chip has the memory to read from.
	 * @param baseAddress
	 *            where to read from.
	 * @param size
	 *            how much to read
	 * @param a
	 *            The accumulator to receive the data.
	 * @return The result of the accumulator.
	 * @throws IOException
	 *             If anything goes wrong with networking.
	 * @throws ProcessException
	 *             If SpiNNaker rejects a message.
	 */
	private <T> T readMemory(HasChipLocation chip, int baseAddress, int size,
			Accumulator<T> a) throws IOException, ProcessException {
		for (int offset = 0, chunk; offset < size; offset += chunk) {
			chunk = min(size - offset, UDP_MESSAGE_MAX_SIZE);
			final int thisOffset = offset;
			sendRequest(new ReadMemory(chip, baseAddress + offset, chunk),
					response -> a.add(thisOffset, response.data));
=======
	private static class Accumulator {
		private final ByteBuffer buffer;

		private boolean done = false;

		private int maxpos = 0;

		Accumulator(int size) {
			buffer = allocate(size);
		}

		Accumulator(byte[] receivingBuffer) {
			buffer = wrap(receivingBuffer);
		}

		Accumulator(ByteBuffer receivingBuffer) {
			buffer = receivingBuffer.slice();
		}

		synchronized void add(int position, ByteBuffer otherBuffer) {
			if (done) {
				throw new IllegalStateException(
						"writing to fully written buffer");
			}
			var b = buffer.duplicate();
			b.position(position);
			int after = position + otherBuffer.remaining();
			b.put(otherBuffer);
			maxpos = max(maxpos, after);
		}

		synchronized ByteBuffer finish() {
			if (!done) {
				done = true;
				buffer.limit(maxpos);
			}
			return buffer.asReadOnlyBuffer().order(LITTLE_ENDIAN);
>>>>>>> ca30b949
		}
		finish();
		checkForError();
		return a.finish();
	}

	/**
	 * Read memory over a link into an accumulator.
	 *
	 * @param <T>
	 *            Type of the result of the accumulator.
	 * @param chip
	 *            What chip does the link start at.
	 * @param linkDirection
	 *            The direction of the link to traverse.
	 * @param baseAddress
	 *            where to read from.
	 * @param size
	 *            how much to read
	 * @param a
	 *            The accumulator to receive the data.
	 * @return The result of the accumulator.
	 * @throws IOException
	 *             If anything goes wrong with networking.
	 * @throws ProcessException
	 *             If SpiNNaker rejects a message.
	 */
	private <T> T readLink(HasChipLocation chip, Direction linkDirection,
			int baseAddress, int size, Accumulator<T> a)
			throws IOException, ProcessException {
		for (int offset = 0, chunk; offset < size; offset += chunk) {
			chunk = min(size - offset, UDP_MESSAGE_MAX_SIZE);
			int thisOffset = offset;
			sendRequest(
					new ReadLink(chip, linkDirection, baseAddress + offset,
							chunk),
					response -> a.add(thisOffset, response.data));
		}
		finish();
		checkForError();
		return a.finish();
	}

	/**
	 * Read memory over a link into a prepared buffer.
	 *
	 * @param chip
	 *            What chip does the link start at.
	 * @param linkDirection
	 *            The direction of the link to traverse.
	 * @param baseAddress
	 *            Where to read from.
	 * @param receivingBuffer
	 *            The buffer to receive into; the remaining space of the buffer
	 *            determines how much memory to read.
	 * @throws IOException
	 *             If anything goes wrong with networking.
	 * @throws ProcessException
	 *             If SpiNNaker rejects a message.
	 */
	void readLink(HasChipLocation chip, Direction linkDirection,
			int baseAddress, ByteBuffer receivingBuffer)
			throws IOException, ProcessException {
<<<<<<< HEAD
		readLink(chip, linkDirection, baseAddress, receivingBuffer.remaining(),
				new BufferAccumulator(receivingBuffer));
=======
		int size = receivingBuffer.remaining();
		var a = new Accumulator(receivingBuffer);
		int chunk;
		for (int offset = 0; offset < size; offset += chunk) {
			chunk = min(size - offset, UDP_MESSAGE_MAX_SIZE);
			int thisOffset = offset;
			sendRequest(
					new ReadLink(chip, linkDirection, baseAddress + offset,
							chunk),
					response -> a.add(thisOffset, response.data));
		}
		finish();
		checkForError();
		a.finish();
>>>>>>> ca30b949
	}

	/**
	 * Read memory into a prepared buffer.
	 *
	 * @param chip
	 *            What chip has the memory to read from.
	 * @param baseAddress
	 *            where to read from.
	 * @param receivingBuffer
	 *            The buffer to receive into; the remaining space of the buffer
	 *            determines how much memory to read.
	 * @throws IOException
	 *             If anything goes wrong with networking.
	 * @throws ProcessException
	 *             If SpiNNaker rejects a message.
	 */
	void readMemory(HasChipLocation chip, int baseAddress,
			ByteBuffer receivingBuffer) throws IOException, ProcessException {
<<<<<<< HEAD
		readMemory(chip, baseAddress, receivingBuffer.remaining(),
				new BufferAccumulator(receivingBuffer));
=======
		int size = receivingBuffer.remaining();
		var a = new Accumulator(receivingBuffer);
		int chunk;
		for (int offset = 0; offset < size; offset += chunk) {
			chunk = min(size - offset, UDP_MESSAGE_MAX_SIZE);
			int thisOffset = offset;
			sendRequest(new ReadMemory(chip, baseAddress + offset, chunk),
					response -> a.add(thisOffset, response.data));
		}
		finish();
		checkForError();
		a.finish();
>>>>>>> ca30b949
	}

	/**
	 * Read memory over a link into a new buffer.
	 *
	 * @param chip
	 *            What chip does the link start at.
	 * @param linkDirection
	 *            the direction of the link to traverse.
	 * @param baseAddress
	 *            where to read from.
	 * @param size
	 *            The number of bytes to read.
	 * @return the filled buffer
	 * @throws IOException
	 *             If anything goes wrong with networking.
	 * @throws ProcessException
	 *             If SpiNNaker rejects a message.
	 */
	ByteBuffer readLink(HasChipLocation chip, Direction linkDirection,
			int baseAddress, int size) throws IOException, ProcessException {
<<<<<<< HEAD
		return readLink(chip, linkDirection, baseAddress, size,
				new BufferAccumulator(size));
=======
		var a = new Accumulator(size);
		int chunk;
		for (int offset = 0; offset < size; offset += chunk) {
			chunk = min(size - offset, UDP_MESSAGE_MAX_SIZE);
			int thisOffset = offset;
			sendRequest(
					new ReadLink(chip, linkDirection, baseAddress + offset,
							chunk),
					response -> a.add(thisOffset, response.data));
		}
		finish();
		checkForError();
		return a.finish();
>>>>>>> ca30b949
	}

	/**
	 * Read memory into a new buffer.
	 *
	 * @param chip
	 *            What chip has the memory to read from.
	 * @param baseAddress
	 *            where to read from.
	 * @param size
	 *            The number of bytes to read.
	 * @return the filled buffer
	 * @throws IOException
	 *             If anything goes wrong with networking.
	 * @throws ProcessException
	 *             If SpiNNaker rejects a message.
	 */
	ByteBuffer readMemory(HasChipLocation chip, int baseAddress, int size)
			throws IOException, ProcessException {
<<<<<<< HEAD
		return readMemory(chip, baseAddress, size, new BufferAccumulator(size));
=======
		var a = new Accumulator(size);
		int chunk;
		for (int offset = 0; offset < size; offset += chunk) {
			chunk = min(size - offset, UDP_MESSAGE_MAX_SIZE);
			int thisOffset = offset;
			sendRequest(new ReadMemory(chip, baseAddress + offset, chunk),
					response -> a.add(thisOffset, response.data));
		}
		finish();
		checkForError();
		return a.finish();
>>>>>>> ca30b949
	}

	/**
	 * Read memory over a link into a file. Note that we can write the file out
	 * of order; a {@link RandomAccessFile} is required
	 *
	 * @param chip
	 *            What chip does the link start at.
	 * @param linkDirection
	 *            The direction of the link to traverse.
	 * @param baseAddress
	 *            Where to read from.
	 * @param size
	 *            The number of bytes to read.
	 * @param dataFile
	 *            where to write the bytes
	 * @throws IOException
	 *             If anything goes wrong with networking or with access to the
	 *             file.
	 * @throws ProcessException
	 *             If SpiNNaker rejects a message.
	 */
	void readLink(HasChipLocation chip, Direction linkDirection,
			int baseAddress, int size, RandomAccessFile dataFile)
			throws IOException, ProcessException {
<<<<<<< HEAD
		readLink(chip, linkDirection, baseAddress, size,
				new FileAccumulator(dataFile));
=======
		var a = new FileAccumulator(dataFile);
		int chunk;
		for (int offset = 0; offset < size; offset += chunk) {
			chunk = min(size - offset, UDP_MESSAGE_MAX_SIZE);
			int thisOffset = offset;
			sendRequest(
					new ReadLink(chip, linkDirection, baseAddress + offset,
							chunk),
					response -> a.add(thisOffset, response.data));
		}
		finish();
		checkForError();
		a.finish();
>>>>>>> ca30b949
	}

	/**
	 * Read memory into a file. Note that we can write the file out of order; a
	 * {@link RandomAccessFile} is required
	 *
	 * @param chip
	 *            What chip has the memory to read from.
	 * @param baseAddress
	 *            Where to read from.
	 * @param size
	 *            The number of bytes to read.
	 * @param dataFile
	 *            where to write the bytes
	 * @throws IOException
	 *             If anything goes wrong with networking or with access to the
	 *             file.
	 * @throws ProcessException
	 *             If SpiNNaker rejects a message.
	 */
	void readMemory(HasChipLocation chip, int baseAddress, int size,
			RandomAccessFile dataFile) throws IOException, ProcessException {
<<<<<<< HEAD
		readMemory(chip, baseAddress, size, new FileAccumulator(dataFile));
=======
		var a = new FileAccumulator(dataFile);
		int chunk;
		for (int offset = 0; offset < size; offset += chunk) {
			chunk = min(size - offset, UDP_MESSAGE_MAX_SIZE);
			int thisOffset = offset;
			sendRequest(new ReadMemory(chip, baseAddress + offset, chunk),
					response -> a.add(thisOffset, response.data));
		}
		finish();
		checkForError();
		a.finish();
>>>>>>> ca30b949
	}

	/**
	 * Read memory over a link into a file.
	 *
	 * @param chip
	 *            What chip does the link start at.
	 * @param linkDirection
	 *            The direction of the link to traverse.
	 * @param baseAddress
	 *            Where to read from.
	 * @param size
	 *            The number of bytes to read.
	 * @param dataFile
	 *            where to write the bytes
	 * @throws IOException
	 *             If anything goes wrong with networking or with access to the
	 *             file.
	 * @throws ProcessException
	 *             If SpiNNaker rejects a message.
	 */
	void readLink(HasChipLocation chip, Direction linkDirection,
			int baseAddress, int size, File dataFile)
			throws IOException, ProcessException {
<<<<<<< HEAD
		try (RandomAccessFile s = new RandomAccessFile(dataFile, "rw")) {
			readLink(chip, linkDirection, baseAddress, size,
					new FileAccumulator(s));
=======
		try (var s = new RandomAccessFile(dataFile, "rw")) {
			readLink(chip, linkDirection, baseAddress, size, s);
>>>>>>> ca30b949
		}
	}

	/**
	 * Read memory into a file.
	 *
	 * @param chip
	 *            What chip has the memory to read from.
	 * @param baseAddress
	 *            where to read from.
	 * @param size
	 *            The number of bytes to read.
	 * @param dataFile
	 *            where to write the bytes
	 * @throws IOException
	 *             If anything goes wrong with networking or with access to the
	 *             file.
	 * @throws ProcessException
	 *             If SpiNNaker rejects a message.
	 */
	void readMemory(HasChipLocation chip, int baseAddress, int size,
			File dataFile) throws IOException, ProcessException {
		try (var s = new RandomAccessFile(dataFile, "rw")) {
			readMemory(chip, baseAddress, size, s);
		}
	}

	/**
	 * Read memory into a database from a recording region.
	 *
	 * @param region
	 *            What region of the chip is being read. This is used to
	 *            organise the data within the database as well as to specify
	 *            where to read.
	 * @param storage
	 *            where to write the bytes
	 * @throws IOException
	 *             If anything goes wrong with networking or with access to the
	 *             file.
	 * @throws ProcessException
	 *             If SpiNNaker rejects a message.
	 * @throws StorageException
	 *             If anything goes wrong with access to the database.
	 */
	void readMemory(BufferManagerStorage.Region region,
			BufferManagerStorage storage)
			throws IOException, ProcessException, StorageException {
<<<<<<< HEAD
		byte[] buffer = new byte[region.size];
		readMemory(region.core.asChipLocation(), region.startAddress,
				region.size, new BufferAccumulator(buffer));
=======
		var buffer = new byte[region.size];
		var a = new Accumulator(buffer);
		int chunk;
		for (int offset = 0; offset < region.size; offset += chunk) {
			chunk = min(region.size - offset, UDP_MESSAGE_MAX_SIZE);
			int thisOffset = offset;
			sendRequest(
					new ReadMemory(region.core.asChipLocation(),
							region.startAddress + offset, chunk),
					response -> a.add(thisOffset, response.data));
		}
		finish();
		checkForError();
		a.finish();
>>>>>>> ca30b949
		storage.appendRecordingContents(region, buffer);
	}
}<|MERGE_RESOLUTION|>--- conflicted
+++ resolved
@@ -50,7 +50,6 @@
 		super(connectionSelector, retryTracker);
 	}
 
-<<<<<<< HEAD
 	/**
 	 * Read memory into an accumulator.
 	 *
@@ -77,45 +76,6 @@
 			final int thisOffset = offset;
 			sendRequest(new ReadMemory(chip, baseAddress + offset, chunk),
 					response -> a.add(thisOffset, response.data));
-=======
-	private static class Accumulator {
-		private final ByteBuffer buffer;
-
-		private boolean done = false;
-
-		private int maxpos = 0;
-
-		Accumulator(int size) {
-			buffer = allocate(size);
-		}
-
-		Accumulator(byte[] receivingBuffer) {
-			buffer = wrap(receivingBuffer);
-		}
-
-		Accumulator(ByteBuffer receivingBuffer) {
-			buffer = receivingBuffer.slice();
-		}
-
-		synchronized void add(int position, ByteBuffer otherBuffer) {
-			if (done) {
-				throw new IllegalStateException(
-						"writing to fully written buffer");
-			}
-			var b = buffer.duplicate();
-			b.position(position);
-			int after = position + otherBuffer.remaining();
-			b.put(otherBuffer);
-			maxpos = max(maxpos, after);
-		}
-
-		synchronized ByteBuffer finish() {
-			if (!done) {
-				done = true;
-				buffer.limit(maxpos);
-			}
-			return buffer.asReadOnlyBuffer().order(LITTLE_ENDIAN);
->>>>>>> ca30b949
 		}
 		finish();
 		checkForError();
@@ -179,25 +139,8 @@
 	void readLink(HasChipLocation chip, Direction linkDirection,
 			int baseAddress, ByteBuffer receivingBuffer)
 			throws IOException, ProcessException {
-<<<<<<< HEAD
 		readLink(chip, linkDirection, baseAddress, receivingBuffer.remaining(),
 				new BufferAccumulator(receivingBuffer));
-=======
-		int size = receivingBuffer.remaining();
-		var a = new Accumulator(receivingBuffer);
-		int chunk;
-		for (int offset = 0; offset < size; offset += chunk) {
-			chunk = min(size - offset, UDP_MESSAGE_MAX_SIZE);
-			int thisOffset = offset;
-			sendRequest(
-					new ReadLink(chip, linkDirection, baseAddress + offset,
-							chunk),
-					response -> a.add(thisOffset, response.data));
-		}
-		finish();
-		checkForError();
-		a.finish();
->>>>>>> ca30b949
 	}
 
 	/**
@@ -217,23 +160,8 @@
 	 */
 	void readMemory(HasChipLocation chip, int baseAddress,
 			ByteBuffer receivingBuffer) throws IOException, ProcessException {
-<<<<<<< HEAD
 		readMemory(chip, baseAddress, receivingBuffer.remaining(),
 				new BufferAccumulator(receivingBuffer));
-=======
-		int size = receivingBuffer.remaining();
-		var a = new Accumulator(receivingBuffer);
-		int chunk;
-		for (int offset = 0; offset < size; offset += chunk) {
-			chunk = min(size - offset, UDP_MESSAGE_MAX_SIZE);
-			int thisOffset = offset;
-			sendRequest(new ReadMemory(chip, baseAddress + offset, chunk),
-					response -> a.add(thisOffset, response.data));
-		}
-		finish();
-		checkForError();
-		a.finish();
->>>>>>> ca30b949
 	}
 
 	/**
@@ -255,24 +183,8 @@
 	 */
 	ByteBuffer readLink(HasChipLocation chip, Direction linkDirection,
 			int baseAddress, int size) throws IOException, ProcessException {
-<<<<<<< HEAD
 		return readLink(chip, linkDirection, baseAddress, size,
 				new BufferAccumulator(size));
-=======
-		var a = new Accumulator(size);
-		int chunk;
-		for (int offset = 0; offset < size; offset += chunk) {
-			chunk = min(size - offset, UDP_MESSAGE_MAX_SIZE);
-			int thisOffset = offset;
-			sendRequest(
-					new ReadLink(chip, linkDirection, baseAddress + offset,
-							chunk),
-					response -> a.add(thisOffset, response.data));
-		}
-		finish();
-		checkForError();
-		return a.finish();
->>>>>>> ca30b949
 	}
 
 	/**
@@ -292,21 +204,7 @@
 	 */
 	ByteBuffer readMemory(HasChipLocation chip, int baseAddress, int size)
 			throws IOException, ProcessException {
-<<<<<<< HEAD
 		return readMemory(chip, baseAddress, size, new BufferAccumulator(size));
-=======
-		var a = new Accumulator(size);
-		int chunk;
-		for (int offset = 0; offset < size; offset += chunk) {
-			chunk = min(size - offset, UDP_MESSAGE_MAX_SIZE);
-			int thisOffset = offset;
-			sendRequest(new ReadMemory(chip, baseAddress + offset, chunk),
-					response -> a.add(thisOffset, response.data));
-		}
-		finish();
-		checkForError();
-		return a.finish();
->>>>>>> ca30b949
 	}
 
 	/**
@@ -332,24 +230,8 @@
 	void readLink(HasChipLocation chip, Direction linkDirection,
 			int baseAddress, int size, RandomAccessFile dataFile)
 			throws IOException, ProcessException {
-<<<<<<< HEAD
 		readLink(chip, linkDirection, baseAddress, size,
 				new FileAccumulator(dataFile));
-=======
-		var a = new FileAccumulator(dataFile);
-		int chunk;
-		for (int offset = 0; offset < size; offset += chunk) {
-			chunk = min(size - offset, UDP_MESSAGE_MAX_SIZE);
-			int thisOffset = offset;
-			sendRequest(
-					new ReadLink(chip, linkDirection, baseAddress + offset,
-							chunk),
-					response -> a.add(thisOffset, response.data));
-		}
-		finish();
-		checkForError();
-		a.finish();
->>>>>>> ca30b949
 	}
 
 	/**
@@ -372,21 +254,7 @@
 	 */
 	void readMemory(HasChipLocation chip, int baseAddress, int size,
 			RandomAccessFile dataFile) throws IOException, ProcessException {
-<<<<<<< HEAD
 		readMemory(chip, baseAddress, size, new FileAccumulator(dataFile));
-=======
-		var a = new FileAccumulator(dataFile);
-		int chunk;
-		for (int offset = 0; offset < size; offset += chunk) {
-			chunk = min(size - offset, UDP_MESSAGE_MAX_SIZE);
-			int thisOffset = offset;
-			sendRequest(new ReadMemory(chip, baseAddress + offset, chunk),
-					response -> a.add(thisOffset, response.data));
-		}
-		finish();
-		checkForError();
-		a.finish();
->>>>>>> ca30b949
 	}
 
 	/**
@@ -411,14 +279,9 @@
 	void readLink(HasChipLocation chip, Direction linkDirection,
 			int baseAddress, int size, File dataFile)
 			throws IOException, ProcessException {
-<<<<<<< HEAD
-		try (RandomAccessFile s = new RandomAccessFile(dataFile, "rw")) {
+		try (var s = new RandomAccessFile(dataFile, "rw")) {
 			readLink(chip, linkDirection, baseAddress, size,
 					new FileAccumulator(s));
-=======
-		try (var s = new RandomAccessFile(dataFile, "rw")) {
-			readLink(chip, linkDirection, baseAddress, size, s);
->>>>>>> ca30b949
 		}
 	}
 
@@ -466,26 +329,9 @@
 	void readMemory(BufferManagerStorage.Region region,
 			BufferManagerStorage storage)
 			throws IOException, ProcessException, StorageException {
-<<<<<<< HEAD
-		byte[] buffer = new byte[region.size];
+		var buffer = new byte[region.size];
 		readMemory(region.core.asChipLocation(), region.startAddress,
 				region.size, new BufferAccumulator(buffer));
-=======
-		var buffer = new byte[region.size];
-		var a = new Accumulator(buffer);
-		int chunk;
-		for (int offset = 0; offset < region.size; offset += chunk) {
-			chunk = min(region.size - offset, UDP_MESSAGE_MAX_SIZE);
-			int thisOffset = offset;
-			sendRequest(
-					new ReadMemory(region.core.asChipLocation(),
-							region.startAddress + offset, chunk),
-					response -> a.add(thisOffset, response.data));
-		}
-		finish();
-		checkForError();
-		a.finish();
->>>>>>> ca30b949
 		storage.appendRecordingContents(region, buffer);
 	}
 }