--- conflicted
+++ resolved
@@ -24,27 +24,15 @@
 	 * Creates a boot connection.
 	 *
 	 * @param localHost
-<<<<<<< HEAD
-	 *            The local host to bind to. If <tt>null</tt> defaults to bind
-	 *            to all interfaces, unless remoteHost is specified, in which
-	 *            case binding is done to the IP address that will be used to
-	 *            send packets.
-	 * @param localPort
-	 *            The local port to bind to, between 1025 and 32767. If
-	 *            <tt>null</tt>, defaults to a random unused local port
-	 * @param remoteHost
-	 *            The remote host to send packets to. If <tt>null</tt>, the
-=======
 	 *            The local host to bind to. If {@code null} defaults to bind to
 	 *            all interfaces, unless remoteHost is specified, in which case
 	 *            binding is done to the IP address that will be used to send
 	 *            packets.
 	 * @param localPort
-	 *            The local port to bind to, between 1025 and 65535. If
+	 *            The local port to bind to, between 1025 and 32767. If
 	 *            {@code null}, defaults to a random unused local port
 	 * @param remoteHost
 	 *            The remote host to send packets to. If {@code null}, the
->>>>>>> 53cb9808
 	 *            socket will be available for listening only, and will throw
 	 *            and exception if used for sending
 	 * @param remotePort
@@ -65,11 +53,11 @@
 	 * arbitrary port from the range 1025 to 32767.
 	 *
 	 * @param remoteHost
-	 *            The remote host to send packets to. If <tt>null</tt>, the
+	 *            The remote host to send packets to. If {@code null}, the
 	 *            socket will be available for listening only, and will throw
 	 *            and exception if used for sending
 	 * @param remotePort
-	 *            The remote port to send packets to. If <tt>null</tt>, a
+	 *            The remote port to send packets to. If {@code null}, a
 	 *            default value is used.
 	 * @throws IOException
 	 *             If there is an error setting up the communication channel
