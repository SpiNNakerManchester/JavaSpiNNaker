--- conflicted
+++ resolved
@@ -23,27 +23,14 @@
 	static final CoreLocation DEFAULT_MONITOR_CORE =
 			new CoreLocation(DEFAULT_DEST_X_COORD, DEFAULT_DEST_Y_COORD, 0);
 
-<<<<<<< HEAD
 	/** The first argument. */
 	public final int argument1;
 	/** The second argument. */
 	public final int argument2;
 	/** The third argument. */
 	public final int argument3;
-	/** The payload data as a buffer, or <tt>null</tt> if no payload data. */
+	/** The payload data as a buffer, or {@code null} if no payload data. */
 	public final ByteBuffer data;
-=======
-	/** The first argument, or {@code null} if no first argument. */
-	public final Integer argument1;
-	/** The second argument, or {@code null} if no second argument. */
-	public final Integer argument2;
-	/** The third argument, or {@code null} if no third argument. */
-	public final Integer argument3;
-	/** The data, or {@code null} if no data this way. */
-	public final byte[] data;
-	/** The data as a buffer, or {@code null} if no data this way. */
-	public final ByteBuffer dataBuffer;
->>>>>>> 53cb9808
 	/** The SCP request header of the message. */
 	public final SCPRequestHeader scpRequestHeader;
 
