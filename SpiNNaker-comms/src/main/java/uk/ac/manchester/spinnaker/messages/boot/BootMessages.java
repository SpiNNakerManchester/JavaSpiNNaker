/*
 * Copyright (c) 2018 The University of Manchester
 *
 * This program is free software: you can redistribute it and/or modify
 * it under the terms of the GNU General Public License as published by
 * the Free Software Foundation, either version 3 of the License, or
 * (at your option) any later version.
 *
 * This program is distributed in the hope that it will be useful,
 * but WITHOUT ANY WARRANTY; without even the implied warranty of
 * MERCHANTABILITY or FITNESS FOR A PARTICULAR PURPOSE.  See the
 * GNU General Public License for more details.
 *
 * You should have received a copy of the GNU General Public License
 * along with this program.  If not, see <http://www.gnu.org/licenses/>.
 */
package uk.ac.manchester.spinnaker.messages.boot;

import static java.lang.Integer.reverseBytes;
import static java.lang.Math.ceil;
import static java.lang.Math.min;
import static java.lang.String.format;
import static java.lang.System.currentTimeMillis;
import static java.nio.ByteBuffer.allocate;
import static java.nio.ByteOrder.BIG_ENDIAN;
import static java.nio.ByteOrder.LITTLE_ENDIAN;
import static java.util.stream.IntStream.range;
import static java.util.stream.Stream.concat;
import static uk.ac.manchester.spinnaker.messages.Constants.WORD_SIZE;
import static uk.ac.manchester.spinnaker.messages.boot.SystemVariableBootValues.BOOT_VARIABLE_SIZE;
import static uk.ac.manchester.spinnaker.messages.model.SystemVariableDefinition.boot_signature;
import static uk.ac.manchester.spinnaker.messages.model.SystemVariableDefinition.is_root_chip;
import static uk.ac.manchester.spinnaker.messages.model.SystemVariableDefinition.unix_timestamp;
import static uk.ac.manchester.spinnaker.utils.UnitConstants.MSEC_PER_SEC;

import java.io.DataInputStream;
import java.io.EOFException;
import java.io.IOException;
import java.net.URL;
import java.nio.ByteBuffer;
import java.util.Map;
import java.util.stream.Stream;

import uk.ac.manchester.spinnaker.machine.MachineVersion;
import uk.ac.manchester.spinnaker.messages.model.SystemVariableDefinition;

/** Represents a set of boot messages to be sent to boot the board. */
public class BootMessages {
	/**
	 * The (maximum) number of data words in an individual boot data message.
	 */
	static final int BOOT_MESSAGE_DATA_WORDS = 256;

	private static final int BOOT_MESSAGE_DATA_BYTES =
			BOOT_MESSAGE_DATA_WORDS * WORD_SIZE;

	private static final int BOOT_IMAGE_MAX_BYTES = 32 * 1024;

	private static final int BOOT_STRUCT_REPLACE_OFFSET = 384;

	private static final int BOOT_STRUCT_REPLACE_LENGTH = 128;

	private static final String BOOT_IMAGE = "scamp.boot";

	private final ByteBuffer bootData;

	private final int numDataPackets;

	private static SystemVariableBootValues initFlags(
			SystemVariableBootValues bootVars) {
<<<<<<< HEAD
		SystemVariableBootValues specific =
				bootVars == null ? new SystemVariableBootValues()
						: new SystemVariableBootValues(bootVars);
=======
		var specific = bootVars == null ? new SystemVariableBootValues()
				: new SystemVariableBootValues(bootVars);
>>>>>>> ca30b949
		int currentTime = (int) (currentTimeMillis() / MSEC_PER_SEC);
		specific.setValue(unix_timestamp, currentTime);
		specific.setValue(boot_signature, currentTime);
		specific.setValue(is_root_chip, 1);
		return specific;
	}

	private BootMessages(SystemVariableBootValues bootVariables,
			Map<SystemVariableDefinition, Object> extraBootValues) {
		bootVariables = initFlags(bootVariables);
		if (extraBootValues != null) {
			for (var entry : extraBootValues.entrySet()) {
				bootVariables.setValue(entry.getKey(), entry.getValue());
			}
		}
		bootData = readBootImage(getClass().getResource(BOOT_IMAGE));
		injectBootVariableBlock(bootVariables);
		numDataPackets =
				(int) ceil(bootData.limit() / (float) BOOT_MESSAGE_DATA_BYTES);
	}

	private void injectBootVariableBlock(
			SystemVariableBootValues bootVariables) {
		// NB: Endian shenanigans!
		var buffer = allocate(BOOT_VARIABLE_SIZE).order(LITTLE_ENDIAN);
		bootVariables.addToBuffer(buffer);
		buffer.position(0);
		for (int i = 0; i < BOOT_STRUCT_REPLACE_LENGTH / WORD_SIZE; i++) {
			bootData.putInt(BOOT_STRUCT_REPLACE_OFFSET + i * WORD_SIZE,
					buffer.getInt());
		}
	}

	private static ByteBuffer readBootImage(URL bootImage) {
		// NB: This data is BIG endian!
		var buffer =
				allocate(BOOT_IMAGE_MAX_BYTES + WORD_SIZE).order(BIG_ENDIAN);

		try (var is = new DataInputStream(bootImage.openStream())) {
			while (true) {
				// NB: Byte-swap the data from the file!
				buffer.putInt(reverseBytes(is.readInt()));
			}
		} catch (EOFException e) {
			// EOF signifies end of file; nothing to do here
		} catch (IOException e) {
			throw new Error("could not load boot image: " + BOOT_IMAGE, e);
		}

		// Sanity-check the results
		if (buffer.position() > BOOT_IMAGE_MAX_BYTES) {
			throw new Error(format(
					"The boot file is too big at %d bytes"
							+ " (only files up to 32KiB are acceptable)",
					buffer.position()));
		}
		if (buffer.position() % WORD_SIZE != 0) {
			// This ought to be unreachable...
			throw new Error(format(
					"The boot file size of %d bytes must be divisible by 4",
					buffer.position()));
		}
		if (buffer.position() < BOOT_STRUCT_REPLACE_OFFSET
				+ BOOT_STRUCT_REPLACE_LENGTH) {
			throw new Error(format(
					"The boot file size of %d bytes is not large enough to"
							+ " contain the boot configuration",
					buffer.position()));
		}

		buffer.limit(buffer.position());
		return buffer;
	}

	/** Builds the boot messages needed to boot the SpiNNaker machine. */
	public BootMessages() {
		this((SystemVariableBootValues) null, null);
	}

	/**
	 * Builds the boot messages needed to boot the SpiNNaker machine.
	 *
	 * @param boardVersion
	 *            The version of the board to be booted
	 */
	public BootMessages(MachineVersion boardVersion) {
		this(SystemVariableBootValues.get(boardVersion), null);
	}

	/**
	 * Builds the boot messages needed to boot the SpiNNaker machine.
	 *
	 * @param extraBootValues
	 *            Any additional values to be set during boot
	 */
	public BootMessages(Map<SystemVariableDefinition, Object> extraBootValues) {
		this((SystemVariableBootValues) null, extraBootValues);
	}

	/**
	 * Builds the boot messages needed to boot the SpiNNaker machine.
	 *
	 * @param boardVersion
	 *            The version of the board to be booted
	 * @param extraBootValues
	 *            Any additional values to be set during boot
	 */
	public BootMessages(MachineVersion boardVersion,
			Map<SystemVariableDefinition, Object> extraBootValues) {
		this(SystemVariableBootValues.get(boardVersion), extraBootValues);
	}

	private BootMessage getBootMessage(int blockID) {
		/*
		 * Compute the data in the payload; note that this is a pure byte
		 * sequence right now so endianness checks are moot.
		 */
		var buffer = bootData.duplicate();
		buffer.position(blockID * BOOT_MESSAGE_DATA_BYTES);
		buffer.limit(buffer.position()
				+ min(buffer.remaining(), BOOT_MESSAGE_DATA_BYTES));

		// Make the message
		return new BootDataBlock(blockID, buffer);
	}

	/** @return a stream of messages to be sent. */
	public Stream<BootMessage> getMessages() {
		// The bookending control messages
		var start = new StartOfBootMessages(numDataPackets);
		var finish = new EndOfBootMessages();

		// Concatenate everything in the right order
		var imageMessages = range(0, numDataPackets)
				.mapToObj(this::getBootMessage);
		return concat(Stream.of(start),
				concat(imageMessages, Stream.of(finish)));
	}
}<|MERGE_RESOLUTION|>--- conflicted
+++ resolved
@@ -68,14 +68,8 @@
 
 	private static SystemVariableBootValues initFlags(
 			SystemVariableBootValues bootVars) {
-<<<<<<< HEAD
-		SystemVariableBootValues specific =
-				bootVars == null ? new SystemVariableBootValues()
-						: new SystemVariableBootValues(bootVars);
-=======
 		var specific = bootVars == null ? new SystemVariableBootValues()
 				: new SystemVariableBootValues(bootVars);
->>>>>>> ca30b949
 		int currentTime = (int) (currentTimeMillis() / MSEC_PER_SEC);
 		specific.setValue(unix_timestamp, currentTime);
 		specific.setValue(boot_signature, currentTime);
