--- conflicted
+++ resolved
@@ -70,14 +70,8 @@
 
 	private static SystemVariableBootValues initFlags(
 			SystemVariableBootValues bootVars) {
-<<<<<<< HEAD
-		SystemVariableBootValues specific =
-				isNull(bootVars) ? new SystemVariableBootValues()
-						: new SystemVariableBootValues(bootVars);
-=======
-		var specific = bootVars == null ? new SystemVariableBootValues()
+		var specific = isNull(bootVars) ? new SystemVariableBootValues()
 				: new SystemVariableBootValues(bootVars);
->>>>>>> 08bb0bca
 		int currentTime = (int) (currentTimeMillis() / MSEC_PER_SEC);
 		specific.setValue(unix_timestamp, currentTime);
 		specific.setValue(boot_signature, currentTime);
