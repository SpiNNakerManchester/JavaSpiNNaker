/*
 * Copyright (c) 2018 The University of Manchester
 *
 * This program is free software: you can redistribute it and/or modify
 * it under the terms of the GNU General Public License as published by
 * the Free Software Foundation, either version 3 of the License, or
 * (at your option) any later version.
 *
 * This program is distributed in the hope that it will be useful,
 * but WITHOUT ANY WARRANTY; without even the implied warranty of
 * MERCHANTABILITY or FITNESS FOR A PARTICULAR PURPOSE.  See the
 * GNU General Public License for more details.
 *
 * You should have received a copy of the GNU General Public License
 * along with this program.  If not, see <http://www.gnu.org/licenses/>.
 */
package uk.ac.manchester.spinnaker.messages.eieio;

import static java.util.Objects.requireNonNull;
import static uk.ac.manchester.spinnaker.messages.Constants.NBBY;

import java.util.HashMap;
import java.util.Map;

/** Possible types of EIEIO packets. */
public enum EIEIOType {
	/** Indicates that data is keys which are 16 bits. */
	KEY_16_BIT(0, 2, 0),
	/** Indicates that data is keys and payloads of 16 bits. */
	KEY_PAYLOAD_16_BIT(1, 2, 2),
	/** Indicates that data is keys of 32 bits. */
	KEY_32_BIT(2, 4, 0),
	/** Indicates that data is keys and payloads of 32 bits. */
	KEY_PAYLOAD_32_BIT(3, 4, 4);

<<<<<<< HEAD
	private static final int NBBY = 8;

=======
>>>>>>> 2deff264
	private static final Map<Integer, EIEIOType> MAP;

	static {
		MAP = new HashMap<>();
		for (EIEIOType v : values()) {
			MAP.put(v.value, v);
		}
	}

	private final int value;

	/** The number of bytes used by each key element. */
	public final int keyBytes;

	/** The number of bytes used by each payload element. */
	public final int payloadBytes;

	/** The maximum value of the key or payload (if there is a payload). */
	public final long maxValue;

	/**
	 * @param value the value
	 * @param keyBytes the number of bytes per key
	 * @param payloadBytes the number of bytes per value
	 */
	EIEIOType(int value, int keyBytes, int payloadBytes) {
		this.value = value;
		this.keyBytes = keyBytes;
		this.payloadBytes = payloadBytes;
		this.maxValue = (1L << (keyBytes * NBBY)) - 1;
	}

	/** @return The encoded type. */
	public int getValue() {
		return value;
	}

	/**
	 * Get the type given its encoded form.
	 *
	 * @param value
	 *            The encoded type.
	 * @return The type object
	 * @throws IllegalArgumentException
	 *             if the encoded type is unrecognised.
	 */
	public static EIEIOType getByValue(int value) {
		return requireNonNull(MAP.get(value), "no such type");
	}
}<|MERGE_RESOLUTION|>--- conflicted
+++ resolved
@@ -33,11 +33,6 @@
 	/** Indicates that data is keys and payloads of 32 bits. */
 	KEY_PAYLOAD_32_BIT(3, 4, 4);
 
-<<<<<<< HEAD
-	private static final int NBBY = 8;
-
-=======
->>>>>>> 2deff264
 	private static final Map<Integer, EIEIOType> MAP;
 
 	static {
