--- conflicted
+++ resolved
@@ -64,11 +64,7 @@
 	 * that it is up to the caller to manage the buffer position of the returned
 	 * response if it is to be read from multiple times.
 	 */
-<<<<<<< HEAD
-	protected static final class Response
-=======
 	protected final class Response
->>>>>>> 4e79958c
 			extends BMPRequest.PayloadedResponse<ByteBuffer> {
 		Response(ByteBuffer buffer) throws UnexpectedResponseCodeException {
 			super("Read Serial Flash", CMD_BMP_SF, buffer);
