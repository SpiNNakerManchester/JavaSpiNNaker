--- conflicted
+++ resolved
@@ -52,11 +52,7 @@
 	 *            The number of bytes to read, between 1 and 256
 	 */
 	public ReadSerialFlash(BMPBoard board, MemoryLocation address, int size) {
-<<<<<<< HEAD
-		super(board, CMD_BMP_SF, address.address(), validate(size), 0);
-=======
-		super(board, CMD_BMP_SF, address.address, validate(size), READ.value);
->>>>>>> 60b081e9
+		super(board, CMD_BMP_SF, address.address(), validate(size), READ.value);
 	}
 
 	@Override
@@ -69,7 +65,7 @@
 	 * that it is up to the caller to manage the buffer position of the returned
 	 * response if it is to be read from multiple times.
 	 */
-	public static final class Response
+	protected static final class Response
 			extends BMPRequest.PayloadedResponse<ByteBuffer> {
 		Response(ByteBuffer buffer) throws UnexpectedResponseCodeException {
 			super("Read Serial Flash", CMD_BMP_SF, buffer);
