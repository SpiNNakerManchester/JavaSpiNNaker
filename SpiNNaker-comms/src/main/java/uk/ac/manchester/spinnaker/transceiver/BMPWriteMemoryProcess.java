/*
 * Copyright (c) 2018-2022 The University of Manchester
 *
 * This program is free software: you can redistribute it and/or modify
 * it under the terms of the GNU General Public License as published by
 * the Free Software Foundation, either version 3 of the License, or
 * (at your option) any later version.
 *
 * This program is distributed in the hope that it will be useful,
 * but WITHOUT ANY WARRANTY; without even the implied warranty of
 * MERCHANTABILITY or FITNESS FOR A PARTICULAR PURPOSE.  See the
 * GNU General Public License for more details.
 *
 * You should have received a copy of the GNU General Public License
 * along with this program.  If not, see <http://www.gnu.org/licenses/>.
 */
package uk.ac.manchester.spinnaker.transceiver;

import static java.lang.Math.min;
import static java.nio.ByteBuffer.allocate;
import static java.util.Optional.empty;
import static uk.ac.manchester.spinnaker.messages.Constants.UDP_MESSAGE_MAX_SIZE;

import java.io.IOException;
import java.io.InputStream;
import java.nio.ByteBuffer;
import java.util.Iterator;
import java.util.Optional;

import uk.ac.manchester.spinnaker.connections.BMPConnection;
import uk.ac.manchester.spinnaker.connections.ConnectionSelector;
import uk.ac.manchester.spinnaker.machine.MemoryLocation;
import uk.ac.manchester.spinnaker.messages.Constants;
import uk.ac.manchester.spinnaker.messages.bmp.BMPBoard;
import uk.ac.manchester.spinnaker.messages.bmp.BMPRequest.BMPResponse;
import uk.ac.manchester.spinnaker.messages.bmp.BMPWriteMemory;
import uk.ac.manchester.spinnaker.utils.ValueHolder;

/**
 * Write to memory on a BMP.
 */
class BMPWriteMemoryProcess extends BMPCommandProcess<BMPResponse> {
	/**
	 * @param connectionSelector
	 *            How to select how to communicate.
	 * @param retryTracker
	 *            Object used to track how many retries were used in an
	 *            operation. May be {@code null} if no suck tracking is
	 *            required.
	 */
	BMPWriteMemoryProcess(ConnectionSelector<BMPConnection> connectionSelector,
			RetryTracker retryTracker) {
		super(connectionSelector, retryTracker);
	}

	/**
	 * Writes memory onto a BMP from a buffer.
	 *
	 * @param board
	 *            Which board's BMP to write to.
	 * @param baseAddress
	 *            Where to start copying to.
	 * @param data
	 *            The buffer of data to be copied. The copied region extends
	 *            from the <i>position</i> (inclusive) to the <i>limit</i>
	 *            (exclusive). This method is not obligated to preserve either
	 *            the position or the limit, though the current implementation
	 *            does so. The contents of the buffer will not be modified.
	 * @throws IOException
	 *             If anything goes wrong with networking.
	 * @throws ProcessException
	 *             If SpiNNaker rejects a message.
	 */
	void writeMemory(BMPBoard board, MemoryLocation baseAddress,
			ByteBuffer data) throws IOException, ProcessException {
		execute(new BMPWriteIterator(board, baseAddress, data.remaining()) {
			private int offset = data.position();

			@Override
			Optional<ByteBuffer> prepareSendBuffer(int chunkSize) {
				var buffer = data.asReadOnlyBuffer();
				buffer.position(offset);
				buffer.limit(offset + chunkSize);
				offset += chunkSize;
				return Optional.of(buffer);
			}
		});
	}

	/**
	 * Writes memory onto a BMP from an input stream.
	 *
	 * @param board
	 *            Which board's BMP to write to.
	 * @param baseAddress
	 *            Where to start copying to.
	 * @param data
	 *            Where to get data from
	 * @param bytesToWrite
	 *            How many bytes should be copied from the stream?
	 * @throws IOException
	 *             If anything goes wrong with networking or the input stream.
	 * @throws ProcessException
	 *             If SpiNNaker rejects a message.
	 */
	void writeMemory(BMPBoard board, MemoryLocation baseAddress,
			InputStream data, int bytesToWrite)
			throws IOException, ProcessException {
		ValueHolder<IOException> exn = new ValueHolder<IOException>();
<<<<<<< HEAD
		execute(new BMPWriteIterator(board, baseAddress, bytesToWrite) {
			private ByteBuffer workingBuffer =
					allocate(UDP_MESSAGE_MAX_SIZE);
=======
		ByteBuffer workingBuffer = allocate(UDP_MESSAGE_MAX_SIZE);
>>>>>>> 32c177d3

		execute(new BMPWriteIterator(board, baseAddress, bytesToWrite) {
			@Override
			Optional<ByteBuffer> prepareSendBuffer(int chunkSize) {
				try {
<<<<<<< HEAD
					var buffer = workingBuffer.slice();
=======
					ByteBuffer buffer = workingBuffer.duplicate();
>>>>>>> 32c177d3
					// After this, chunkSize is REAL chunk size or -1
					chunkSize = data.read(buffer.array(), 0, chunkSize);
					if (chunkSize < 1) {
						// Read failed to generate anything we want to send
						return empty();
					}
					buffer.limit(chunkSize);
					return Optional.of(buffer);
				} catch (IOException e) {
					exn.setValue(e); // Smuggle the exception out!
					return empty();
				}
			}
		});
		if (exn.getValue() != null) {
			throw exn.getValue();
		}
	}
}

/**
 * Helper for writing a stream of chunks. Allows us to construct the chunks one
 * at a time on demand. The complexity is because chunk construction is
 * permitted to fail!
 * <p>
 * This is also an iterable, albeit a one-shot iterable.
 *
 * @author Donal Fellows
 */
abstract class BMPWriteIterator
		implements Iterator<BMPWriteMemory>, Iterable<BMPWriteMemory> {
	private final BMPBoard board;

	private int sizeRemaining;

	private MemoryLocation address;

	private ByteBuffer sendBuffer;

	/**
	 * @param board
	 *            Where the write messages are going.
	 * @param address
	 *            Where the writes start at.
	 * @param size
	 *            What size of memory will be written.
	 */
	BMPWriteIterator(BMPBoard board, MemoryLocation address, int size) {
		this.board = board;
		this.address = address;
		this.sizeRemaining = size;
	}

	/**
	 * Get the next chunk.
	 *
	 * @param plannedSize
	 *            What size the chunk should be. Up to
	 *            {@link Constants#UDP_MESSAGE_MAX_SIZE}.
	 * @return The wrapped chunk, or {@link Optional#empty()} if no chunk
	 *         available.
	 */
	abstract Optional<ByteBuffer> prepareSendBuffer(int plannedSize);

	@Override
	public final boolean hasNext() {
		if (sizeRemaining < 1) {
			return false;
		}
		var bb = prepareSendBuffer(min(sizeRemaining, UDP_MESSAGE_MAX_SIZE));
		sendBuffer = bb.orElse(null);
		return bb.isPresent();
	}

	@Override
	public final BMPWriteMemory next() {
		int chunkSize = sendBuffer.remaining();
		try {
			return new BMPWriteMemory(board, address, sendBuffer);
		} finally {
			address = address.add(chunkSize);
			sizeRemaining -= chunkSize;
		}
	}

	@Override
	public Iterator<BMPWriteMemory> iterator() {
		return this;
	}

	static {
		Constants.class.getClass();
	}
}<|MERGE_RESOLUTION|>--- conflicted
+++ resolved
@@ -106,24 +106,14 @@
 	void writeMemory(BMPBoard board, MemoryLocation baseAddress,
 			InputStream data, int bytesToWrite)
 			throws IOException, ProcessException {
-		ValueHolder<IOException> exn = new ValueHolder<IOException>();
-<<<<<<< HEAD
-		execute(new BMPWriteIterator(board, baseAddress, bytesToWrite) {
-			private ByteBuffer workingBuffer =
-					allocate(UDP_MESSAGE_MAX_SIZE);
-=======
-		ByteBuffer workingBuffer = allocate(UDP_MESSAGE_MAX_SIZE);
->>>>>>> 32c177d3
+		var exn = new ValueHolder<IOException>();
+		var workingBuffer = allocate(UDP_MESSAGE_MAX_SIZE);
 
 		execute(new BMPWriteIterator(board, baseAddress, bytesToWrite) {
 			@Override
 			Optional<ByteBuffer> prepareSendBuffer(int chunkSize) {
 				try {
-<<<<<<< HEAD
-					var buffer = workingBuffer.slice();
-=======
-					ByteBuffer buffer = workingBuffer.duplicate();
->>>>>>> 32c177d3
+					var buffer = workingBuffer.duplicate();
 					// After this, chunkSize is REAL chunk size or -1
 					chunkSize = data.read(buffer.array(), 0, chunkSize);
 					if (chunkSize < 1) {
