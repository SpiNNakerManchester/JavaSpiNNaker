/*
 * Copyright (c) 2018 The University of Manchester
 *
 * This program is free software: you can redistribute it and/or modify
 * it under the terms of the GNU General Public License as published by
 * the Free Software Foundation, either version 3 of the License, or
 * (at your option) any later version.
 *
 * This program is distributed in the hope that it will be useful,
 * but WITHOUT ANY WARRANTY; without even the implied warranty of
 * MERCHANTABILITY or FITNESS FOR A PARTICULAR PURPOSE.  See the
 * GNU General Public License for more details.
 *
 * You should have received a copy of the GNU General Public License
 * along with this program.  If not, see <http://www.gnu.org/licenses/>.
 */
package uk.ac.manchester.spinnaker.messages.scp;

import static uk.ac.manchester.spinnaker.messages.model.Signal.STOP;
import static uk.ac.manchester.spinnaker.messages.scp.Bits.BYTE0;
import static uk.ac.manchester.spinnaker.messages.scp.Bits.BYTE1;
import static uk.ac.manchester.spinnaker.messages.scp.Bits.BYTE2;
import static uk.ac.manchester.spinnaker.messages.scp.Bits.BYTE3;
import static uk.ac.manchester.spinnaker.messages.scp.Bits.TOP_BIT;
import static uk.ac.manchester.spinnaker.messages.scp.Constants.APP_MASK;
import static uk.ac.manchester.spinnaker.messages.scp.SCPCommand.CMD_NNP;

import java.nio.ByteBuffer;

import uk.ac.manchester.spinnaker.messages.model.AppID;

/**
 * An SCP Request to stop an application. There is no response payload.
 * <p>
 * This maps to a call to {@code ff_nn_send()} in {@code scamp-nn.c}, which in
 * turn triggers a call to {@code proc_stop_app()} in {@code scamp-app.c} across
 * all SCAMP instances.
 */
public final class ApplicationStop extends SCPRequest<CheckOKResponse> {
	private static final int SHIFT = 28;

	private static final int NN_CMD_SIG0 = 0;

	private static final int FORWARD = 0x3f;

	private static final int RETRY = 0;

	private static final int SIG0_APP = 5;

	private static final int ADD_ID = 1;

	private static final int ALL_LINKS = 0x3f;

	private static int key() {
		return (NN_CMD_SIG0 << BYTE3) | (FORWARD << BYTE2) | (RETRY << BYTE1);
	}

<<<<<<< HEAD
	private static int argument2(AppID appID) {
		return (MAGIC2 << SHIFT) | (STOP.value << BYTE2) | (APP_MASK << BYTE1)
				| (appID.appID() << BYTE0);
=======
	private static int data(AppID appID) {
		// Call the SIG0 NN operation, subcode STOP (stop application)
		// No masking of the app ID
		return (SIG0_APP << SHIFT) | (STOP.value << BYTE2) | (APP_MASK << BYTE1)
				| (appID.appID << BYTE0);
>>>>>>> 60b081e9
	}

	private static int nnConfig() {
		// Add a suitable ID in SCAMP, send message on all links
		// Number of repeats is zero, inter-repeat delay is zero
		return (ADD_ID << TOP_BIT) | (ALL_LINKS << BYTE1);
	}

	/**
	 * @param appID
	 *            The ID of the application
	 */
	public ApplicationStop(AppID appID) {
		super(BOOT_MONITOR_CORE, CMD_NNP, key(), data(appID), nnConfig());
	}

	@Override
	public CheckOKResponse getSCPResponse(ByteBuffer buffer) throws Exception {
		return new CheckOKResponse("Send Stop", CMD_NNP, buffer);
	}
}<|MERGE_RESOLUTION|>--- conflicted
+++ resolved
@@ -55,17 +55,11 @@
 		return (NN_CMD_SIG0 << BYTE3) | (FORWARD << BYTE2) | (RETRY << BYTE1);
 	}
 
-<<<<<<< HEAD
-	private static int argument2(AppID appID) {
-		return (MAGIC2 << SHIFT) | (STOP.value << BYTE2) | (APP_MASK << BYTE1)
-				| (appID.appID() << BYTE0);
-=======
 	private static int data(AppID appID) {
 		// Call the SIG0 NN operation, subcode STOP (stop application)
 		// No masking of the app ID
 		return (SIG0_APP << SHIFT) | (STOP.value << BYTE2) | (APP_MASK << BYTE1)
-				| (appID.appID << BYTE0);
->>>>>>> 60b081e9
+				| (appID.appID() << BYTE0);
 	}
 
 	private static int nnConfig() {
