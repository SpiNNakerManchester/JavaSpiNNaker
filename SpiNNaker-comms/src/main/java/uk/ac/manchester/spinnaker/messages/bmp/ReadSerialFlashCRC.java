/*
 * Copyright (c) 2018-2022 The University of Manchester
 *
 * Licensed under the Apache License, Version 2.0 (the "License");
 * you may not use this file except in compliance with the License.
 * You may obtain a copy of the License at
 *
 *     http://www.apache.org/licenses/LICENSE-2.0
 *
 * Unless required by applicable law or agreed to in writing, software
 * distributed under the License is distributed on an "AS IS" BASIS,
 * WITHOUT WARRANTIES OR CONDITIONS OF ANY KIND, either express or implied.
 * See the License for the specific language governing permissions and
 * limitations under the License.
 */
package uk.ac.manchester.spinnaker.messages.bmp;

import static uk.ac.manchester.spinnaker.messages.bmp.SerialFlashOp.CRC;
import static uk.ac.manchester.spinnaker.messages.scp.SCPCommand.CMD_BMP_SF;

import java.nio.ByteBuffer;

import uk.ac.manchester.spinnaker.machine.MemoryLocation;
import uk.ac.manchester.spinnaker.machine.board.BMPBoard;
import uk.ac.manchester.spinnaker.messages.model.UnexpectedResponseCodeException;

/**
 * An SCP request to get the CRC of serial flash memory from a BMP. The response
 * payload is the 32-bit CRC of the given region of flash.
 * <p>
 * Calls {@code sf_crc32()} in {@code bmp_ssp.c}.
 */
public class ReadSerialFlashCRC
		extends BMPRequest<ReadSerialFlashCRC.Response> {
	/**
	 * @param board
	 *            which board's BMP's serial flash should be checked
	 * @param baseAddress
	 *            The positive base address to start the check from
	 * @param size
	 *            The number of bytes to check
	 */
	public ReadSerialFlashCRC(BMPBoard board, MemoryLocation baseAddress,
			int size) {
		super(board, CMD_BMP_SF, baseAddress.address(), size, CRC.value);
	}

	@Override
	public Response getSCPResponse(ByteBuffer buffer) throws Exception {
		return new Response(buffer);
	}

	/**
	 * An SCP response to a request to get the CRC of serial flash.
	 */
<<<<<<< HEAD
	protected static final class Response
=======
	protected final class Response
>>>>>>> 4e79958c
			extends BMPRequest.PayloadedResponse<Integer> {
		Response(ByteBuffer buffer) throws UnexpectedResponseCodeException {
			super("Read Serial Flash CRC", CMD_BMP_SF, buffer);
		}

		/** @return The CRC. */
		@Override
		protected Integer parse(ByteBuffer buffer) {
			return buffer.getInt();
		}
	}
}<|MERGE_RESOLUTION|>--- conflicted
+++ resolved
@@ -53,11 +53,7 @@
 	/**
 	 * An SCP response to a request to get the CRC of serial flash.
 	 */
-<<<<<<< HEAD
-	protected static final class Response
-=======
 	protected final class Response
->>>>>>> 4e79958c
 			extends BMPRequest.PayloadedResponse<Integer> {
 		Response(ByteBuffer buffer) throws UnexpectedResponseCodeException {
 			super("Read Serial Flash CRC", CMD_BMP_SF, buffer);
