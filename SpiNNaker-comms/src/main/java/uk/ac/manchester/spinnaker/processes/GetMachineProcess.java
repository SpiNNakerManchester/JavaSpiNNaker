--- conflicted
+++ resolved
@@ -2,13 +2,9 @@
 
 import static java.lang.Math.min;
 import static java.util.Collections.emptyList;
+import static java.util.Collections.emptyMap;
 import static java.util.Collections.unmodifiableMap;
 import static org.slf4j.LoggerFactory.getLogger;
-<<<<<<< HEAD
-import static uk.ac.manchester.spinnaker.machine.MachineDefaults.N_IPTAGS_PER_CHIP;
-import static uk.ac.manchester.spinnaker.machine.MachineDefaults.ROUTER_CLOCK_SPEED;
-=======
->>>>>>> cfb9c94a
 import static uk.ac.manchester.spinnaker.messages.Constants.ROUTER_REGISTER_P2P_ADDRESS;
 import static uk.ac.manchester.spinnaker.messages.model.CPUState.IDLE;
 import static uk.ac.manchester.spinnaker.messages.model.P2PTable.getColumnOffset;
@@ -18,7 +14,6 @@
 import java.nio.ByteBuffer;
 import java.util.ArrayList;
 import java.util.Collection;
-import static java.util.Collections.emptyMap;
 import java.util.HashMap;
 import java.util.List;
 import java.util.Map;
@@ -29,21 +24,13 @@
 import uk.ac.manchester.spinnaker.connections.selectors.ConnectionSelector;
 import uk.ac.manchester.spinnaker.machine.Chip;
 import uk.ac.manchester.spinnaker.machine.ChipLocation;
-<<<<<<< HEAD
-import uk.ac.manchester.spinnaker.machine.CoreLocation;
-=======
 import uk.ac.manchester.spinnaker.machine.Direction;
->>>>>>> cfb9c94a
 import uk.ac.manchester.spinnaker.machine.HasChipLocation;
 import uk.ac.manchester.spinnaker.machine.Link;
 import uk.ac.manchester.spinnaker.machine.Machine;
 import uk.ac.manchester.spinnaker.machine.MachineDimensions;
 import uk.ac.manchester.spinnaker.machine.Processor;
 import uk.ac.manchester.spinnaker.machine.Router;
-<<<<<<< HEAD
-=======
-import static uk.ac.manchester.spinnaker.messages.model.CPUState.IDLE;
->>>>>>> cfb9c94a
 import uk.ac.manchester.spinnaker.messages.model.ChipSummaryInfo;
 import uk.ac.manchester.spinnaker.messages.model.P2PTable;
 import uk.ac.manchester.spinnaker.messages.scp.GetChipInfo;
@@ -75,7 +62,6 @@
 		return min(value, limit);
 	}
 
-<<<<<<< HEAD
 	/**
 	 * @param connectionSelector
 	 *            How to talk to the machine.
@@ -94,38 +80,6 @@
 	 *            The maximum SDRAM size, or <tt>null</tt> for the system's
 	 *            standard limit. For debugging.
 	 */
-	public GetMachineProcess(
-			ConnectionSelector<SCPConnection> connectionSelector,
-			Collection<ChipLocation> ignoreChips,
-			Collection<CoreLocation> ignoreCores,
-			Collection<LinkDescriptor> ignoreLinks, Integer maxCoreID,
-			Integer maxSDRAMSize) {
-		super(connectionSelector);
-		this.ignoreChips = def(ignoreChips);
-		this.ignoreCores = def(ignoreCores);
-		this.ignoreLinks = def(ignoreLinks);
-		this.maxCoreID = maxCoreID;
-		this.maxSDRAMSize = maxSDRAMSize;
-		this.chipInfo = new HashMap<>();
-	}
-
-	/**
-	 * Get a full, booted machine, populated with information directly from the
-	 * physical hardware.
-	 *
-	 * @param bootChip
-	 *            Which chip is used to boot the machine.
-	 * @param size
-	 *            The dimensions of the machine.
-	 * @return The machine description.
-	 * @throws IOException
-	 *             If anything goes wrong with networking.
-	 * @throws Exception
-	 *             If SpiNNaker rejects a message.
-	 */
-	public Machine getMachineDetails(HasChipLocation bootChip,
-			MachineDimensions size) throws IOException, Exception {
-=======
     public GetMachineProcess(
             ConnectionSelector<SCPConnection> connectionSelector,
             Collection<ChipLocation> ignoreChips,
@@ -141,9 +95,22 @@
         this.chipInfo = new HashMap<>();
     }
 
+	/**
+	 * Get a full, booted machine, populated with information directly from the
+	 * physical hardware.
+	 *
+	 * @param bootChip
+	 *            Which chip is used to boot the machine.
+	 * @param size
+	 *            The dimensions of the machine.
+	 * @return The machine description.
+	 * @throws IOException
+	 *             If anything goes wrong with networking.
+	 * @throws Exception
+	 *             If SpiNNaker rejects a message.
+	 */
     public Machine getMachineDetails(HasChipLocation bootChip,
-        MachineDimensions size) throws IOException, Exception {
->>>>>>> cfb9c94a
+    		MachineDimensions size) throws IOException, Exception {
 		// Get the P2P table; 8 entries are packed into each 32-bit word
 		List<ByteBuffer> p2pColumnData = new ArrayList<>();
 		for (int column = 0; column < size.width; column++) {
