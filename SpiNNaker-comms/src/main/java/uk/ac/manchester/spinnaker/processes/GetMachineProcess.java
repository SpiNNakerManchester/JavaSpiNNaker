--- conflicted
+++ resolved
@@ -2,11 +2,6 @@
 
 import static java.lang.Math.min;
 import static java.util.Collections.emptyList;
-<<<<<<< HEAD
-import static java.util.Collections.emptyMap;
-import static java.util.Collections.sort;
-=======
->>>>>>> 5f33f3ce
 import static java.util.Collections.unmodifiableMap;
 import static org.slf4j.LoggerFactory.getLogger;
 import static uk.ac.manchester.spinnaker.machine.CPUState.IDLE;
@@ -20,6 +15,7 @@
 import java.nio.ByteBuffer;
 import java.util.ArrayList;
 import java.util.Collection;
+import static java.util.Collections.emptyMap;
 import java.util.HashMap;
 import java.util.List;
 import java.util.Map;
@@ -30,30 +26,23 @@
 import uk.ac.manchester.spinnaker.connections.selectors.ConnectionSelector;
 import uk.ac.manchester.spinnaker.machine.Chip;
 import uk.ac.manchester.spinnaker.machine.ChipLocation;
-<<<<<<< HEAD
-import uk.ac.manchester.spinnaker.machine.ChipSummaryInfo;
 import uk.ac.manchester.spinnaker.machine.Direction;
-=======
-import uk.ac.manchester.spinnaker.messages.model.ChipSummaryInfo;
-import uk.ac.manchester.spinnaker.machine.CoreLocation;
->>>>>>> 5f33f3ce
 import uk.ac.manchester.spinnaker.machine.HasChipLocation;
 import uk.ac.manchester.spinnaker.machine.Link;
 import uk.ac.manchester.spinnaker.machine.Machine;
 import uk.ac.manchester.spinnaker.machine.MachineDimensions;
 import uk.ac.manchester.spinnaker.machine.Processor;
 import uk.ac.manchester.spinnaker.machine.Router;
+import uk.ac.manchester.spinnaker.messages.model.ChipSummaryInfo;
 import uk.ac.manchester.spinnaker.messages.model.P2PTable;
 import uk.ac.manchester.spinnaker.messages.scp.GetChipInfo;
 import uk.ac.manchester.spinnaker.messages.scp.ReadMemory;
 
 /** A process for getting the machine details over a set of connections. */
 public class GetMachineProcess extends MultiConnectionProcess<SCPConnection> {
-<<<<<<< HEAD
     private static final Logger log = getLogger(GetMachineProcess.class);
     /** A dictionary of (x, y) -> ChipInfo. */
     private final Map<ChipLocation, ChipSummaryInfo> chipInfo;
-
     private final Collection<ChipLocation> ignoreChips;
     private final Map<ChipLocation, Collection<Integer>> ignoreCoresMap;
     private final Map<ChipLocation, Collection<Direction>> ignoreLinksMap;
@@ -67,6 +56,13 @@
     private final <K, V> Map<K, V> def(Map<K, V> m) {
         return m == null ? emptyMap() : m;
     }
+
+	private static int clamp(int value, Integer limit) {
+		if (limit == null) {
+			return value;
+		}
+		return min(value, limit);
+	}
 
     public GetMachineProcess(
             ConnectionSelector<SCPConnection> connectionSelector,
@@ -85,62 +81,6 @@
 
     public Machine getMachineDetails(HasChipLocation bootChip,
         MachineDimensions size) throws IOException, Exception {
-=======
-	private static final Logger log = getLogger(GetMachineProcess.class);
-	private static final int[][] LINK_ADD_TABLE = {
-			{
-					1, 0
-			}, {
-					1, 1
-			}, {
-					0, 1
-			}, {
-					-1, 0
-			}, {
-					-1, -1
-			}, {
-					0, -1
-			}
-	};
-
-	/** A dictionary of (x, y) -> ChipInfo. */
-	private final Map<ChipLocation, ChipSummaryInfo> chipInfo;
-
-	private final Collection<ChipLocation> ignoreChips;
-	private final Collection<CoreLocation> ignoreCores;
-	private final Collection<LinkDescriptor> ignoreLinks;
-	private final Integer maxCoreID;
-	private final Integer maxSDRAMSize;
-
-	private static <T> Collection<T> def(Collection<T> c) {
-		return c == null ? emptyList() : c;
-	}
-
-	private static int clamp(int value, Integer limit) {
-		if (limit == null) {
-			return value;
-		}
-		return min(value, limit);
-	}
-
-	public GetMachineProcess(
-			ConnectionSelector<SCPConnection> connectionSelector,
-			Collection<ChipLocation> ignoreChips,
-			Collection<CoreLocation> ignoreCores,
-			Collection<LinkDescriptor> ignoreLinks, Integer maxCoreID,
-			Integer maxSDRAMSize) {
-		super(connectionSelector);
-		this.ignoreChips = def(ignoreChips);
-		this.ignoreCores = def(ignoreCores);
-		this.ignoreLinks = def(ignoreLinks);
-		this.maxCoreID = maxCoreID;
-		this.maxSDRAMSize = maxSDRAMSize;
-		this.chipInfo = new HashMap<>();
-	}
-
-	public Machine getMachineDetails(HasChipLocation bootChip,
-			MachineDimensions size) throws IOException, Exception {
->>>>>>> 5f33f3ce
 		// Get the P2P table; 8 entries are packed into each 32-bit word
 		List<ByteBuffer> p2pColumnData = new ArrayList<>();
 		for (int column = 0; column < size.width; column++) {
@@ -179,7 +119,6 @@
 		}
 
 		// Build a Machine
-<<<<<<< HEAD
         Machine machine = new Machine(size, bootChip);
         for (Map.Entry<ChipLocation, ChipSummaryInfo> entry:
                 chipInfo.entrySet()) {
@@ -187,21 +126,6 @@
                 machine.addChip(makeChip(size, entry.getValue()));
             }
         }
-		return machine;
-	}
-
-	private static int clamp(int value, Integer limit) {
-		if (limit == null) {
-			return value;
-=======
-		Machine machine = new Machine(size, bootChip);
-		for (Map.Entry<ChipLocation, ChipSummaryInfo> entry : chipInfo
-				.entrySet()) {
-			if (!ignoreChips.contains(entry.getKey())) {
-				machine.addChip(makeChip(size, entry.getValue()));
-			}
->>>>>>> 5f33f3ce
-		}
 		return machine;
 	}
 
@@ -256,7 +180,7 @@
                 MachineDimensions size, Collection<Direction> ignoreLinks) {
 		HasChipLocation chip = chipInfo.chip;
 		List<Link> links = new ArrayList<>();
-		for (Direction link : chipInfo.workingLinks) {
+		for (Direction link: chipInfo.workingLinks) {
 			ChipLocation dest = getChipOverLink(chip, size, link);
 			if (!ignoreLinks.contains(link)
                     && !this.ignoreChips.contains(dest)
@@ -268,7 +192,6 @@
 				chipInfo.numFreeMulticastRoutingEntries);
 	}
 
-<<<<<<< HEAD
 	private Router makeRouter(
             ChipSummaryInfo chipInfo, MachineDimensions size) {
         HasChipLocation chip = chipInfo.chip;
@@ -291,15 +214,6 @@
                 % size.width;
 		int y = (chip.getY() + link.yChange + size.height)
                         % size.height;
-=======
-	private static ChipLocation getChipOverLink(HasChipLocation chip,
-			MachineDimensions size, int link) {
-		// TODO CHECK negative wraparound!
-		int deltaX = LINK_ADD_TABLE[link][0];
-		int deltaY = LINK_ADD_TABLE[link][1];
-		int x = (chip.getX() + deltaX + size.width) % size.width;
-		int y = (chip.getY() + deltaY + size.height) % size.height;
->>>>>>> 5f33f3ce
 		return new ChipLocation(x, y);
 	}
 
