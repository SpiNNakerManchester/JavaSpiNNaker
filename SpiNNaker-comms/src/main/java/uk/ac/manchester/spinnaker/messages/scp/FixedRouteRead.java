/*
 * Copyright (c) 2018 The University of Manchester
 *
 * This program is free software: you can redistribute it and/or modify
 * it under the terms of the GNU General Public License as published by
 * the Free Software Foundation, either version 3 of the License, or
 * (at your option) any later version.
 *
 * This program is distributed in the hope that it will be useful,
 * but WITHOUT ANY WARRANTY; without even the implied warranty of
 * MERCHANTABILITY or FITNESS FOR A PARTICULAR PURPOSE.  See the
 * GNU General Public License for more details.
 *
 * You should have received a copy of the GNU General Public License
 * along with this program.  If not, see <http://www.gnu.org/licenses/>.
 */
package uk.ac.manchester.spinnaker.messages.scp;

import static uk.ac.manchester.spinnaker.messages.model.RouterCommand.ROUTER_FIXED;
import static uk.ac.manchester.spinnaker.messages.scp.Bits.BYTE0;
import static uk.ac.manchester.spinnaker.messages.scp.Bits.BYTE1;
import static uk.ac.manchester.spinnaker.messages.scp.Bits.TOP_BIT;
import static uk.ac.manchester.spinnaker.messages.scp.SCPCommand.CMD_RTR;

import java.nio.ByteBuffer;

import uk.ac.manchester.spinnaker.machine.HasChipLocation;
import uk.ac.manchester.spinnaker.machine.RoutingEntry;
import uk.ac.manchester.spinnaker.messages.model.AppID;
import uk.ac.manchester.spinnaker.messages.model.UnexpectedResponseCodeException;

/**
 * Gets a fixed route entry. The response payload is the
 * {@linkplain RoutingEntry routing entry}.
 * <p>
 * Calls {@code rtr_fr_get()} in {@code sark_hw.c}, via {@code rtr_cmd()} in
 * {@code scamp-cmd.c}.
 */
public final class FixedRouteRead extends SCPRequest<FixedRouteRead.Response> {
	private static int argument1(AppID appID) {
<<<<<<< HEAD
		return (appID.appID() << BYTE1) | (MAGIC << BYTE0);
=======
		return (appID.appID << BYTE1) | (ROUTER_FIXED.value << BYTE0);
>>>>>>> 60b081e9
	}

	private static int argument2() {
		return 1 << TOP_BIT;
	}

	/**
	 * @param chip
	 *            The chip to get the route from.
	 * @param appID
	 *            The ID of the application associated with the route
	 */
	public FixedRouteRead(HasChipLocation chip, AppID appID) {
		super(chip.getScampCore(), CMD_RTR, argument1(appID), argument2());
	}

	@Override
	public Response getSCPResponse(ByteBuffer buffer) throws Exception {
		return new Response(buffer);
	}

	/** Response for the fixed route read. */
	public static final class Response
			extends PayloadedResponse<RoutingEntry, RuntimeException> {
		private Response(ByteBuffer buffer)
				throws UnexpectedResponseCodeException {
			super("Read Fixed RoutingEntry route", CMD_RTR, buffer);
		}

		/** @return the fixed route router route. */
		@Override
		protected RoutingEntry parse(ByteBuffer buffer) {
			return new RoutingEntry(buffer.getInt());
		}
	}
}<|MERGE_RESOLUTION|>--- conflicted
+++ resolved
@@ -38,11 +38,7 @@
  */
 public final class FixedRouteRead extends SCPRequest<FixedRouteRead.Response> {
 	private static int argument1(AppID appID) {
-<<<<<<< HEAD
-		return (appID.appID() << BYTE1) | (MAGIC << BYTE0);
-=======
-		return (appID.appID << BYTE1) | (ROUTER_FIXED.value << BYTE0);
->>>>>>> 60b081e9
+		return (appID.appID() << BYTE1) | (ROUTER_FIXED.value << BYTE0);
 	}
 
 	private static int argument2() {
@@ -65,7 +61,7 @@
 	}
 
 	/** Response for the fixed route read. */
-	public static final class Response
+	protected static final class Response
 			extends PayloadedResponse<RoutingEntry, RuntimeException> {
 		private Response(ByteBuffer buffer)
 				throws UnexpectedResponseCodeException {
