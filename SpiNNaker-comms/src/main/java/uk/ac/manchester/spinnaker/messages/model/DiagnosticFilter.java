/*
 * Copyright (c) 2018 The University of Manchester
 *
 * This program is free software: you can redistribute it and/or modify
 * it under the terms of the GNU General Public License as published by
 * the Free Software Foundation, either version 3 of the License, or
 * (at your option) any later version.
 *
 * This program is distributed in the hope that it will be useful,
 * but WITHOUT ANY WARRANTY; without even the implied warranty of
 * MERCHANTABILITY or FITNESS FOR A PARTICULAR PURPOSE.  See the
 * GNU General Public License for more details.
 *
 * You should have received a copy of the GNU General Public License
 * along with this program.  If not, see <http://www.gnu.org/licenses/>.
 */
package uk.ac.manchester.spinnaker.messages.model;

import static java.util.Collections.unmodifiableCollection;
<<<<<<< HEAD
import static java.util.Collections.unmodifiableList;
import static java.util.Objects.isNull;
=======
>>>>>>> 08bb0bca
import static java.util.stream.Collectors.toList;
import static uk.ac.manchester.spinnaker.utils.CollectionUtils.makeEnumBackingMap;

import java.util.Collection;
import java.util.List;
import java.util.Map;
import java.util.stream.Stream;

/**
 * A router diagnostic counter filter, which counts packets passing through the
 * router with certain properties. The counter will be incremented so long as
 * the packet matches one of the values in <i>each</i> field, i.e., one of each
 * of the destinations, sources, payload statuses, default routing statuses,
 * emergency routing statuses, and packet types.
 */
public class DiagnosticFilter {
	private static final int PACKET_TYPE_OFFSET = 0;

	private static final int EMERGENCY_ROUTE_OFFSET = 4;

	private static final int EMERGENCY_ROUTE_MODE_OFFSET = 8;

	private static final int DEFAULT_ROUTE_OFFSET = 10;

	private static final int PAYLOAD_OFFSET = 12;

	private static final int SOURCE_OFFSET = 14;

	private static final int DESTINATION_OFFSET = 16;

	private static final int ENABLE_INTERRUPT_OFFSET = 30;

	private final boolean enableInterrupt;

	private final boolean emergencyMode;

	private final Collection<Destination> destinations;

	private final Collection<Source> sources;

	private final Collection<PayloadStatus> payloads;

	private final Collection<DefaultRoutingStatus> defaultStatuses;

	private final Collection<EmergencyRoutingStatus> emergencyStatuses;

	private final Collection<PacketType> packetTypes;

	/**
	 * @param enableInterruptOnCounterEvent
	 *            Indicates whether an interrupt should be raised when this rule
	 *            matches
	 * @param matchEmergencyRoutingStatusToIncomingPacket
	 *            Indicates whether the emergency routing statuses should be
	 *            matched against packets arriving at this router (if True), or
	 *            if they should be matched against packets leaving this router
	 *            (if False)
	 * @param destinations
	 *            Increment the counter if one or more of the given destinations
	 *            match
	 * @param sources
	 *            Increment the counter if one or more of the given sources
	 *            match (or empty list to match all)
	 * @param payloadStatuses
	 *            Increment the counter if one or more of the given payload
	 *            statuses match (or empty list to match all)
	 * @param defaultRoutingStatuses
	 *            Increment the counter if one or more of the given default
	 *            routing statuses match (or empty list to match all)
	 * @param emergencyRoutingStatuses
	 *            Increment the counter if one or more of the given emergency
	 *            routing statuses match (or empty list to match all)
	 * @param packetTypes
	 *            Increment the counter if one or more of the given packet types
	 *            match (or empty list to match all)
	 */
	public DiagnosticFilter(boolean enableInterruptOnCounterEvent,
			boolean matchEmergencyRoutingStatusToIncomingPacket,
			Collection<Destination> destinations, Collection<Source> sources,
			Collection<PayloadStatus> payloadStatuses,
			Collection<DefaultRoutingStatus> defaultRoutingStatuses,
			Collection<EmergencyRoutingStatus> emergencyRoutingStatuses,
			Collection<PacketType> packetTypes) {
		this.enableInterrupt = enableInterruptOnCounterEvent;
		this.emergencyMode = matchEmergencyRoutingStatusToIncomingPacket;
		this.destinations = convert(destinations, Destination.values());
		this.sources = convert(sources, Source.values());
		this.payloads = convert(payloadStatuses, PayloadStatus.values());
		this.defaultStatuses =
				convert(defaultRoutingStatuses, DefaultRoutingStatus.values());
		this.emergencyStatuses = convert(emergencyRoutingStatuses,
				EmergencyRoutingStatus.values());
		this.packetTypes = convert(packetTypes, PacketType.values());
	}

	private static <T> Collection<T> convert(Collection<T> collection,
			T[] defaults) {
<<<<<<< HEAD
		if (isNull(collection) || collection.isEmpty()) {
			return unmodifiableList(asList(defaults));
=======
		if (collection == null || collection.isEmpty()) {
			return List.of(defaults);
>>>>>>> 08bb0bca
		}
		return unmodifiableCollection(collection);
	}

	/**
	 * @param encodedValue
	 *            The word of data that would be written to the router to set up
	 *            the filter.
	 */
	public DiagnosticFilter(int encodedValue) {
		enableInterrupt = bitSet(encodedValue, ENABLE_INTERRUPT_OFFSET);
		emergencyMode = bitSet(encodedValue, EMERGENCY_ROUTE_MODE_OFFSET);
		destinations = unmodifiableCollection(Stream.of(Destination.values())
				.filter(d -> bitSet(encodedValue, d.bit)).collect(toList()));
		sources = unmodifiableCollection(Stream.of(Source.values())
				.filter(s -> bitSet(encodedValue, s.bit)).collect(toList()));
		payloads = unmodifiableCollection(Stream.of(PayloadStatus.values())
				.filter(p -> bitSet(encodedValue, p.bit)).collect(toList()));
		defaultStatuses = unmodifiableCollection(Stream
				.of(DefaultRoutingStatus.values())
				.filter(dr -> bitSet(encodedValue, dr.bit)).collect(toList()));
		emergencyStatuses = unmodifiableCollection(Stream
				.of(EmergencyRoutingStatus.values())
				.filter(er -> bitSet(encodedValue, er.bit)).collect(toList()));
		packetTypes = unmodifiableCollection(Stream.of(PacketType.values())
				.filter(pt -> bitSet(encodedValue, pt.bit)).collect(toList()));
	}

	private static boolean bitSet(int value, int bitIndex) {
		return ((value >> bitIndex) & 0x1) == 1;
	}

	/**
	 * @return Whether an interrupt should be raised when this rule matches.
	 */
	public boolean getEnableInterruptOnCounterEvent() {
		return enableInterrupt;
	}

	/**
	 * @return Whether the emergency routing statuses should be matched against
	 *         packets arriving at this router (if True), or if they should be
	 *         matched against packets leaving this router (if False).
	 */
	public boolean getMatchEmergencyRoutingStatusToIncomingPacket() {
		return emergencyMode;
	}

	/**
	 * @return The set of destinations to match.
	 */
	public Collection<Destination> getDestinations() {
		return destinations;
	}

	/**
	 * @return The set of sources to match.
	 */
	public Collection<Source> getSources() {
		return sources;
	}

	/**
	 * @return The set of payload statuses to match.
	 */
	public Collection<PayloadStatus> getPayloadStatuses() {
		return payloads;
	}

	/**
	 * @return The set of default routing statuses to match.
	 */
	public Collection<DefaultRoutingStatus> getDefaultRoutingStatuses() {
		return defaultStatuses;
	}

	/**
	 * @return The set of emergency routing statuses to match.
	 */
	public Collection<EmergencyRoutingStatus> getEmergencyRoutingStatuses() {
		return emergencyStatuses;
	}

	/**
	 * @return The set of packet types to match.
	 */
	public Collection<PacketType> getPacketTypes() {
		return packetTypes;
	}

	/**
	 * @return A word of data that can be written to the router to set up the
	 *         filter.
	 */
	public int getFilterWord() {
		int data = (enableInterrupt ? 1 << ENABLE_INTERRUPT_OFFSET : 0);
		if (!emergencyMode) {
			data |= 1 << EMERGENCY_ROUTE_MODE_OFFSET;
		}
		for (var val : destinations) {
			data |= val.bit;
		}
		for (var val : sources) {
			data |= val.bit;
		}
		for (var val : payloads) {
			data |= val.bit;
		}
		for (var val : defaultStatuses) {
			data |= val.bit;
		}
		for (var val : emergencyStatuses) {
			data |= val.bit;
		}
		for (var val : packetTypes) {
			data |= val.bit;
		}
		return data;
	}

	/**
	 * Default routing flags for the diagnostic filters. Note that only one has
	 * to match for the counter to be incremented.
	 */
	public enum DefaultRoutingStatus {
		/** Packet is to be default routed. */
		DEFAULT_ROUTED(0),
		/** Packet is not to be default routed. */
		NON_DEFAULT_ROUTED(1);

		/** The encoded value's bit index. */
		public final int bit;

		private final int value;

		private static final Map<Integer, DefaultRoutingStatus> MAP =
				makeEnumBackingMap(values(), v -> v.value);

		DefaultRoutingStatus(int value) {
			this.bit = value + DEFAULT_ROUTE_OFFSET;
			this.value = value;
		}

		/**
		 * @param value
		 *            The encoded value.
		 * @return The decoded value, or {@code null} if the decoding failed.
		 */
		static DefaultRoutingStatus get(int value) {
			return MAP.get(value);
		}
	}

	/**
	 * Destination flags for the diagnostic filters. Note that only one has to
	 * match for the counter to be incremented.
	 */
	public enum Destination {
		/** Destination is to dump the packet. */
		DUMP(0),
		/** Destination is a local core (but not the monitor core). */
		LOCAL(1),
		/** Destination is the local monitor core. */
		LOCAL_MONITOR(2),
		/** Destination is link 0. */
		LINK_0(3),
		/** Destination is link 1. */
		LINK_1(4),
		/** Destination is link 2. */
		LINK_2(5),
		/** Destination is link 3. */
		LINK_3(6),
		/** Destination is link 4. */
		LINK_4(7),
		/** Destination is link 5. */
		LINK_5(8);

		/** The encoded value's bit index. */
		public final int bit;

		private final int value;

		private static final Map<Integer, Destination> MAP =
				makeEnumBackingMap(values(), v -> v.value);

		Destination(int value) {
			this.bit = value + DESTINATION_OFFSET;
			this.value = value;
		}

		/**
		 * @param value
		 *            The encoded value, without the shift.
		 * @return The decoded value, or {@code null} if the decoding failed.
		 */
		static Destination get(int value) {
			return MAP.get(value);
		}
	}

	/**
	 * Emergency routing status flags for the diagnostic filters. Note that only
	 * one has to match for the counter to be incremented.
	 */
	public enum EmergencyRoutingStatus {
		/** Packet is not emergency routed. */
		NORMAL(0),
		/**
		 * Packet is in first hop of emergency route; packet should also have
		 * been sent here by normal routing.
		 */
		FIRST_STAGE_COMBINED(1),
		/**
		 * Packet is in first hop of emergency route; packet wouldn't have
		 * reached this router without emergency routing.
		 */
		FIRST_STAGE(2),
		/**
		 * Packet is in last hop of emergency route and should now return to
		 * normal routing.
		 */
		SECOND_STAGE(3);

		/** The encoded value's bit index. */
		public final int bit;

		private final int value;

		private static final Map<Integer, EmergencyRoutingStatus> MAP =
				makeEnumBackingMap(values(), v -> v.value);

		EmergencyRoutingStatus(int value) {
			this.bit = value + EMERGENCY_ROUTE_OFFSET;
			this.value = value;
		}

		/**
		 * @param value
		 *            The encoded value, without the shift.
		 * @return The decoded value, or {@code null} if the decoding failed.
		 */
		static EmergencyRoutingStatus get(int value) {
			return MAP.get(value);
		}
	}

	/**
	 * Packet type flags for the diagnostic filters. Note that only one has to
	 * match for the counter to be incremented.
	 */
	public enum PacketType {
		/** Packet is multicast. */
		MULTICAST(0),
		/** Packet is point-to-point. */
		POINT_TO_POINT(1),
		/** Packet is nearest-neighbour. */
		NEAREST_NEIGHBOUR(2),
		/** Packet is fixed-route. */
		FIXED_ROUTE(3);

		/** The encoded value's bit index. */
		public final int bit;

		private final int value;

		private static final Map<Integer, PacketType> MAP =
				makeEnumBackingMap(values(), v -> v.value);

		PacketType(int value) {
			this.bit = value + PACKET_TYPE_OFFSET;
			this.value = value;
		}

		/**
		 * @param value
		 *            The encoded value, without the shift.
		 * @return The decoded value, or {@code null} if the decoding failed.
		 */
		static PacketType get(int value) {
			return MAP.get(value);
		}
	}

	/**
	 * Payload flags for the diagnostic filters. Note that only one has to match
	 * for the counter to be incremented.
	 */
	public enum PayloadStatus {
		/** Packet has a payload. */
		WITH_PAYLOAD(0),
		/** Packet doesn't have a payload. */
		WITHOUT_PAYLOAD(1);

		/** The encoded value's bit index. */
		public final int bit;

		private final int value;

		private static final Map<Integer, PayloadStatus> MAP =
				makeEnumBackingMap(values(), v -> v.value);

		PayloadStatus(int value) {
			this.bit = value + PAYLOAD_OFFSET;
			this.value = value;
		}

		/**
		 * @param value
		 *            The encoded value, without the shift.
		 * @return The decoded value, or {@code null} if the decoding failed.
		 */
		static PayloadStatus get(int value) {
			return MAP.get(value);
		}
	}

	/**
	 * Source flags for the diagnostic filters. Note that only one has to match
	 * for the counter to be incremented.
	 */
	public enum Source {
		/** Source is a local core. */
		LOCAL(0),
		/** Source is not a local core. */
		NON_LOCAL(1);

		/** The encoded value's bit index. */
		public final int bit;

		private final int value;

		private static final Map<Integer, Source> MAP =
				makeEnumBackingMap(values(), v -> v.value);

		Source(int value) {
			this.bit = value + SOURCE_OFFSET;
			this.value = value;
		}

		/**
		 * @param value
		 *            The encoded value, without the shift.
		 * @return The decoded value, or {@code null} if the decoding failed.
		 */
		static Source get(int value) {
			return MAP.get(value);
		}
	}
}<|MERGE_RESOLUTION|>--- conflicted
+++ resolved
@@ -17,11 +17,7 @@
 package uk.ac.manchester.spinnaker.messages.model;
 
 import static java.util.Collections.unmodifiableCollection;
-<<<<<<< HEAD
-import static java.util.Collections.unmodifiableList;
 import static java.util.Objects.isNull;
-=======
->>>>>>> 08bb0bca
 import static java.util.stream.Collectors.toList;
 import static uk.ac.manchester.spinnaker.utils.CollectionUtils.makeEnumBackingMap;
 
@@ -119,13 +115,8 @@
 
 	private static <T> Collection<T> convert(Collection<T> collection,
 			T[] defaults) {
-<<<<<<< HEAD
 		if (isNull(collection) || collection.isEmpty()) {
-			return unmodifiableList(asList(defaults));
-=======
-		if (collection == null || collection.isEmpty()) {
 			return List.of(defaults);
->>>>>>> 08bb0bca
 		}
 		return unmodifiableCollection(collection);
 	}
