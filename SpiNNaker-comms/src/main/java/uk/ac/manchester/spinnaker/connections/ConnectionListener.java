--- conflicted
+++ resolved
@@ -118,17 +118,10 @@
 
 	private void runStep() throws IOException {
 		try {
-<<<<<<< HEAD
-		    MessageType message = connection.receiveMessage(timeout);
-		    for (MessageHandler<MessageType> callback : callbacks) {
-			    callbackPool.submit(() -> callback.handle(message));
-		    }
-=======
 			MessageType message = connection.receiveMessage(timeout);
 			for (MessageHandler<MessageType> callback : callbacks) {
 				callbackPool.submit(() -> callback.handle(message));
 			}
->>>>>>> 28076e19
 		} catch (SocketTimeoutException e) {
 			// Do Nothing; this is expected and can be skipped
 		}
