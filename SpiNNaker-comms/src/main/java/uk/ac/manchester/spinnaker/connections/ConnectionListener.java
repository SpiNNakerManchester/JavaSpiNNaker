/*
 * Copyright (c) 2018 The University of Manchester
 *
 * This program is free software: you can redistribute it and/or modify
 * it under the terms of the GNU General Public License as published by
 * the Free Software Foundation, either version 3 of the License, or
 * (at your option) any later version.
 *
 * This program is distributed in the hope that it will be useful,
 * but WITHOUT ANY WARRANTY; without even the implied warranty of
 * MERCHANTABILITY or FITNESS FOR A PARTICULAR PURPOSE.  See the
 * GNU General Public License for more details.
 *
 * You should have received a copy of the GNU General Public License
 * along with this program.  If not, see <http://www.gnu.org/licenses/>.
 */
package uk.ac.manchester.spinnaker.connections;

import static java.util.Collections.synchronizedSet;
import static java.util.concurrent.TimeUnit.MILLISECONDS;
import static org.slf4j.LoggerFactory.getLogger;

import java.io.Closeable;
import java.io.IOException;
import java.net.SocketTimeoutException;
import java.util.ArrayList;
import java.util.HashSet;
import java.util.Set;
import java.util.concurrent.LinkedBlockingQueue;
import java.util.concurrent.ThreadPoolExecutor;

import org.slf4j.Logger;

import uk.ac.manchester.spinnaker.connections.model.MessageHandler;
import uk.ac.manchester.spinnaker.connections.model.MessageReceiver;

/**
 * Thread that listens to a connection and calls callbacks with new messages
 * when they arrive.
 *
 * @param <MessageType>
 *            The type of message being listened for by the connection.
 */
public class ConnectionListener<MessageType> extends Thread
		implements Closeable {
	/** What size of thread pool to use by default. */
	public static final int POOL_SIZE = 4;

	/**
	 * The default time (in ms) to wait in a system call for a message to
	 * arrive.
	 */
	public static final int TIMEOUT = 1000;

	private static final long POOL_TIMEOUT = 1000L;

	private static final Logger log = getLogger(ConnectionListener.class);

	private ThreadPoolExecutor callbackPool;

	private Set<MessageHandler<MessageType>> callbacks;

	private MessageReceiver<MessageType> connection;

	private volatile boolean done;

	private int timeout;

	/**
	 * Create a connection listener with the default number of listening threads
	 * and the default OS-level timeout.
	 *
	 * @param connection
	 *            The connection to listen to.
	 */
	public ConnectionListener(MessageReceiver<MessageType> connection) {
		this(connection, POOL_SIZE, TIMEOUT);
	}

	/**
	 * Create a connection listener.
	 *
	 * @param connection
	 *            The connection to listen to.
	 * @param numProcesses
	 *            The maximum number of threads to use to do the listening.
	 * @param timeout
	 *            How long to wait in the OS for a message to arrive; if
	 *            {@code null}, wait indefinitely.
	 */
	public ConnectionListener(MessageReceiver<MessageType> connection,
			int numProcesses, Integer timeout) {
		super("Connection listener for connection " + connection);
		setDaemon(true);
		this.connection = connection;
		this.timeout = timeout == null ? TIMEOUT : timeout;
		callbackPool = new ThreadPoolExecutor(1, numProcesses, POOL_TIMEOUT,
				MILLISECONDS, new LinkedBlockingQueue<>());
		done = false;
<<<<<<< HEAD
		callbacks = new HashSet<>();
=======
		callbacks = synchronizedSet(new HashSet<>());
>>>>>>> 97d101b3
	}

	/**
	 * Receive messages and dispatch them to the registered
	 * {@linkplain MessageHandler handlers}. Stops running when
	 * {@linkplain #close() closed}.
	 */
	@Override
	public final void run() {
		try {
			while (!done) {
				try {
					runStep();
				} catch (SocketTimeoutException e) {
					// Timed out at the base level
					continue;
				} catch (Exception e) {
					if (!done) {
						log.warn("problem when dispatching message", e);
					}
				}
			}
		} finally {
			callbackPool.shutdown();
			callbackPool = null;
		}
	}

	private void runStep() throws IOException {
<<<<<<< HEAD
		if (connection.isReadyToReceive(timeout)) {
			var message = connection.receiveMessage();
			for (var callback : callbacks) {
				callbackPool.submit(() -> callback.handle(message));
			}
=======
		MessageType message = connection.receiveMessage(timeout);
		for (MessageHandler<MessageType> callback : checkpointCallbacks()) {
			callbackPool.submit(() -> callback.handle(message));
		}
	}

	private Iterable<MessageHandler<MessageType>> checkpointCallbacks() {
		synchronized (callbacks) {
			return new ArrayList<>(callbacks);
>>>>>>> 97d101b3
		}
	}

	/**
	 * Add a callback to be called when a message is received.
	 *
	 * @param callback
	 *            The callback to add.
	 */
	public void addCallback(MessageHandler<MessageType> callback) {
		callbacks.add(callback);
	}

	/**
	 * Closes the listener. Note that this does not close the provider of the
	 * messages; this instead marks the listener as closed. The listener will
	 * not truly stop until the get message call returns, and this call will
	 * block until the callback thread pool has terminated.
	 */
	@Override
	public void close() {
		done = true;
		try {
			join();
		} catch (InterruptedException e) {
			log.error("interrupted while waiting for threads to finish", e);
		}
	}
}<|MERGE_RESOLUTION|>--- conflicted
+++ resolved
@@ -97,11 +97,7 @@
 		callbackPool = new ThreadPoolExecutor(1, numProcesses, POOL_TIMEOUT,
 				MILLISECONDS, new LinkedBlockingQueue<>());
 		done = false;
-<<<<<<< HEAD
-		callbacks = new HashSet<>();
-=======
 		callbacks = synchronizedSet(new HashSet<>());
->>>>>>> 97d101b3
 	}
 
 	/**
@@ -131,15 +127,8 @@
 	}
 
 	private void runStep() throws IOException {
-<<<<<<< HEAD
-		if (connection.isReadyToReceive(timeout)) {
-			var message = connection.receiveMessage();
-			for (var callback : callbacks) {
-				callbackPool.submit(() -> callback.handle(message));
-			}
-=======
-		MessageType message = connection.receiveMessage(timeout);
-		for (MessageHandler<MessageType> callback : checkpointCallbacks()) {
+		var message = connection.receiveMessage(timeout);
+		for (var callback : checkpointCallbacks()) {
 			callbackPool.submit(() -> callback.handle(message));
 		}
 	}
@@ -147,7 +136,6 @@
 	private Iterable<MessageHandler<MessageType>> checkpointCallbacks() {
 		synchronized (callbacks) {
 			return new ArrayList<>(callbacks);
->>>>>>> 97d101b3
 		}
 	}
 
