--- conflicted
+++ resolved
@@ -23,10 +23,7 @@
 import java.io.Closeable;
 import java.io.IOException;
 import java.net.SocketTimeoutException;
-<<<<<<< HEAD
-=======
 import java.util.ArrayList;
->>>>>>> 97d101b3
 import java.util.HashSet;
 import java.util.Set;
 import java.util.concurrent.LinkedBlockingQueue;
@@ -92,11 +89,7 @@
 	 *            0, wait indefinitely.
 	 */
 	public ConnectionListener(MessageReceiver<MessageType> connection,
-<<<<<<< HEAD
 			int numProcesses, int timeout) {
-=======
-			int numProcesses, Integer timeout) {
->>>>>>> 97d101b3
 		super("Connection listener for connection " + connection);
 		setDaemon(true);
 		this.connection = connection;
@@ -134,15 +127,6 @@
 	}
 
 	private void runStep() throws IOException {
-<<<<<<< HEAD
-		try {
-			MessageType message = connection.receiveMessage(timeout);
-			for (MessageHandler<MessageType> callback : callbacks) {
-				callbackPool.submit(() -> callback.handle(message));
-			}
-		} catch (SocketTimeoutException e) {
-			// Do Nothing; this is expected and can be skipped
-=======
 		MessageType message = connection.receiveMessage(timeout);
 		for (MessageHandler<MessageType> callback : checkpointCallbacks()) {
 			callbackPool.submit(() -> callback.handle(message));
@@ -152,7 +136,6 @@
 	private Iterable<MessageHandler<MessageType>> checkpointCallbacks() {
 		synchronized (callbacks) {
 			return new ArrayList<>(callbacks);
->>>>>>> 97d101b3
 		}
 	}
 
