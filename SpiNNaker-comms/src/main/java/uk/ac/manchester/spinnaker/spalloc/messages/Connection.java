/*
 * Copyright (c) 2018 The University of Manchester
 *
 * This program is free software: you can redistribute it and/or modify
 * it under the terms of the GNU General Public License as published by
 * the Free Software Foundation, either version 3 of the License, or
 * (at your option) any later version.
 *
 * This program is distributed in the hope that it will be useful,
 * but WITHOUT ANY WARRANTY; without even the implied warranty of
 * MERCHANTABILITY or FITNESS FOR A PARTICULAR PURPOSE.  See the
 * GNU General Public License for more details.
 *
 * You should have received a copy of the GNU General Public License
 * along with this program.  If not, see <http://www.gnu.org/licenses/>.
 */
package uk.ac.manchester.spinnaker.spalloc.messages;

import static com.fasterxml.jackson.annotation.JsonAutoDetect.Visibility.NON_PRIVATE;
import static com.fasterxml.jackson.annotation.JsonFormat.Shape.ARRAY;
import static java.util.Objects.isNull;
import static java.util.Objects.nonNull;

import java.util.Objects;

import com.fasterxml.jackson.annotation.JsonAutoDetect;
import com.fasterxml.jackson.annotation.JsonFormat;
import com.fasterxml.jackson.annotation.JsonPropertyOrder;

import uk.ac.manchester.spinnaker.machine.ChipLocation;
import uk.ac.manchester.spinnaker.machine.HasChipLocation;

/**
 * Describes a connection by its chip and hostname.
 */
@JsonPropertyOrder({
	"chip", "hostname"
})
@JsonFormat(shape = ARRAY)
@JsonAutoDetect(setterVisibility = NON_PRIVATE)
public final class Connection {
	private ChipLocation chip;

	private String hostname;

	/**
	 * Create with defaults.
	 */
	public Connection() {
		chip = null;
		hostname = "";
	}

	/**
	 * Create.
	 *
	 * @param chip
	 *            the chip
	 * @param hostname
	 *            the host
	 */
	public Connection(HasChipLocation chip, String hostname) {
		this.chip = isNull(chip) ? null : chip.asChipLocation();
		this.hostname = hostname;
	}

	/** @return The chip for the connection. */
	public ChipLocation getChip() {
		return chip;
	}

	void setChip(ChipLocation chip) {
		this.chip = chip;
	}

	/** @return Where to connect to to talk to the chip. */
	public String getHostname() {
		return hostname;
	}

	void setHostname(String hostname) {
		this.hostname = hostname;
	}

	@Override
	public boolean equals(Object other) {
		if (other instanceof Connection) {
			var c = (Connection) other;
			return Objects.equals(chip, c.chip)
					&& Objects.equals(hostname, c.hostname);
		}
		return false;
	}

	@Override
	public int hashCode() {
<<<<<<< HEAD
		int hashcode = 0;
		if (nonNull(hostname)) {
			hashcode += 5 * hostname.hashCode();
		}
		if (nonNull(chip)) {
			hashcode += 7 * chip.hashCode();
		}
		return hashcode;
=======
		return Objects.hash(hostname, chip);
>>>>>>> 2b650fa0
	}

	@Override
	public String toString() {
		return "Connection(" + chip + "@" + hostname + ")";
	}
}<|MERGE_RESOLUTION|>--- conflicted
+++ resolved
@@ -19,7 +19,6 @@
 import static com.fasterxml.jackson.annotation.JsonAutoDetect.Visibility.NON_PRIVATE;
 import static com.fasterxml.jackson.annotation.JsonFormat.Shape.ARRAY;
 import static java.util.Objects.isNull;
-import static java.util.Objects.nonNull;
 
 import java.util.Objects;
 
@@ -94,18 +93,7 @@
 
 	@Override
 	public int hashCode() {
-<<<<<<< HEAD
-		int hashcode = 0;
-		if (nonNull(hostname)) {
-			hashcode += 5 * hostname.hashCode();
-		}
-		if (nonNull(chip)) {
-			hashcode += 7 * chip.hashCode();
-		}
-		return hashcode;
-=======
 		return Objects.hash(hostname, chip);
->>>>>>> 2b650fa0
 	}
 
 	@Override
