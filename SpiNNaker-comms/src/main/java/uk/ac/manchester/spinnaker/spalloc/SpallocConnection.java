/*
 * Copyright (c) 2018 The University of Manchester
 *
 * This program is free software: you can redistribute it and/or modify
 * it under the terms of the GNU General Public License as published by
 * the Free Software Foundation, either version 3 of the License, or
 * (at your option) any later version.
 *
 * This program is distributed in the hope that it will be useful,
 * but WITHOUT ANY WARRANTY; without even the implied warranty of
 * MERCHANTABILITY or FITNESS FOR A PARTICULAR PURPOSE.  See the
 * GNU General Public License for more details.
 *
 * You should have received a copy of the GNU General Public License
 * along with this program.  If not, see <http://www.gnu.org/licenses/>.
 */
package uk.ac.manchester.spinnaker.spalloc;

import static java.lang.Thread.currentThread;
import static java.nio.charset.StandardCharsets.UTF_8;
import static org.slf4j.LoggerFactory.getLogger;
import static uk.ac.manchester.spinnaker.spalloc.Utils.makeTimeout;
import static uk.ac.manchester.spinnaker.spalloc.Utils.timeLeft;
import static uk.ac.manchester.spinnaker.spalloc.Utils.timedOut;

import java.io.BufferedReader;
import java.io.Closeable;
import java.io.EOFException;
import java.io.IOException;
import java.io.InputStreamReader;
import java.io.OutputStreamWriter;
import java.io.PrintWriter;
import java.net.InetSocketAddress;
import java.net.Socket;
import java.net.SocketTimeoutException;
import java.util.ArrayList;
import java.util.HashMap;
import java.util.List;
import java.util.Map;
import java.util.Queue;
import java.util.concurrent.ConcurrentLinkedQueue;

import org.slf4j.Logger;

import uk.ac.manchester.spinnaker.spalloc.exceptions.SpallocProtocolException;
import uk.ac.manchester.spinnaker.spalloc.exceptions.SpallocProtocolTimeoutException;
import uk.ac.manchester.spinnaker.spalloc.exceptions.SpallocServerException;
import uk.ac.manchester.spinnaker.spalloc.messages.Command;
import uk.ac.manchester.spinnaker.spalloc.messages.ExceptionResponse;
import uk.ac.manchester.spinnaker.spalloc.messages.Notification;
import uk.ac.manchester.spinnaker.spalloc.messages.Response;
import uk.ac.manchester.spinnaker.spalloc.messages.ReturnResponse;

/**
 * The basic communications layer of the spalloc client. This client assumes
 * that the protocol is line-oriented, but does not assume anything about the
 * formatting of the contents of the lines.
 *
 * @author Donal Fellows
 */
public abstract class SpallocConnection implements Closeable {
	private static final Logger log = getLogger(SpallocConnection.class);

	/**
	 * The hostname and port of the spalloc server.
	 */
	private final InetSocketAddress addr;

	private final Integer defaultTimeout;

	/**
	 * Whether this connection is in the dead state. Dead connections have no
	 * underlying connections open.
	 */
	private boolean dead;

	/**
	 * Mapping from threads to sockets. Kept because we need to have way to shut
	 * down all sockets at once.
	 */
	private final Map<Thread, TextSocket> socks = new HashMap<>();

	/** Lock for access to {@link #socks}. */
	private final Object socksLock = new Object();

	/**
	 * The thread-aware socket factory. Every thread gets exactly one socket.
	 */
	private final TextSocketFactory local = new TextSocketFactory();

	/** A queue of unprocessed notifications. */
	protected final Queue<Notification> notifications =
			new ConcurrentLinkedQueue<>();

	/**
	 * Define a new connection. <b>NB:</b> Does not connect to the server until
	 * {@link #connect()} is called.
	 *
	 * @param hostname
	 *            The hostname of the server.
	 * @param port
	 *            The port to use.
	 * @param timeout
	 *            The default timeout.
	 */
	protected SpallocConnection(String hostname, int port, Integer timeout) {
		addr = new InetSocketAddress(hostname, port);
		this.dead = true;
		this.defaultTimeout = timeout;
	}

	/**
	 * Context adapter. Allows this code to be used like this:
	 *
	 * <pre>
	 * try (AutoCloseable c = client.withConnection()) {
	 *     ...
	 * }
	 * </pre>
	 *
	 * @return the auto-closeable context.
	 * @throws IOException
	 *             If the connect to the spalloc server fails.
	 */
	public AutoCloseable withConnection() throws IOException {
		connect();
		return this::close;
	}

	private TextSocket getConnection(Integer timeout) throws IOException {
<<<<<<< HEAD
		TextSocket sock;
		Thread key = currentThread();
=======
		TextSocket sock = null;
		var key = currentThread();
>>>>>>> ca30b949
		/*
		 * This loop will keep trying to connect until the socket exists and is
		 * in a connected state.
		 */
		do {
			if (dead) {
				throw new EOFException("not connected");
			}
			sock = getConnectedSocket(key, timeout);
		} while (sock == null);

		if (timeout != null) {
			sock.setSoTimeout(timeout);
		}
		return sock;
	}

	/**
	 * Try to get a connected socket.
	 *
	 * @param key
	 *            The thread that wants the connection (i.e., the current
	 *            thread; cached for efficiency).
	 * @param timeout
	 *            The socket's timeout.
	 * @return The socket, or {@code null} if the connection failed.
	 * @throws IOException
	 *             if something really bad goes wrong.
	 */
	private TextSocket getConnectedSocket(Thread key, Integer timeout)
			throws IOException {
		TextSocket sock;
		boolean connectNeeded = false;
		synchronized (socksLock) {
			sock = local.get();
			if (!socks.containsKey(key)) {
				socks.put(key, sock);
				connectNeeded = true;
			}
		}

		if (connectNeeded) {
			sock.setSoTimeout(timeout != null ? timeout : 0);
			if (!doConnect(sock)) {
				closeThreadConnection(key);
				return null;
			}
		}
		return sock;
	}

	private boolean doConnect(Socket sock) throws IOException {
		boolean success = false;
		try {
			sock.connect(addr);
			success = true;
		} catch (IOException e) {
			if (!e.getMessage().contains("EISCONN")) {
				throw e;
			}
		}
		return success;
	}

	/**
	 * (Re)connect to the server.
	 *
	 * @throws IOException
	 *             If a connection failure occurs.
	 */
	public void connect() throws IOException {
		connect(defaultTimeout);
	}

	/**
	 * (Re)connect to the server.
	 *
	 * @param timeout
	 *            How long to spend (re)connecting.
	 * @throws IOException
	 *             If a connection failure occurs.
	 */
	public void connect(Integer timeout) throws IOException {
		// Close any existing connection
		var s = local.get();
		if (s.isClosed()) {
			closeThreadConnection(currentThread());
		} else if (!s.isConnected()) {
			closeThreadConnection(currentThread());
		}
		dead = false;
		try {
			getConnection(timeout);
		} catch (IOException e) {
			// Failure, try again...
			closeThreadConnection(currentThread());
			// Pass on the exception
			throw e;
		}
	}

	private void closeThreadConnection(Thread key) throws IOException {
		Socket sock;
		synchronized (socksLock) {
			sock = socks.remove(key);
		}
		if (sock != null) {
			// Mark the thread local so it will reinitialise
			if (key == currentThread()) {
				local.remove();
			}
			// Close the socket itself
			sock.close();
		}
	}

	/**
	 * Disconnect from the server.
	 *
	 * @throws IOException
	 *             if anything goes wrong
	 */
	@Override
	public void close() throws IOException {
		dead = true;
		List<Thread> keys;
		synchronized (socksLock) {
			// Copy so we can safely remove asynchronously
			keys = new ArrayList<>(socks.keySet());
		}
		for (var key : keys) {
			closeThreadConnection(key);
		}
		local.remove();
	}

	private static String readLine(TextSocket sock)
			throws SpallocProtocolTimeoutException, IOException {
		try {
			var line = sock.getReader().readLine();
			if (line == null) {
				throw new EOFException("Connection closed");
			}
			return line;
		} catch (SocketTimeoutException e) {
			throw new SpallocProtocolTimeoutException("recv timed out", e);
		}
	}

	/**
	 * Receive a line from the server with a response.
	 *
	 * @param timeout
	 *            The number of milliseconds to wait before timing out or
	 *            {@code null} if this function should try again forever.
	 * @return The unpacked response from the line received.
	 * @throws SpallocProtocolTimeoutException
	 *             If a timeout occurs.
	 * @throws SpallocProtocolException
	 *             If the socket gets an empty response.
	 * @throws IOException
	 *             If the socket is unusable or becomes disconnected.
	 */
	protected Response receiveResponse(Integer timeout)
			throws SpallocProtocolTimeoutException, IOException {
		if (timeout == null || timeout < 0) {
			timeout = 0;
		}
		TextSocket sock = getConnection(timeout);

		// Wait for some data to arrive
		var line = readLine(sock);
		var response = parseResponse(line);
		if (response == null) {
			throw new SpallocProtocolException("unexpected response: " + line);
		}
		return response;
	}

	/**
	 * Attempt to send a command as a line to the server.
	 *
	 * @param command
	 *            The command to serialise.
	 * @param timeout
	 *            The number of milliseconds to wait before timing out or
	 *            {@code null} if this function should try again forever.
	 * @throws SpallocProtocolTimeoutException
	 *             If a timeout occurs.
	 * @throws IOException
	 *             If the socket is unusable or becomes disconnected.
	 */
	protected void sendCommand(Command<?> command, Integer timeout)
			throws SpallocProtocolTimeoutException, IOException {
		if (timeout == null || timeout < 0) {
			timeout = 0;
		}
		if (log.isDebugEnabled()) {
			log.debug("sending a {}", command.getClass());
		}
		var sock = getConnection(timeout);

		// Send the line
		var msg = formatRequest(command);
		try {
			var pw = sock.getWriter();
			pw.println(msg);
			if (pw.checkError()) {
				/*
				 * Socket started giving errors; presume EOF since the
				 * PrintWriter won't actually tell us why...
				 */
				throw new EOFException("command write failed");
			}
		} catch (SocketTimeoutException e) {
			throw new SpallocProtocolTimeoutException("send timed out", e);
		}
	}

	/**
	 * Format a request to be ready to go to the server.
	 *
	 * @param command
	 *            The request to format for sending. Not {@code null}.
	 * @return The text to send to the server. Will have a newline added.
	 * @throws IOException
	 *             If formatting goes wrong.
	 */
	protected abstract String formatRequest(Command<?> command)
			throws IOException;

	/**
	 * Parse a response line from the server.
	 *
	 * @param line
	 *            The line to parse. Not {@code null}. Has the terminating
	 *            newline removed.
	 * @return The parsed response, or {@code null} for a generic "that's
	 *         unexpected".
	 * @throws IOException
	 *             If parsing completely fails.
	 */
	protected abstract Response parseResponse(String line) throws IOException;

	/**
	 * Send a command to the server and return the reply.
	 *
	 * @param command
	 *            The command to send.
	 * @param timeout
	 *            The number of milliseconds to wait before timing out or
	 *            {@code null} if this function should wait forever.
	 * @return The result string returned by the server.
	 * @throws SpallocServerException
	 *             If the server sends an error.
	 * @throws SpallocProtocolTimeoutException
	 *             If a timeout occurs.
	 * @throws SpallocProtocolException
	 *             If the connection is unavailable or is closed.
	 */
	protected String call(Command<?> command, Integer timeout)
			throws SpallocServerException, SpallocProtocolTimeoutException,
			SpallocProtocolException {
		try {
			var finishTime = makeTimeout(timeout);

			// Construct and send the command message
			sendCommand(command, timeout);

			// Command sent! Attempt to receive the response...
			while (!timedOut(finishTime)) {
				var r = receiveResponse(timeLeft(finishTime));
				if (r == null) {
					continue;
				}
				if (r instanceof ReturnResponse) {
					// Success!
					return ((ReturnResponse) r).getReturnValue();
				} else if (r instanceof ExceptionResponse) {
					// Server error!
					throw new SpallocServerException((ExceptionResponse) r);
				} else if (r instanceof Notification) {
					// Got a notification, keep trying...
					notifications.add((Notification) r);
				} else {
					throw new SpallocProtocolException(
							"bad response: " + r.getClass());
				}
			}
			throw new SpallocProtocolTimeoutException(
					"timed out while calling " + command.getCommand());
		} catch (SpallocProtocolTimeoutException e) {
			throw e;
		} catch (IOException e) {
			throw new SpallocProtocolException(e);
		}
	}

	/**
	 * Subclass of Socket to encapsulate reading and writing text by lines. This
	 * handles all buffering internally, locking that close to the socket
	 * itself.
	 */
	private static class TextSocket extends Socket {
		private BufferedReader br;

		private PrintWriter pw;

		PrintWriter getWriter() throws IOException {
			if (pw == null) {
				pw = new PrintWriter(
						new OutputStreamWriter(getOutputStream(), UTF_8));
			}
			return pw;
		}

		BufferedReader getReader() throws IOException {
			if (br == null) {
				br = new BufferedReader(
						new InputStreamReader(getInputStream(), UTF_8));
			}
			return br;
		}
	}

	/**
	 * Subclass of ThreadLocal to ensure that we get sane initialisation of our
	 * state in each thread.
	 */
	private static class TextSocketFactory extends ThreadLocal<TextSocket> {
		@Override
		protected TextSocket initialValue() {
			return new TextSocket();
		}
	}

	@Override
	public String toString() {
		return addr + " dead: " + dead + "  " + defaultTimeout;
	}
}<|MERGE_RESOLUTION|>--- conflicted
+++ resolved
@@ -128,13 +128,8 @@
 	}
 
 	private TextSocket getConnection(Integer timeout) throws IOException {
-<<<<<<< HEAD
-		TextSocket sock;
-		Thread key = currentThread();
-=======
 		TextSocket sock = null;
 		var key = currentThread();
->>>>>>> ca30b949
 		/*
 		 * This loop will keep trying to connect until the socket exists and is
 		 * in a connected state.
