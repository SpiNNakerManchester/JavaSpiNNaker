--- conflicted
+++ resolved
@@ -272,13 +272,8 @@
 	private static String readLine(TextSocket sock)
 			throws SpallocProtocolTimeoutException, IOException {
 		try {
-<<<<<<< HEAD
-			String line = sock.getReader().readLine();
+			var line = sock.getReader().readLine();
 			if (isNull(line)) {
-=======
-			var line = sock.getReader().readLine();
-			if (line == null) {
->>>>>>> 08bb0bca
 				throw new EOFException("Connection closed");
 			}
 			return line;
@@ -309,15 +304,9 @@
 		var sock = getConnection(timeout);
 
 		// Wait for some data to arrive
-<<<<<<< HEAD
-		String line = readLine(sock);
-		Response response = parseResponse(line);
-		if (isNull(response)) {
-=======
 		var line = readLine(sock);
 		var response = parseResponse(line);
-		if (response == null) {
->>>>>>> 08bb0bca
+		if (isNull(response)) {
 			throw new SpallocProtocolException("unexpected response: " + line);
 		}
 		return response;
@@ -415,13 +404,8 @@
 
 			// Command sent! Attempt to receive the response...
 			while (!timedOut(finishTime)) {
-<<<<<<< HEAD
-				Response r = receiveResponse(timeLeft(finishTime));
+				var r = receiveResponse(timeLeft(finishTime));
 				if (isNull(r)) {
-=======
-				var r = receiveResponse(timeLeft(finishTime));
-				if (r == null) {
->>>>>>> 08bb0bca
 					continue;
 				}
 				if (r instanceof ReturnResponse) {
