--- conflicted
+++ resolved
@@ -27,15 +27,7 @@
 public class UnexpectedResponseCodeException extends Exception {
 	private static final long serialVersionUID = 7864690081287752744L;
 
-<<<<<<< HEAD
-	/** The response received in error. */
-=======
-	private static final String MSG_TEMPLATE =
-			"Unexpected response %s while performing operation %s "
-					+ "using command %s";
-
 	/** The response that cause this exception to be thrown, if known. */
->>>>>>> f63bc338
 	public final SCPResult response;
 
 	/**
@@ -50,19 +42,12 @@
 	 * @param ignored
 	 *            Ignored
 	 */
-<<<<<<< HEAD
 	public UnexpectedResponseCodeException(String operation, Enum<?> command,
 			SCPResult response, Object ignored) {
 		super(format("Unexpected response %s while performing one-way "
 				+ "operation %s using command %s", response, operation,
 				command));
 		this.response = response;
-=======
-	public UnexpectedResponseCodeException(String operation, String command,
-			String response) {
-		super(format(MSG_TEMPLATE, response, operation, command));
-		this.response = null;
->>>>>>> f63bc338
 	}
 
 	/**
@@ -75,13 +60,9 @@
 	 */
 	public UnexpectedResponseCodeException(String operation, Enum<?> command,
 			SCPResult response) {
-<<<<<<< HEAD
 		super(format("Unexpected response %s while performing operation %s "
 				+ "using command %s", response.name(), operation,
 				command.name()));
-=======
-		super(format(MSG_TEMPLATE, response.name(), operation, command.name()));
->>>>>>> f63bc338
 		this.response = response;
 	}
 }