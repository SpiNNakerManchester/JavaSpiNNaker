/*
 * Copyright (c) 2018 The University of Manchester
 *
 * This program is free software: you can redistribute it and/or modify
 * it under the terms of the GNU General Public License as published by
 * the Free Software Foundation, either version 3 of the License, or
 * (at your option) any later version.
 *
 * This program is distributed in the hope that it will be useful,
 * but WITHOUT ANY WARRANTY; without even the implied warranty of
 * MERCHANTABILITY or FITNESS FOR A PARTICULAR PURPOSE.  See the
 * GNU General Public License for more details.
 *
 * You should have received a copy of the GNU General Public License
 * along with this program.  If not, see <http://www.gnu.org/licenses/>.
 */
package uk.ac.manchester.spinnaker.messages.scp;

import static java.lang.String.format;
import static uk.ac.manchester.spinnaker.messages.model.AllocFree.ALLOC_SDRAM;
import static uk.ac.manchester.spinnaker.messages.scp.Bits.BYTE0;
import static uk.ac.manchester.spinnaker.messages.scp.Bits.BYTE1;
import static uk.ac.manchester.spinnaker.messages.scp.Bits.BYTE2;
import static uk.ac.manchester.spinnaker.messages.scp.SCPCommand.CMD_ALLOC;

import java.nio.ByteBuffer;

import uk.ac.manchester.spinnaker.machine.HasChipLocation;
import uk.ac.manchester.spinnaker.machine.MemoryLocation;
import uk.ac.manchester.spinnaker.messages.model.AppID;
import uk.ac.manchester.spinnaker.messages.model.MemoryAllocationFailedException;

/**
 * An SCP Request to allocate space in the SDRAM space. The response payload is
 * the {@linkplain MemoryLocation location} of the block of allocated memory.
 * <p>
 * Calls {@code cmd_alloc()} (and hence {@code sark_xalloc()}) in
 * {@code scamp-cmd.c}.
 */
public class SDRAMAlloc extends SCPRequest<SDRAMAlloc.Response> {
	private static final int MAX_SDRAM_TAG = 255;

	private static final int FLAG_TAG_RETRY = 4;

	private final int size;

	/**
	 * @param chip
	 *            the chip to allocate on
	 * @param appID
	 *            The ID of the application
	 * @param size
	 *            The size in bytes of memory to be allocated
	 */
	public SDRAMAlloc(HasChipLocation chip, AppID appID, int size) {
		this(chip, appID, size, 0);
	}

	/**
	 * @param chip
	 *            the chip to allocate on
	 * @param appID
	 *            The ID of the application
	 * @param size
	 *            The size in bytes of memory to be allocated
	 * @param tag
	 *            the tag for the SDRAM, a 8-bit (chip-wide) tag that can be
	 *            looked up by a SpiNNaker application to discover the address
	 *            of the allocated block
	 * @throws IllegalArgumentException
	 *             If a bad tag is given.
	 */
	public SDRAMAlloc(HasChipLocation chip, AppID appID, int size, int tag) {
		super(chip.getScampCore(), CMD_ALLOC, argument(appID), size, tag);
		this.size = size;
		if (tag < 0 || tag > MAX_SDRAM_TAG) {
			throw new IllegalArgumentException(
					"The tag parameter needs to be between 0 and "
							+ MAX_SDRAM_TAG);
		}
	}

<<<<<<< HEAD
	private static int argument1(AppID appID) {
		return (FLAG_TAG_RETRY << BYTE2) | (appID.appID() << BYTE1)
=======
	// @formatter:off
	/*
	 * [  31-24 |      23-16 |   15-8 | 7-0 ]
	 * [ unused | extra_flag | app_id |  op ]
	 */
	// @formatter:on
	private static int argument(AppID appID) {
		return (FLAG_TAG_RETRY << BYTE2) | (appID.appID << BYTE1)
>>>>>>> 60b081e9
				| (ALLOC_SDRAM.value << BYTE0);
	}

	@Override
	public Response getSCPResponse(ByteBuffer buffer) throws Exception {
		return new Response(buffer);
	}

	/** An SCP response to a request to allocate space in SDRAM. */
	public final class Response extends
			PayloadedResponse<MemoryLocation, MemoryAllocationFailedException> {
		Response(ByteBuffer buffer) throws Exception {
			super("SDRAM Allocation", CMD_ALLOC, buffer);
		}

		/** @return The base address allocated. */
		@Override
		protected MemoryLocation parse(ByteBuffer buffer)
				throws MemoryAllocationFailedException {
			var baseAddress = new MemoryLocation(buffer.getInt());
			if (baseAddress.isNull()) {
				throw new MemoryAllocationFailedException(
						format("Could not allocate %d bytes of SDRAM", size));
			}
			return baseAddress;
		}
	}
}<|MERGE_RESOLUTION|>--- conflicted
+++ resolved
@@ -80,10 +80,6 @@
 		}
 	}
 
-<<<<<<< HEAD
-	private static int argument1(AppID appID) {
-		return (FLAG_TAG_RETRY << BYTE2) | (appID.appID() << BYTE1)
-=======
 	// @formatter:off
 	/*
 	 * [  31-24 |      23-16 |   15-8 | 7-0 ]
@@ -91,8 +87,7 @@
 	 */
 	// @formatter:on
 	private static int argument(AppID appID) {
-		return (FLAG_TAG_RETRY << BYTE2) | (appID.appID << BYTE1)
->>>>>>> 60b081e9
+		return (FLAG_TAG_RETRY << BYTE2) | (appID.appID() << BYTE1)
 				| (ALLOC_SDRAM.value << BYTE0);
 	}
 
@@ -102,7 +97,7 @@
 	}
 
 	/** An SCP response to a request to allocate space in SDRAM. */
-	public final class Response extends
+	protected final class Response extends
 			PayloadedResponse<MemoryLocation, MemoryAllocationFailedException> {
 		Response(ByteBuffer buffer) throws Exception {
 			super("SDRAM Allocation", CMD_ALLOC, buffer);
