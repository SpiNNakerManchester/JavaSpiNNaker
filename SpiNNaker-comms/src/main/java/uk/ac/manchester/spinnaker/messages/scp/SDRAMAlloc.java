--- conflicted
+++ resolved
@@ -29,12 +29,8 @@
 
 /** An SCP Request to allocate space in the SDRAM space. */
 public class SDRAMAlloc extends SCPRequest<SDRAMAlloc.Response> {
-<<<<<<< HEAD
-	private static final int MAX_TAG = 255;
+	private static final int MAX_SDRAM_TAG = 255;
 
-=======
-	private static final int MAX_SDRAM_TAG = 255;
->>>>>>> 2deff264
 	private final int size;
 
 	/**
