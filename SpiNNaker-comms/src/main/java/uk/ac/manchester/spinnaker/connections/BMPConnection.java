/*
 * Copyright (c) 2018 The University of Manchester
 *
 * This program is free software: you can redistribute it and/or modify
 * it under the terms of the GNU General Public License as published by
 * the Free Software Foundation, either version 3 of the License, or
 * (at your option) any later version.
 *
 * This program is distributed in the hope that it will be useful,
 * but WITHOUT ANY WARRANTY; without even the implied warranty of
 * MERCHANTABILITY or FITNESS FOR A PARTICULAR PURPOSE.  See the
 * GNU General Public License for more details.
 *
 * You should have received a copy of the GNU General Public License
 * along with this program.  If not, see <http://www.gnu.org/licenses/>.
 */
package uk.ac.manchester.spinnaker.connections;

import static uk.ac.manchester.spinnaker.messages.Constants.SCP_SCAMP_PORT;

import java.io.IOException;
import java.util.Collection;

import uk.ac.manchester.spinnaker.connections.model.SCPSenderReceiver;
import uk.ac.manchester.spinnaker.machine.ChipLocation;
import uk.ac.manchester.spinnaker.messages.bmp.BMPCoords;
import uk.ac.manchester.spinnaker.messages.bmp.BMPRequest;
import uk.ac.manchester.spinnaker.messages.model.BMPConnectionData;
import uk.ac.manchester.spinnaker.messages.scp.SCPRequest;
import uk.ac.manchester.spinnaker.messages.scp.SCPResultMessage;
import uk.ac.manchester.spinnaker.messages.sdp.SDPMessage;

/**
 * A connection for talking to one or more Board Management Processors (BMPs). A
 * particular connection can only talk to the BMPs of a single frame of a single
 * cabinet.
 */
public class BMPConnection extends UDPConnection<SDPMessage>
		implements SCPSenderReceiver {
	/** Defined to satisfy the SCPSender; always 0,0 for a BMP. */
	private static final ChipLocation BMP_LOCATION = new ChipLocation(0, 0);

	/** The coordinates of the BMP. */
	private final BMPCoords coords;

	/**
	 * The IDs of the specific set of boards managed by the BMPs we can talk to.
	 */
	public final Collection<Integer> boards;

	/**
	 * @param connectionData
	 *            Description of which BMP(s) to talk to.
	 * @throws IOException
	 *             If socket creation fails.
	 */
	public BMPConnection(BMPConnectionData connectionData) throws IOException {
		super(null, null, connectionData.ipAddress,
				(connectionData.portNumber == null ? SCP_SCAMP_PORT
						: connectionData.portNumber));
		coords = new BMPCoords(connectionData.cabinet, connectionData.frame);
		boards = connectionData.boards;
	}

	@Override
	public final void send(SCPRequest<?> scpRequest) throws IOException {
		send((BMPRequest<?>) scpRequest);
	}

	/**
	 * Send a request on this connection.
	 *
	 * @param scpRequest
	 *            The request to send.
	 * @throws IOException
	 *             If the request can't be sent.
	 */
	public void send(BMPRequest<?> scpRequest) throws IOException {
		send(getSCPData(scpRequest));
	}

	@Override
	public ChipLocation getChip() {
		return BMP_LOCATION;
	}

	@Override
	public SCPResultMessage receiveSCPResponse(int timeout) throws IOException {
		return new SCPResultMessage(receive(timeout));
	}

	@Override
<<<<<<< HEAD
	public SDPMessage receiveMessage(Integer timeout) throws IOException {
		return new SDPMessage(receive(timeout), true);
=======
	public SDPMessage receiveMessage(int timeout) throws IOException {
		return new SDPMessage(receive(timeout));
>>>>>>> 8dec7746
	}

	/**
	 * @return The coordinates of the BMP that this connection talks to.
	 */
	public BMPCoords getCoords() {
		return coords;
	}
}<|MERGE_RESOLUTION|>--- conflicted
+++ resolved
@@ -90,13 +90,8 @@
 	}
 
 	@Override
-<<<<<<< HEAD
-	public SDPMessage receiveMessage(Integer timeout) throws IOException {
+	public SDPMessage receiveMessage(int timeout) throws IOException {
 		return new SDPMessage(receive(timeout), true);
-=======
-	public SDPMessage receiveMessage(int timeout) throws IOException {
-		return new SDPMessage(receive(timeout));
->>>>>>> 8dec7746
 	}
 
 	/**
