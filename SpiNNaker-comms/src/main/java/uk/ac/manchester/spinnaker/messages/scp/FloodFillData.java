/*
 * Copyright (c) 2018 The University of Manchester
 *
 * This program is free software: you can redistribute it and/or modify
 * it under the terms of the GNU General Public License as published by
 * the Free Software Foundation, either version 3 of the License, or
 * (at your option) any later version.
 *
 * This program is distributed in the hope that it will be useful,
 * but WITHOUT ANY WARRANTY; without even the implied warranty of
 * MERCHANTABILITY or FITNESS FOR A PARTICULAR PURPOSE.  See the
 * GNU General Public License for more details.
 *
 * You should have received a copy of the GNU General Public License
 * along with this program.  If not, see <http://www.gnu.org/licenses/>.
 */
package uk.ac.manchester.spinnaker.messages.scp;

import static java.lang.Byte.toUnsignedInt;
import static java.nio.ByteBuffer.wrap;
import static uk.ac.manchester.spinnaker.messages.Constants.WORD_SIZE;
import static uk.ac.manchester.spinnaker.messages.scp.Bits.BYTE1;
import static uk.ac.manchester.spinnaker.messages.scp.Bits.BYTE2;
import static uk.ac.manchester.spinnaker.messages.scp.Bits.BYTE3;
import static uk.ac.manchester.spinnaker.messages.scp.FloodFillConstants.DATA_RESEND;
import static uk.ac.manchester.spinnaker.messages.scp.FloodFillConstants.DELAY;
import static uk.ac.manchester.spinnaker.messages.scp.FloodFillConstants.FORWARD_LINKS;
import static uk.ac.manchester.spinnaker.messages.scp.SCPCommand.CMD_FFD;

import java.nio.ByteBuffer;

import uk.ac.manchester.spinnaker.machine.MemoryLocation;

/**
 * An SCP request to flood fill some data. There is no response payload.
 * <p>
 * Handled by {@code cmd_ffd()} in {@code scamp-cmd.c} (which sends many
 * messages to actually move the data, handled by {@code nn_cmd_fbs()},
 * {@code nn_cmd_fbd()} and {@code nn_cmd_fbe()} on their receiving cores).
 *
 * @see FloodFillStart
 * @see FloodFillEnd
 */
public class FloodFillData extends SCPRequest<CheckOKResponse> {
	private static final int FFD_NNP_FORWARD_RETRY =
			(FORWARD_LINKS << BYTE3) | ((DELAY | DATA_RESEND) << BYTE2);

	/**
	 * @param nearestNeighbourID
	 *            The ID of the packet, between 0 and 127
	 * @param blockNumber
	 *            Which block this block is, between 0 and 255
	 * @param baseAddress
	 *            The base address where the data is to be loaded
	 * @param data
	 *            The data to load, between 4 and 256 bytes and the size must be
	 *            divisible by 4.
	 */
	public FloodFillData(byte nearestNeighbourID, int blockNumber,
			MemoryLocation baseAddress, byte[] data) {
		this(nearestNeighbourID, blockNumber, baseAddress, data, 0,
				data.length);
	}

	/**
	 * @param nearestNeighbourID
	 *            The ID of the packet, between 0 and 127
	 * @param blockNumber
	 *            Which block this block is, between 0 and 255
	 * @param baseAddress
	 *            The base address where the data is to be loaded
	 * @param data
	 *            The data to load, between 4 and 256 bytes and the size must be
	 *            divisible by 4
	 * @param offset
	 *            Where in the array the data starts at.
	 * @param length
	 *            The length of the data; must be divisible by 4.
	 */
	public FloodFillData(byte nearestNeighbourID, int blockNumber,
			MemoryLocation baseAddress, byte[] data, int offset, int length) {
<<<<<<< HEAD
		super(BOOT_MONITOR_CORE, CMD_FFD, argument1(nearestNeighbourID),
				argument2(blockNumber, length), baseAddress.address(),
=======
		super(BOOT_MONITOR_CORE, CMD_FFD, idFwdRty(nearestNeighbourID),
				keyBase(blockNumber, length), baseAddress.address,
>>>>>>> 60b081e9
				wrap(data, offset, length));
	}

	/**
	 * @param nearestNeighbourID
	 *            The ID of the packet, between 0 and 127
	 * @param blockNumber
	 *            Which block this block is, between 0 and 255
	 * @param baseAddress
	 *            The base address where the data is to be loaded
	 * @param data
	 *            The data to load, starting at the <i>position</i> and going to
	 *            the <i>limit</i>. Must be between 4 and 256 bytes and the size
	 *            must be divisible by 4. The position and limit of the buffer
	 *            will not be updated by this constructor.
	 */
	public FloodFillData(byte nearestNeighbourID, int blockNumber,
			MemoryLocation baseAddress, ByteBuffer data) {
<<<<<<< HEAD
		super(BOOT_MONITOR_CORE, CMD_FFD, argument1(nearestNeighbourID),
				argument2(blockNumber, data.remaining()), baseAddress.address(),
=======
		super(BOOT_MONITOR_CORE, CMD_FFD, idFwdRty(nearestNeighbourID),
				keyBase(blockNumber, data.remaining()), baseAddress.address,
>>>>>>> 60b081e9
				data);
	}

	private static int idFwdRty(byte nearestNeighbourID) {
		return FFD_NNP_FORWARD_RETRY | toUnsignedInt(nearestNeighbourID);
	}

	private static int keyBase(int blockNumber, int size) {
		// This is the base for NN keys used
		return (blockNumber << BYTE2) | ((size / WORD_SIZE - 1) << BYTE1);
	}

	@Override
	public CheckOKResponse getSCPResponse(ByteBuffer buffer) throws Exception {
		return new CheckOKResponse("Flood Fill", CMD_FFD, buffer);
	}
}<|MERGE_RESOLUTION|>--- conflicted
+++ resolved
@@ -79,13 +79,8 @@
 	 */
 	public FloodFillData(byte nearestNeighbourID, int blockNumber,
 			MemoryLocation baseAddress, byte[] data, int offset, int length) {
-<<<<<<< HEAD
-		super(BOOT_MONITOR_CORE, CMD_FFD, argument1(nearestNeighbourID),
-				argument2(blockNumber, length), baseAddress.address(),
-=======
 		super(BOOT_MONITOR_CORE, CMD_FFD, idFwdRty(nearestNeighbourID),
-				keyBase(blockNumber, length), baseAddress.address,
->>>>>>> 60b081e9
+				keyBase(blockNumber, length), baseAddress.address(),
 				wrap(data, offset, length));
 	}
 
@@ -104,13 +99,8 @@
 	 */
 	public FloodFillData(byte nearestNeighbourID, int blockNumber,
 			MemoryLocation baseAddress, ByteBuffer data) {
-<<<<<<< HEAD
-		super(BOOT_MONITOR_CORE, CMD_FFD, argument1(nearestNeighbourID),
-				argument2(blockNumber, data.remaining()), baseAddress.address(),
-=======
 		super(BOOT_MONITOR_CORE, CMD_FFD, idFwdRty(nearestNeighbourID),
-				keyBase(blockNumber, data.remaining()), baseAddress.address,
->>>>>>> 60b081e9
+				keyBase(blockNumber, data.remaining()), baseAddress.address(),
 				data);
 	}
 
