/*
 * Copyright (c) 2018 The University of Manchester
 *
 * This program is free software: you can redistribute it and/or modify
 * it under the terms of the GNU General Public License as published by
 * the Free Software Foundation, either version 3 of the License, or
 * (at your option) any later version.
 *
 * This program is distributed in the hope that it will be useful,
 * but WITHOUT ANY WARRANTY; without even the implied warranty of
 * MERCHANTABILITY or FITNESS FOR A PARTICULAR PURPOSE.  See the
 * GNU General Public License for more details.
 *
 * You should have received a copy of the GNU General Public License
 * along with this program.  If not, see <http://www.gnu.org/licenses/>.
 */
package uk.ac.manchester.spinnaker.messages.bmp;

import static uk.ac.manchester.spinnaker.messages.Constants.WORD_SIZE;
import static uk.ac.manchester.spinnaker.messages.Utils.wordAsBuffer;
import static uk.ac.manchester.spinnaker.messages.scp.SCPCommand.CMD_FPGA_WRITE;

import java.nio.ByteBuffer;

import uk.ac.manchester.spinnaker.machine.MemoryLocation;
import uk.ac.manchester.spinnaker.machine.board.BMPBoard;
import uk.ac.manchester.spinnaker.messages.model.FPGA;

/**
 * A request for writing data to a FPGA register. There is no response payload.
 * <p>
 * Calls {@code cmd_fpga_write()} in {@code bmp_cmd.c}.
 *
 * @see <a href=
 *      "https://github.com/SpiNNakerManchester/spio/blob/master/designs/spinnaker_fpgas/README.md#spi-interface">
 *      spinnaker_fpga design README listing of FPGA registers</a>
 * @see <a href="https://github.com/SpiNNakerManchester/spio/">The SpI/O project
 *      on GitHub</a>
 */
public class WriteFPGARegister extends BMPRequest<BMPRequest.BMPResponse> {
	/**
	 * @param fpga
	 *            FPGA (0, 1 or 2 on SpiNN-5 board) to communicate with.
	 * @param register
	 *            Register address to read to. Must be aligned.
	 * @param value
	 *            A 32-bit value to write to the register.
	 * @param board
	 *            which board to write the ADC register on
	 * @throws IllegalArgumentException
	 *             If {@link FPGA#FPGA_ALL} is used or the register address is
	 *             not aligned.
	 */
	public WriteFPGARegister(FPGA fpga, MemoryLocation register, int value,
			BMPBoard board) {
<<<<<<< HEAD
		super(board, CMD_LINK_WRITE, register.address(), WORD_SIZE, fpga.value,
				data(value));
=======
		super(board, CMD_FPGA_WRITE, register.address, WORD_SIZE, fpga.value,
				wordAsBuffer(value));
>>>>>>> 60b081e9
		if (!register.isAligned()) {
			throw new IllegalArgumentException(
					"FPGA register addresses must be aligned");
		}
		if (!fpga.isSingleFPGA()) {
			throw new IllegalArgumentException(
					"cannot write multiple FPGAs at once with this message");
		}
	}

	@Override
	public BMPResponse getSCPResponse(ByteBuffer buffer) throws Exception {
		return new BMPResponse("Send FPGA register write", CMD_FPGA_WRITE,
				buffer);
	}
}<|MERGE_RESOLUTION|>--- conflicted
+++ resolved
@@ -53,13 +53,8 @@
 	 */
 	public WriteFPGARegister(FPGA fpga, MemoryLocation register, int value,
 			BMPBoard board) {
-<<<<<<< HEAD
-		super(board, CMD_LINK_WRITE, register.address(), WORD_SIZE, fpga.value,
-				data(value));
-=======
-		super(board, CMD_FPGA_WRITE, register.address, WORD_SIZE, fpga.value,
+		super(board, CMD_FPGA_WRITE, register.address(), WORD_SIZE, fpga.value,
 				wordAsBuffer(value));
->>>>>>> 60b081e9
 		if (!register.isAligned()) {
 			throw new IllegalArgumentException(
 					"FPGA register addresses must be aligned");
