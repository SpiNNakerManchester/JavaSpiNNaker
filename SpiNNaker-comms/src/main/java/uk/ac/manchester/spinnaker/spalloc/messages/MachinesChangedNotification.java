/*
 * Copyright (c) 2018 The University of Manchester
 *
 * This program is free software: you can redistribute it and/or modify
 * it under the terms of the GNU General Public License as published by
 * the Free Software Foundation, either version 3 of the License, or
 * (at your option) any later version.
 *
 * This program is distributed in the hope that it will be useful,
 * but WITHOUT ANY WARRANTY; without even the implied warranty of
 * MERCHANTABILITY or FITNESS FOR A PARTICULAR PURPOSE.  See the
 * GNU General Public License for more details.
 *
 * You should have received a copy of the GNU General Public License
 * along with this program.  If not, see <http://www.gnu.org/licenses/>.
 */
package uk.ac.manchester.spinnaker.spalloc.messages;

import static java.util.Collections.unmodifiableList;
import static java.util.Objects.isNull;

import java.util.List;

/**
 * A response that describes what machines have changed state.
 */
<<<<<<< HEAD
public final class MachinesChangedNotification implements Notification {
	private List<String> machinesChanged = emptyList();
=======
public class MachinesChangedNotification implements Notification {
	private List<String> machinesChanged = List.of();
>>>>>>> 08bb0bca

	/** @return What machines have changed. */
	public List<String> getMachinesChanged() {
		return machinesChanged;
	}

	/** @param machinesChanged What jobs have changed. */
	public void setMachinesChanged(List<String> machinesChanged) {
<<<<<<< HEAD
		this.machinesChanged = isNull(machinesChanged) ? emptyList()
=======
		this.machinesChanged = machinesChanged == null ? List.of()
>>>>>>> 08bb0bca
				: unmodifiableList(machinesChanged);
	}

	@Override
	public String toString() {
		return "Machine Changed " + machinesChanged;
	}
}<|MERGE_RESOLUTION|>--- conflicted
+++ resolved
@@ -24,26 +24,17 @@
 /**
  * A response that describes what machines have changed state.
  */
-<<<<<<< HEAD
 public final class MachinesChangedNotification implements Notification {
-	private List<String> machinesChanged = emptyList();
-=======
-public class MachinesChangedNotification implements Notification {
 	private List<String> machinesChanged = List.of();
->>>>>>> 08bb0bca
 
 	/** @return What machines have changed. */
 	public List<String> getMachinesChanged() {
 		return machinesChanged;
 	}
 
-	/** @param machinesChanged What jobs have changed. */
+	/** @param machinesChanged What machines have changed. */
 	public void setMachinesChanged(List<String> machinesChanged) {
-<<<<<<< HEAD
-		this.machinesChanged = isNull(machinesChanged) ? emptyList()
-=======
-		this.machinesChanged = machinesChanged == null ? List.of()
->>>>>>> 08bb0bca
+		this.machinesChanged = isNull(machinesChanged) ? List.of()
 				: unmodifiableList(machinesChanged);
 	}
 
