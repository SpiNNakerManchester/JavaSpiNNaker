/*
 * Copyright (c) 2018 The University of Manchester
 *
 * This program is free software: you can redistribute it and/or modify
 * it under the terms of the GNU General Public License as published by
 * the Free Software Foundation, either version 3 of the License, or
 * (at your option) any later version.
 *
 * This program is distributed in the hope that it will be useful,
 * but WITHOUT ANY WARRANTY; without even the implied warranty of
 * MERCHANTABILITY or FITNESS FOR A PARTICULAR PURPOSE.  See the
 * GNU General Public License for more details.
 *
 * You should have received a copy of the GNU General Public License
 * along with this program.  If not, see <http://www.gnu.org/licenses/>.
 */
package uk.ac.manchester.spinnaker.io;

import java.io.IOException;

import uk.ac.manchester.spinnaker.machine.HasChipLocation;
import uk.ac.manchester.spinnaker.transceiver.Transceiver;
import uk.ac.manchester.spinnaker.transceiver.processes.FillProcess.DataType;
import uk.ac.manchester.spinnaker.transceiver.processes.ProcessException;
import uk.ac.manchester.spinnaker.utils.Slice;

/** A file-like object for reading and writing memory. */
public class MemoryIO extends BaseIO {
	/** The transceiver for speaking to the machine. */
	private final ChipMemoryIO io;
<<<<<<< HEAD

	/** The start address of the region to write to. */
	private final int startAddress;

	/** The current pointer where read and writes are taking place. */
	private int currentAddress;

	/** The end of the region to write to. */
	private final int endAddress;
=======
>>>>>>> 2deff264

	/**
	 * @param transceiver
	 *            The transceiver to read and write with
	 * @param chip
	 *            The coordinates of the chip to write to
	 * @param startAddress
	 *            The start address of the region to write to
	 * @param endAddress
	 *            The end address of the region to write to. This is the first
	 *            address just outside the region
	 */
	public MemoryIO(Transceiver transceiver, HasChipLocation chip,
			int startAddress, int endAddress) {
		super(startAddress, endAddress);
		io = ChipMemoryIO.getInstance(transceiver, chip);
	}

	private MemoryIO(ChipMemoryIO io, int startAddress, int endAddress) {
		super(startAddress, endAddress);
		this.io = io;
	}

	@Override
	public void close() throws ProcessException, IOException {
		synchronized (io) {
			io.flushWriteBuffer();
		}
	}

	@Override
	public MemoryIO get(int slice) throws IOException {
		if (slice < 0 || slice >= size()) {
			throw new ArrayIndexOutOfBoundsException(slice);
		}
		return new MemoryIO(io, start + slice, start + slice + 1);
	}

	@Override
	public MemoryIO get(Slice slice) throws IOException {
		return get(slice, (from, to) -> new MemoryIO(io, from, to));
	}

	@Override
	public boolean isClosed() {
		return false;
	}

	@Override
	public void flush() throws IOException, ProcessException {
		synchronized (io) {
			io.flushWriteBuffer();
		}
	}

	@Override
	byte[] doRead(int size) throws IOException, ProcessException {
		synchronized (io) {
			io.setCurrentAddress(current);
			return io.read(size);
		}
	}

	@Override
	void doWrite(byte[] data, int from, int len)
			throws IOException, ProcessException {
		synchronized (io) {
			io.setCurrentAddress(current);
			io.write(data);
		}
	}

	@Override
	void doFill(int value, DataType type, int len)
			throws IOException, ProcessException {
		synchronized (io) {
			io.setCurrentAddress(current);
			io.fill(value, len, type);
		}
	}
}<|MERGE_RESOLUTION|>--- conflicted
+++ resolved
@@ -28,18 +28,6 @@
 public class MemoryIO extends BaseIO {
 	/** The transceiver for speaking to the machine. */
 	private final ChipMemoryIO io;
-<<<<<<< HEAD
-
-	/** The start address of the region to write to. */
-	private final int startAddress;
-
-	/** The current pointer where read and writes are taking place. */
-	private int currentAddress;
-
-	/** The end of the region to write to. */
-	private final int endAddress;
-=======
->>>>>>> 2deff264
 
 	/**
 	 * @param transceiver
