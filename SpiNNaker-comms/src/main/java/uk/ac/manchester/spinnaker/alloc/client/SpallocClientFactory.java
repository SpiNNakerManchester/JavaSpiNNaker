/*
 * Copyright (c) 2021 The University of Manchester
 *
 * Licensed under the Apache License, Version 2.0 (the "License");
 * you may not use this file except in compliance with the License.
 * You may obtain a copy of the License at
 *
 *     http://www.apache.org/licenses/LICENSE-2.0
 *
 * Unless required by applicable law or agreed to in writing, software
 * distributed under the License is distributed on an "AS IS" BASIS,
 * WITHOUT WARRANTIES OR CONDITIONS OF ANY KIND, either express or implied.
 * See the License for the specific language governing permissions and
 * limitations under the License.
 */
package uk.ac.manchester.spinnaker.alloc.client;

import static com.fasterxml.jackson.databind.PropertyNamingStrategies.KEBAB_CASE;
import static com.fasterxml.jackson.databind.SerializationFeature.WRITE_DATES_AS_TIMESTAMPS;
import static java.lang.String.format;
import static java.lang.Thread.sleep;
import static java.net.HttpURLConnection.HTTP_BAD_REQUEST;
import static java.net.HttpURLConnection.HTTP_NOT_FOUND;
import static java.net.HttpURLConnection.HTTP_NO_CONTENT;
import static java.net.URLEncoder.encode;
import static java.nio.charset.StandardCharsets.UTF_8;
import static java.util.Collections.synchronizedMap;
import static java.util.Objects.isNull;
import static java.util.Objects.nonNull;
import static java.util.stream.Collectors.joining;
import static java.util.stream.Collectors.toList;
import static org.apache.commons.io.IOUtils.readLines;
import static org.slf4j.LoggerFactory.getLogger;
import static uk.ac.manchester.spinnaker.alloc.client.ClientUtils.asDir;
import static uk.ac.manchester.spinnaker.utils.InetFactory.getByNameQuietly;
import static uk.ac.manchester.spinnaker.utils.UnitConstants.MSEC_PER_SEC;
import static uk.ac.manchester.spinnaker.machine.ChipLocation.ZERO_ZERO;

import java.io.FileNotFoundException;
import java.io.IOException;
import java.io.InputStream;
import java.io.OutputStreamWriter;
import java.net.HttpURLConnection;
import java.net.Inet4Address;
import java.net.InetAddress;
import java.net.URI;
import java.util.ArrayList;
import java.util.Collection;
import java.util.HashMap;
import java.util.List;
import java.util.Map;
import java.util.stream.Stream;

import org.slf4j.Logger;

import com.fasterxml.jackson.databind.json.JsonMapper;
import com.fasterxml.jackson.datatype.jsr310.JavaTimeModule;
import com.google.errorprone.annotations.MustBeClosed;
import com.google.errorprone.annotations.concurrent.GuardedBy;

import uk.ac.manchester.spinnaker.alloc.client.SpallocClient.Job;
import uk.ac.manchester.spinnaker.alloc.client.SpallocClient.Machine;
import uk.ac.manchester.spinnaker.alloc.client.SpallocClient.SpallocException;
import uk.ac.manchester.spinnaker.connections.model.Connection;
import uk.ac.manchester.spinnaker.machine.ChipLocation;
import uk.ac.manchester.spinnaker.machine.HasChipLocation;
import uk.ac.manchester.spinnaker.machine.MachineVersion;
import uk.ac.manchester.spinnaker.machine.board.PhysicalCoords;
import uk.ac.manchester.spinnaker.machine.board.TriadCoords;
import uk.ac.manchester.spinnaker.messages.model.Version;
import uk.ac.manchester.spinnaker.storage.ProxyInformation;
import uk.ac.manchester.spinnaker.transceiver.SpinnmanException;
import uk.ac.manchester.spinnaker.transceiver.TransceiverInterface;
import uk.ac.manchester.spinnaker.utils.Daemon;

/**
 * A factory for clients to connect to the Spalloc service.
 * <p>
 * <strong>Implementation Note:</strong> Neither this class nor the client
 * classes it creates maintain state that needs to be closed explicitly
 * <em>except</em> for
 * {@linkplain SpallocClient.Job#getTransceiver() transceivers}, as transceivers
 * usually need to be closed.
 *
 * @author Donal Fellows
 */
public class SpallocClientFactory {
	private static final Logger log = getLogger(SpallocClientFactory.class);

	private static final String CONTENT_TYPE = "Content-Type";

	private static final String TEXT_PLAIN = "text/plain; charset=UTF-8";

	private static final String APPLICATION_JSON = "application/json";

	private static final String FORM_ENCODED =
			"application/x-www-form-urlencoded";

	private static final URI KEEPALIVE = URI.create("keepalive");

	private static final URI MACHINE = URI.create("machine");

	private static final URI POWER = URI.create("power");

	private static final URI WAIT_FLAG = URI.create("?wait=true");

	/** Used to convert to/from JSON. */
	static final JsonMapper JSON_MAPPER = JsonMapper.builder()
			.findAndAddModules().disable(WRITE_DATES_AS_TIMESTAMPS)
			.addModule(new JavaTimeModule())
			.propertyNamingStrategy(KEBAB_CASE).build();

	private final URI baseUrl;

	/**
	 * Cache of machines, which don't expire.
	 */
	private static final Map<String, Machine> MACHINE_MAP =
			synchronizedMap(new HashMap<>());

	/**
	 * Create a factory that can talk to a given service.
	 *
	 * @param baseUrl
	 *            Where the server is.
	 */
	public SpallocClientFactory(URI baseUrl) {
		this.baseUrl = asDir(baseUrl);
	}

	/**
	 * Get a handle to a job given its proxy access information (derived from a
	 * database query).
	 *
	 * @param proxy
	 *            The proxy information from the database. Handles {@code null}.
	 * @return The job handle, or {@code null} if {@code proxy==null}.
	 * @throws IOException
	 *             If connecting to the job fails.
	 */
	public static Job getJobFromProxyInfo(ProxyInformation proxy)
			throws IOException {
		if (proxy == null) {
			return null;
		}
<<<<<<< HEAD
		return new SpallocClientFactory(URI.create(proxy.spallocUrl()))
				.getJob(proxy.jobUrl(), proxy.bearerToken());
=======
		log.info("Using proxy {} for connections", proxy.spallocUrl);
		return new SpallocClientFactory(URI.create(proxy.spallocUrl))
				.getJob(proxy.jobUrl, proxy.headers, proxy.cookies);
>>>>>>> 1e7c4415
	}

	/**
	 * Read an object from a stream.
	 *
	 * @param <T>
	 *            The type of the object to read.
	 * @param is
	 *            The stream
	 * @param cls
	 *            The class of object to read.
	 * @return The object
	 * @throws IOException
	 *             If an I/O error happens or the content on the stream can't be
	 *             made into an instance of the given class.
	 */
	static <T> T readJson(InputStream is, Class<T> cls) throws IOException {
		return JSON_MAPPER.readValue(is, cls);
	}

	/**
	 * Outputs a form to a connection in
	 * {@code application/x-www-form-urlencoded} format.
	 *
	 * @param connection
	 *            The connection. Must have the right verb set.
	 * @param map
	 *            The contents of the form.
	 * @throws IOException
	 *             If I/O fails.
	 */
	static void writeForm(HttpURLConnection connection, Map<String, String> map)
			throws IOException {
		var form = map.entrySet().stream()
				.map(e -> e.getKey() + "=" + encode(e.getValue(), UTF_8))
				.collect(joining("&"));

		connection.setDoOutput(true);
		connection.setRequestProperty(CONTENT_TYPE, FORM_ENCODED);
		try (var w =
				new OutputStreamWriter(connection.getOutputStream(), UTF_8)) {
			w.write(form);
		}
	}

	/**
	 * Outputs an object to a connection in {@code application/json} format.
	 *
	 * @param connection
	 *            The connection. Must have the right verb set.
	 * @param object
	 *            The object to write.
	 * @throws IOException
	 *             If I/O fails.
	 */
	static void writeObject(HttpURLConnection connection, Object object)
			throws IOException {
		connection.setDoOutput(true);
		connection.setRequestProperty(CONTENT_TYPE, APPLICATION_JSON);
		try (var out = connection.getOutputStream()) {
			JSON_MAPPER.writeValue(out, object);
		}
	}

	/**
	 * Outputs a string to a connection in {@code text/plain} format.
	 *
	 * @param connection
	 *            The connection. Must have the right verb set.
	 * @param string
	 *            The string to write.
	 * @throws IOException
	 *             If I/O fails.
	 */
	static void writeString(HttpURLConnection connection, String string)
			throws IOException {
		connection.setDoOutput(true);
		connection.setRequestProperty(CONTENT_TYPE, TEXT_PLAIN);
		try (var w = new OutputStreamWriter(connection.getOutputStream(),
				UTF_8)) {
			w.write(string);
		}
	}

	/**
	 * Checks for errors in the response.
	 *
	 * @param conn
	 *            The HTTP connection
	 * @param errorMessage
	 *            The message to use on error (describes what did not work at a
	 *            higher level)
	 * @return The input stream so any non-error response content can be
	 *         obtained.
	 * @throws IOException
	 *             If things go wrong with comms.
	 * @throws FileNotFoundException
	 *             on a {@link HttpURLConnection#HTTP_NOT_FOUND}
	 * @throws SpallocException
	 *             on other server errors
	 */
	@MustBeClosed
	static InputStream checkForError(HttpURLConnection conn,
			String errorMessage) throws IOException {
		if (conn.getResponseCode() == HTTP_NOT_FOUND) {
			// Special case
			throw new FileNotFoundException(errorMessage);
		}
		if (conn.getResponseCode() >= HTTP_BAD_REQUEST) {
			throw new SpallocException(conn.getErrorStream(),
					conn.getResponseCode());
		}
		return conn.getInputStream();
	}

	/**
	 * Create a client and log in.
	 *
	 * @param username
	 *            The username to log in with.
	 * @param password
	 *            The password to log in with.
	 * @return The client API for the given server.
	 * @throws IOException
	 *             If the server doesn't respond or logging in fails.
	 */
	public SpallocClient login(String username, String password)
			throws IOException {
		var s = new ClientSession(baseUrl, username, password);

		return new ClientImpl(s, s.discoverRoot());
	}

	/**
	 * Get direct access to a Job.
	 *
	 * @param uri
	 *            The URI of the job
	 * @param headers
	 *            The headers to read authentication from.
	 * @param cookies
	 *            The cookies to read authentication from.
	 * @return A job.
	 * @throws IOException
	 *             If there is an error communicating with the server.
	 */
	public Job getJob(String uri, Map<String, String> headers,
			Map<String, String> cookies) throws IOException {
		var u = URI.create(uri);
		var s = new ClientSession(baseUrl, headers, cookies);
		var c = new ClientImpl(s, s.discoverRoot());
		log.info("Connecting to job on {}", u);
		return c.job(u);
	}

	private abstract static class Common {
		private final SpallocClient client;

		final Session s;

		Common(SpallocClient client, Session s) {
			this.client = client != null ? client : (SpallocClient) this;
			this.s = s;
		}

		final Machine getMachine(String name) throws IOException {
			Machine m = MACHINE_MAP.get(name);
			if (m == null) {
				client.listMachines();
				m = MACHINE_MAP.get(name);
			}
			if (m == null) {
				throw new IOException("Machine " + name + " not found");
			}
			return m;
		}

		private WhereIs whereis(HttpURLConnection conn) throws IOException {
			try (var is = checkForError(conn,
					"couldn't get board information")) {
				if (conn.getResponseCode() == HTTP_NO_CONTENT) {
					throw new FileNotFoundException("machine not allocated");
				}
				return readJson(is, WhereIs.class);
			} finally {
				s.trackCookie(conn);
			}
		}

		final WhereIs whereis(URI uri) throws IOException {
			return s.withRenewal(() -> {
				var conn = s.connection(uri);
				var w = whereis(conn);
				w.setMachineHandle(getMachine(w.getMachineName()));
				w.clearMachineRef();
				return w;
			});
		}
	}

	private static final class ClientImpl extends Common
			implements SpallocClient {
		private Version v;

		private URI jobs;

		private URI machines;

		private ClientImpl(Session s, RootInfo ri) {
			super(null, s);
			this.v = ri.version;
			this.jobs = ri.jobsURI;
			this.machines = ri.machinesURI;
		}

		@Override
		public Version getVersion() {
			return v;
		}

		/**
		 * Slightly convoluted class to fetch jobs. The complication means we
		 * get the initial failure exception nice and early, while we're ready
		 * for it. This code would be quite a lot simpler if we didn't want to
		 * get the exception during construction.
		 */
		private class JobLister extends ListFetchingIter<URI> {
			private URI next;

			private List<URI> first;

			JobLister(URI initial) throws IOException {
				var first = getJobList(s.connection(initial));
				next = first.next;
				this.first = first.jobs;
			}

			private Jobs getJobList(HttpURLConnection conn) throws IOException {
				try (var is = checkForError(conn, "couldn't list jobs")) {
					return readJson(is, Jobs.class);
				} finally {
					s.trackCookie(conn);
				}
			}

			@Override
			List<URI> fetchNext() throws IOException {
				if (nonNull(first)) {
					try {
						return first;
					} finally {
						first = null;
					}
				}
				var j = getJobList(s.connection(next));
				next = j.next;
				return j.jobs;
			}

			@Override
			boolean canFetchMore() {
				if (nonNull(first)) {
					return true;
				}
				return nonNull(next);
			}
		}

		private Stream<Job> listJobs(URI flags) throws IOException {
			var basicData = new JobLister(
					nonNull(flags) ? jobs.resolve(flags) : jobs);
			return basicData.stream().flatMap(Collection::stream)
					.map(this::job);
		}

		@Override
		public List<Job> listJobs(boolean wait) throws IOException {
			return s.withRenewal(() -> listJobs(WAIT_FLAG)).collect(toList());
		}

		@Override
		public Stream<Job> listJobsWithDeleted(boolean wait)
				throws IOException {
			var opts = new StringBuilder("?deleted=true");
			if (wait) {
				opts.append("&wait=true");
			}
			return s.withRenewal(() -> listJobs(URI.create(opts.toString())));
		}

		@Override
		public Job createJob(CreateJob createInstructions) throws IOException {
			var uri = s.withRenewal(() -> {
				var conn = s.connection(jobs, true);
				writeObject(conn, createInstructions);
				// Get the response entity... and discard it
				try (var is = checkForError(conn, "job create failed")) {
					readLines(is, UTF_8);
					// But we do want the Location header
					return URI.create(conn.getHeaderField("Location"));
				} finally {
					s.trackCookie(conn);
				}
			});
			return job(uri);
		}

		Job job(URI uri) {
			return new JobImpl(this, s, asDir(uri));
		}

		@Override
		public List<Machine> listMachines() throws IOException {
			return s.withRenewal(() -> {
				var conn = s.connection(machines);
				try (var is = checkForError(conn, "list machines failed")) {
					var ms = readJson(is, Machines.class);
					// Assume we can cache this
					for (var bmd : ms.machines) {
						log.debug("Machine {} found", bmd.name);
						MACHINE_MAP.put(bmd.name,
								new MachineImpl(this, s, bmd));
					}
					return new ArrayList<Machine>(MACHINE_MAP.values());
				} finally {
					s.trackCookie(conn);
				}
			});
		}
	}

	private static final class JobImpl extends Common implements Job {
		private final URI uri;

		private volatile boolean dead;

		@GuardedBy("lock")
		private ProxyProtocolClient proxy;

		private final Object lock = new Object();

		JobImpl(SpallocClient client, Session session, URI uri) {
			super(client, session);
			this.uri = uri;
			this.dead = false;
			startKeepalive();
		}

		@Override
		public JobDescription describe(boolean wait) throws IOException {
			return s.withRenewal(() -> {
				var conn = wait ? s.connection(uri, WAIT_FLAG)
						: s.connection(uri);
				try (var is = checkForError(conn, "couldn't get job state")) {
					return readJson(is, JobDescription.class);
				} finally {
					s.trackCookie(conn);
				}
			});
		}

		@Override
		public void keepalive() throws IOException {
			s.withRenewal(() -> {
				var conn = s.connection(uri, KEEPALIVE, true);
				conn.setRequestMethod("PUT");
				writeString(conn, "alive");
				try (var is = checkForError(conn, "couldn't keep job alive")) {
					return readLines(is, UTF_8);
					// Ignore the output
				} finally {
					s.trackCookie(conn);
				}
			});
		}

		private static final int DELAY = 20 * MSEC_PER_SEC;

		private void startKeepalive() {
			if (dead) {
				throw new IllegalStateException("job is already deleted");
			}
			var t = new Daemon(() -> {
				try {
					while (true) {
						sleep(DELAY);
						if (dead) {
							break;
						}
						keepalive();
					}
				} catch (IOException e) {
					log.warn("failed to keep job alive for {}", this, e);
				} catch (InterruptedException e) {
					// If interrupted, we're simply done
				}
			});
			t.setName("keepalive for " + uri);
			t.setUncaughtExceptionHandler((th, e) -> {
				log.warn("unexpected exception in {}", th, e);
			});
			t.start();
		}

		@Override
		public void delete(String reason) throws IOException {
			dead = true;
			s.withRenewal(() -> {
				var conn = s.connection(uri, "?reason=" + encode(reason, UTF_8),
						true);
				conn.setRequestMethod("DELETE");
				try (var is = checkForError(conn, "couldn't delete job")) {
					readLines(is, UTF_8);
					// Ignore the output
				} finally {
					s.trackCookie(conn);
				}
				return this;
			});
			synchronized (lock) {
				if (haveProxy()) {
					proxy.close();
					proxy = null;
				}
			}
		}

		@Override
		public AllocatedMachine machine() throws IOException {
			var am = s.withRenewal(() -> {
				var conn = s.connection(uri, MACHINE);
				try (var is = checkForError(conn,
						"couldn't get allocation description")) {
					if (conn.getResponseCode() == HTTP_NO_CONTENT) {
						throw new IOException("machine not allocated");
					}
					return readJson(is, AllocatedMachine.class);
				} finally {
					s.trackCookie(conn);
				}
			});
			am.setMachine(getMachine(am.getMachineName()));
			return am;
		}

		@Override
		public boolean getPower() throws IOException {
			return s.withRenewal(() -> {
				var conn = s.connection(uri, POWER);
				try (var is = checkForError(conn, "couldn't get power state")) {
					if (conn.getResponseCode() == HTTP_NO_CONTENT) {
						throw new IOException("machine not allocated");
					}
					return "ON".equals(readJson(is, Power.class).power);
				} finally {
					s.trackCookie(conn);
				}
			});
		}

		@Override
		public boolean setPower(boolean switchOn) throws IOException {
			var power = new Power();
			power.power = (switchOn ? "ON" : "OFF");
			boolean powered = s.withRenewal(() -> {
				var conn = s.connection(uri, POWER, true);
				conn.setRequestMethod("PUT");
				writeObject(conn, power);
				try (var is = checkForError(conn, "couldn't set power state")) {
					if (conn.getResponseCode() == HTTP_NO_CONTENT) {
						throw new IOException("machine not allocated");
					}
					return "ON".equals(readJson(is, Power.class).power);
				} finally {
					s.trackCookie(conn);
				}
			});
			if (!powered) {
				// If someone turns the power off, close the proxy
				synchronized (lock) {
					if (haveProxy()) {
						proxy.close();
						proxy = null;
					}
				}
			}
			return powered;
		}

		@Override
		public WhereIs whereIs(HasChipLocation chip) throws IOException {
			return whereis(uri.resolve(
					format("chip?x=%d&y=%d", chip.getX(), chip.getY())));
		}

		@GuardedBy("lock")
		private boolean haveProxy() {
			return nonNull(proxy) && proxy.isOpen();
		}

		/**
		 * @return The websocket-based proxy.
		 * @throws IOException
		 *             if we can't connect
		 * @throws InterruptedException
		 *             if we're interrupted while connecting
		 */
		private ProxyProtocolClient getProxy()
				throws IOException, InterruptedException {
			synchronized (lock) {
				if (haveProxy()) {
					return proxy;
				}
			}
			var wssAddr = describe(false).getProxyAddress();
			if (isNull(wssAddr)) {
				throw new IOException("machine not allocated");
			}
			synchronized (lock) {
				if (!haveProxy()) {
					proxy = s.withRenewal(() -> s.websocket(wssAddr));
				}
				return proxy;
			}
		}

		@MustBeClosed
		@Override
		public TransceiverInterface getTransceiver()
				throws IOException, InterruptedException, SpinnmanException {
			var ws = getProxy();
			var am = machine();
			// TODO: We should know if the machine wraps around or not here...
			var version = MachineVersion.TRIAD_NO_WRAPAROUND;
			var conns = new ArrayList<Connection>();
			var hostToChip = new HashMap<Inet4Address, ChipLocation>();
			InetAddress bootChipAddress = null;
			for (var bc : am.getConnections()) {
				var chipAddr = getByNameQuietly(bc.getHostname());
				var chipLoc = bc.getChip().asChipLocation();
				conns.add(new ProxiedSCPConnection(chipLoc, ws, chipAddr));
				hostToChip.put(chipAddr, bc.getChip());
				if (chipLoc.equals(ZERO_ZERO)) {
					bootChipAddress = chipAddr;
				}
			}
			if (bootChipAddress != null) {
				conns.add(new ProxiedBootConnection(ws, bootChipAddress));
			}
			return new ProxiedTransceiver(version, conns, hostToChip, ws);
		}

		@Override
		public String toString() {
			return "Job(" + uri + ")";
		}
	}

	private static final class MachineImpl extends Common implements Machine {
		private static final int TRIAD = 3;

		private final BriefMachineDescription bmd;

		private List<BoardCoords> deadBoards;

		private List<DeadLink> deadLinks;

		MachineImpl(SpallocClient client, Session session,
				BriefMachineDescription bmd) {
			super(client, session);
			this.bmd = bmd;
			this.deadBoards = List.copyOf(bmd.deadBoards);
			this.deadLinks = List.copyOf(bmd.deadLinks);
		}

		@Override
		public String getName() {
			return bmd.name;
		}

		@Override
		public List<String> getTags() {
			return bmd.tags;
		}

		@Override
		public int getWidth() {
			return bmd.width;
		}

		@Override
		public int getHeight() {
			return bmd.height;
		}

		@Override
		public int getLiveBoardCount() {
			return bmd.width * bmd.height * TRIAD - bmd.deadBoards.size();
		}

		@Override
		public List<BoardCoords> getDeadBoards() {
			return deadBoards;
		}

		@Override
		public List<DeadLink> getDeadLinks() {
			return deadLinks;
		}

		@Override
		public void waitForChange() throws IOException {
			var nbmd = s.withRenewal(() -> {
				var conn = s.connection(bmd.uri, WAIT_FLAG);
				try (var is = checkForError(conn,
						"couldn't wait for state change")) {
					return readJson(is, BriefMachineDescription.class);
				} finally {
					s.trackCookie(conn);
				}
			});
			this.deadBoards = List.copyOf(nbmd.deadBoards);
			this.deadLinks = List.copyOf(nbmd.deadLinks);
		}

		@Override
		public WhereIs getBoard(TriadCoords coords) throws IOException {
			return whereis(
					bmd.uri.resolve(format("logical-board?x=%d&y=%d&z=%d",
							coords.x(), coords.y(), coords.z())));
		}

		@Override
		public WhereIs getBoard(PhysicalCoords coords) throws IOException {
			return whereis(bmd.uri.resolve(
					format("physical-board?cabinet=%d&frame=%d&board=%d",
							coords.c(), coords.f(), coords.b())));
		}

		@Override
		public WhereIs getBoard(HasChipLocation chip) throws IOException {
			return whereis(bmd.uri.resolve(
					format("chip?x=%d&y=%d", chip.getX(), chip.getY())));
		}

		@Override
		public WhereIs getBoard(String address) throws IOException {
			return whereis(bmd.uri.resolve(
					format("board-ip?address=%s", encode(address, UTF_8))));
		}
	}
}<|MERGE_RESOLUTION|>--- conflicted
+++ resolved
@@ -143,14 +143,9 @@
 		if (proxy == null) {
 			return null;
 		}
-<<<<<<< HEAD
+		log.info("Using proxy {} for connections", proxy.spallocUrl());
 		return new SpallocClientFactory(URI.create(proxy.spallocUrl()))
-				.getJob(proxy.jobUrl(), proxy.bearerToken());
-=======
-		log.info("Using proxy {} for connections", proxy.spallocUrl);
-		return new SpallocClientFactory(URI.create(proxy.spallocUrl))
-				.getJob(proxy.jobUrl, proxy.headers, proxy.cookies);
->>>>>>> 1e7c4415
+				.getJob(proxy);
 	}
 
 	/**
@@ -287,20 +282,16 @@
 	/**
 	 * Get direct access to a Job.
 	 *
-	 * @param uri
-	 *            The URI of the job
-	 * @param headers
-	 *            The headers to read authentication from.
-	 * @param cookies
-	 *            The cookies to read authentication from.
+	 * @param proxyInfo
+	 *            The information (URL, headers, cookies) about the job.
 	 * @return A job.
 	 * @throws IOException
 	 *             If there is an error communicating with the server.
 	 */
-	public Job getJob(String uri, Map<String, String> headers,
-			Map<String, String> cookies) throws IOException {
-		var u = URI.create(uri);
-		var s = new ClientSession(baseUrl, headers, cookies);
+	private Job getJob(ProxyInformation proxyInfo) throws IOException {
+		var u = URI.create(proxyInfo.jobUrl());
+		var s = new ClientSession(baseUrl, proxyInfo.headers(),
+				proxyInfo.cookies());
 		var c = new ClientImpl(s, s.discoverRoot());
 		log.info("Connecting to job on {}", u);
 		return c.job(u);
