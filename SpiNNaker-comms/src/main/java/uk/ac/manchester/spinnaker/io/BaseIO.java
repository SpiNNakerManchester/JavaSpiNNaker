--- conflicted
+++ resolved
@@ -140,14 +140,9 @@
 	}
 
 	@Override
-<<<<<<< HEAD
-	public byte[] read(Integer numBytes) throws IOException, ProcessException {
-		if (nonNull(numBytes) && numBytes == 0) {
-=======
 	public byte[] read(Integer numBytes)
 			throws IOException, ProcessException, InterruptedException {
-		if (numBytes != null && numBytes == 0) {
->>>>>>> d6622a4e
+		if (nonNull(numBytes) && numBytes == 0) {
 			return new byte[0];
 		}
 		int n = (isNull(numBytes) || numBytes < 0) ? end.diff(current)
@@ -170,13 +165,8 @@
 
 	@Override
 	public void fill(int value, Integer size, FillDataType type)
-<<<<<<< HEAD
-			throws IOException, ProcessException {
+			throws IOException, ProcessException, InterruptedException {
 		int len = isNull(size) ? end.diff(current) : size;
-=======
-			throws IOException, ProcessException, InterruptedException {
-		int len = (size == null) ? end.diff(current) : size;
->>>>>>> d6622a4e
 		inRange(len);
 		if (len < 0 || len % type.size != 0) {
 			throw new IllegalArgumentException(
