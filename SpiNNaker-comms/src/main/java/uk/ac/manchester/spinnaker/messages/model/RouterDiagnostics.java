/*
 * Copyright (c) 2018 The University of Manchester
 *
 * This program is free software: you can redistribute it and/or modify
 * it under the terms of the GNU General Public License as published by
 * the Free Software Foundation, either version 3 of the License, or
 * (at your option) any later version.
 *
 * This program is distributed in the hope that it will be useful,
 * but WITHOUT ANY WARRANTY; without even the implied warranty of
 * MERCHANTABILITY or FITNESS FOR A PARTICULAR PURPOSE.  See the
 * GNU General Public License for more details.
 *
 * You should have received a copy of the GNU General Public License
 * along with this program.  If not, see <http://www.gnu.org/licenses/>.
 */
package uk.ac.manchester.spinnaker.messages.model;

import static java.lang.System.arraycopy;
import static uk.ac.manchester.spinnaker.messages.Constants.BYTE_MASK;
import static uk.ac.manchester.spinnaker.messages.model.RouterDiagnostics.RouterRegister.DUMP_FR;
import static uk.ac.manchester.spinnaker.messages.model.RouterDiagnostics.RouterRegister.DUMP_MC;
import static uk.ac.manchester.spinnaker.messages.model.RouterDiagnostics.RouterRegister.DUMP_NN;
import static uk.ac.manchester.spinnaker.messages.model.RouterDiagnostics.RouterRegister.DUMP_PP;
import static uk.ac.manchester.spinnaker.messages.model.RouterDiagnostics.RouterRegister.EXT_FR;
import static uk.ac.manchester.spinnaker.messages.model.RouterDiagnostics.RouterRegister.EXT_MC;
import static uk.ac.manchester.spinnaker.messages.model.RouterDiagnostics.RouterRegister.EXT_NN;
import static uk.ac.manchester.spinnaker.messages.model.RouterDiagnostics.RouterRegister.EXT_PP;
import static uk.ac.manchester.spinnaker.messages.model.RouterDiagnostics.RouterRegister.LOC_FR;
import static uk.ac.manchester.spinnaker.messages.model.RouterDiagnostics.RouterRegister.LOC_MC;
import static uk.ac.manchester.spinnaker.messages.model.RouterDiagnostics.RouterRegister.LOC_NN;
import static uk.ac.manchester.spinnaker.messages.model.RouterDiagnostics.RouterRegister.LOC_PP;
import static uk.ac.manchester.spinnaker.messages.model.RouterDiagnostics.RouterRegister.USER_0;
import static uk.ac.manchester.spinnaker.messages.model.RouterDiagnostics.RouterRegister.USER_1;
import static uk.ac.manchester.spinnaker.messages.model.RouterDiagnostics.RouterRegister.USER_2;
import static uk.ac.manchester.spinnaker.messages.model.RouterDiagnostics.RouterRegister.USER_3;

/**
 * Represents a set of diagnostic information available from a chip router.
 */
public class RouterDiagnostics {
	/** The "mon" part of the control register. */
	public final int mon;

	/** The "wait_1" part of the control register. */
	public final int wait1;

	/** The "wait_2" part of the control register. */
	public final int wait2;

	/** The error status. */
	public final int errorStatus;

	/**
	 * The values in all of the registers. Can be used to directly access the
	 * registers if they have been programmed to give different values.
	 */
	public final int[] registerValues;

	private static final int NUM_REGISTERS = 16;

	private static final int NUM_USER_CONTROL_REGISTERS = 4;

	private static final int MON_MASK = 0x1F;
<<<<<<< HEAD

	private static final int BYTE_MASK = 0xFF;

=======
>>>>>>> 2deff264
	private static final int MON_SHIFT = 8;

	private static final int WAIT1_SHIFT = 16;

	private static final int WAIT2_SHIFT = 24;

	/**
	 * Parse the router diagnostics.
	 *
	 * @param controlRegister
	 *            The control register value.
	 * @param errorStatus
	 *            The error status value.
	 * @param registerValues
	 *            The register values. (Should have {@value #NUM_REGISTERS}
	 *            elements.)
	 */
	public RouterDiagnostics(int controlRegister, int errorStatus,
			int[] registerValues) {
		if (registerValues.length != NUM_REGISTERS) {
			throw new IllegalArgumentException(
					"must be exactly 16 router register values");
		}
		this.mon = (controlRegister >> MON_SHIFT) & MON_MASK;
		this.wait1 = (controlRegister >> WAIT1_SHIFT) & BYTE_MASK;
		this.wait2 = (controlRegister >> WAIT2_SHIFT) & BYTE_MASK;
		this.errorStatus = errorStatus;
		this.registerValues = registerValues;
	}

	private int register(RouterRegister r) {
		return registerValues[r.ordinal()];
	}

	/** @return The number of multicast packets received from local cores. */
	public int getNumLocalMulticastPackets() {
		return register(LOC_MC);
	}

	/** @return The number of multicast packets received from external links. */
	public int getNumExternalMulticastPackets() {
		return register(EXT_MC);
	}

	/** @return The number of multicast packets received that were dropped. */
	public int getNumDroppedMulticastPackets() {
		return register(DUMP_MC);
	}

	/** @return The number of peer-to-peer packets received from local cores. */
	public int getNumLocalPeerToPeerPackets() {
		return register(LOC_PP);
	}

	/**
	 * @return The number of peer-to-peer packets received from external links.
	 */
	public int getNumExternalPeerToPeerPackets() {
		return register(EXT_PP);
	}

	/**
	 * @return The number of peer-to-peer packets received that were dropped.
	 */
	public int getNumDroppedPeerToPeerPackets() {
		return register(DUMP_PP);
	}

	/**
	 * @return The number of nearest-neighbour packets received from local
	 *         cores.
	 */
	public int getNumLocalNearestNeighbourPackets() {
		return register(LOC_NN);
	}

	/**
	 * @return The number of nearest-neighbour packets received from external
	 *         links.
	 */
	public int getNumExternalNearestNeighbourPackets() {
		return register(EXT_NN);
	}

	/**
	 * @return The number of nearest-neighbour packets received that were
	 *         dropped.
	 */
	public int getNumDroppedNearestNeighbourPackets() {
		return register(DUMP_NN);
	}

	/** @return The number of fixed-route packets received from local cores. */
	public int getNumLocalFixedRoutePackets() {
		return register(LOC_FR);
	}

	/**
	 * @return The number of fixed-route packets received from external links.
	 */
	public int getNumExternalFixedRoutePackets() {
		return register(EXT_FR);
	}

	/** @return The number of fixed-route packets received that were dropped. */
	public int getNumDroppedFixedRoutePackets() {
		return register(DUMP_FR);
	}

	/** @return The data gained from the user 0 router diagnostic filter. */
	public int getUser0() {
		return register(USER_0);
	}

	/** @return The data gained from the user 1 router diagnostic filter. */
	public int getUser1() {
		return register(USER_1);
	}

	/** @return The data gained from the user 2 router diagnostic filter. */
	public int getUser2() {
		return register(USER_2);
	}

	/** @return The data gained from the user 3 router diagnostic filter. */
	public int getUser3() {
		return register(USER_3);
	}

	/**
	 * The values in the user control registers.
	 *
	 * @return An array of 4 values
	 */
	public int[] getUserRegisters() {
		int[] ur = new int[NUM_USER_CONTROL_REGISTERS];
		arraycopy(registerValues, USER_0.ordinal(), ur, 0, ur.length);
		return ur;
	}

	/**
	 * Description of router registers.
	 */
	public enum RouterRegister {
		/** Local Multicast Counter. */
		LOC_MC,
		/** External Multicast Counter. */
		EXT_MC,
		/** Local Peer-to-Peer Counter. */
		LOC_PP,
		/** External Peer-to-Peer Counter. */
		EXT_PP,
		/** Local Nearest Neighbour Counter. */
		LOC_NN,
		/** External Nearest Neighbour Counter. */
		EXT_NN,
		/** Local Fixed Route Counter. */
		LOC_FR,
		/** External Fixed Route Counter. */
		EXT_FR,
		/** Dumped Multicast Counter. */
		DUMP_MC,
		/** Dumped Peer-to-Peer Counter. */
		DUMP_PP,
		/** Dumped Nearest Neighbour Counter. */
		DUMP_NN,
		/** Dumped Fixed Route Counter. */
		DUMP_FR,
		/** Diagnostic Filter 0 Counter. */
		USER_0,
		/** Diagnostic Filter 1 Counter. */
		USER_1,
		/** Diagnostic Filter 2 Counter. */
		USER_2,
		/** Diagnostic Filter 3 Counter. */
		USER_3
	}
}<|MERGE_RESOLUTION|>--- conflicted
+++ resolved
@@ -62,12 +62,7 @@
 	private static final int NUM_USER_CONTROL_REGISTERS = 4;
 
 	private static final int MON_MASK = 0x1F;
-<<<<<<< HEAD
-
-	private static final int BYTE_MASK = 0xFF;
-
-=======
->>>>>>> 2deff264
+
 	private static final int MON_SHIFT = 8;
 
 	private static final int WAIT1_SHIFT = 16;
