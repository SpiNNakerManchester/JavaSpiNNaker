/*
 * Copyright (c) 2018 The University of Manchester
 *
 * This program is free software: you can redistribute it and/or modify
 * it under the terms of the GNU General Public License as published by
 * the Free Software Foundation, either version 3 of the License, or
 * (at your option) any later version.
 *
 * This program is distributed in the hope that it will be useful,
 * but WITHOUT ANY WARRANTY; without even the implied warranty of
 * MERCHANTABILITY or FITNESS FOR A PARTICULAR PURPOSE.  See the
 * GNU General Public License for more details.
 *
 * You should have received a copy of the GNU General Public License
 * along with this program.  If not, see <http://www.gnu.org/licenses/>.
 */
package uk.ac.manchester.spinnaker.messages.model;

import static java.lang.System.arraycopy;
import static uk.ac.manchester.spinnaker.messages.Constants.BYTE_MASK;
import static uk.ac.manchester.spinnaker.messages.model.RouterDiagnostics.RouterRegister.DUMP_FR;
import static uk.ac.manchester.spinnaker.messages.model.RouterDiagnostics.RouterRegister.DUMP_MC;
import static uk.ac.manchester.spinnaker.messages.model.RouterDiagnostics.RouterRegister.DUMP_NN;
import static uk.ac.manchester.spinnaker.messages.model.RouterDiagnostics.RouterRegister.DUMP_PP;
import static uk.ac.manchester.spinnaker.messages.model.RouterDiagnostics.RouterRegister.EXT_FR;
import static uk.ac.manchester.spinnaker.messages.model.RouterDiagnostics.RouterRegister.EXT_MC;
import static uk.ac.manchester.spinnaker.messages.model.RouterDiagnostics.RouterRegister.EXT_NN;
import static uk.ac.manchester.spinnaker.messages.model.RouterDiagnostics.RouterRegister.EXT_PP;
import static uk.ac.manchester.spinnaker.messages.model.RouterDiagnostics.RouterRegister.LOC_FR;
import static uk.ac.manchester.spinnaker.messages.model.RouterDiagnostics.RouterRegister.LOC_MC;
import static uk.ac.manchester.spinnaker.messages.model.RouterDiagnostics.RouterRegister.LOC_NN;
import static uk.ac.manchester.spinnaker.messages.model.RouterDiagnostics.RouterRegister.LOC_PP;
import static uk.ac.manchester.spinnaker.messages.model.RouterDiagnostics.RouterRegister.USER_0;
import static uk.ac.manchester.spinnaker.messages.model.RouterDiagnostics.RouterRegister.USER_1;
import static uk.ac.manchester.spinnaker.messages.model.RouterDiagnostics.RouterRegister.USER_2;
import static uk.ac.manchester.spinnaker.messages.model.RouterDiagnostics.RouterRegister.USER_3;

/**
 * Represents a set of diagnostic information available from a chip router.
 */
public class RouterDiagnostics {
	/** The "mon" part of the control register. */
	public final int mon;

	/** The "wait_1" part of the control register. */
	public final int wait1;

	/** The "wait_2" part of the control register. */
	public final int wait2;

	/** The error status. */
	public final int errorStatus;

	/**
	 * The values in all of the registers. Can be used to directly access the
	 * registers if they have been programmed to give different values.
	 * Will be of length {@value #NUM_REGISTERS}.
	 */
	public final int[] registerValues;

<<<<<<< HEAD
	/** The number of registers in the router. */
=======
	/** The number of router registers. */
>>>>>>> bc53fd30
	public static final int NUM_REGISTERS = 16;

	private static final int NUM_USER_CONTROL_REGISTERS = 4;

	private static final int MON_MASK = 0x1F;

	private static final int MON_SHIFT = 8;

	private static final int WAIT1_SHIFT = 16;

	private static final int WAIT2_SHIFT = 24;

	/**
	 * Parse the router diagnostics.
	 *
	 * @param controlRegister
	 *            The control register value.
	 * @param errorStatus
	 *            The error status value.
	 * @param registerValues
	 *            The register values. (Should have {@value #NUM_REGISTERS}
	 *            elements.)
	 * @throws IllegalArgumentException
	 *             if the state size doesn't match the model of the state size
	 */
	public RouterDiagnostics(int controlRegister, int errorStatus,
			int[] registerValues) {
		if (registerValues.length != NUM_REGISTERS) {
			throw new IllegalArgumentException(
					"must be exactly 16 router register values");
		}
		this.mon = (controlRegister >> MON_SHIFT) & MON_MASK;
		this.wait1 = (controlRegister >> WAIT1_SHIFT) & BYTE_MASK;
		this.wait2 = (controlRegister >> WAIT2_SHIFT) & BYTE_MASK;
		this.errorStatus = errorStatus;
		this.registerValues = registerValues;
	}

	private int register(RouterRegister r) {
		return registerValues[r.ordinal()];
	}

	/** @return The number of multicast packets received from local cores. */
	public int getNumLocalMulticastPackets() {
		return register(LOC_MC);
	}

	/** @return The number of multicast packets received from external links. */
	public int getNumExternalMulticastPackets() {
		return register(EXT_MC);
	}

	/** @return The number of multicast packets received that were dropped. */
	public int getNumDroppedMulticastPackets() {
		return register(DUMP_MC);
	}

	/** @return The number of peer-to-peer packets received from local cores. */
	public int getNumLocalPeerToPeerPackets() {
		return register(LOC_PP);
	}

	/**
	 * @return The number of peer-to-peer packets received from external links.
	 */
	public int getNumExternalPeerToPeerPackets() {
		return register(EXT_PP);
	}

	/**
	 * @return The number of peer-to-peer packets received that were dropped.
	 */
	public int getNumDroppedPeerToPeerPackets() {
		return register(DUMP_PP);
	}

	/**
	 * @return The number of nearest-neighbour packets received from local
	 *         cores.
	 */
	public int getNumLocalNearestNeighbourPackets() {
		return register(LOC_NN);
	}

	/**
	 * @return The number of nearest-neighbour packets received from external
	 *         links.
	 */
	public int getNumExternalNearestNeighbourPackets() {
		return register(EXT_NN);
	}

	/**
	 * @return The number of nearest-neighbour packets received that were
	 *         dropped.
	 */
	public int getNumDroppedNearestNeighbourPackets() {
		return register(DUMP_NN);
	}

	/** @return The number of fixed-route packets received from local cores. */
	public int getNumLocalFixedRoutePackets() {
		return register(LOC_FR);
	}

	/**
	 * @return The number of fixed-route packets received from external links.
	 */
	public int getNumExternalFixedRoutePackets() {
		return register(EXT_FR);
	}

	/** @return The number of fixed-route packets received that were dropped. */
	public int getNumDroppedFixedRoutePackets() {
		return register(DUMP_FR);
	}

	/** @return The data gained from the user 0 router diagnostic filter. */
	public int getUser0() {
		return register(USER_0);
	}

	/** @return The data gained from the user 1 router diagnostic filter. */
	public int getUser1() {
		return register(USER_1);
	}

	/** @return The data gained from the user 2 router diagnostic filter. */
	public int getUser2() {
		return register(USER_2);
	}

	/** @return The data gained from the user 3 router diagnostic filter. */
	public int getUser3() {
		return register(USER_3);
	}

	/**
	 * The values in the user control registers.
	 *
	 * @return An array of 4 values
	 */
	public int[] getUserRegisters() {
		int[] ur = new int[NUM_USER_CONTROL_REGISTERS];
		arraycopy(registerValues, USER_0.ordinal(), ur, 0, ur.length);
		return ur;
	}

	/**
	 * Description of router registers.
	 */
	public enum RouterRegister {
		/** Local Multicast Counter. */
		LOC_MC,
		/** External Multicast Counter. */
		EXT_MC,
		/** Local Peer-to-Peer Counter. */
		LOC_PP,
		/** External Peer-to-Peer Counter. */
		EXT_PP,
		/** Local Nearest Neighbour Counter. */
		LOC_NN,
		/** External Nearest Neighbour Counter. */
		EXT_NN,
		/** Local Fixed Route Counter. */
		LOC_FR,
		/** External Fixed Route Counter. */
		EXT_FR,
		/** Dumped Multicast Counter. */
		DUMP_MC,
		/** Dumped Peer-to-Peer Counter. */
		DUMP_PP,
		/** Dumped Nearest Neighbour Counter. */
		DUMP_NN,
		/** Dumped Fixed Route Counter. */
		DUMP_FR,
		/** Diagnostic Filter 0 Counter. */
		USER_0,
		/** Diagnostic Filter 1 Counter. */
		USER_1,
		/** Diagnostic Filter 2 Counter. */
		USER_2,
		/** Diagnostic Filter 3 Counter. */
		USER_3
	}
}<|MERGE_RESOLUTION|>--- conflicted
+++ resolved
@@ -58,11 +58,7 @@
 	 */
 	public final int[] registerValues;
 
-<<<<<<< HEAD
-	/** The number of registers in the router. */
-=======
 	/** The number of router registers. */
->>>>>>> bc53fd30
 	public static final int NUM_REGISTERS = 16;
 
 	private static final int NUM_USER_CONTROL_REGISTERS = 4;
