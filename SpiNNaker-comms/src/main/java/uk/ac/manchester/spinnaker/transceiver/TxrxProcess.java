--- conflicted
+++ resolved
@@ -16,12 +16,9 @@
  */
 package uk.ac.manchester.spinnaker.transceiver;
 
-<<<<<<< HEAD
 import static java.util.Objects.nonNull;
-=======
 import static uk.ac.manchester.spinnaker.connections.SCPRequestPipeline.SCP_RETRIES;
 import static uk.ac.manchester.spinnaker.connections.SCPRequestPipeline.SCP_TIMEOUT;
->>>>>>> 462adc2c
 import static uk.ac.manchester.spinnaker.transceiver.ProcessException.makeInstance;
 
 import java.io.IOException;
@@ -173,15 +170,10 @@
 	 *             an exception that wraps the original exception that occurred.
 	 */
 	protected final void finishBatch() throws ProcessException, IOException {
-<<<<<<< HEAD
-		finish();
-		if (nonNull(exception)) {
-=======
 		for (var pipe : requestPipelines.values()) {
 			pipe.finish();
 		}
-		if (exception != null) {
->>>>>>> 462adc2c
+		if (nonNull(exception)) {
 			var hdr = errorRequest.sdpHeader;
 			throw makeInstance(hdr.getDestination(), exception);
 		}
