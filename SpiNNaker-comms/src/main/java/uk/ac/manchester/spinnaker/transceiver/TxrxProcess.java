--- conflicted
+++ resolved
@@ -33,6 +33,7 @@
 import uk.ac.manchester.spinnaker.messages.scp.CheckOKResponse;
 import uk.ac.manchester.spinnaker.messages.scp.NoResponse;
 import uk.ac.manchester.spinnaker.messages.scp.SCPRequest;
+import uk.ac.manchester.spinnaker.messages.sdp.SDPHeader;
 import uk.ac.manchester.spinnaker.utils.ValueHolder;
 
 /**
@@ -171,15 +172,9 @@
 		for (var pipe : requestPipelines.values()) {
 			pipe.finish();
 		}
-<<<<<<< HEAD
-		if (nonNull(exception)) {
-			var hdr = errorRequest.sdpHeader;
-			throw makeInstance(hdr.getDestination(), exception);
-=======
-		if (failure != null) {
-			var hdr = failure.req.sdpHeader;
+		if (nonNull(failure)) {
+			var hdr = failure.reqHeader;
 			throw makeInstance(hdr.getDestination(), failure.exn);
->>>>>>> d6622a4e
 		}
 	}
 
@@ -264,13 +259,13 @@
 		getPipeline(request).sendOneWayRequest(request);
 	}
 
-	private static class Failure {
-		private final SCPRequest<?> req;
+	private static final class Failure {
+		private final SDPHeader reqHeader;
 
 		private final Throwable exn;
 
 		Failure(SCPRequest<?> req, Throwable exn) {
-			this.req = req;
+			this.reqHeader = req.sdpHeader;
 			this.exn = exn;
 		}
 	}
