--- conflicted
+++ resolved
@@ -103,20 +103,6 @@
 	int LAUNCH_DELAY = 500;
 
 	/**
-<<<<<<< HEAD
-	 * Coordinate of a <i>default</i> destination.
-	 */
-	int DEFAULT_DESTINATION_COORDINATE = 255;
-
-	/**
-	 * The default destination chip.
-	 */
-	ChipLocation DEFAULT_DESTINATION = new ChipLocation(
-			DEFAULT_DESTINATION_COORDINATE, DEFAULT_DESTINATION_COORDINATE);
-
-	/**
-=======
->>>>>>> 2deff264
 	 * A marker to indicate that no timeout applies.
 	 */
 	Integer TIMEOUT_DISABLED = null;
