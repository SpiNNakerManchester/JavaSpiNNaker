--- conflicted
+++ resolved
@@ -461,13 +461,7 @@
 	@ParallelSafe
 	default CPUInfo getCPUInformation(HasCoreLocation core)
 			throws IOException, ProcessException {
-<<<<<<< HEAD
 		return getCPUInformation(new CoreSubsets(core)).first().get();
-=======
-		var coreSubsets = new CoreSubsets();
-		coreSubsets.addCore(core.asCoreLocation());
-		return getCPUInformation(coreSubsets).iterator().next();
->>>>>>> ca30b949
 	}
 
 	/**
@@ -602,13 +596,7 @@
 	@ParallelSafe
 	default IOBuffer getIobuf(HasCoreLocation core)
 			throws IOException, ProcessException {
-<<<<<<< HEAD
 		return getIobuf(new CoreSubsets(core)).first().get();
-=======
-		var coreSubsets = new CoreSubsets();
-		coreSubsets.addCore(core.asCoreLocation());
-		return getIobuf(coreSubsets).iterator().next();
->>>>>>> ca30b949
 	}
 
 	/**
@@ -653,13 +641,7 @@
 	@ParallelSafe
 	default void clearIobuf(HasCoreLocation core)
 			throws IOException, ProcessException {
-<<<<<<< HEAD
 		clearIobuf(new CoreSubsets(core));
-=======
-		var coreSubsets = new CoreSubsets();
-		coreSubsets.addCore(core.asCoreLocation());
-		clearIobuf(coreSubsets);
->>>>>>> ca30b949
 	}
 
 	/**
@@ -1310,21 +1292,13 @@
 			var coresNotReady = getCoresNotInState(
 					executableTargets.getAllCoreSubsets(), READY);
 			if (!coresNotReady.isEmpty()) {
-<<<<<<< HEAD
-				try (Formatter f = new Formatter()) {
+				try (var f = new Formatter()) {
 					f.format("Only %d of %d cores reached ready state:", count,
 							executableTargets.getTotalProcessors());
-					for (CPUInfo info : coresNotReady.values()) {
+					for (var info : coresNotReady.values()) {
 						f.format("\n%s", info.getStatusDescription());
 					}
 					throw new SpinnmanException(f.toString());
-=======
-				var b = new StringBuilder(String.format(
-						"Only %d of %d cores reached ready state:", count,
-						executableTargets.getTotalProcessors()));
-				for (var info : coresNotReady.values()) {
-					b.append('\n').append(info.getStatusDescription());
->>>>>>> ca30b949
 				}
 			}
 		}
@@ -1368,13 +1342,7 @@
 	@ParallelSafe
 	default void updateRuntime(Integer runTimesteps, HasCoreLocation core)
 			throws IOException, ProcessException {
-<<<<<<< HEAD
 		updateRuntime(runTimesteps, new CoreSubsets(core));
-=======
-		var coreSubsets = new CoreSubsets();
-		coreSubsets.addCore(core.asCoreLocation());
-		updateRuntime(runTimesteps, coreSubsets);
->>>>>>> ca30b949
 	}
 
 	/**
@@ -1426,13 +1394,7 @@
 	@ParallelSafe
 	default void updateProvenanceAndExit(HasCoreLocation core)
 			throws IOException, ProcessException {
-<<<<<<< HEAD
 		updateProvenanceAndExit(new CoreSubsets(core));
-=======
-		var coreSubsets = new CoreSubsets();
-		coreSubsets.addCore(core.asCoreLocation());
-		updateProvenanceAndExit(coreSubsets);
->>>>>>> ca30b949
 	}
 
 	/**
@@ -3193,20 +3155,9 @@
 	@ParallelSafeWithCare
 	default CoreSubsets getCoresInState(CoreSubsets allCoreSubsets,
 			Set<CPUState> states) throws IOException, ProcessException {
-<<<<<<< HEAD
 		return new CoreSubsets(getCPUInformation(allCoreSubsets)
 				.filter(info -> states.contains(info.getState()))
 				.map(CPUInfo::asCoreLocation));
-=======
-		var coreInfos = getCPUInformation(allCoreSubsets);
-		var coresInState = new CoreSubsets();
-		for (var coreInfo : coreInfos) {
-			if (states.contains(coreInfo.getState())) {
-				coresInState.addCore(coreInfo.asCoreLocation());
-			}
-		}
-		return coresInState;
->>>>>>> ca30b949
 	}
 
 	/**
@@ -3254,20 +3205,9 @@
 	default Map<CoreLocation, CPUInfo> getCoresNotInState(
 			CoreSubsets allCoreSubsets, Set<CPUState> states)
 			throws IOException, ProcessException {
-<<<<<<< HEAD
 		return getCPUInformation(allCoreSubsets)
 				.filter(info -> !states.contains(info.getState()))
 				.toMap(TreeMap::new, CPUInfo::asCoreLocation, identity());
-=======
-		var coreInfos = getCPUInformation(allCoreSubsets);
-		var coresNotInState = new TreeMap<CoreLocation, CPUInfo>();
-		for (var coreInfo : coreInfos) {
-			if (!states.contains(coreInfo.getState())) {
-				coresNotInState.put(coreInfo.asCoreLocation(), coreInfo);
-			}
-		}
-		return coresNotInState;
->>>>>>> ca30b949
 	}
 
 	/**
