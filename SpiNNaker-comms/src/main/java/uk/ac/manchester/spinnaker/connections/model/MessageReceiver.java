--- conflicted
+++ resolved
@@ -40,39 +40,7 @@
 	 *             If one of the fields of the SpiNNaker message is invalid
 	 */
 	default MessageType receiveMessage() throws IOException {
-<<<<<<< HEAD
 		return receiveMessage(0);
-=======
-		return receiveMessage(null);
-	}
-
-	/**
-	 * Receives a SpiNNaker message from this connection. Blocks until a message
-	 * has been received, or a timeout occurs.
-	 *
-	 * @param timeout
-	 *            The time in seconds to wait for the message to arrive; if
-	 *            {@code null}, will wait forever, or until the connection is
-	 *            closed.
-	 * @return the received message
-	 * @throws IOException
-	 *             If there is an error receiving the message
-	 * @throws IllegalArgumentException
-	 *             If one of the fields of the SpiNNaker message is invalid
-	 */
-	default MessageType receiveMessage(Integer timeout) throws IOException {
-		if (timeout != null) {
-			return receiveMessage(convertTimeout(timeout));
-		}
-		// Want to wait forever but the underlying engine won't...
-		while (true) {
-			try {
-				return receiveMessage(convertTimeout(timeout));
-			} catch (SocketTimeoutException e) {
-				continue;
-			}
-		}
->>>>>>> 97d101b3
 	}
 
 	/**
