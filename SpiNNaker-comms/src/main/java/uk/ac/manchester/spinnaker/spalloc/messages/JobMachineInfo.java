/*
 * Copyright (c) 2018 The University of Manchester
 *
 * This program is free software: you can redistribute it and/or modify
 * it under the terms of the GNU General Public License as published by
 * the Free Software Foundation, either version 3 of the License, or
 * (at your option) any later version.
 *
 * This program is distributed in the hope that it will be useful,
 * but WITHOUT ANY WARRANTY; without even the implied warranty of
 * MERCHANTABILITY or FITNESS FOR A PARTICULAR PURPOSE.  See the
 * GNU General Public License for more details.
 *
 * You should have received a copy of the GNU General Public License
 * along with this program.  If not, see <http://www.gnu.org/licenses/>.
 */
package uk.ac.manchester.spinnaker.spalloc.messages;

import static java.util.Collections.unmodifiableList;
import static java.util.Objects.isNull;

import java.util.List;

/**
 * A description of a machine associated with a job, in terms of width, height,
 * connections and its name.
 */
public final class JobMachineInfo {
	private int width;

	private int height;

	private List<Connection> connections = List.of();

	private String machineName;

	private List<BoardCoordinates> boards = List.of();

	/** Number of boards/Connections to list individually in the toString. */
	private static final int PRINT_CONNECTIONS_THRESHOLD = 6;

	/** @return The width of the allocated machine chunk. */
	public int getWidth() {
		return width;
	}

	/** @param width The width of the allocated machine chunk. */
	public void setWidth(int width) {
		this.width = width;
	}

	/** @return The height of the allocated machine chunk. */
	public int getHeight() {
		return height;
	}

	/** @param height The height of the allocated machine chunk. */
	public void setHeight(int height) {
		this.height = height;
	}

	/** @return How to talk to the allocated boards. */
	public List<Connection> getConnections() {
		return connections;
	}

	/** @param connections How to talk to the allocated boards. */
	public void setConnections(List<Connection> connections) {
<<<<<<< HEAD
		this.connections = isNull(connections) ? emptyList()
=======
		this.connections = connections == null ? List.of()
>>>>>>> 08bb0bca
				: unmodifiableList(connections);
	}

	/** @return The name of the machine handling the job. */
	public String getMachineName() {
		return machineName;
	}

	/** @param machineName The name of the machine handling the job. */
	public void setMachineName(String machineName) {
		this.machineName = machineName;
	}

	/** @return Locations of the allocated boards. */
	public List<BoardCoordinates> getBoards() {
		return boards;
	}

	/** @param boards Locations of the allocated boards. */
	public void setBoards(List<BoardCoordinates> boards) {
<<<<<<< HEAD
		this.boards = isNull(boards) ? emptyList() : unmodifiableList(boards);
=======
		this.boards = boards == null ? List.of() : unmodifiableList(boards);
>>>>>>> 08bb0bca
	}

	@Override
	public String toString() {
		var builder = new StringBuilder();
		builder.append("width: ").append(width);
		builder.append(" height: ").append(height);
		builder.append(" machineName: ").append(machineName);
		if (connections.size() > PRINT_CONNECTIONS_THRESHOLD
				&& boards.size() == connections.size()) {
			builder.append(" # connections/boards: ")
					.append(connections.size());
		} else {
			builder.append(" connections: ").append(connections);
			builder.append(" boards: ").append(boards);
		}
		return builder.toString();
	}
}<|MERGE_RESOLUTION|>--- conflicted
+++ resolved
@@ -66,11 +66,7 @@
 
 	/** @param connections How to talk to the allocated boards. */
 	public void setConnections(List<Connection> connections) {
-<<<<<<< HEAD
-		this.connections = isNull(connections) ? emptyList()
-=======
-		this.connections = connections == null ? List.of()
->>>>>>> 08bb0bca
+		this.connections = isNull(connections) ? List.of()
 				: unmodifiableList(connections);
 	}
 
@@ -91,11 +87,7 @@
 
 	/** @param boards Locations of the allocated boards. */
 	public void setBoards(List<BoardCoordinates> boards) {
-<<<<<<< HEAD
-		this.boards = isNull(boards) ? emptyList() : unmodifiableList(boards);
-=======
-		this.boards = boards == null ? List.of() : unmodifiableList(boards);
->>>>>>> 08bb0bca
+		this.boards = isNull(boards) ? List.of() : unmodifiableList(boards);
 	}
 
 	@Override
