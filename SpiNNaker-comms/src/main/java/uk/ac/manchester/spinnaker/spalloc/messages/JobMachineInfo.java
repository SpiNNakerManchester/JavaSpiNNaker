--- conflicted
+++ resolved
@@ -61,11 +61,7 @@
 	}
 
     @Override
-<<<<<<< HEAD
-    public String toString() {
-=======
 	public String toString() {
->>>>>>> 240e2c7e
         StringBuilder builder = new StringBuilder();
         builder.append("width: ").append(width);
         builder.append(" height: ").append(height);
