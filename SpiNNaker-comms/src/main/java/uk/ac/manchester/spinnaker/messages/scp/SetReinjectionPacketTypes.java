/*
 * Copyright (c) 2019 The University of Manchester
 *
 * This program is free software: you can redistribute it and/or modify
 * it under the terms of the GNU General Public License as published by
 * the Free Software Foundation, either version 3 of the License, or
 * (at your option) any later version.
 *
 * This program is distributed in the hope that it will be useful,
 * but WITHOUT ANY WARRANTY; without even the implied warranty of
 * MERCHANTABILITY or FITNESS FOR A PARTICULAR PURPOSE.  See the
 * GNU General Public License for more details.
 *
 * You should have received a copy of the GNU General Public License
 * along with this program.  If not, see <http://www.gnu.org/licenses/>.
 */
package uk.ac.manchester.spinnaker.messages.scp;

import static java.nio.ByteBuffer.allocate;
import static uk.ac.manchester.spinnaker.messages.scp.ReinjectorCommand.SET_PACKET_TYPES;

import java.nio.ByteBuffer;

import uk.ac.manchester.spinnaker.machine.HasCoreLocation;

/**
 * An SCP Request to set the dropped packet reinjected packet types.
 */
public class SetReinjectionPacketTypes extends SCPRequest<CheckOKResponse> {
	/**
	 * @param core
	 *            The coordinates of the monitor core.
	 * @param multicast
	 *            If multicast should be set
	 * @param pointToPoint
	 *            If point-to-point should be set
	 * @param fixedRoute
	 *            If fixed-route should be set
	 * @param nearestNeighbour
	 *            If nearest-neighbour should be set
	 */
	public SetReinjectionPacketTypes(HasCoreLocation core, boolean multicast,
			boolean pointToPoint, boolean fixedRoute,
			boolean nearestNeighbour) {
		super(new ReinjectionSDPHeader(core), SET_PACKET_TYPES,
				encode(multicast), encode(pointToPoint), encode(fixedRoute),
				encodeAsBA(nearestNeighbour));
	}

	private static ByteBuffer encodeAsBA(boolean flag) {
<<<<<<< HEAD
		ByteBuffer b = allocate(1);
=======
		var b = ByteBuffer.allocate(1);
>>>>>>> ca30b949
		b.put(encode(flag));
		return b.flip();
	}

	private static byte encode(boolean flag) {
		return (byte) (flag ? 1 : 0);
	}

	@Override
	public CheckOKResponse getSCPResponse(ByteBuffer buffer) throws Exception {
		return new CheckOKResponse("Set reinjected packet types",
				SET_PACKET_TYPES, buffer);
	}
}<|MERGE_RESOLUTION|>--- conflicted
+++ resolved
@@ -48,11 +48,7 @@
 	}
 
 	private static ByteBuffer encodeAsBA(boolean flag) {
-<<<<<<< HEAD
-		ByteBuffer b = allocate(1);
-=======
-		var b = ByteBuffer.allocate(1);
->>>>>>> ca30b949
+		var b = allocate(1);
 		b.put(encode(flag));
 		return b.flip();
 	}
