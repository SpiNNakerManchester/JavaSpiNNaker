--- conflicted
+++ resolved
@@ -19,6 +19,7 @@
 import static java.lang.String.format;
 import static java.util.Objects.requireNonNull;
 
+import uk.ac.manchester.spinnaker.machine.CoreLocation;
 import uk.ac.manchester.spinnaker.machine.HasCoreLocation;
 import uk.ac.manchester.spinnaker.messages.model.UnexpectedResponseCodeException;
 import uk.ac.manchester.spinnaker.messages.scp.SCPResult;
@@ -29,8 +30,6 @@
 public class ProcessException extends SpinnmanException {
 	private static final long serialVersionUID = 5198868033333540659L;
 
-<<<<<<< HEAD
-=======
 	private static final String S = "     "; // five spaces
 
 	private static final String MSG_TEMPLATE =
@@ -40,7 +39,6 @@
 	/** Where does the code believe this exception originated? */
 	public final CoreLocation core;
 
->>>>>>> f63bc338
 	/**
 	 * The response that cause this exception to be thrown, if known. Never
 	 * {@link SCPResult#RC_OK RC_OK}; that doesn't cause exceptions! May be
@@ -70,11 +68,6 @@
 	 *            What exception caused problems.
 	 * @return A process exception, or a subclass of it.
 	 */
-<<<<<<< HEAD
-	ProcessException(HasCoreLocation core, Throwable cause) {
-		super(format("when sending to %d:%d:%d, %s", core.getX(), core.getY(),
-				core.getP(), cause.getMessage()), cause);
-=======
 	static ProcessException makeInstance(HasCoreLocation core,
 			Throwable cause) {
 		if (requireNonNull(cause) instanceof UnexpectedResponseCodeException) {
@@ -323,6 +316,5 @@
 				UnexpectedResponseCodeException cause) {
 			super(core, cause);
 		}
->>>>>>> f63bc338
 	}
 }