/*
 * Copyright (c) 2018 The University of Manchester
 *
 * This program is free software: you can redistribute it and/or modify
 * it under the terms of the GNU General Public License as published by
 * the Free Software Foundation, either version 3 of the License, or
 * (at your option) any later version.
 *
 * This program is distributed in the hope that it will be useful,
 * but WITHOUT ANY WARRANTY; without even the implied warranty of
 * MERCHANTABILITY or FITNESS FOR A PARTICULAR PURPOSE.  See the
 * GNU General Public License for more details.
 *
 * You should have received a copy of the GNU General Public License
 * along with this program.  If not, see <http://www.gnu.org/licenses/>.
 */
package uk.ac.manchester.spinnaker.spalloc;

import static java.util.Objects.isNull;
import static java.util.Objects.nonNull;

import java.io.IOException;
import java.util.HashMap;
import java.util.Iterator;
import java.util.Map;

import com.fasterxml.jackson.core.JsonParser;
import com.fasterxml.jackson.databind.DeserializationContext;
import com.fasterxml.jackson.databind.deser.std.StdDeserializer;

/**
 * A deserialiser which deserialises classes based on unique properties that
 * they have. The classes to be deserialised need to be registered with a unique
 * property using the "register" function.
 *
 * @param <T>
 *            The type of values being deserialised.
 */
class PropertyBasedDeserialiser<T> extends StdDeserializer<T> {
	private static final long serialVersionUID = 1L;

	private final Map<String, Class<? extends T>> registry = new HashMap<>();

	/**
	 * Creates a new deserialiser.
	 *
	 * @param type
	 *            The (super)class of the values that will be produced.
	 */
	PropertyBasedDeserialiser(Class<T> type) {
		super(type);
	}

	/**
	 * Registers a type against a property in the deserialiser.
	 *
	 * @param propertyName
	 *            The name of the unique property that identifies the class.
	 *            This is the JSON name.
	 * @param type
	 *            The class to register against the property.
	 * @throws IllegalArgumentException
	 *             if given bad arguments
	 */
	protected void register(String propertyName, Class<? extends T> type) {
		if (isNull(propertyName)) {
			throw new IllegalArgumentException("propertyName must be non-null");
		}
		if (isNull(type)) {
			throw new IllegalArgumentException("type must be non-null");
		}

		registry.put(propertyName, type);
	}

	/**
	 * Look up what class we might deserialize as.
	 *
	 * @param elementNames
	 *            The element names available to us.
	 * @return The class, or {@code null} if nothing matches (i.e., if we've
	 *         gone through the iterator and had no matches).
	 */
	private Class<? extends T> getTargetClass(Iterator<String> elementNames) {
		while (elementNames.hasNext()) {
<<<<<<< HEAD
			Class<? extends T> cls = registry.get(elementNames.next());
			if (nonNull(cls)) {
=======
			var cls = registry.get(elementNames.next());
			if (cls != null) {
>>>>>>> 08bb0bca
				return cls;
			}
		}
		return null;
	}

	/**
	 * Deserialize a JSON object as a Java object, using the names of the
	 * properties of the JSON object to work out what sort of Java object to
	 * return.
	 *
	 * @param parser
	 *            The parser to get the JSON object from.
	 * @param context
	 *            ignored
	 * @return A Java object (probably a POJO), or {@code null} if the
	 *         properties of the JSON object don't identify which Java class we
	 *         should use for deserialization.
	 * @throws IOException
	 *             If the deserialization fails.
	 */
	@Override
	public T deserialize(JsonParser parser, DeserializationContext context)
			throws IOException {
<<<<<<< HEAD
		ObjectNode root = parser.readValueAsTree();
		Class<? extends T> cls = getTargetClass(root.fieldNames());
		if (isNull(cls)) {
=======
		var root = parser.readValueAsTree();
		var cls = getTargetClass(root.fieldNames());
		if (cls == null) {
>>>>>>> 08bb0bca
			return null;
		}
		return parser.getCodec().treeToValue(root, cls);
	}
}<|MERGE_RESOLUTION|>--- conflicted
+++ resolved
@@ -83,13 +83,8 @@
 	 */
 	private Class<? extends T> getTargetClass(Iterator<String> elementNames) {
 		while (elementNames.hasNext()) {
-<<<<<<< HEAD
-			Class<? extends T> cls = registry.get(elementNames.next());
+			var cls = registry.get(elementNames.next());
 			if (nonNull(cls)) {
-=======
-			var cls = registry.get(elementNames.next());
-			if (cls != null) {
->>>>>>> 08bb0bca
 				return cls;
 			}
 		}
@@ -114,15 +109,9 @@
 	@Override
 	public T deserialize(JsonParser parser, DeserializationContext context)
 			throws IOException {
-<<<<<<< HEAD
-		ObjectNode root = parser.readValueAsTree();
-		Class<? extends T> cls = getTargetClass(root.fieldNames());
-		if (isNull(cls)) {
-=======
 		var root = parser.readValueAsTree();
 		var cls = getTargetClass(root.fieldNames());
-		if (cls == null) {
->>>>>>> 08bb0bca
+		if (isNull(cls)) {
 			return null;
 		}
 		return parser.getCodec().treeToValue(root, cls);
