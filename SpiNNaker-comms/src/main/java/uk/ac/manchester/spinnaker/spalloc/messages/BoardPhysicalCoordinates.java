--- conflicted
+++ resolved
@@ -42,15 +42,10 @@
 })
 @JsonFormat(shape = ARRAY)
 @JsonAutoDetect(setterVisibility = NON_PRIVATE)
-<<<<<<< HEAD
+@Immutable
 public final class BoardPhysicalCoordinates {
-	private int cabinet;
-=======
-@Immutable
-public class BoardPhysicalCoordinates {
 	@ValidCabinetNumber
 	private final int cabinet;
->>>>>>> 462adc2c
 
 	@ValidFrameNumber
 	private final int frame;
