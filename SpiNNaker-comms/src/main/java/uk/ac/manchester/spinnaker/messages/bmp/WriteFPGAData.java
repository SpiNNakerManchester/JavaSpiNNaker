/*
 * Copyright (c) 2022 The University of Manchester
 *
 * This program is free software: you can redistribute it and/or modify
 * it under the terms of the GNU General Public License as published by
 * the Free Software Foundation, either version 3 of the License, or
 * (at your option) any later version.
 *
 * This program is distributed in the hope that it will be useful,
 * but WITHOUT ANY WARRANTY; without even the implied warranty of
 * MERCHANTABILITY or FITNESS FOR A PARTICULAR PURPOSE.  See the
 * GNU General Public License for more details.
 *
 * You should have received a copy of the GNU General Public License
 * along with this program.  If not, see <http://www.gnu.org/licenses/>.
 */
package uk.ac.manchester.spinnaker.messages.bmp;

import static uk.ac.manchester.spinnaker.messages.bmp.XilinxCommand.LoadData;
import static uk.ac.manchester.spinnaker.messages.scp.SCPCommand.CMD_XILINX;

import java.nio.ByteBuffer;

import uk.ac.manchester.spinnaker.machine.board.BMPBoard;

/**
 * Upload a chunk of FPGA initialisation data. Must have been set up by
 * {@link InitFPGA}. Upload process will be terminated by {@link ResetFPGA}.
 */
public class WriteFPGAData extends SimpleRequest {
	/**
	 * @param board
	 *            Which board to upload the FPGA data to.
	 * @param data
	 *            What data to upload.
	 */
	public WriteFPGAData(BMPBoard board, byte[] data) {
		super("Load Data into FPGA Buffer", board, CMD_XILINX, LoadData.code,
				data.length, 0, ByteBuffer.wrap(data));
	}

	/**
	 * @param board
	 *            Which board to upload the FPGA data to.
	 * @param data
<<<<<<< HEAD
	 *            What data to upload.
=======
	 *            What data to upload. The position and limit of the buffer will
	 *            not be updated by this method.
>>>>>>> 26e8f541
	 */
	public WriteFPGAData(BMPBoard board, ByteBuffer data) {
		super("Load Data into FPGA Buffer", board, CMD_XILINX, LoadData.code,
				data.remaining(), 0, data);
	}
}<|MERGE_RESOLUTION|>--- conflicted
+++ resolved
@@ -43,12 +43,8 @@
 	 * @param board
 	 *            Which board to upload the FPGA data to.
 	 * @param data
-<<<<<<< HEAD
-	 *            What data to upload.
-=======
 	 *            What data to upload. The position and limit of the buffer will
 	 *            not be updated by this method.
->>>>>>> 26e8f541
 	 */
 	public WriteFPGAData(BMPBoard board, ByteBuffer data) {
 		super("Load Data into FPGA Buffer", board, CMD_XILINX, LoadData.code,
