--- conflicted
+++ resolved
@@ -90,11 +90,7 @@
 				mask |= 1 << p;
 			}
 		}
-<<<<<<< HEAD
-		processorMask |= appId.appID() << BYTE3;
-=======
-		mask |= appId.appID << BYTE3;
->>>>>>> 60b081e9
+		mask |= appId.appID() << BYTE3;
 		if (wait) {
 			mask |= 1 << WAIT_BIT;
 		}
