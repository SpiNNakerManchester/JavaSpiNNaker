/*
 * Copyright (c) 2018 The University of Manchester
 *
 * This program is free software: you can redistribute it and/or modify
 * it under the terms of the GNU General Public License as published by
 * the Free Software Foundation, either version 3 of the License, or
 * (at your option) any later version.
 *
 * This program is distributed in the hope that it will be useful,
 * but WITHOUT ANY WARRANTY; without even the implied warranty of
 * MERCHANTABILITY or FITNESS FOR A PARTICULAR PURPOSE.  See the
 * GNU General Public License for more details.
 *
 * You should have received a copy of the GNU General Public License
 * along with this program.  If not, see <http://www.gnu.org/licenses/>.
 */
package uk.ac.manchester.spinnaker.messages.model;

import static uk.ac.manchester.spinnaker.utils.CollectionUtils.makeEnumBackingMap;

import java.util.Map;

/**
 * The values used by the SCP IP tag time outs. These control how long to wait
 * for any message request which requires a response, before raising an error.
 * The value is calculated via the following formula:
 * <dl>
 * <dd>10ms * 2<sup>tagTimeout.value - 1</sup></dd>
 * </dl>
 */
public enum IPTagTimeOutWaitTime {
	/** Wait for 10ms. */
	TIMEOUT_10_ms(1),
	/** Wait for 20ms. */
	TIMEOUT_20_ms(2),
	/** Wait for 40ms. */
	TIMEOUT_40_ms(3),
	/** Wait for 80ms. */
	TIMEOUT_80_ms(4),
	/** Wait for 160ms. */
	TIMEOUT_160_ms(5),
	/** Wait for 320ms. */
	TIMEOUT_320_ms(6),
	/** Wait for 640ms. */
	TIMEOUT_640_ms(7),
	/** Wait for 1.28s. */
	TIMEOUT_1280_ms(8),
	/** Wait for 2.56s. */
	TIMEOUT_2560_ms(9);

	/** The SCAMP-encoded value. */
	public final int value;

	private static final Map<Integer, IPTagTimeOutWaitTime> MAP =
			makeEnumBackingMap(values(), v -> v.value);

	IPTagTimeOutWaitTime(int value) {
		this.value = value;
	}

<<<<<<< HEAD
=======
	static {
		for (IPTagTimeOutWaitTime tto : values()) {
			MAP.put(tto.value, tto);
		}
	}

	/**
	 * Deserialise a value into the enum.
	 *
	 * @param value
	 *            The value to deserialise.
	 * @return The deserialised value, or {@code null} if it is unrecognised.
	 */
>>>>>>> 005e65ed
	public static IPTagTimeOutWaitTime get(int value) {
		return MAP.get(value);
	}
}<|MERGE_RESOLUTION|>--- conflicted
+++ resolved
@@ -58,14 +58,6 @@
 		this.value = value;
 	}
 
-<<<<<<< HEAD
-=======
-	static {
-		for (IPTagTimeOutWaitTime tto : values()) {
-			MAP.put(tto.value, tto);
-		}
-	}
-
 	/**
 	 * Deserialise a value into the enum.
 	 *
@@ -73,7 +65,6 @@
 	 *            The value to deserialise.
 	 * @return The deserialised value, or {@code null} if it is unrecognised.
 	 */
->>>>>>> 005e65ed
 	public static IPTagTimeOutWaitTime get(int value) {
 		return MAP.get(value);
 	}
