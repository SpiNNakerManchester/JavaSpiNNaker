--- conflicted
+++ resolved
@@ -207,13 +207,8 @@
 			throws IOException, ProcessException {
 		var results = new ArrayList<R>();
 		RequestPipeline requestPipeline = null;
-<<<<<<< HEAD
-		for (BMPRequest<T> request : requests) {
+		for (var request : requests) {
 			if (isNull(requestPipeline)) {
-=======
-		for (var request : requests) {
-			if (requestPipeline == null) {
->>>>>>> 08bb0bca
 				/*
 				 * If no pipeline built yet, build one on the connection
 				 * selected for it.
@@ -256,13 +251,8 @@
 			int retries) throws IOException, ProcessException {
 		var results = new ArrayList<R>();
 		RequestPipeline requestPipeline = null;
-<<<<<<< HEAD
-		for (BMPRequest<T> request : requests) {
+		for (var request : requests) {
 			if (isNull(requestPipeline)) {
-=======
-		for (var request : requests) {
-			if (requestPipeline == null) {
->>>>>>> 08bb0bca
 				/*
 				 * If no pipeline built yet, build one on the connection
 				 * selected for it.
@@ -357,13 +347,8 @@
 
 			private void parseReceivedResponse(SCPResultMessage msg)
 					throws Exception {
-<<<<<<< HEAD
-				R response = msg.parsePayload(request);
+				var response = msg.parsePayload(request);
 				if (nonNull(callback)) {
-=======
-				var response = msg.parsePayload(request);
-				if (callback != null) {
->>>>>>> 08bb0bca
 					callback.accept(response);
 				}
 			}
@@ -403,13 +388,8 @@
 					.issueSequenceNumber(requests.keySet());
 
 			// Send the request, keeping track of how many are sent
-<<<<<<< HEAD
-			Request req = new Request(request, callback);
+			var req = new Request(request, callback);
 			if (nonNull(requests.put(sequence, req))) {
-=======
-			var req = new Request(request, callback);
-			if (requests.put(sequence, req) != null) {
->>>>>>> 08bb0bca
 				throw new RuntimeException(
 						"duplicate sequence number catastrophe");
 			}
@@ -437,13 +417,8 @@
 					.issueSequenceNumber(requests.keySet());
 
 			// Send the request, keeping track of how many are sent
-<<<<<<< HEAD
-			Request req = new Request(request, retries, callback);
+			var req = new Request(request, retries, callback);
 			if (nonNull(requests.put(sequence, req))) {
-=======
-			var req = new Request(request, retries, callback);
-			if (requests.put(sequence, req) != null) {
->>>>>>> 08bb0bca
 				throw new RuntimeException(
 						"duplicate sequence number catastrophe");
 			}
@@ -472,15 +447,9 @@
 
 		private void retrieve() throws IOException {
 			// Receive the next response
-<<<<<<< HEAD
-			SCPResultMessage msg = connection.receiveSCPResponse(timeout);
-			Request req = msg.pickRequest(requests);
-			if (isNull(req)) {
-=======
 			var msg = connection.receiveSCPResponse(timeout);
 			var req = msg.pickRequest(requests);
-			if (req == null) {
->>>>>>> 08bb0bca
+			if (isNull(req)) {
 				// Only process responses which have matching requests
 				log.info("discarding message with unknown sequence number: {}",
 						msg.getSequenceNumber());
@@ -510,13 +479,8 @@
 			// If there is a timeout, all packets remaining are resent
 			var toRemove = new BitSet(SEQUENCE_LENGTH);
 			for (int seq : new ArrayList<>(requests.keySet())) {
-<<<<<<< HEAD
-				Request req = requests.get(seq);
+				var req = requests.get(seq);
 				if (isNull(req)) {
-=======
-				var req = requests.get(seq);
-				if (req == null) {
->>>>>>> 08bb0bca
 					// Shouldn't happen, but if it does we should nuke it.
 					toRemove.set(seq);
 					continue;
