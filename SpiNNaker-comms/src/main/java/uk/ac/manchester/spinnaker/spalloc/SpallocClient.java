--- conflicted
+++ resolved
@@ -459,7 +459,6 @@
 		return MAPPER.readValue(json, WhereIs.class);
 	}
 
-<<<<<<< HEAD
 	@Override
 	public void reportProblem(String boardAddress, Integer timeout)
 			throws IOException, SpallocServerException {
@@ -489,10 +488,7 @@
 		}
 	}
 
-	private static class ResponseBasedDeserializer
-=======
 	private static class ResponseDeserializer
->>>>>>> b22c1747
 			extends PropertyBasedDeserialiser<Response> {
 		// This class should never be serialised
 		private static final long serialVersionUID = 1L;
