package uk.ac.manchester.spinnaker.spalloc;

import static com.fasterxml.jackson.databind.DeserializationFeature.ACCEPT_SINGLE_VALUE_AS_ARRAY;
import static com.fasterxml.jackson.databind.DeserializationFeature.FAIL_ON_UNKNOWN_PROPERTIES;
import static com.fasterxml.jackson.databind.PropertyNamingStrategy.SNAKE_CASE;
import static java.lang.Integer.parseInt;
import static java.util.Arrays.asList;
import static java.util.Collections.unmodifiableList;
import static org.slf4j.LoggerFactory.getLogger;
import static uk.ac.manchester.spinnaker.spalloc.JobConstants.KEEPALIVE_PROPERTY;
import static uk.ac.manchester.spinnaker.spalloc.JobConstants.MACHINE_PROPERTY;
import static uk.ac.manchester.spinnaker.spalloc.JobConstants.MAX_DEAD_BOARDS_PROPERTY;
import static uk.ac.manchester.spinnaker.spalloc.JobConstants.MAX_DEAD_LINKS_PROPERTY;
import static uk.ac.manchester.spinnaker.spalloc.JobConstants.MIN_RATIO_PROPERTY;
import static uk.ac.manchester.spinnaker.spalloc.JobConstants.REQUIRE_TORUS_PROPERTY;
import static uk.ac.manchester.spinnaker.spalloc.JobConstants.TAGS_PROPERTY;
import static uk.ac.manchester.spinnaker.spalloc.JobConstants.USER_PROPERTY;

import java.io.IOException;
import java.util.HashSet;
import java.util.List;
import java.util.Map;
import java.util.Set;

import org.slf4j.Logger;

import com.fasterxml.jackson.databind.ObjectMapper;
import com.fasterxml.jackson.databind.module.SimpleModule;

import uk.ac.manchester.spinnaker.machine.HasChipLocation;
import uk.ac.manchester.spinnaker.messages.model.Version;
import uk.ac.manchester.spinnaker.spalloc.exceptions.SpallocProtocolException;
import uk.ac.manchester.spinnaker.spalloc.exceptions.SpallocProtocolTimeoutException;
import uk.ac.manchester.spinnaker.spalloc.exceptions.SpallocServerException;
import uk.ac.manchester.spinnaker.spalloc.messages.BoardCoordinates;
import uk.ac.manchester.spinnaker.spalloc.messages.BoardPhysicalCoordinates;
import uk.ac.manchester.spinnaker.spalloc.messages.Command;
import uk.ac.manchester.spinnaker.spalloc.messages.CreateJobCommand;
import uk.ac.manchester.spinnaker.spalloc.messages.DestroyJobCommand;
import uk.ac.manchester.spinnaker.spalloc.messages.ExceptionResponse;
import uk.ac.manchester.spinnaker.spalloc.messages.GetBoardAtPositionCommand;
import uk.ac.manchester.spinnaker.spalloc.messages.GetBoardPositionCommand;
import uk.ac.manchester.spinnaker.spalloc.messages.GetJobMachineInfoCommand;
import uk.ac.manchester.spinnaker.spalloc.messages.GetJobStateCommand;
import uk.ac.manchester.spinnaker.spalloc.messages.JobDescription;
import uk.ac.manchester.spinnaker.spalloc.messages.JobKeepAliveCommand;
import uk.ac.manchester.spinnaker.spalloc.messages.JobMachineInfo;
import uk.ac.manchester.spinnaker.spalloc.messages.JobState;
import uk.ac.manchester.spinnaker.spalloc.messages.JobsChangedNotification;
import uk.ac.manchester.spinnaker.spalloc.messages.ListJobsCommand;
import uk.ac.manchester.spinnaker.spalloc.messages.ListMachinesCommand;
import uk.ac.manchester.spinnaker.spalloc.messages.Machine;
import uk.ac.manchester.spinnaker.spalloc.messages.MachinesChangedNotification;
import uk.ac.manchester.spinnaker.spalloc.messages.NoNotifyJobCommand;
import uk.ac.manchester.spinnaker.spalloc.messages.NoNotifyMachineCommand;
import uk.ac.manchester.spinnaker.spalloc.messages.Notification;
import uk.ac.manchester.spinnaker.spalloc.messages.NotifyJobCommand;
import uk.ac.manchester.spinnaker.spalloc.messages.NotifyMachineCommand;
import uk.ac.manchester.spinnaker.spalloc.messages.PowerOffJobBoardsCommand;
import uk.ac.manchester.spinnaker.spalloc.messages.PowerOnJobBoardsCommand;
import uk.ac.manchester.spinnaker.spalloc.messages.Response;
import uk.ac.manchester.spinnaker.spalloc.messages.ReturnResponse;
import uk.ac.manchester.spinnaker.spalloc.messages.VersionCommand;
import uk.ac.manchester.spinnaker.spalloc.messages.WhereIs;
import uk.ac.manchester.spinnaker.spalloc.messages.WhereIsJobChipCommand;
import uk.ac.manchester.spinnaker.spalloc.messages.WhereIsMachineBoardLogicalCommand;
import uk.ac.manchester.spinnaker.spalloc.messages.WhereIsMachineBoardPhysicalCommand;
import uk.ac.manchester.spinnaker.spalloc.messages.WhereIsMachineChipCommand;

/**
 * A simple (blocking) client implementation of the
 * <a href="https://github.com/SpiNNakerManchester/spalloc_server">
 * spalloc-server</a> protocol.
 * <p>
 * This minimal implementation is intended to serve both simple applications and
 * as an example implementation of the protocol for other applications. This
 * implementation simply implements the protocol, presenting an RPC-like
 * interface to the server. For a higher-level interface built on top of this
 * client, see {@link SpallocJob}.
 */
public class SpallocClient extends SpallocConnection implements SpallocAPI {
	private static final Logger log = getLogger(SpallocClient.class);
	/** The default spalloc port. */
	public static final int DEFAULT_PORT = 22244;
	/** The default communication timeout. (This is no timeout at all.) */
	public static final Integer DEFAULT_TIMEOUT = null;
<<<<<<< HEAD
	private static final ObjectMapper MAPPER = createMapper();
=======
>>>>>>> a1ad8296
	private static final Set<String> ALLOWED_KWARGS = new HashSet<>();
	private static final ObjectMapper MAPPER = new ObjectMapper();

	static {
		ALLOWED_KWARGS.addAll(asList(USER_PROPERTY, KEEPALIVE_PROPERTY,
				MACHINE_PROPERTY, TAGS_PROPERTY, MIN_RATIO_PROPERTY,
				MAX_DEAD_BOARDS_PROPERTY, MAX_DEAD_LINKS_PROPERTY,
				REQUIRE_TORUS_PROPERTY));
	}

	/**
	 * Define a new connection using the default spalloc port. <b>NB:</b> Does
	 * not connect to the server until {@link #connect()} is called.
	 *
	 * @param hostname
	 *            The hostname of the server.
<<<<<<< HEAD
	 * @param port
	 *            The port to use (default: 22244).
	 * @param timeout
	 *            The default timeout.
	 */
	public SpallocClient(String hostname, int port, Integer timeout) {
		addr = new InetSocketAddress(hostname, port);
		this.dead = true;
		this.defaultTimeout = timeout;
	}

    /**
     * Static method to create the object mapper.
     * 
     * This method makes sure that all json unmarshallers use the same Mapper 
     *      set up the exact same way.
     * @return The Object Mapper used by the Spalloc client,
     */
    public static ObjectMapper createMapper() {
        ObjectMapper mapper = new ObjectMapper();
		SimpleModule module = new SimpleModule();
		module.addDeserializer(Response.class, new ResponseBasedDeserializer());
		mapper.registerModule(module);
		mapper.setPropertyNamingStrategy(SNAKE_CASE);
		mapper.configure(FAIL_ON_UNKNOWN_PROPERTIES, false);
		mapper.configure(ACCEPT_SINGLE_VALUE_AS_ARRAY, true);
        return mapper;
    }
    
	/**
	 * Context adapter. Allows this code to be used like this:
	 *
	 * <pre>
	 * try (AutoCloseable c = client.withConnection()) {
	 *     ...
	 * }
	 * </pre>
	 *
	 * @return the auto-closeable context.
	 * @throws IOException
	 *             If the connect to the spalloc server fails.
	 */
	public AutoCloseable withConnection() throws IOException {
		connect();
		return this::close;
	}

	private TextSocket getConnection(Integer timeout) throws IOException {
		TextSocket sock = null;
		Thread key = currentThread();
		/*
		 * This loop will keep trying to connect until the socket exists and is
		 * in a connected state. It's labelled just for clarity.
		 */
		while (sock == null) {
			if (dead) {
				throw new EOFException("not connected");
			}
			sock = getConnectedSocket(key, timeout);
		}

		if (timeout != null) {
			sock.setSoTimeout(timeout);
		}
		return sock;
	}

	/**
	 * Try to get a connected socket.
	 *
	 * @param key
	 *            The thread that wants the connection (i.e., the current
	 *            thread; cached for efficiency).
	 * @param timeout
	 *            The socket's timeout.
	 * @return The socket, or <tt>null</tt> if the connection failed.
	 * @throws IOException
	 *             if something really bad goes wrong.
	 */
	private TextSocket getConnectedSocket(Thread key, Integer timeout)
			throws IOException {
		TextSocket sock;
		boolean connectNeeded = false;
		synchronized (socksLock) {
			sock = local.get();
			if (!socks.containsKey(key)) {
				socks.put(key, sock);
				connectNeeded = true;
			}
		}
        sock.setSoTimeout(timeout != null ? timeout : 0);

		if (connectNeeded) {
			if (!doConnect(sock)) {
				closeThreadConnection(key);
				return null;
			}
		}
		return sock;
	}

	private boolean doConnect(Socket sock) throws IOException {
		boolean success = false;
		try {
			sock.connect(addr);
			success = true;
		} catch (IOException e) {
			if (!e.getMessage().contains("EISCONN")) {
				throw e;
			}
		}
		return success;
	}

	/**
	 * (Re)connect to the server.
	 *
	 * @throws IOException
	 *             If a connection failure occurs.
=======
>>>>>>> a1ad8296
	 */
	public SpallocClient(String hostname) {
		super(hostname, DEFAULT_PORT, DEFAULT_TIMEOUT);
	}

	/**
	 * Define a new connection using the default spalloc port. <b>NB:</b> Does
	 * not connect to the server until {@link #connect()} is called.
	 *
	 * @param hostname
	 *            The hostname of the server.
	 * @param timeout
	 *            The default timeout.
	 */
	public SpallocClient(String hostname, Integer timeout) {
		super(hostname, DEFAULT_PORT, timeout);
	}

	/**
	 * Define a new connection. <b>NB:</b> Does not connect to the server until
	 * {@link #connect()} is called.
	 *
	 * @param hostname
	 *            The hostname of the server.
	 * @param port
	 *            The port to use.
	 */
	public SpallocClient(String hostname, int port) {
		super(hostname, port, DEFAULT_TIMEOUT);
	}

	/**
	 * Define a new connection. <b>NB:</b> Does not connect to the server until
	 * {@link #connect()} is called.
	 *
	 * @param hostname
	 *            The hostname of the server.
	 * @param port
	 *            The port to use.
	 * @param timeout
	 *            The default timeout.
	 */
	public SpallocClient(String hostname, int port, Integer timeout) {
		super(hostname, port, timeout);
	}

	@Override
	public Notification waitForNotification(Integer timeout)
			throws SpallocProtocolException, SpallocProtocolTimeoutException {
//        if (notifications.isEmpty()) {
//            try {        
//                if (timeout < 0) {
//                    call(new VersionCommand(), 1000);                
//                } else {
//                    call(new VersionCommand(), timeout);
//                }
//            } catch (SpallocServerException ex) {
//                ex.printStackTrace();
//            }
//        }
		// If we already have a notification, return it
		Notification n = notifications.poll();
		if (n != null) {
			return n;
		}
		// Check for a duff timeout
		if (timeout != null && timeout < 0) {
			return null;
		}

		// Otherwise, wait for a notification to arrive
		try {
			return (Notification) receiveResponse(timeout);
		} catch (SpallocProtocolTimeoutException e) {
			throw e;
		} catch (IOException e) {
			throw new SpallocProtocolException(e);
		}
	}

	/*
	 * The bindings of the Spalloc protocol methods themselves.
	 */

	@Override
	public Version version(Integer timeout)
			throws IOException, SpallocServerException {
		String json = call(new VersionCommand(), timeout);
		if (log.isDebugEnabled()) {
			log.debug("version result: {}", json);
		}
		return new Version(json);
	}

	@Override
	public int createJob(List<Integer> args, Map<String, Object> kwargs,
			Integer timeout) throws IOException, SpallocServerException {
		// If no owner, don't bother with the call
		if (!kwargs.containsKey(USER_PROPERTY)) {
			throw new SpallocServerException(
					USER_PROPERTY + " must be specified for all jobs.");
		}
        // TODO Just nuking bad params is not the best solution.
        // Throw exception or at least log.
		kwargs.keySet().retainAll(ALLOWED_KWARGS);
<<<<<<< HEAD
        String json = call(new CreateJobCommand(args, kwargs), timeout);
=======
		String json = call(new CreateJobCommand(args, kwargs), timeout);
		if (log.isDebugEnabled()) {
			log.debug("create result: {}", json);
		}
>>>>>>> a1ad8296
		return parseInt(json);
	}

	@Override
	public void jobKeepAlive(int jobID, Integer timeout)
			throws IOException, SpallocServerException {
		String json = call(new JobKeepAliveCommand(jobID), timeout);
		if (log.isDebugEnabled()) {
			log.debug("keepalive result: {}", json);
		}
	}

	@Override
	public JobState getJobState(int jobID, Integer timeout)
			throws IOException, SpallocServerException {
		String json = call(new GetJobStateCommand(jobID), timeout);
		if (log.isDebugEnabled()) {
			log.debug("get-state result: {}", json);
		}
		return MAPPER.readValue(json, JobState.class);
	}

	@Override
	public JobMachineInfo getJobMachineInfo(int jobID, Integer timeout)
			throws IOException, SpallocServerException {
<<<<<<< HEAD
            String json = call(new GetJobMachineInfoCommand(jobID), timeout);
            System.out.println(json);
            return MAPPER.readValue(json, JobMachineInfo.class);
=======
		String json = call(new GetJobMachineInfoCommand(jobID), timeout);
		if (log.isDebugEnabled()) {
			log.debug("get-info result: {}", json);
		}
		return MAPPER.readValue(json, JobMachineInfo.class);
>>>>>>> a1ad8296
	}

	@Override
	public void powerOnJobBoards(int jobID, Integer timeout)
			throws IOException, SpallocServerException {
		String json = call(new PowerOnJobBoardsCommand(jobID), timeout);
		if (log.isDebugEnabled()) {
			log.debug("power-on result: {}", json);
		}
	}

	@Override
	public void powerOffJobBoards(int jobID, Integer timeout)
			throws IOException, SpallocServerException {
		String json = call(new PowerOffJobBoardsCommand(jobID), timeout);
		if (log.isDebugEnabled()) {
			log.debug("power-off result: {}", json);
		}
	}

	@Override
	public void destroyJob(int jobID, String reason, Integer timeout)
			throws IOException, SpallocServerException {
		String json = call(new DestroyJobCommand(jobID, reason), timeout);
		if (log.isDebugEnabled()) {
			log.debug("destroy result: {}", json);
		}
	}

	@Override
	public void notifyJob(Integer jobID, boolean enable, Integer timeout)
			throws IOException, SpallocServerException {
		Command<?> c;
		if (enable) {
			if (jobID == null) {
				c = new NotifyJobCommand();
			} else {
				c = new NotifyJobCommand(jobID);
			}
		} else {
			if (jobID == null) {
				c = new NoNotifyJobCommand();
			} else {
				c = new NoNotifyJobCommand(jobID);
			}
		}
		String json = call(c, timeout);
		if (log.isDebugEnabled()) {
			log.debug("notify-job result: {}", json);
		}
	}

	@Override
	public void notifyMachine(String machineName, boolean enable,
			Integer timeout) throws IOException, SpallocServerException {
		Command<?> c;
		if (enable) {
			if (machineName == null) {
				c = new NotifyMachineCommand();
			} else {
				c = new NotifyMachineCommand(machineName);
			}
		} else {
			if (machineName == null) {
				c = new NoNotifyMachineCommand();
			} else {
				c = new NoNotifyMachineCommand(machineName);
			}
		}
		String json = call(c, timeout);
		if (log.isDebugEnabled()) {
			log.debug("notify-machine result: {}", json);
		}
	}

	/**
	 * Wrap an array into a read-only list.
	 *
	 * @param array
	 *            The array to be wrapped.
	 * @return An unmodifiable list that uses the array for its storage.
	 */
	private static <T> List<T> rolist(T[] array) {
		return unmodifiableList(asList(array));
	}

	@Override
	public List<JobDescription> listJobs(Integer timeout)
			throws IOException, SpallocServerException {
		String json = call(new ListJobsCommand(), timeout);
		if (log.isDebugEnabled()) {
			log.debug("list-jobs result: {}", json);
		}
		return rolist(MAPPER.readValue(json, JobDescription[].class));
	}

	@Override
	public List<Machine> listMachines(Integer timeout)
			throws IOException, SpallocServerException {
<<<<<<< HEAD
            String json = call(new ListMachinesCommand(), timeout);
            System.out.println(json);
            return rolist(MAPPER.readValue(json, Machine[].class));
=======
		String json = call(new ListMachinesCommand(), timeout);
		if (log.isDebugEnabled()) {
			log.debug("list-machines result: {}", json);
		}
		return rolist(MAPPER.readValue(json, Machine[].class));
>>>>>>> a1ad8296
	}

	@Override
	public BoardPhysicalCoordinates getBoardPosition(String machineName,
			BoardCoordinates coords, Integer timeout)
			throws IOException, SpallocServerException {
<<<<<<< HEAD
            String json = call(
                    new GetBoardPositionCommand(machineName, coords), timeout);
            return MAPPER.readValue(json, BoardPhysicalCoordinates.class);
=======
		String json =
				call(new GetBoardPositionCommand(machineName, coords), timeout);
		if (log.isDebugEnabled()) {
			log.debug("position result: {}", json);
		}
		return MAPPER.readValue(json, BoardPhysicalCoordinates.class);
>>>>>>> a1ad8296
	}

	@Override
	public BoardCoordinates getBoardPosition(String machineName,
			BoardPhysicalCoordinates coords, Integer timeout)
			throws IOException, SpallocServerException {
<<<<<<< HEAD
            String json = call(new GetBoardAtPositionCommand(
                    machineName, coords), timeout);
            return MAPPER.readValue(json, BoardCoordinates.class);
=======
		String json = call(new GetBoardAtPositionCommand(machineName, coords),
				timeout);
		if (log.isDebugEnabled()) {
			log.debug("position result: {}", json);
		}
		return MAPPER.readValue(json, BoardCoordinates.class);
>>>>>>> a1ad8296
	}
        
        @Override
	public WhereIs whereIs(int jobID, HasChipLocation chip, Integer timeout)
			throws IOException, SpallocServerException {
		String json = call(new WhereIsJobChipCommand(jobID, chip), timeout);
		if (log.isDebugEnabled()) {
			log.debug("where-is result: {}", json);
		}
		return MAPPER.readValue(json, WhereIs.class);
	}

	@Override
	public WhereIs whereIs(String machine, HasChipLocation chip,
			Integer timeout) throws IOException, SpallocServerException {
<<<<<<< HEAD
        String json = call(new WhereIsMachineChipCommand(machine, chip), timeout);
        return MAPPER.readValue(json, WhereIs.class);
=======
		String json =
				call(new WhereIsMachineChipCommand(machine, chip), timeout);
		if (log.isDebugEnabled()) {
			log.debug("where-is result: {}", json);
		}
		return MAPPER.readValue(json, WhereIs.class);
>>>>>>> a1ad8296
	}

	@Override
	public WhereIs whereIs(String machine, BoardPhysicalCoordinates coords,
			Integer timeout) throws IOException, SpallocServerException {
<<<<<<< HEAD
        String json = call(
                new WhereIsMachineBoardPhysicalCommand(machine, coords),
                timeout);
        return MAPPER.readValue(json, WhereIs.class);
=======
		String json =
				call(new WhereIsMachineBoardPhysicalCommand(machine, coords),
						timeout);
		if (log.isDebugEnabled()) {
			log.debug("where-is result: {}", json);
		}
		return MAPPER.readValue(json, WhereIs.class);
>>>>>>> a1ad8296
	}

	@Override
	public WhereIs whereIs(String machine, BoardCoordinates coords,
			Integer timeout) throws IOException, SpallocServerException {
<<<<<<< HEAD
        String json = call(
                new WhereIsMachineBoardLogicalCommand(machine, coords), 
                timeout);
        return MAPPER.readValue(json, WhereIs.class);
=======
		String json =
				call(new WhereIsMachineBoardLogicalCommand(machine, coords),
						timeout);
		if (log.isDebugEnabled()) {
			log.debug("where-is result: {}", json);
		}
		return MAPPER.readValue(json, WhereIs.class);
>>>>>>> a1ad8296
	}

	@SuppressWarnings("serial")
	private static class ResponseBasedDeserializer
			extends PropertyBasedDeserialiser<Response> {
		ResponseBasedDeserializer() {
			super(Response.class);
			register("jobs_changed", JobsChangedNotification.class);
			register("machines_changed", MachinesChangedNotification.class);
			register("return", ReturnResponse.class);
			register("exception", ExceptionResponse.class);
		}
	}

	/**
	 * Format a request as a line of newline-free JSON, suitable for sending to
	 * the spalloc server.
	 */
	@Override
	protected String formatRequest(Command<?> command) throws IOException {
		return MAPPER.writeValueAsString(command);
	}

	/**
	 * Parse a line of response from the spalloc server, which should be a
	 * complete JSON object.
	 */
	@Override
	protected Response parseResponse(String line) throws IOException {
		return MAPPER.readValue(line, Response.class);
	}
    
    public String toString() {
        return addr + " dead: " + dead + "  " + defaultTimeout;
    }
}<|MERGE_RESOLUTION|>--- conflicted
+++ resolved
@@ -84,12 +84,8 @@
 	public static final int DEFAULT_PORT = 22244;
 	/** The default communication timeout. (This is no timeout at all.) */
 	public static final Integer DEFAULT_TIMEOUT = null;
-<<<<<<< HEAD
-	private static final ObjectMapper MAPPER = createMapper();
-=======
->>>>>>> a1ad8296
 	private static final Set<String> ALLOWED_KWARGS = new HashSet<>();
-	private static final ObjectMapper MAPPER = new ObjectMapper();
+	private static final ObjectMapper MAPPER =  createMapper();
 
 	static {
 		ALLOWED_KWARGS.addAll(asList(USER_PROPERTY, KEEPALIVE_PROPERTY,
@@ -104,16 +100,50 @@
 	 *
 	 * @param hostname
 	 *            The hostname of the server.
-<<<<<<< HEAD
-	 * @param port
-	 *            The port to use (default: 22244).
+	 */
+	public SpallocClient(String hostname) {
+		super(hostname, DEFAULT_PORT, DEFAULT_TIMEOUT);
+	}
+
+	/**
+	 * Define a new connection using the default spalloc port. <b>NB:</b> Does
+	 * not connect to the server until {@link #connect()} is called.
+	 *
+	 * @param hostname
+	 *            The hostname of the server.
 	 * @param timeout
 	 *            The default timeout.
 	 */
+	public SpallocClient(String hostname, Integer timeout) {
+		super(hostname, DEFAULT_PORT, timeout);
+	}
+
+	/**
+	 * Define a new connection. <b>NB:</b> Does not connect to the server until
+	 * {@link #connect()} is called.
+	 *
+	 * @param hostname
+	 *            The hostname of the server.
+	 * @param port
+	 *            The port to use.
+	 */
+	public SpallocClient(String hostname, int port) {
+		super(hostname, port, DEFAULT_TIMEOUT);
+	}
+
+	/**
+	 * Define a new connection. <b>NB:</b> Does not connect to the server until
+	 * {@link #connect()} is called.
+	 *
+	 * @param hostname
+	 *            The hostname of the server.
+	 * @param port
+	 *            The port to use.
+	 * @param timeout
+	 *            The default timeout.
+	 */
 	public SpallocClient(String hostname, int port, Integer timeout) {
-		addr = new InetSocketAddress(hostname, port);
-		this.dead = true;
-		this.defaultTimeout = timeout;
+        super(hostname, port, timeout);
 	}
 
     /**
@@ -134,144 +164,6 @@
         return mapper;
     }
     
-	/**
-	 * Context adapter. Allows this code to be used like this:
-	 *
-	 * <pre>
-	 * try (AutoCloseable c = client.withConnection()) {
-	 *     ...
-	 * }
-	 * </pre>
-	 *
-	 * @return the auto-closeable context.
-	 * @throws IOException
-	 *             If the connect to the spalloc server fails.
-	 */
-	public AutoCloseable withConnection() throws IOException {
-		connect();
-		return this::close;
-	}
-
-	private TextSocket getConnection(Integer timeout) throws IOException {
-		TextSocket sock = null;
-		Thread key = currentThread();
-		/*
-		 * This loop will keep trying to connect until the socket exists and is
-		 * in a connected state. It's labelled just for clarity.
-		 */
-		while (sock == null) {
-			if (dead) {
-				throw new EOFException("not connected");
-			}
-			sock = getConnectedSocket(key, timeout);
-		}
-
-		if (timeout != null) {
-			sock.setSoTimeout(timeout);
-		}
-		return sock;
-	}
-
-	/**
-	 * Try to get a connected socket.
-	 *
-	 * @param key
-	 *            The thread that wants the connection (i.e., the current
-	 *            thread; cached for efficiency).
-	 * @param timeout
-	 *            The socket's timeout.
-	 * @return The socket, or <tt>null</tt> if the connection failed.
-	 * @throws IOException
-	 *             if something really bad goes wrong.
-	 */
-	private TextSocket getConnectedSocket(Thread key, Integer timeout)
-			throws IOException {
-		TextSocket sock;
-		boolean connectNeeded = false;
-		synchronized (socksLock) {
-			sock = local.get();
-			if (!socks.containsKey(key)) {
-				socks.put(key, sock);
-				connectNeeded = true;
-			}
-		}
-        sock.setSoTimeout(timeout != null ? timeout : 0);
-
-		if (connectNeeded) {
-			if (!doConnect(sock)) {
-				closeThreadConnection(key);
-				return null;
-			}
-		}
-		return sock;
-	}
-
-	private boolean doConnect(Socket sock) throws IOException {
-		boolean success = false;
-		try {
-			sock.connect(addr);
-			success = true;
-		} catch (IOException e) {
-			if (!e.getMessage().contains("EISCONN")) {
-				throw e;
-			}
-		}
-		return success;
-	}
-
-	/**
-	 * (Re)connect to the server.
-	 *
-	 * @throws IOException
-	 *             If a connection failure occurs.
-=======
->>>>>>> a1ad8296
-	 */
-	public SpallocClient(String hostname) {
-		super(hostname, DEFAULT_PORT, DEFAULT_TIMEOUT);
-	}
-
-	/**
-	 * Define a new connection using the default spalloc port. <b>NB:</b> Does
-	 * not connect to the server until {@link #connect()} is called.
-	 *
-	 * @param hostname
-	 *            The hostname of the server.
-	 * @param timeout
-	 *            The default timeout.
-	 */
-	public SpallocClient(String hostname, Integer timeout) {
-		super(hostname, DEFAULT_PORT, timeout);
-	}
-
-	/**
-	 * Define a new connection. <b>NB:</b> Does not connect to the server until
-	 * {@link #connect()} is called.
-	 *
-	 * @param hostname
-	 *            The hostname of the server.
-	 * @param port
-	 *            The port to use.
-	 */
-	public SpallocClient(String hostname, int port) {
-		super(hostname, port, DEFAULT_TIMEOUT);
-	}
-
-	/**
-	 * Define a new connection. <b>NB:</b> Does not connect to the server until
-	 * {@link #connect()} is called.
-	 *
-	 * @param hostname
-	 *            The hostname of the server.
-	 * @param port
-	 *            The port to use.
-	 * @param timeout
-	 *            The default timeout.
-	 */
-	public SpallocClient(String hostname, int port, Integer timeout) {
-		super(hostname, port, timeout);
-	}
-
 	@Override
 	public Notification waitForNotification(Integer timeout)
 			throws SpallocProtocolException, SpallocProtocolTimeoutException {
@@ -331,14 +223,10 @@
         // TODO Just nuking bad params is not the best solution.
         // Throw exception or at least log.
 		kwargs.keySet().retainAll(ALLOWED_KWARGS);
-<<<<<<< HEAD
-        String json = call(new CreateJobCommand(args, kwargs), timeout);
-=======
 		String json = call(new CreateJobCommand(args, kwargs), timeout);
 		if (log.isDebugEnabled()) {
 			log.debug("create result: {}", json);
 		}
->>>>>>> a1ad8296
 		return parseInt(json);
 	}
 
@@ -364,17 +252,11 @@
 	@Override
 	public JobMachineInfo getJobMachineInfo(int jobID, Integer timeout)
 			throws IOException, SpallocServerException {
-<<<<<<< HEAD
-            String json = call(new GetJobMachineInfoCommand(jobID), timeout);
-            System.out.println(json);
-            return MAPPER.readValue(json, JobMachineInfo.class);
-=======
 		String json = call(new GetJobMachineInfoCommand(jobID), timeout);
 		if (log.isDebugEnabled()) {
 			log.debug("get-info result: {}", json);
 		}
 		return MAPPER.readValue(json, JobMachineInfo.class);
->>>>>>> a1ad8296
 	}
 
 	@Override
@@ -474,53 +356,35 @@
 	@Override
 	public List<Machine> listMachines(Integer timeout)
 			throws IOException, SpallocServerException {
-<<<<<<< HEAD
-            String json = call(new ListMachinesCommand(), timeout);
-            System.out.println(json);
-            return rolist(MAPPER.readValue(json, Machine[].class));
-=======
 		String json = call(new ListMachinesCommand(), timeout);
 		if (log.isDebugEnabled()) {
 			log.debug("list-machines result: {}", json);
 		}
 		return rolist(MAPPER.readValue(json, Machine[].class));
->>>>>>> a1ad8296
 	}
 
 	@Override
 	public BoardPhysicalCoordinates getBoardPosition(String machineName,
 			BoardCoordinates coords, Integer timeout)
 			throws IOException, SpallocServerException {
-<<<<<<< HEAD
-            String json = call(
-                    new GetBoardPositionCommand(machineName, coords), timeout);
-            return MAPPER.readValue(json, BoardPhysicalCoordinates.class);
-=======
 		String json =
 				call(new GetBoardPositionCommand(machineName, coords), timeout);
 		if (log.isDebugEnabled()) {
 			log.debug("position result: {}", json);
 		}
 		return MAPPER.readValue(json, BoardPhysicalCoordinates.class);
->>>>>>> a1ad8296
 	}
 
 	@Override
 	public BoardCoordinates getBoardPosition(String machineName,
 			BoardPhysicalCoordinates coords, Integer timeout)
 			throws IOException, SpallocServerException {
-<<<<<<< HEAD
-            String json = call(new GetBoardAtPositionCommand(
-                    machineName, coords), timeout);
-            return MAPPER.readValue(json, BoardCoordinates.class);
-=======
 		String json = call(new GetBoardAtPositionCommand(machineName, coords),
 				timeout);
 		if (log.isDebugEnabled()) {
 			log.debug("position result: {}", json);
 		}
 		return MAPPER.readValue(json, BoardCoordinates.class);
->>>>>>> a1ad8296
 	}
         
         @Override
@@ -536,28 +400,17 @@
 	@Override
 	public WhereIs whereIs(String machine, HasChipLocation chip,
 			Integer timeout) throws IOException, SpallocServerException {
-<<<<<<< HEAD
-        String json = call(new WhereIsMachineChipCommand(machine, chip), timeout);
-        return MAPPER.readValue(json, WhereIs.class);
-=======
 		String json =
 				call(new WhereIsMachineChipCommand(machine, chip), timeout);
 		if (log.isDebugEnabled()) {
 			log.debug("where-is result: {}", json);
 		}
 		return MAPPER.readValue(json, WhereIs.class);
->>>>>>> a1ad8296
 	}
 
 	@Override
 	public WhereIs whereIs(String machine, BoardPhysicalCoordinates coords,
 			Integer timeout) throws IOException, SpallocServerException {
-<<<<<<< HEAD
-        String json = call(
-                new WhereIsMachineBoardPhysicalCommand(machine, coords),
-                timeout);
-        return MAPPER.readValue(json, WhereIs.class);
-=======
 		String json =
 				call(new WhereIsMachineBoardPhysicalCommand(machine, coords),
 						timeout);
@@ -565,18 +418,11 @@
 			log.debug("where-is result: {}", json);
 		}
 		return MAPPER.readValue(json, WhereIs.class);
->>>>>>> a1ad8296
 	}
 
 	@Override
 	public WhereIs whereIs(String machine, BoardCoordinates coords,
 			Integer timeout) throws IOException, SpallocServerException {
-<<<<<<< HEAD
-        String json = call(
-                new WhereIsMachineBoardLogicalCommand(machine, coords), 
-                timeout);
-        return MAPPER.readValue(json, WhereIs.class);
-=======
 		String json =
 				call(new WhereIsMachineBoardLogicalCommand(machine, coords),
 						timeout);
@@ -584,7 +430,6 @@
 			log.debug("where-is result: {}", json);
 		}
 		return MAPPER.readValue(json, WhereIs.class);
->>>>>>> a1ad8296
 	}
 
 	@SuppressWarnings("serial")
@@ -617,7 +462,4 @@
 		return MAPPER.readValue(line, Response.class);
 	}
     
-    public String toString() {
-        return addr + " dead: " + dead + "  " + defaultTimeout;
-    }
 }