/*
 * Copyright (c) 2018 The University of Manchester
 *
 * This program is free software: you can redistribute it and/or modify
 * it under the terms of the GNU General Public License as published by
 * the Free Software Foundation, either version 3 of the License, or
 * (at your option) any later version.
 *
 * This program is distributed in the hope that it will be useful,
 * but WITHOUT ANY WARRANTY; without even the implied warranty of
 * MERCHANTABILITY or FITNESS FOR A PARTICULAR PURPOSE.  See the
 * GNU General Public License for more details.
 *
 * You should have received a copy of the GNU General Public License
 * along with this program.  If not, see <http://www.gnu.org/licenses/>.
 */
package uk.ac.manchester.spinnaker.spalloc;

import static com.fasterxml.jackson.databind.DeserializationFeature.ACCEPT_SINGLE_VALUE_AS_ARRAY;
import static com.fasterxml.jackson.databind.DeserializationFeature.FAIL_ON_UNKNOWN_PROPERTIES;
import static com.fasterxml.jackson.databind.PropertyNamingStrategy.SNAKE_CASE;
import static java.lang.Integer.parseInt;
import static java.util.Arrays.asList;
import static java.util.Collections.unmodifiableList;
import static org.slf4j.LoggerFactory.getLogger;
import static uk.ac.manchester.spinnaker.spalloc.JobConstants.KEEPALIVE_PROPERTY;
import static uk.ac.manchester.spinnaker.spalloc.JobConstants.MACHINE_PROPERTY;
import static uk.ac.manchester.spinnaker.spalloc.JobConstants.MAX_DEAD_BOARDS_PROPERTY;
import static uk.ac.manchester.spinnaker.spalloc.JobConstants.MAX_DEAD_LINKS_PROPERTY;
import static uk.ac.manchester.spinnaker.spalloc.JobConstants.MIN_RATIO_PROPERTY;
import static uk.ac.manchester.spinnaker.spalloc.JobConstants.PORT_DEFAULT;
import static uk.ac.manchester.spinnaker.spalloc.JobConstants.REQUIRE_TORUS_PROPERTY;
import static uk.ac.manchester.spinnaker.spalloc.JobConstants.TAGS_PROPERTY;
import static uk.ac.manchester.spinnaker.spalloc.JobConstants.USER_PROPERTY;

import java.io.IOException;
import java.util.HashSet;
import java.util.List;
import java.util.Map;
import java.util.Set;

import org.slf4j.Logger;

import com.fasterxml.jackson.databind.ObjectMapper;
import com.fasterxml.jackson.databind.module.SimpleModule;

import uk.ac.manchester.spinnaker.machine.HasChipLocation;
import uk.ac.manchester.spinnaker.messages.model.Version;
import uk.ac.manchester.spinnaker.spalloc.exceptions.SpallocProtocolException;
import uk.ac.manchester.spinnaker.spalloc.exceptions.SpallocProtocolTimeoutException;
import uk.ac.manchester.spinnaker.spalloc.exceptions.SpallocServerException;
import uk.ac.manchester.spinnaker.spalloc.messages.BoardCoordinates;
import uk.ac.manchester.spinnaker.spalloc.messages.BoardPhysicalCoordinates;
import uk.ac.manchester.spinnaker.spalloc.messages.Command;
import uk.ac.manchester.spinnaker.spalloc.messages.CreateJobCommand;
import uk.ac.manchester.spinnaker.spalloc.messages.DestroyJobCommand;
import uk.ac.manchester.spinnaker.spalloc.messages.ExceptionResponse;
import uk.ac.manchester.spinnaker.spalloc.messages.GetBoardAtPositionCommand;
import uk.ac.manchester.spinnaker.spalloc.messages.GetBoardPositionCommand;
import uk.ac.manchester.spinnaker.spalloc.messages.GetJobMachineInfoCommand;
import uk.ac.manchester.spinnaker.spalloc.messages.GetJobStateCommand;
import uk.ac.manchester.spinnaker.spalloc.messages.JobDescription;
import uk.ac.manchester.spinnaker.spalloc.messages.JobKeepAliveCommand;
import uk.ac.manchester.spinnaker.spalloc.messages.JobMachineInfo;
import uk.ac.manchester.spinnaker.spalloc.messages.JobState;
import uk.ac.manchester.spinnaker.spalloc.messages.JobsChangedNotification;
import uk.ac.manchester.spinnaker.spalloc.messages.ListJobsCommand;
import uk.ac.manchester.spinnaker.spalloc.messages.ListMachinesCommand;
import uk.ac.manchester.spinnaker.spalloc.messages.Machine;
import uk.ac.manchester.spinnaker.spalloc.messages.MachinesChangedNotification;
import uk.ac.manchester.spinnaker.spalloc.messages.NoNotifyJobCommand;
import uk.ac.manchester.spinnaker.spalloc.messages.NoNotifyMachineCommand;
import uk.ac.manchester.spinnaker.spalloc.messages.Notification;
import uk.ac.manchester.spinnaker.spalloc.messages.NotifyJobCommand;
import uk.ac.manchester.spinnaker.spalloc.messages.NotifyMachineCommand;
import uk.ac.manchester.spinnaker.spalloc.messages.PowerOffJobBoardsCommand;
import uk.ac.manchester.spinnaker.spalloc.messages.PowerOnJobBoardsCommand;
import uk.ac.manchester.spinnaker.spalloc.messages.Response;
import uk.ac.manchester.spinnaker.spalloc.messages.ReturnResponse;
import uk.ac.manchester.spinnaker.spalloc.messages.VersionCommand;
import uk.ac.manchester.spinnaker.spalloc.messages.WhereIs;
import uk.ac.manchester.spinnaker.spalloc.messages.WhereIsJobChipCommand;
import uk.ac.manchester.spinnaker.spalloc.messages.WhereIsMachineBoardLogicalCommand;
import uk.ac.manchester.spinnaker.spalloc.messages.WhereIsMachineBoardPhysicalCommand;
import uk.ac.manchester.spinnaker.spalloc.messages.WhereIsMachineChipCommand;

/**
 * A simple (blocking) client implementation of the
 * <a href="https://github.com/SpiNNakerManchester/spalloc_server">
 * spalloc-server</a> protocol.
 * <p>
 * This minimal implementation is intended to serve both simple applications and
 * as an example implementation of the protocol for other applications. This
 * implementation simply implements the protocol, presenting an RPC-like
 * interface to the server. For a higher-level interface built on top of this
 * client, see {@link SpallocJob}.
 */
public class SpallocClient extends SpallocConnection implements SpallocAPI {
	private static final Logger log = getLogger(SpallocClient.class);
<<<<<<< HEAD

	/** The default spalloc port. */
	public static final int DEFAULT_PORT = 22244;

=======
>>>>>>> 2deff264
	/** The default communication timeout. (This is no timeout at all.) */
	public static final Integer DEFAULT_TIMEOUT = null;

	private static final Set<String> ALLOWED_KWARGS = new HashSet<>();

	private static final ObjectMapper MAPPER =  createMapper();

	static {
		ALLOWED_KWARGS.addAll(asList(USER_PROPERTY, KEEPALIVE_PROPERTY,
				MACHINE_PROPERTY, TAGS_PROPERTY, MIN_RATIO_PROPERTY,
				MAX_DEAD_BOARDS_PROPERTY, MAX_DEAD_LINKS_PROPERTY,
				REQUIRE_TORUS_PROPERTY));
	}

	/**
	 * Define a new connection using the default spalloc port. <b>NB:</b> Does
	 * not connect to the server until {@link #connect()} is called.
	 *
	 * @param hostname
	 *            The hostname of the server.
	 */
	public SpallocClient(String hostname) {
		super(hostname, PORT_DEFAULT, DEFAULT_TIMEOUT);
	}

	/**
	 * Define a new connection using the default spalloc port. <b>NB:</b> Does
	 * not connect to the server until {@link #connect()} is called.
	 *
	 * @param hostname
	 *            The hostname of the server.
	 * @param timeout
	 *            The default timeout.
	 */
	public SpallocClient(String hostname, Integer timeout) {
		super(hostname, PORT_DEFAULT, timeout);
	}

	/**
	 * Define a new connection. <b>NB:</b> Does not connect to the server until
	 * {@link #connect()} is called.
	 *
	 * @param hostname
	 *            The hostname of the server.
	 * @param port
	 *            The port to use.
	 */
	public SpallocClient(String hostname, int port) {
		super(hostname, port, DEFAULT_TIMEOUT);
	}

	/**
	 * Define a new connection. <b>NB:</b> Does not connect to the server until
	 * {@link #connect()} is called.
	 *
	 * @param hostname
	 *            The hostname of the server.
	 * @param port
	 *            The port to use.
	 * @param timeout
	 *            The default timeout.
	 */
	public SpallocClient(String hostname, Integer port, Integer timeout) {
        super(hostname, (port == null) ? PORT_DEFAULT : port, timeout);
	}

    /**
     * Static method to create the object mapper.
     *
     * This method makes sure that all json unmarshallers use the same Mapper
     *      set up the exact same way.
     * @return The Object Mapper used by the Spalloc client,
     */
    public static ObjectMapper createMapper() {
        ObjectMapper mapper = new ObjectMapper();
		SimpleModule module = new SimpleModule();
		module.addDeserializer(Response.class, new ResponseBasedDeserializer());
		mapper.registerModule(module);
		mapper.setPropertyNamingStrategy(SNAKE_CASE);
		mapper.configure(FAIL_ON_UNKNOWN_PROPERTIES, false);
		mapper.configure(ACCEPT_SINGLE_VALUE_AS_ARRAY, true);
        return mapper;
    }

	@Override
	public Notification waitForNotification(Integer timeout)
			throws SpallocProtocolException, SpallocProtocolTimeoutException {
		// If we already have a notification, return it
		Notification n = notifications.poll();
		if (n != null) {
			return n;
		}
		// Check for a duff timeout
		if (timeout != null && timeout < 0) {
			return null;
		}

		// Otherwise, wait for a notification to arrive
		try {
			return (Notification) receiveResponse(timeout);
		} catch (SpallocProtocolTimeoutException e) {
			throw e;
		} catch (IOException e) {
			throw new SpallocProtocolException(e);
		}
	}

	/*
	 * The bindings of the Spalloc protocol methods themselves.
	 */

	@Override
	public Version version(Integer timeout)
			throws IOException, SpallocServerException {
		String json = call(new VersionCommand(), timeout);
		if (log.isDebugEnabled()) {
			log.debug("version result: {}", json);
		}
		return new Version(json);
	}

	@Override
	public int createJob(List<Integer> args, Map<String, Object> kwargs,
			Integer timeout) throws IOException, SpallocServerException {
		// If no owner, don't bother with the call
		if (!kwargs.containsKey(USER_PROPERTY)) {
			throw new SpallocServerException(
					USER_PROPERTY + " must be specified for all jobs.");
		}

		// Test for bad kwargs and log them as a problem if present
		Set<String> unwanted = new HashSet<>(kwargs.keySet());
		unwanted.removeAll(ALLOWED_KWARGS);
		if (!unwanted.isEmpty()) {
			kwargs.keySet().removeAll(unwanted);
			log.warn("removing unsupported keyword arguments ({}) to createJob",
					unwanted);
		}

		String json = call(new CreateJobCommand(args, kwargs), timeout);
		if (log.isDebugEnabled()) {
			log.debug("create result: {}", json);
		}
		return parseInt(json);
	}

	@Override
	public void jobKeepAlive(int jobID, Integer timeout)
			throws IOException, SpallocServerException {
		String json = call(new JobKeepAliveCommand(jobID), timeout);
		if (log.isDebugEnabled()) {
			log.debug("keepalive result: {}", json);
		}
	}

	@Override
	public JobState getJobState(int jobID, Integer timeout)
			throws IOException, SpallocServerException {
		String json = call(new GetJobStateCommand(jobID), timeout);
		if (log.isDebugEnabled()) {
			log.debug("get-state result: {}", json);
		}
		return MAPPER.readValue(json, JobState.class);
	}

	@Override
	public JobMachineInfo getJobMachineInfo(int jobID, Integer timeout)
			throws IOException, SpallocServerException {
		String json = call(new GetJobMachineInfoCommand(jobID), timeout);
		if (log.isDebugEnabled()) {
			log.debug("get-info result: {}", json);
		}
		return MAPPER.readValue(json, JobMachineInfo.class);
	}

	@Override
	public void powerOnJobBoards(int jobID, Integer timeout)
			throws IOException, SpallocServerException {
		String json = call(new PowerOnJobBoardsCommand(jobID), timeout);
		if (log.isDebugEnabled()) {
			log.debug("power-on result: {}", json);
		}
	}

	@Override
	public void powerOffJobBoards(int jobID, Integer timeout)
			throws IOException, SpallocServerException {
		String json = call(new PowerOffJobBoardsCommand(jobID), timeout);
		if (log.isDebugEnabled()) {
			log.debug("power-off result: {}", json);
		}
	}

	@Override
	public void destroyJob(int jobID, String reason, Integer timeout)
			throws IOException, SpallocServerException {
		String json = call(new DestroyJobCommand(jobID, reason), timeout);
		if (log.isDebugEnabled()) {
			log.debug("destroy result: {}", json);
		}
	}

	@Override
	public void notifyJob(Integer jobID, boolean enable, Integer timeout)
			throws IOException, SpallocServerException {
		Command<?> c;
		if (enable) {
			if (jobID == null) {
				c = new NotifyJobCommand();
			} else {
				c = new NotifyJobCommand(jobID);
			}
		} else {
			if (jobID == null) {
				c = new NoNotifyJobCommand();
			} else {
				c = new NoNotifyJobCommand(jobID);
			}
		}
		String json = call(c, timeout);
		if (log.isDebugEnabled()) {
			log.debug("notify-job result: {}", json);
		}
	}

	@Override
	public void notifyMachine(String machineName, boolean enable,
			Integer timeout) throws IOException, SpallocServerException {
		Command<?> c;
		if (enable) {
			if (machineName == null) {
				c = new NotifyMachineCommand();
			} else {
				c = new NotifyMachineCommand(machineName);
			}
		} else {
			if (machineName == null) {
				c = new NoNotifyMachineCommand();
			} else {
				c = new NoNotifyMachineCommand(machineName);
			}
		}
		String json = call(c, timeout);
		if (log.isDebugEnabled()) {
			log.debug("notify-machine result: {}", json);
		}
	}

	/**
	 * Wrap an array into a read-only list.
	 *
	 * @param array
	 *            The array to be wrapped.
	 * @return An unmodifiable list that uses the array for its storage.
	 */
	private static <T> List<T> rolist(T[] array) {
		return unmodifiableList(asList(array));
	}

	@Override
	public List<JobDescription> listJobs(Integer timeout)
			throws IOException, SpallocServerException {
		String json = call(new ListJobsCommand(), timeout);
		if (log.isDebugEnabled()) {
			log.debug("list-jobs result: {}", json);
		}
		return rolist(MAPPER.readValue(json, JobDescription[].class));
	}

	@Override
	public List<Machine> listMachines(Integer timeout)
			throws IOException, SpallocServerException {
		String json = call(new ListMachinesCommand(), timeout);
		if (log.isDebugEnabled()) {
			log.debug("list-machines result: {}", json);
		}
		return rolist(MAPPER.readValue(json, Machine[].class));
	}

	@Override
	public BoardPhysicalCoordinates getBoardPosition(String machineName,
			BoardCoordinates coords, Integer timeout)
			throws IOException, SpallocServerException {
		String json =
				call(new GetBoardPositionCommand(machineName, coords), timeout);
		if (log.isDebugEnabled()) {
			log.debug("position result: {}", json);
		}
		return MAPPER.readValue(json, BoardPhysicalCoordinates.class);
	}

	@Override
	public BoardCoordinates getBoardPosition(String machineName,
			BoardPhysicalCoordinates coords, Integer timeout)
			throws IOException, SpallocServerException {
		String json = call(new GetBoardAtPositionCommand(machineName, coords),
				timeout);
		if (log.isDebugEnabled()) {
			log.debug("position result: {}", json);
		}
		return MAPPER.readValue(json, BoardCoordinates.class);
	}

    @Override
	public WhereIs whereIs(int jobID, HasChipLocation chip, Integer timeout)
			throws IOException, SpallocServerException {
		String json = call(new WhereIsJobChipCommand(jobID, chip), timeout);
		if (log.isDebugEnabled()) {
			log.debug("where-is result: {}", json);
		}
		return MAPPER.readValue(json, WhereIs.class);
	}

	@Override
	public WhereIs whereIs(String machine, HasChipLocation chip,
			Integer timeout) throws IOException, SpallocServerException {
		String json =
				call(new WhereIsMachineChipCommand(machine, chip), timeout);
		if (log.isDebugEnabled()) {
			log.debug("where-is result: {}", json);
		}
		return MAPPER.readValue(json, WhereIs.class);
	}

	@Override
	public WhereIs whereIs(String machine, BoardPhysicalCoordinates coords,
			Integer timeout) throws IOException, SpallocServerException {
		String json =
				call(new WhereIsMachineBoardPhysicalCommand(machine, coords),
						timeout);
		if (log.isDebugEnabled()) {
			log.debug("where-is result: {}", json);
		}
		return MAPPER.readValue(json, WhereIs.class);
	}

	@Override
	public WhereIs whereIs(String machine, BoardCoordinates coords,
			Integer timeout) throws IOException, SpallocServerException {
		String json =
				call(new WhereIsMachineBoardLogicalCommand(machine, coords),
						timeout);
		if (log.isDebugEnabled()) {
			log.debug("where-is result: {}", json);
		}
		return MAPPER.readValue(json, WhereIs.class);
	}

	private static class ResponseBasedDeserializer
			extends PropertyBasedDeserialiser<Response> {
		// This class should never be serialised
		private static final long serialVersionUID = 1L;

		ResponseBasedDeserializer() {
			super(Response.class);
			register("jobs_changed", JobsChangedNotification.class);
			register("machines_changed", MachinesChangedNotification.class);
			register("return", ReturnResponse.class);
			register("exception", ExceptionResponse.class);
		}
	}

	/**
	 * Format a request as a line of newline-free JSON, suitable for sending to
	 * the spalloc server.
	 */
	@Override
	protected String formatRequest(Command<?> command) throws IOException {
		return MAPPER.writeValueAsString(command);
	}

	/**
	 * Parse a line of response from the spalloc server, which should be a
	 * complete JSON object.
	 */
	@Override
	protected Response parseResponse(String line) throws IOException {
		return MAPPER.readValue(line, Response.class);
	}

}<|MERGE_RESOLUTION|>--- conflicted
+++ resolved
@@ -97,13 +97,7 @@
  */
 public class SpallocClient extends SpallocConnection implements SpallocAPI {
 	private static final Logger log = getLogger(SpallocClient.class);
-<<<<<<< HEAD
-
-	/** The default spalloc port. */
-	public static final int DEFAULT_PORT = 22244;
-
-=======
->>>>>>> 2deff264
+
 	/** The default communication timeout. (This is no timeout at all.) */
 	public static final Integer DEFAULT_TIMEOUT = null;
 
