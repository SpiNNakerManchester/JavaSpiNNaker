/*
 * Copyright (c) 2018 The University of Manchester
 *
 * This program is free software: you can redistribute it and/or modify
 * it under the terms of the GNU General Public License as published by
 * the Free Software Foundation, either version 3 of the License, or
 * (at your option) any later version.
 *
 * This program is distributed in the hope that it will be useful,
 * but WITHOUT ANY WARRANTY; without even the implied warranty of
 * MERCHANTABILITY or FITNESS FOR A PARTICULAR PURPOSE.  See the
 * GNU General Public License for more details.
 *
 * You should have received a copy of the GNU General Public License
 * along with this program.  If not, see <http://www.gnu.org/licenses/>.
 */
package uk.ac.manchester.spinnaker.spalloc;

import static com.fasterxml.jackson.databind.DeserializationFeature.ACCEPT_SINGLE_VALUE_AS_ARRAY;
import static com.fasterxml.jackson.databind.DeserializationFeature.FAIL_ON_UNKNOWN_PROPERTIES;
import static com.fasterxml.jackson.databind.PropertyNamingStrategies.SNAKE_CASE;
import static java.lang.Integer.parseInt;
import static java.util.Arrays.asList;
import static java.util.Collections.unmodifiableList;
import static org.slf4j.LoggerFactory.getLogger;
import static uk.ac.manchester.spinnaker.spalloc.JobConstants.KEEPALIVE_PROPERTY;
import static uk.ac.manchester.spinnaker.spalloc.JobConstants.MACHINE_PROPERTY;
import static uk.ac.manchester.spinnaker.spalloc.JobConstants.MAX_DEAD_BOARDS_PROPERTY;
import static uk.ac.manchester.spinnaker.spalloc.JobConstants.MAX_DEAD_LINKS_PROPERTY;
import static uk.ac.manchester.spinnaker.spalloc.JobConstants.MIN_RATIO_PROPERTY;
import static uk.ac.manchester.spinnaker.spalloc.JobConstants.PORT_DEFAULT;
import static uk.ac.manchester.spinnaker.spalloc.JobConstants.REQUIRE_TORUS_PROPERTY;
import static uk.ac.manchester.spinnaker.spalloc.JobConstants.TAGS_PROPERTY;
import static uk.ac.manchester.spinnaker.spalloc.JobConstants.USER_PROPERTY;

import java.io.IOException;
import java.util.HashSet;
import java.util.List;
import java.util.Map;
import java.util.Set;

import org.slf4j.Logger;

import com.fasterxml.jackson.databind.ObjectMapper;
import com.fasterxml.jackson.databind.module.SimpleModule;

import uk.ac.manchester.spinnaker.machine.HasChipLocation;
import uk.ac.manchester.spinnaker.messages.model.Version;
import uk.ac.manchester.spinnaker.spalloc.exceptions.SpallocProtocolException;
import uk.ac.manchester.spinnaker.spalloc.exceptions.SpallocProtocolTimeoutException;
import uk.ac.manchester.spinnaker.spalloc.exceptions.SpallocServerException;
import uk.ac.manchester.spinnaker.spalloc.messages.BoardCoordinates;
import uk.ac.manchester.spinnaker.spalloc.messages.BoardPhysicalCoordinates;
import uk.ac.manchester.spinnaker.spalloc.messages.Command;
import uk.ac.manchester.spinnaker.spalloc.messages.CreateJobCommand;
import uk.ac.manchester.spinnaker.spalloc.messages.DestroyJobCommand;
import uk.ac.manchester.spinnaker.spalloc.messages.ExceptionResponse;
import uk.ac.manchester.spinnaker.spalloc.messages.GetBoardAtPositionCommand;
import uk.ac.manchester.spinnaker.spalloc.messages.GetBoardPositionCommand;
import uk.ac.manchester.spinnaker.spalloc.messages.GetJobMachineInfoCommand;
import uk.ac.manchester.spinnaker.spalloc.messages.GetJobStateCommand;
import uk.ac.manchester.spinnaker.spalloc.messages.JobDescription;
import uk.ac.manchester.spinnaker.spalloc.messages.JobKeepAliveCommand;
import uk.ac.manchester.spinnaker.spalloc.messages.JobMachineInfo;
import uk.ac.manchester.spinnaker.spalloc.messages.JobState;
import uk.ac.manchester.spinnaker.spalloc.messages.JobsChangedNotification;
import uk.ac.manchester.spinnaker.spalloc.messages.ListJobsCommand;
import uk.ac.manchester.spinnaker.spalloc.messages.ListMachinesCommand;
import uk.ac.manchester.spinnaker.spalloc.messages.Machine;
import uk.ac.manchester.spinnaker.spalloc.messages.MachinesChangedNotification;
import uk.ac.manchester.spinnaker.spalloc.messages.NoNotifyJobCommand;
import uk.ac.manchester.spinnaker.spalloc.messages.NoNotifyMachineCommand;
import uk.ac.manchester.spinnaker.spalloc.messages.Notification;
import uk.ac.manchester.spinnaker.spalloc.messages.NotifyJobCommand;
import uk.ac.manchester.spinnaker.spalloc.messages.NotifyMachineCommand;
import uk.ac.manchester.spinnaker.spalloc.messages.PowerOffJobBoardsCommand;
import uk.ac.manchester.spinnaker.spalloc.messages.PowerOnJobBoardsCommand;
import uk.ac.manchester.spinnaker.spalloc.messages.Response;
import uk.ac.manchester.spinnaker.spalloc.messages.ReturnResponse;
import uk.ac.manchester.spinnaker.spalloc.messages.VersionCommand;
import uk.ac.manchester.spinnaker.spalloc.messages.WhereIs;
import uk.ac.manchester.spinnaker.spalloc.messages.WhereIsJobChipCommand;
import uk.ac.manchester.spinnaker.spalloc.messages.WhereIsMachineBoardLogicalCommand;
import uk.ac.manchester.spinnaker.spalloc.messages.WhereIsMachineBoardPhysicalCommand;
import uk.ac.manchester.spinnaker.spalloc.messages.WhereIsMachineChipCommand;

/**
 * A simple (blocking) client implementation of the
 * <a href="https://github.com/SpiNNakerManchester/spalloc_server">
 * spalloc-server</a> protocol.
 * <p>
 * This minimal implementation is intended to serve both simple applications and
 * as an example implementation of the protocol for other applications. This
 * implementation simply implements the protocol, presenting an RPC-like
 * interface to the server. For a higher-level interface built on top of this
 * client, see {@link SpallocJob}.
 */
public class SpallocClient extends SpallocConnection implements SpallocAPI {
	private static final Logger log = getLogger(SpallocClient.class);

	/** The default communication timeout. (This is no timeout at all.) */
	private static final Integer DEFAULT_TIMEOUT = null;

	private static final Set<String> ALLOWED_KWARGS = new HashSet<>();

	private static final ObjectMapper MAPPER = createMapper();

	static {
		ALLOWED_KWARGS.addAll(asList(USER_PROPERTY, KEEPALIVE_PROPERTY,
				MACHINE_PROPERTY, TAGS_PROPERTY, MIN_RATIO_PROPERTY,
				MAX_DEAD_BOARDS_PROPERTY, MAX_DEAD_LINKS_PROPERTY,
				REQUIRE_TORUS_PROPERTY));
	}

	/**
	 * Define a new connection using the default spalloc port. <b>NB:</b> Does
	 * not connect to the server until {@link #connect()} is called.
	 *
	 * @param hostname
	 *            The hostname of the server.
	 */
	public SpallocClient(String hostname) {
		super(hostname, PORT_DEFAULT, DEFAULT_TIMEOUT);
	}

	/**
	 * Define a new connection using the default spalloc port. <b>NB:</b> Does
	 * not connect to the server until {@link #connect()} is called.
	 *
	 * @param hostname
	 *            The hostname of the server.
	 * @param timeout
	 *            The default timeout.
	 */
	public SpallocClient(String hostname, Integer timeout) {
		super(hostname, PORT_DEFAULT, timeout);
	}

	/**
	 * Define a new connection. <b>NB:</b> Does not connect to the server until
	 * {@link #connect()} is called.
	 *
	 * @param hostname
	 *            The hostname of the server.
	 * @param port
	 *            The port to use.
	 */
	public SpallocClient(String hostname, int port) {
		super(hostname, port, DEFAULT_TIMEOUT);
	}

	/**
	 * Define a new connection. <b>NB:</b> Does not connect to the server until
	 * {@link #connect()} is called.
	 *
	 * @param hostname
	 *            The hostname of the server.
	 * @param port
	 *            The port to use.
	 * @param timeout
	 *            The default timeout.
	 */
	public SpallocClient(String hostname, Integer port, Integer timeout) {
		super(hostname, (port == null) ? PORT_DEFAULT : port, timeout);
	}

	/**
	 * Static method to create the object mapper.
	 * <p>
	 * This method makes sure that all JSON unmarshallers use the same Mapper
	 * set up the exact same way.
	 *
	 * @return The Object Mapper used by the Spalloc client,
	 */
	public static ObjectMapper createMapper() {
		var mapper = new ObjectMapper();
		var module = new SimpleModule();
		module.addDeserializer(Response.class, new ResponseDeserializer());
		mapper.registerModule(module);
		mapper.setPropertyNamingStrategy(SNAKE_CASE);
		mapper.configure(FAIL_ON_UNKNOWN_PROPERTIES, false);
		mapper.configure(ACCEPT_SINGLE_VALUE_AS_ARRAY, true);
		return mapper;
	}

	@Override
	public Notification waitForNotification(Integer timeout)
			throws SpallocProtocolException, SpallocProtocolTimeoutException {
		// If we already have a notification, return it
		var n = notifications.poll();
		if (n != null) {
			return n;
		}
		// Check for a duff timeout
		if (timeout != null && timeout < 0) {
			return null;
		}

		// Otherwise, wait for a notification to arrive
		try {
			return (Notification) receiveResponse(timeout);
		} catch (SpallocProtocolTimeoutException e) {
			throw e;
		} catch (IOException e) {
			throw new SpallocProtocolException(e);
		}
	}

	/*
	 * The bindings of the Spalloc protocol methods themselves.
	 */

	@Override
	public Version version(Integer timeout)
			throws IOException, SpallocServerException {
<<<<<<< HEAD
		String result = call(new VersionCommand(), timeout);
=======
		var json = call(new VersionCommand(), timeout);
>>>>>>> ca30b949
		if (log.isDebugEnabled()) {
			log.debug("version result: {}", result);
		}
		return new Version(result);
	}

	@Override
	public int createJob(CreateJob builder, Integer timeout)
			throws IOException, SpallocServerException {
<<<<<<< HEAD
		String result = call(builder.build(), timeout);
=======
		var json = call(builder.build(), timeout);
>>>>>>> ca30b949
		if (log.isDebugEnabled()) {
			log.debug("create result: {}", result);
		}
		return parseInt(result);
	}

	@Deprecated
	@Override
	public int createJob(List<Integer> args, Map<String, Object> kwargs,
			Integer timeout) throws IOException, SpallocServerException {
		// If no owner, don't bother with the call
		if (!kwargs.containsKey(USER_PROPERTY)) {
			throw new SpallocServerException(
					USER_PROPERTY + " must be specified for all jobs.");
		}

		// Test for bad kwargs and log them as a problem if present
		var unwanted = new HashSet<>(kwargs.keySet());
		unwanted.removeAll(ALLOWED_KWARGS);
		if (!unwanted.isEmpty()) {
			kwargs.keySet().removeAll(unwanted);
			log.warn("removing unsupported keyword arguments ({}) to createJob",
					unwanted);
		}

<<<<<<< HEAD
		String result = call(new CreateJobCommand(args, kwargs), timeout);
=======
		var json = call(new CreateJobCommand(args, kwargs), timeout);
>>>>>>> ca30b949
		if (log.isDebugEnabled()) {
			log.debug("create result: {}", result);
		}
		return parseInt(result);
	}

	@Override
	public void jobKeepAlive(int jobID, Integer timeout)
			throws IOException, SpallocServerException {
<<<<<<< HEAD
		String result = call(new JobKeepAliveCommand(jobID), timeout);
=======
		var json = call(new JobKeepAliveCommand(jobID), timeout);
>>>>>>> ca30b949
		if (log.isDebugEnabled()) {
			log.debug("keepalive result: {}", result);
		}
	}

	@Override
	public JobState getJobState(int jobID, Integer timeout)
			throws IOException, SpallocServerException {
		var json = call(new GetJobStateCommand(jobID), timeout);
		if (log.isDebugEnabled()) {
			log.debug("get-state result: {}", json);
		}
		return MAPPER.readValue(json, JobState.class);
	}

	@Override
	public JobMachineInfo getJobMachineInfo(int jobID, Integer timeout)
			throws IOException, SpallocServerException {
		var json = call(new GetJobMachineInfoCommand(jobID), timeout);
		if (log.isDebugEnabled()) {
			log.debug("get-info result: {}", json);
		}
		return MAPPER.readValue(json, JobMachineInfo.class);
	}

	@Override
	public void powerOnJobBoards(int jobID, Integer timeout)
			throws IOException, SpallocServerException {
<<<<<<< HEAD
		String result = call(new PowerOnJobBoardsCommand(jobID), timeout);
=======
		var json = call(new PowerOnJobBoardsCommand(jobID), timeout);
>>>>>>> ca30b949
		if (log.isDebugEnabled()) {
			log.debug("power-on result: {}", result);
		}
	}

	@Override
	public void powerOffJobBoards(int jobID, Integer timeout)
			throws IOException, SpallocServerException {
<<<<<<< HEAD
		String result = call(new PowerOffJobBoardsCommand(jobID), timeout);
=======
		var json = call(new PowerOffJobBoardsCommand(jobID), timeout);
>>>>>>> ca30b949
		if (log.isDebugEnabled()) {
			log.debug("power-off result: {}", result);
		}
	}

	@Override
	public void destroyJob(int jobID, String reason, Integer timeout)
			throws IOException, SpallocServerException {
<<<<<<< HEAD
		String result = call(new DestroyJobCommand(jobID, reason), timeout);
=======
		var json = call(new DestroyJobCommand(jobID, reason), timeout);
>>>>>>> ca30b949
		if (log.isDebugEnabled()) {
			log.debug("destroy result: {}", result);
		}
	}

	@Override
	public void notifyJob(Integer jobID, boolean enable, Integer timeout)
			throws IOException, SpallocServerException {
		Command<?> c;
		if (enable) {
			if (jobID == null) {
				c = new NotifyJobCommand();
			} else {
				c = new NotifyJobCommand(jobID);
			}
		} else {
			if (jobID == null) {
				c = new NoNotifyJobCommand();
			} else {
				c = new NoNotifyJobCommand(jobID);
			}
		}
<<<<<<< HEAD
		String result = call(c, timeout);
=======
		var json = call(c, timeout);
>>>>>>> ca30b949
		if (log.isDebugEnabled()) {
			log.debug("notify-job result: {}", result);
		}
	}

	@Override
	public void notifyMachine(String machineName, boolean enable,
			Integer timeout) throws IOException, SpallocServerException {
		Command<?> c;
		if (enable) {
			if (machineName == null) {
				c = new NotifyMachineCommand();
			} else {
				c = new NotifyMachineCommand(machineName);
			}
		} else {
			if (machineName == null) {
				c = new NoNotifyMachineCommand();
			} else {
				c = new NoNotifyMachineCommand(machineName);
			}
		}
<<<<<<< HEAD
		String result = call(c, timeout);
=======
		var json = call(c, timeout);
>>>>>>> ca30b949
		if (log.isDebugEnabled()) {
			log.debug("notify-machine result: {}", result);
		}
	}

	/**
	 * Wrap an array into a read-only list.
	 *
	 * @param array
	 *            The array to be wrapped.
	 * @return An unmodifiable list that uses the array for its storage.
	 */
	private static <T> List<T> rolist(T[] array) {
		return unmodifiableList(asList(array));
	}

	@Override
	public List<JobDescription> listJobs(Integer timeout)
			throws IOException, SpallocServerException {
		var json = call(new ListJobsCommand(), timeout);
		if (log.isDebugEnabled()) {
			log.debug("list-jobs result: {}", json);
		}
		return rolist(MAPPER.readValue(json, JobDescription[].class));
	}

	@Override
	public List<Machine> listMachines(Integer timeout)
			throws IOException, SpallocServerException {
		var json = call(new ListMachinesCommand(), timeout);
		if (log.isDebugEnabled()) {
			log.debug("list-machines result: {}", json);
		}
		return rolist(MAPPER.readValue(json, Machine[].class));
	}

	@Override
	public BoardPhysicalCoordinates getBoardPosition(String machineName,
			BoardCoordinates coords, Integer timeout)
			throws IOException, SpallocServerException {
		var json = call(new GetBoardPositionCommand(machineName, coords),
				timeout);
		if (log.isDebugEnabled()) {
			log.debug("position result: {}", json);
		}
		return MAPPER.readValue(json, BoardPhysicalCoordinates.class);
	}

	@Override
	public BoardCoordinates getBoardPosition(String machineName,
			BoardPhysicalCoordinates coords, Integer timeout)
			throws IOException, SpallocServerException {
		var json = call(new GetBoardAtPositionCommand(machineName, coords),
				timeout);
		if (log.isDebugEnabled()) {
			log.debug("position result: {}", json);
		}
		return MAPPER.readValue(json, BoardCoordinates.class);
	}

	@Override
	public WhereIs whereIs(int jobID, HasChipLocation chip, Integer timeout)
			throws IOException, SpallocServerException {
		var json = call(new WhereIsJobChipCommand(jobID, chip), timeout);
		if (log.isDebugEnabled()) {
			log.debug("where-is result: {}", json);
		}
		return MAPPER.readValue(json, WhereIs.class);
	}

	@Override
	public WhereIs whereIs(String machine, HasChipLocation chip,
			Integer timeout) throws IOException, SpallocServerException {
		var json = call(new WhereIsMachineChipCommand(machine, chip), timeout);
		if (log.isDebugEnabled()) {
			log.debug("where-is result: {}", json);
		}
		return MAPPER.readValue(json, WhereIs.class);
	}

	@Override
	public WhereIs whereIs(String machine, BoardPhysicalCoordinates coords,
			Integer timeout) throws IOException, SpallocServerException {
		var json = call(new WhereIsMachineBoardPhysicalCommand(machine, coords),
				timeout);
		if (log.isDebugEnabled()) {
			log.debug("where-is result: {}", json);
		}
		return MAPPER.readValue(json, WhereIs.class);
	}

	@Override
	public WhereIs whereIs(String machine, BoardCoordinates coords,
			Integer timeout) throws IOException, SpallocServerException {
		var json = call(new WhereIsMachineBoardLogicalCommand(machine, coords),
				timeout);
		if (log.isDebugEnabled()) {
			log.debug("where-is result: {}", json);
		}
		return MAPPER.readValue(json, WhereIs.class);
	}

	private static class ResponseDeserializer
			extends PropertyBasedDeserialiser<Response> {
		// This class should never be serialised
		private static final long serialVersionUID = 1L;

		ResponseDeserializer() {
			super(Response.class);
			register("jobs_changed", JobsChangedNotification.class);
			register("machines_changed", MachinesChangedNotification.class);
			register("return", ReturnResponse.class);
			register("exception", ExceptionResponse.class);
		}
	}

	/**
	 * Format a request as a line of newline-free JSON, suitable for sending to
	 * the spalloc server.
	 */
	@Override
	protected String formatRequest(Command<?> command) throws IOException {
		return MAPPER.writeValueAsString(command);
	}

	/**
	 * Parse a line of response from the spalloc server, which should be a
	 * complete JSON object.
	 */
	@Override
	protected Response parseResponse(String line) throws IOException {
		return MAPPER.readValue(line, Response.class);
	}
}<|MERGE_RESOLUTION|>--- conflicted
+++ resolved
@@ -213,11 +213,7 @@
 	@Override
 	public Version version(Integer timeout)
 			throws IOException, SpallocServerException {
-<<<<<<< HEAD
-		String result = call(new VersionCommand(), timeout);
-=======
-		var json = call(new VersionCommand(), timeout);
->>>>>>> ca30b949
+		var result = call(new VersionCommand(), timeout);
 		if (log.isDebugEnabled()) {
 			log.debug("version result: {}", result);
 		}
@@ -227,11 +223,7 @@
 	@Override
 	public int createJob(CreateJob builder, Integer timeout)
 			throws IOException, SpallocServerException {
-<<<<<<< HEAD
-		String result = call(builder.build(), timeout);
-=======
-		var json = call(builder.build(), timeout);
->>>>>>> ca30b949
+		var result = call(builder.build(), timeout);
 		if (log.isDebugEnabled()) {
 			log.debug("create result: {}", result);
 		}
@@ -257,11 +249,7 @@
 					unwanted);
 		}
 
-<<<<<<< HEAD
-		String result = call(new CreateJobCommand(args, kwargs), timeout);
-=======
-		var json = call(new CreateJobCommand(args, kwargs), timeout);
->>>>>>> ca30b949
+		var result = call(new CreateJobCommand(args, kwargs), timeout);
 		if (log.isDebugEnabled()) {
 			log.debug("create result: {}", result);
 		}
@@ -271,11 +259,7 @@
 	@Override
 	public void jobKeepAlive(int jobID, Integer timeout)
 			throws IOException, SpallocServerException {
-<<<<<<< HEAD
-		String result = call(new JobKeepAliveCommand(jobID), timeout);
-=======
-		var json = call(new JobKeepAliveCommand(jobID), timeout);
->>>>>>> ca30b949
+		var result = call(new JobKeepAliveCommand(jobID), timeout);
 		if (log.isDebugEnabled()) {
 			log.debug("keepalive result: {}", result);
 		}
@@ -304,11 +288,7 @@
 	@Override
 	public void powerOnJobBoards(int jobID, Integer timeout)
 			throws IOException, SpallocServerException {
-<<<<<<< HEAD
-		String result = call(new PowerOnJobBoardsCommand(jobID), timeout);
-=======
-		var json = call(new PowerOnJobBoardsCommand(jobID), timeout);
->>>>>>> ca30b949
+		var result = call(new PowerOnJobBoardsCommand(jobID), timeout);
 		if (log.isDebugEnabled()) {
 			log.debug("power-on result: {}", result);
 		}
@@ -317,11 +297,7 @@
 	@Override
 	public void powerOffJobBoards(int jobID, Integer timeout)
 			throws IOException, SpallocServerException {
-<<<<<<< HEAD
-		String result = call(new PowerOffJobBoardsCommand(jobID), timeout);
-=======
-		var json = call(new PowerOffJobBoardsCommand(jobID), timeout);
->>>>>>> ca30b949
+		var result = call(new PowerOffJobBoardsCommand(jobID), timeout);
 		if (log.isDebugEnabled()) {
 			log.debug("power-off result: {}", result);
 		}
@@ -330,11 +306,7 @@
 	@Override
 	public void destroyJob(int jobID, String reason, Integer timeout)
 			throws IOException, SpallocServerException {
-<<<<<<< HEAD
-		String result = call(new DestroyJobCommand(jobID, reason), timeout);
-=======
-		var json = call(new DestroyJobCommand(jobID, reason), timeout);
->>>>>>> ca30b949
+		var result = call(new DestroyJobCommand(jobID, reason), timeout);
 		if (log.isDebugEnabled()) {
 			log.debug("destroy result: {}", result);
 		}
@@ -357,11 +329,7 @@
 				c = new NoNotifyJobCommand(jobID);
 			}
 		}
-<<<<<<< HEAD
-		String result = call(c, timeout);
-=======
-		var json = call(c, timeout);
->>>>>>> ca30b949
+		var result = call(c, timeout);
 		if (log.isDebugEnabled()) {
 			log.debug("notify-job result: {}", result);
 		}
@@ -384,11 +352,7 @@
 				c = new NoNotifyMachineCommand(machineName);
 			}
 		}
-<<<<<<< HEAD
-		String result = call(c, timeout);
-=======
-		var json = call(c, timeout);
->>>>>>> ca30b949
+		var result = call(c, timeout);
 		if (log.isDebugEnabled()) {
 			log.debug("notify-machine result: {}", result);
 		}
