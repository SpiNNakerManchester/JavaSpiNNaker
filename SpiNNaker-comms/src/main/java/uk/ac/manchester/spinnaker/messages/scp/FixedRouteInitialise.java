/*
 * Copyright (c) 2018 The University of Manchester
 *
 * Licensed under the Apache License, Version 2.0 (the "License");
 * you may not use this file except in compliance with the License.
 * You may obtain a copy of the License at
 *
 *     http://www.apache.org/licenses/LICENSE-2.0
 *
 * Unless required by applicable law or agreed to in writing, software
 * distributed under the License is distributed on an "AS IS" BASIS,
 * WITHOUT WARRANTIES OR CONDITIONS OF ANY KIND, either express or implied.
 * See the License for the specific language governing permissions and
 * limitations under the License.
 */
package uk.ac.manchester.spinnaker.messages.scp;

import static uk.ac.manchester.spinnaker.messages.scp.Bits.BYTE0;
import static uk.ac.manchester.spinnaker.messages.scp.Bits.BYTE1;
import static uk.ac.manchester.spinnaker.messages.scp.RouterCommand.FIXED;
import static uk.ac.manchester.spinnaker.messages.scp.SCPCommand.CMD_RTR;

import java.nio.ByteBuffer;

import uk.ac.manchester.spinnaker.machine.HasChipLocation;
import uk.ac.manchester.spinnaker.machine.RoutingEntry;
import uk.ac.manchester.spinnaker.messages.model.AppID;
import uk.ac.manchester.spinnaker.messages.model.UnexpectedResponseCodeException;

/**
 * Sets a fixed route entry. There is no response payload.
 * <p>
 * Calls {@code rtr_fr_set()} in {@code sark_hw.c}, via {@code rtr_cmd()} in
 * {@code scamp-cmd.c}.
 */
public final class FixedRouteInitialise extends SCPRequest<EmptyResponse> {
	private static int argument1(AppID appID) {
<<<<<<< HEAD
		return (appID.appID() << BYTE1) | (ROUTER_FIXED.value << BYTE0);
=======
		return (appID.appID << BYTE1) | (FIXED.value << BYTE0);
>>>>>>> 4e79958c
	}

	/**
	 * @param chip
	 *            The chip to set the route on.
	 * @param entry
	 *            The fixed route entry (converted for writing)
	 * @param appID
	 *            The ID of the application
	 */
	public FixedRouteInitialise(HasChipLocation chip, int entry, AppID appID) {
		super(chip.getScampCore(), CMD_RTR, argument1(appID), entry);
		// The entry must not have the top bit set; normally true
	}

	/**
	 * @param chip
	 *            The chip to set the route on.
	 * @param entry
	 *            The fixed route entry
	 * @param appID
	 *            The ID of the application
	 */
	public FixedRouteInitialise(HasChipLocation chip, RoutingEntry entry,
			AppID appID) {
		this(chip.getScampCore(), entry.encode(), appID);
	}

	@Override
	public EmptyResponse getSCPResponse(ByteBuffer buffer)
			throws UnexpectedResponseCodeException {
		return new EmptyResponse("Fixed Route Initialise", CMD_RTR, buffer);
	}
}<|MERGE_RESOLUTION|>--- conflicted
+++ resolved
@@ -35,11 +35,7 @@
  */
 public final class FixedRouteInitialise extends SCPRequest<EmptyResponse> {
 	private static int argument1(AppID appID) {
-<<<<<<< HEAD
-		return (appID.appID() << BYTE1) | (ROUTER_FIXED.value << BYTE0);
-=======
-		return (appID.appID << BYTE1) | (FIXED.value << BYTE0);
->>>>>>> 4e79958c
+		return (appID.appID() << BYTE1) | (FIXED.value << BYTE0);
 	}
 
 	/**
