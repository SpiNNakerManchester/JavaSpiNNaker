/*
 * Copyright (c) 2018 The University of Manchester
 *
 * This program is free software: you can redistribute it and/or modify
 * it under the terms of the GNU General Public License as published by
 * the Free Software Foundation, either version 3 of the License, or
 * (at your option) any later version.
 *
 * This program is distributed in the hope that it will be useful,
 * but WITHOUT ANY WARRANTY; without even the implied warranty of
 * MERCHANTABILITY or FITNESS FOR A PARTICULAR PURPOSE.  See the
 * GNU General Public License for more details.
 *
 * You should have received a copy of the GNU General Public License
 * along with this program.  If not, see <http://www.gnu.org/licenses/>.
 */
package uk.ac.manchester.spinnaker.messages.bmp;

import static uk.ac.manchester.spinnaker.utils.UnitConstants.MSEC_PER_SEC;
import static uk.ac.manchester.spinnaker.messages.scp.SCPCommand.CMD_BMP_POWER;

import java.nio.ByteBuffer;
import java.util.Collection;

import uk.ac.manchester.spinnaker.machine.board.BMPBoard;
import uk.ac.manchester.spinnaker.messages.model.PowerCommand;

/**
 * An SCP request for the BMP to power on or power off a rack of boards. There
 * is no response payload.
 * <p>
 * <strong>Note:</strong> There is currently a bug in the BMP that means some
 * boards don't respond to power commands not sent to BMP 0. Because of this,
 * this message should <em>always</em> be sent to BMP 0!
 * <p>
 * Handled by {@code cmd_power()} in {@code bmp_cmd.c}, which in turn calls
 * {@code proc_power()} in the same file.
 */
public class SetPower extends BMPRequest<BMPRequest.BMPResponse> {
	private static final int DELAY_SHIFT = 16;

	private static final BMPBoard FRAME_ROOT = new BMPBoard(0);

	/**
	 * @param powerCommand
	 *            The power command being sent
	 * @param boards
	 *            The boards on the same backplane to power on or off
	 * @param delay
	 *            Number of seconds delay between power state changes of the
	 *            different boards.
	 */
	public SetPower(PowerCommand powerCommand, Collection<BMPBoard> boards,
			double delay) {
		super(FRAME_ROOT, CMD_BMP_POWER, argument1(delay, powerCommand),
				boardMask(boards));
	}

	private static int argument1(double delay, PowerCommand powerCommand) {
		return ((int) (delay * MSEC_PER_SEC) << DELAY_SHIFT)
				| powerCommand.value;
	}

<<<<<<< HEAD
	private static int argument2(Collection<BMPBoard> boards) {
		return boards.stream().mapToInt(board -> 1 << board.board()).sum();
=======
	private static int boardMask(Collection<BMPBoard> boards) {
		return boards.stream().mapToInt(board -> 1 << board.board).sum();
>>>>>>> 60b081e9
	}

	@Override
	public BMPResponse getSCPResponse(ByteBuffer buffer) throws Exception {
		return new BMPResponse("powering request", CMD_BMP_POWER, buffer);
	}
}<|MERGE_RESOLUTION|>--- conflicted
+++ resolved
@@ -61,13 +61,8 @@
 				| powerCommand.value;
 	}
 
-<<<<<<< HEAD
-	private static int argument2(Collection<BMPBoard> boards) {
+	private static int boardMask(Collection<BMPBoard> boards) {
 		return boards.stream().mapToInt(board -> 1 << board.board()).sum();
-=======
-	private static int boardMask(Collection<BMPBoard> boards) {
-		return boards.stream().mapToInt(board -> 1 << board.board).sum();
->>>>>>> 60b081e9
 	}
 
 	@Override
