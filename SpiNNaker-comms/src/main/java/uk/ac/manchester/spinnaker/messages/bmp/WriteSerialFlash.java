/*
 * Copyright (c) 2018-2022 The University of Manchester
 *
 * This program is free software: you can redistribute it and/or modify
 * it under the terms of the GNU General Public License as published by
 * the Free Software Foundation, either version 3 of the License, or
 * (at your option) any later version.
 *
 * This program is distributed in the hope that it will be useful,
 * but WITHOUT ANY WARRANTY; without even the implied warranty of
 * MERCHANTABILITY or FITNESS FOR A PARTICULAR PURPOSE.  See the
 * GNU General Public License for more details.
 *
 * You should have received a copy of the GNU General Public License
 * along with this program.  If not, see <http://www.gnu.org/licenses/>.
 */
package uk.ac.manchester.spinnaker.messages.bmp;

import static uk.ac.manchester.spinnaker.messages.bmp.SerialFlashOp.WRITE;
import static uk.ac.manchester.spinnaker.messages.scp.SCPCommand.CMD_BMP_SF;
import static uk.ac.manchester.spinnaker.utils.ByteBufferUtils.limitSlice;

import java.nio.ByteBuffer;

import uk.ac.manchester.spinnaker.machine.MemoryLocation;
import uk.ac.manchester.spinnaker.machine.board.BMPBoard;

/**
 * A request to write to serial flash on a BMP.
 */
public class WriteSerialFlash extends SimpleRequest {
	/** The size of chunk that will be transferred. Fixed. */
	public static final int FLASH_CHUNK_SIZE = 256;

	/**
	 * @param board
	 *            the board with the BMP to write the flash of
	 * @param baseAddress
	 *            The positive base address where the chunk is located
	 * @param data
	 *            The data to transfer; up to {@link #FLASH_CHUNK_SIZE} bytes.
	 *            The position and limit of the buffer will not be updated by
	 *            this constructor.
	 */
	public WriteSerialFlash(BMPBoard board, MemoryLocation baseAddress,
			ByteBuffer data) {
<<<<<<< HEAD
		super("Transfer Chunk to Serial Flash", board, CMD_BMP_SF,
				baseAddress.address, FLASH_CHUNK_SIZE, WRITE.value,
				condition(data));
	}

	private static ByteBuffer condition(ByteBuffer data) {
		// Just in case
		if (data.remaining() > FLASH_CHUNK_SIZE) {
			var b = data.duplicate();
			b.limit(b.position() + FLASH_CHUNK_SIZE);
			return b;
		}
		return data;
=======
		super(board, CMD_BMP_SF, baseAddress.address, FLASH_CHUNK_SIZE,
				WRITE.value, limitSlice(data, FLASH_CHUNK_SIZE));
>>>>>>> 26e8f541
	}
}<|MERGE_RESOLUTION|>--- conflicted
+++ resolved
@@ -44,23 +44,8 @@
 	 */
 	public WriteSerialFlash(BMPBoard board, MemoryLocation baseAddress,
 			ByteBuffer data) {
-<<<<<<< HEAD
 		super("Transfer Chunk to Serial Flash", board, CMD_BMP_SF,
 				baseAddress.address, FLASH_CHUNK_SIZE, WRITE.value,
-				condition(data));
-	}
-
-	private static ByteBuffer condition(ByteBuffer data) {
-		// Just in case
-		if (data.remaining() > FLASH_CHUNK_SIZE) {
-			var b = data.duplicate();
-			b.limit(b.position() + FLASH_CHUNK_SIZE);
-			return b;
-		}
-		return data;
-=======
-		super(board, CMD_BMP_SF, baseAddress.address, FLASH_CHUNK_SIZE,
-				WRITE.value, limitSlice(data, FLASH_CHUNK_SIZE));
->>>>>>> 26e8f541
+				limitSlice(data, FLASH_CHUNK_SIZE));
 	}
 }