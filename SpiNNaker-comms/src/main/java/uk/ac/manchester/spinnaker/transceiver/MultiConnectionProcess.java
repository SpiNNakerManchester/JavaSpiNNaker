/*
 * Copyright (c) 2018 The University of Manchester
 *
 * This program is free software: you can redistribute it and/or modify
 * it under the terms of the GNU General Public License as published by
 * the Free Software Foundation, either version 3 of the License, or
 * (at your option) any later version.
 *
 * This program is distributed in the hope that it will be useful,
 * but WITHOUT ANY WARRANTY; without even the implied warranty of
 * MERCHANTABILITY or FITNESS FOR A PARTICULAR PURPOSE.  See the
 * GNU General Public License for more details.
 *
 * You should have received a copy of the GNU General Public License
 * along with this program.  If not, see <http://www.gnu.org/licenses/>.
 */
package uk.ac.manchester.spinnaker.transceiver;

import static uk.ac.manchester.spinnaker.connections.SCPRequestPipeline.SCP_RETRIES;
import static uk.ac.manchester.spinnaker.connections.SCPRequestPipeline.SCP_TIMEOUT;

import java.io.IOException;
import java.util.HashMap;
import java.util.Map;
import java.util.function.Consumer;

import uk.ac.manchester.spinnaker.connections.ConnectionSelector;
import uk.ac.manchester.spinnaker.connections.SCPConnection;
import uk.ac.manchester.spinnaker.connections.SCPRequestPipeline;
import uk.ac.manchester.spinnaker.messages.scp.CheckOKResponse;
import uk.ac.manchester.spinnaker.messages.scp.NoResponse;
import uk.ac.manchester.spinnaker.messages.scp.SCPRequest;

/**
 * A process that uses multiple connections in communication.
 *
 * @param <T>
 *            The type of connection used by the process.
 */
abstract class MultiConnectionProcess<T extends SCPConnection> extends Process {
	/** The default for the number of parallel channels. */
	public static final int DEFAULT_NUM_CHANNELS = 8;

	/** The default for the number of instantaneously active channels. */
	public static final int DEFAULT_INTERMEDIATE_CHANNEL_WAITS = 7;

	private final int numWaits;

	private final int numChannels;

	private final int numRetries;

	/**
	 * How to select how to communicate.
	 */
	final ConnectionSelector<T> selector;

	private final Map<T, SCPRequestPipeline> requestPipelines;

	private final int timeout;

	private final RetryTracker retryTracker;

	/**
	 * @param connectionSelector
	 *            How to select how to communicate.
	 * @param retryTracker
	 *            Object used to track how many retries were used in an
	 *            operation. May be {@code null} if no suck tracking is
	 *            required.
	 */
	MultiConnectionProcess(ConnectionSelector<T> connectionSelector,
			RetryTracker retryTracker) {
		this(connectionSelector, SCP_RETRIES, SCP_TIMEOUT, DEFAULT_NUM_CHANNELS,
				DEFAULT_INTERMEDIATE_CHANNEL_WAITS, retryTracker);
	}

	/**
	 * @param connectionSelector
	 *            How to select how to communicate.
	 * @param numRetries
	 *            The number of times to retry a communication.
	 * @param timeout
	 *            The timeout (in ms) for the communication.
	 * @param numChannels
	 *            The number of parallel communications to support
	 * @param intermediateChannelWaits
	 *            How many parallel communications to launch at once. (??)
	 * @param retryTracker
	 *            Object used to track how many retries were used in an
	 *            operation. May be {@code null} if no suck tracking is
	 *            required.
	 */
	MultiConnectionProcess(ConnectionSelector<T> connectionSelector,
			int numRetries, int timeout, int numChannels,
			int intermediateChannelWaits, RetryTracker retryTracker) {
		this.requestPipelines = new HashMap<>();
		this.numRetries = numRetries;
		this.timeout = timeout;
		this.numChannels = numChannels;
		this.numWaits = intermediateChannelWaits;
		this.selector = connectionSelector;
		this.retryTracker = retryTracker;
	}

<<<<<<< HEAD
	/**
	 * Manufacture a pipeline to handle a request using the configured pipeline
	 * parameters.
	 *
	 * @param request
	 *            The connection.
	 * @return The new pipeline.
	 */
	private SCPRequestPipeline getPipeline(SCPRequest<?> request) {
		return requestPipelines.computeIfAbsent(
				selector.getNextConnection(request),
				c -> new SCPRequestPipeline(c, numChannels, numWaits,
						numRetries, timeout, retryTracker));
=======
	private SCPRequestPipeline getPipeline(T connection) {
		var pipeline = requestPipelines.get(connection);
		if (pipeline == null) {
			pipeline = new SCPRequestPipeline(connection, numChannels, numWaits,
					numRetries, timeout, retryTracker);
			requestPipelines.put(connection, pipeline);
		}
		return pipeline;
>>>>>>> ca30b949
	}

	@Override
	protected <R extends CheckOKResponse> void sendRequest(
			SCPRequest<R> request, Consumer<R> callback) throws IOException {
		getPipeline(request).sendRequest(request, callback, this::receiveError);
	}

	@Override
	protected void sendOneWayRequest(SCPRequest<? extends NoResponse> request)
			throws IOException {
		getPipeline(request).sendOneWayRequest(request);
	}

	@Override
	protected void finish() throws IOException {
		for (var pipe : requestPipelines.values()) {
			pipe.finish();
		}
	}
}<|MERGE_RESOLUTION|>--- conflicted
+++ resolved
@@ -103,10 +103,9 @@
 		this.retryTracker = retryTracker;
 	}
 
-<<<<<<< HEAD
 	/**
 	 * Manufacture a pipeline to handle a request using the configured pipeline
-	 * parameters.
+	 * parameters. Reuses an existing pipeline if it can.
 	 *
 	 * @param request
 	 *            The connection.
@@ -117,16 +116,6 @@
 				selector.getNextConnection(request),
 				c -> new SCPRequestPipeline(c, numChannels, numWaits,
 						numRetries, timeout, retryTracker));
-=======
-	private SCPRequestPipeline getPipeline(T connection) {
-		var pipeline = requestPipelines.get(connection);
-		if (pipeline == null) {
-			pipeline = new SCPRequestPipeline(connection, numChannels, numWaits,
-					numRetries, timeout, retryTracker);
-			requestPipelines.put(connection, pipeline);
-		}
-		return pipeline;
->>>>>>> ca30b949
 	}
 
 	@Override
