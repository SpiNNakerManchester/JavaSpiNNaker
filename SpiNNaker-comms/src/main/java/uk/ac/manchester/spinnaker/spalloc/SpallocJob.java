/*
 * Copyright (c) 2018 The University of Manchester
 *
 * This program is free software: you can redistribute it and/or modify
 * it under the terms of the GNU General Public License as published by
 * the Free Software Foundation, either version 3 of the License, or
 * (at your option) any later version.
 *
 * This program is distributed in the hope that it will be useful,
 * but WITHOUT ANY WARRANTY; without even the implied warranty of
 * MERCHANTABILITY or FITNESS FOR A PARTICULAR PURPOSE.  See the
 * GNU General Public License for more details.
 *
 * You should have received a copy of the GNU General Public License
 * along with this program.  If not, see <http://www.gnu.org/licenses/>.
 */
package uk.ac.manchester.spinnaker.spalloc;

import static java.lang.Math.max;
import static java.lang.Math.min;
import static java.lang.String.format;
import static java.lang.System.currentTimeMillis;
import static java.lang.Thread.interrupted;
import static java.lang.Thread.sleep;
import static java.util.Objects.isNull;
import static java.util.Objects.nonNull;
import static org.slf4j.LoggerFactory.getLogger;
import static uk.ac.manchester.spinnaker.machine.ChipLocation.ZERO_ZERO;
import static uk.ac.manchester.spinnaker.spalloc.JobConstants.RECONNECT_DELAY_DEFAULT;
import static uk.ac.manchester.spinnaker.spalloc.Utils.makeTimeout;
import static uk.ac.manchester.spinnaker.spalloc.Utils.timeLeft;
import static uk.ac.manchester.spinnaker.spalloc.Utils.timedOut;
import static uk.ac.manchester.spinnaker.spalloc.messages.State.DESTROYED;
import static uk.ac.manchester.spinnaker.spalloc.messages.State.QUEUED;
import static uk.ac.manchester.spinnaker.spalloc.messages.State.UNKNOWN;
import static uk.ac.manchester.spinnaker.utils.UnitConstants.MSEC_PER_SEC;

import java.io.IOException;
import java.util.List;

import org.slf4j.Logger;

import uk.ac.manchester.spinnaker.machine.HasChipLocation;
import uk.ac.manchester.spinnaker.machine.MachineDimensions;
import uk.ac.manchester.spinnaker.messages.model.Version;
import uk.ac.manchester.spinnaker.spalloc.exceptions.JobDestroyedException;
import uk.ac.manchester.spinnaker.spalloc.exceptions.SpallocProtocolTimeoutException;
import uk.ac.manchester.spinnaker.spalloc.exceptions.SpallocServerException;
import uk.ac.manchester.spinnaker.spalloc.exceptions.SpallocStateChangeTimeoutException;
import uk.ac.manchester.spinnaker.spalloc.messages.BoardCoordinates;
import uk.ac.manchester.spinnaker.spalloc.messages.BoardPhysicalCoordinates;
import uk.ac.manchester.spinnaker.spalloc.messages.Connection;
import uk.ac.manchester.spinnaker.spalloc.messages.JobMachineInfo;
import uk.ac.manchester.spinnaker.spalloc.messages.JobState;
import uk.ac.manchester.spinnaker.spalloc.messages.State;

/**
 * A high-level interface for requesting and managing allocations of SpiNNaker
 * boards.
 * <p>
 * Constructing a {@link SpallocJob} object connects to a <a href=
 * "https://github.com/SpiNNakerManchester/spalloc_server">spalloc-server</a>
 * and requests a number of SpiNNaker boards. The job object may then be used to
 * monitor the state of the request, control the boards allocated and determine
 * their IP addresses.
 * <p>
 * In its simplest form, a {@link SpallocJob} can be used as a context manager
 * like so:
 *
 * <pre>
 * try (var j = new SpallocJob(new CreateJob(6).owner(me))) {
 *     myApplication.boot(j.getHostname(), j.getDimensions());
 *     myApplication.run(j.getHostname());
 * }
 * </pre>
 *
 * In this example a six-board machine is requested and the
 * {@code try}-with-resources context is entered once the allocation has been
 * made and the allocated boards are fully powered on. When control leaves the
 * block, the job is destroyed and the boards shut down by the server ready for
 * another job.
 * <p>
 * For more fine-grained control, the same functionality is available via
 * various methods:
 *
 * <pre>
 * SpallocJob j = new SpallocJob(new CreateJob(6).owner(me)));
 * j.waitUntilReady();
 * myApplication.boot(j.getHostname(), j.getDimensions());
 * myApplication.run(j.getHostname());
 * j.destroy();
 * </pre>
 *
 * <b>Note:</b> <blockquote class="note"> More complex applications may wish to
 * log the following properties of their job to support later debugging efforts:
 * <ul>
 * <li>{@code ID} &mdash; May be used to query the state of the job and find out
 * its fate if cancelled or destroyed. The <i>spalloc-job</i> command can be
 * used to discover the state/fate of the job and <i>spalloc-where-is</i> may be
 * used to find out what boards problem chips reside on.
 * <li>{@code machineName} and {@code boards} together give a complete record of
 * the hardware used by the job. The <i>spalloc-where-is</i> command may be used
 * to find out the physical locations of the boards used.
 * </ul>
 * </blockquote>
 *
 * @see CreateJob {@code CreateJob}: How to describe the job to create.
 */
public class SpallocJob implements AutoCloseable, SpallocJobAPI {
	private static final Logger log = getLogger(SpallocJob.class);

	/** Minimum supported server version. */
	private static final Version MIN_VER = new Version(0, 4, 0);

	/** Maximum supported server version. */
	private static final Version MAX_VER = new Version(2, 0, 0);

	private static final int STATUS_CACHE_PERIOD = 500;

	private SpallocClient client;

	private int id;

	private Integer timeout;

	private Integer keepaliveTime;

	/** The keepalive thread. */
	private Thread keepalive;

	/** Used to signal that the keepalive thread should stop. */
	private volatile boolean stopping;

	/**
	 * Cache of information about a job's state. This information can change,
	 * but not usually extremely rapidly; it has a caching period, implemented
	 * using the {@link #statusTimestamp} field.
	 */
	private JobState statusCache;

	/**
	 * The time when the information in {@link #statusCache} was last collected.
	 */
	private long statusTimestamp;

	/**
	 * Cache of information about a machine. This is information which doesn't
	 * change once it is assigned, so there is no expiry mechanism.
	 */
	private JobMachineInfo machineInfoCache;

	private int reconnectDelay = f2ms(RECONNECT_DELAY_DEFAULT);

	private static final ThreadGroup SPALLOC_WORKERS =
			new ThreadGroup("spalloc worker threads");

	private static Configuration config;

	/**
	 * Set up where configuration settings come from. By default, this is from a
	 * file called {@value #DEFAULT_CONFIGURATION_SOURCE}; this method allows
	 * you to override that (e.g., for testing).
	 *
	 * @param filename
	 *            the base filename (without a path) to load the configuration
	 *            from. This is expected to be a {@code .ini} file.
	 * @see Configuration
	 */
	public static void setConfigurationSource(String filename) {
		config = new Configuration(filename);
	}

	/**
	 * The name of the default file to load the configuration from.
	 */
	public static final String DEFAULT_CONFIGURATION_SOURCE = "spalloc.ini";

	static {
		setConfigurationSource(DEFAULT_CONFIGURATION_SOURCE);
	}

	/**
	 * Create a spalloc job that requests a SpiNNaker machine.
	 *
	 * @param hostname
	 *            The spalloc server host
	 * @param timeout
	 *            The communications timeout
	 * @param builder
	 *            The job-creation request builder.
	 * @throws IOException
	 *             If communications fail.
	 * @throws SpallocServerException
	 *             If the spalloc server rejects the operation request.
	 */
	public SpallocJob(String hostname, Integer timeout,
			CreateJob builder)
			throws IOException, SpallocServerException {
		this(hostname, config.getPort(), timeout, builder);
	}

	/**
	 * Create a spalloc job that requests a SpiNNaker machine.
	 *
	 * @param hostname
	 *            The spalloc server host
	 * @param builder
	 *            The job-creation request builder.
	 * @throws IOException
	 *             If communications fail.
	 * @throws SpallocServerException
	 *             If the spalloc server rejects the operation request.
	 */
	public SpallocJob(String hostname, CreateJob builder)
			throws IOException, SpallocServerException {
		this(hostname, config.getPort(), f2ms(config.getTimeout()), builder);
	}

	/**
	 * Create a spalloc job that requests a SpiNNaker machine.
	 *
	 * @param builder
	 *            The job-creation request builder.
	 * @throws IOException
	 *             If communications fail.
	 * @throws SpallocServerException
	 *             If the spalloc server rejects the operation request.
	 */
	public SpallocJob(CreateJob builder)
			throws IOException, SpallocServerException {
		this(config.getHost(), config.getPort(), f2ms(config.getTimeout()),
				builder);
	}

	/**
	 * Create a spalloc job that requests a SpiNNaker machine.
	 *
	 * @param client
	 *            The spalloc client
	 * @param builder
	 *            The job-creation request builder.
	 * @throws IOException
	 *             If communications fail.
	 * @throws SpallocServerException
	 *             If the spalloc server rejects the operation request.
	 * @throws IllegalArgumentException
	 *             If a bad builder is given.
	 */
	public SpallocJob(SpallocClient client, CreateJob builder)
			throws IOException, SpallocServerException {
		this(client, f2ms(config.getTimeout()), builder);
	}

	/**
	 * Create a spalloc job that requests a SpiNNaker machine.
	 *
	 * @param client
	 *            The spalloc client
	 * @param timeout
	 *            The communications timeout
	 * @param builder
	 *            The job-creation request builder.
	 * @throws IOException
	 *             If communications fail.
	 * @throws SpallocServerException
	 *             If the spalloc server rejects the operation request.
	 * @throws IllegalArgumentException
	 *             If a bad builder is given.
	 */
	public SpallocJob(SpallocClient client, Integer timeout, CreateJob builder)
			throws IOException, SpallocServerException {
		if (isNull(builder)) {
			throw new IllegalArgumentException("a builder must be specified");
		}
		this.client = client;
		this.timeout = timeout;
		client.connect();
		reconnectDelay = f2ms(config.getReconnectDelay());
		id = client.createJob(builder, timeout);
		/*
		 * We also need the keepalive configuration so we know when to send
		 * keepalive messages.
		 */
		keepaliveTime = f2ms(builder.getKeepAlive());
		log.info("created spalloc job with ID: {}", id);
		launchKeepaliveDaemon();
	}

	/**
	 * Create a spalloc job that requests a SpiNNaker machine.
	 *
	 * @param hostname
	 *            The spalloc server host
	 * @param port
	 *            The spalloc server port
	 * @param timeout
	 *            The communications timeout
	 * @param builder
	 *            The job-creation request builder.
	 * @throws IOException
	 *             If communications fail.
	 * @throws SpallocServerException
	 *             If the spalloc server rejects the operation request.
	 * @throws IllegalArgumentException
	 *             If a bad builder is given.
	 */
	public SpallocJob(String hostname, Integer port, Integer timeout,
			CreateJob builder)
			throws IOException, SpallocServerException {
		if (isNull(builder)) {
			throw new IllegalArgumentException("a builder must be specified");
		}
		this.client = new SpallocClient(hostname, port, timeout);
		this.timeout = timeout;
		client.connect();
		reconnectDelay = f2ms(config.getReconnectDelay());
		id = client.createJob(builder, timeout);
		/*
		 * We also need the keepalive configuration so we know when to send
		 * keepalive messages.
		 */
		keepaliveTime = f2ms(builder.getKeepAlive());
		log.info("created spalloc job with ID: {}", id);
		launchKeepaliveDaemon();
	}

	/**
	 * Create a job client that resumes an existing job given its ID.
	 *
	 * @param id
	 *            The job ID
	 * @throws IOException
	 *             If communications fail.
	 * @throws SpallocServerException
	 *             If the spalloc server rejects the operation request.
	 * @throws JobDestroyedException
	 *             If the job doesn't exist (any more).
	 */
	public SpallocJob(int id)
			throws IOException, SpallocServerException, JobDestroyedException {
		this(config.getHost(), config.getPort(), f2ms(config.getTimeout()), id);
	}

	/**
	 * Create a job client that resumes an existing job given its ID.
	 *
	 * @param hostname
	 *            The spalloc server host
	 * @param id
	 *            The job ID
	 * @throws IOException
	 *             If communications fail.
	 * @throws SpallocServerException
	 *             If the spalloc server rejects the operation request.
	 * @throws JobDestroyedException
	 *             If the job doesn't exist (any more).
	 */
	public SpallocJob(String hostname, int id)
			throws IOException, SpallocServerException, JobDestroyedException {
		this(hostname, config.getPort(), f2ms(config.getTimeout()), id);
	}

	/**
	 * Create a job client that resumes an existing job given its ID.
	 *
	 * @param hostname
	 *            The spalloc server host
	 * @param timeout
	 *            The communications timeout
	 * @param id
	 *            The job ID
	 * @throws IOException
	 *             If communications fail.
	 * @throws SpallocServerException
	 *             If the spalloc server rejects the operation request.
	 * @throws JobDestroyedException
	 *             If the job doesn't exist (any more).
	 */
	public SpallocJob(String hostname, Integer timeout, int id)
			throws IOException, SpallocServerException, JobDestroyedException {
		this(hostname, config.getPort(), timeout, id);
	}

	/**
	 * Converts a "float" number of seconds to milliseconds.
	 *
	 * @param obj
	 *            The number of seconds as a {@link Number} but up-casted to an
	 *            object for convenience.
	 * @return The number of milliseconds, suitable for use with Java timing
	 *         operations.
	 */
	private static Integer f2ms(Object obj) {
		if (isNull(obj)) {
			return null;
		}
		return (int) (((Number) obj).doubleValue() * MSEC_PER_SEC);
	}

	/**
	 * Create a job client that resumes an existing job given its ID.
	 *
	 * @param hostname
	 *            The spalloc server host
	 * @param port
	 *            The TCP port
	 * @param timeout
	 *            The communications timeout
	 * @param id
	 *            The job ID
	 * @throws IOException
	 *             If communications fail.
	 * @throws SpallocServerException
	 *             If the spalloc server rejects the operation request.
	 * @throws JobDestroyedException
	 *             If the job doesn't exist (any more).
	 */
	public SpallocJob(String hostname, int port, Integer timeout, int id)
			throws IOException, SpallocServerException, JobDestroyedException {
		this.client = new SpallocClient(hostname, port, timeout);
		this.timeout = timeout;
		this.id = id;
		client.connect();
		reconnectDelay = f2ms(config.getReconnectDelay());
		/*
		 * If the job no longer exists, we can't get the keepalive interval (and
		 * there's nothing to keepalive) so just bail out.
		 */
		var jobState = getStatus();
		if (jobState.getState() == UNKNOWN
				|| jobState.getState() == DESTROYED) {
			if (nonNull(jobState.getReason())) {
				throw new JobDestroyedException(format(
						"SpallocJob %d does not exist: %s: %s", id,
						jobState.getState().name(), jobState.getReason()));
			} else {
				throw new JobDestroyedException(
						format("SpallocJob %d does not exist: %s", id,
								jobState.getState().name()));
			}
		}
		// Snag the keepalive interval from the job
		keepaliveTime = f2ms(jobState.getKeepalive());
		log.info("resumed spalloc job with ID: {}", id);
		launchKeepaliveDaemon();
	}

	private void launchKeepaliveDaemon() {
		log.info("launching keepalive thread for " + id + " with interval "
				+ (keepaliveTime / 2) + "ms");
		if (nonNull(keepalive)) {
			log.warn("launching second keepalive thread for " + id);
		}
		keepalive = new Thread(SPALLOC_WORKERS, this::keepalive,
				"keepalive for spalloc job " + id);
		keepalive.setDaemon(true);
		stopping = false;
		keepalive.start();
	}

	private void keepalive() {
		while (!stopping) {
			try {
				client.jobKeepAlive(id, timeout);
				if (!interrupted()) {
					sleep(keepaliveTime / 2);
				}
			} catch (IOException | SpallocServerException e) {
				stopping = true;
			} catch (InterruptedException ignore) {
			}
		}
	}

	@Override
	public void close() throws IOException {
		stopping = true;
		keepalive.interrupt();
		client.close();
	}

	/**
	 * Reconnect to the server and check version.
	 *
	 * If reconnection fails, the error is reported as a warning but no
	 * exception is raised.
	 */
	private void reconnect() {
		try {
			client.connect(timeout);
			assertCompatibleVersion();
			log.info("Reconnected to spalloc server successfully");
		} catch (SpallocServerException | IOException e) {
			/*
			 * Connect/version command failed... Leave the socket clearly broken
			 * so that we retry again
			 */
			log.warn("Spalloc server is unreachable ({}), will keep trying...",
					e.getMessage());
			try {
				client.close();
			} catch (IOException inner) {
				// close failed?! Nothing we can do but log and try later
				log.error("problem closing connection", inner);
			}
		}
	}

	/**
	 * Assert that the server version is compatible. This client supports from
	 * 0.4.0 to 2.0.0 (but not including the latter).
	 *
	 * @throws IOException
	 *             If communications fail.
	 * @throws SpallocServerException
	 *             If the spalloc server rejects the operation request.
	 * @throws IllegalStateException
	 *             If the server is not compatible with this client.
	 */
	protected void assertCompatibleVersion()
			throws IOException, SpallocServerException {
		var v = client.version(timeout);
		if (MIN_VER.compareTo(v) <= 0 && MAX_VER.compareTo(v) > 0) {
			return;
		}
		client.close();
		throw new IllegalStateException(
				"Server version " + v + " is not compatible with this client");
	}

	@Override
	public void destroy(String reason)
			throws IOException, SpallocServerException {
		try {
			client.destroyJob(id, reason, timeout);
		} finally {
			close();
		}
		purgeStatus();
	}

	@Override
	public void setPower(Boolean powerOn)
			throws IOException, SpallocServerException {
		if (isNull(powerOn)) {
			return;
		}
		if (powerOn) {
			client.powerOnJobBoards(id, timeout);
		} else {
			client.powerOffJobBoards(id, timeout);
		}
		purgeStatus();
	}

	@Override
	public int getID() {
		return id;
	}

	private JobState getStatus() throws IOException, SpallocServerException {
		if (isNull(statusCache) || statusTimestamp < currentTimeMillis()
				- STATUS_CACHE_PERIOD) {
			statusCache = client.getJobState(id, timeout);
			statusTimestamp = currentTimeMillis();
		}
		return statusCache;
	}

	private void purgeStatus() {
		statusCache = null;
	}

	@Override
	public State getState() throws IOException, SpallocServerException {
		return getStatus().getState();
	}

	@Override
	public Boolean getPower() throws IOException, SpallocServerException {
		return getStatus().getPower();
	}

	@Override
	public String getDestroyReason()
			throws IOException, SpallocServerException {
		return getStatus().getReason();
	}

	private void retrieveMachineInfo()
			throws IOException, SpallocServerException, IllegalStateException {
		/*
		 * Check the job is still not QUEUED as then machine info is all nulls
		 * getJobMachineInfo works if the Job is in State.POWER
		 */
		// TODO what about state UNKNOWN and State.DESTROYED
		if (getState() == QUEUED) {
			// Double check very latest state.
			purgeStatus();
			if (getState() == QUEUED) {
				throw new IllegalStateException(
						"Job not Ready. Call waitUntilReady first.");
			}
		}

		machineInfoCache = client.getJobMachineInfo(id, timeout);
	}

	@Override
	public List<Connection> getConnections()
			throws IOException, SpallocServerException, IllegalStateException {
		if (isNull(machineInfoCache)
				|| isNull(machineInfoCache.getConnections())) {
			retrieveMachineInfo();
		}
		return machineInfoCache.getConnections();
	}

	@Override
	public String getHostname() throws IOException, SpallocServerException {
		for (Connection c : getConnections()) {
			if (c.getChip().onSameChipAs(ZERO_ZERO)) {
				return c.getHostname();
			}
		}
		return null;
	}

	@Override
	public MachineDimensions getDimensions()
			throws IOException, SpallocServerException, IllegalStateException {
		if (isNull(machineInfoCache) || machineInfoCache.getWidth() == 0) {
			retrieveMachineInfo();
		}
		if (isNull(machineInfoCache) || machineInfoCache.getWidth() == 0) {
			return null;
		}
		return new MachineDimensions(machineInfoCache.getWidth(),
				machineInfoCache.getHeight());
	}

	@Override
	public String getMachineName()
			throws IOException, SpallocServerException, IllegalStateException {
		if (isNull(machineInfoCache)
				|| isNull(machineInfoCache.getMachineName())) {
			retrieveMachineInfo();
		}
		if (isNull(machineInfoCache)) {
			return null;
		}
		return machineInfoCache.getMachineName();
	}

	@Override
	public List<BoardCoordinates> getBoards()
			throws IOException, SpallocServerException, IllegalStateException {
		if (isNull(machineInfoCache) || isNull(machineInfoCache.getBoards())) {
			retrieveMachineInfo();
		}
		if (isNull(machineInfoCache) || isNull(machineInfoCache.getBoards())) {
			return null;
		}
		return machineInfoCache.getBoards();
	}

	@Override
	public State waitForStateChange(State oldState, Integer timeout)
			throws SpallocServerException {
		var finishTime = makeTimeout(timeout);

		// We may get disconnected while waiting so keep listening...
		while (!timedOut(finishTime)) {
			try {
				// Watch for changes in this SpallocJob's state
				client.notifyJob(id, true);

				// Wait for job state to change
				while (!timedOut(finishTime)) {
					// Has the job changed state?
					purgeStatus();
					var newState = getStatus().getState();
					if (newState != oldState) {
						return newState;
					}

					// Wait for a state change and keep the job alive
					if (!doWaitForAChange(finishTime)) {
						/*
						 * The user's timeout expired while waiting for a state
						 * change, return the old state and give up.
						 */
						return oldState;
					}
				}
			} catch (IOException e) {
				/*
				 * Something went wrong while communicating with the server,
				 * reconnect after the reconnection delay (or timeout, whichever
				 * came first).
				 */
				try {
					doReconnect(finishTime);
				} catch (IOException | InterruptedException e1) {
					log.error("problem when reconnecting after disconnect", e1);
				}
			}
		}

		/*
		 * If we get here, the timeout expired without a state change, just
		 * return the old state
		 */
		return oldState;
	}

	/**
	 * Wait for a state change and keep the job alive.
	 *
	 * @param finishTime
	 *            when our timeout expires, or {@code null} for never
	 * @return True if the state has changed, or false on timeout
	 * @throws SpallocServerException
	 *             If the server throws an exception.
	 * @throws IOException
	 *             If communications fail.
	 */
	private boolean doWaitForAChange(Long finishTime)
			throws IOException, SpallocServerException {
		/*
		 * Since we're about to block holding the client lock, we must be
		 * responsible for keeping everything alive.
		 */
		while (!timedOut(finishTime)) {
			client.jobKeepAlive(id, timeout);

			// Wait for the job to change
			try {
				/*
				 * Block waiting for the job to change no-longer than the
				 * user-specified timeout or half the keepalive interval.
				 */
				Integer waitTimeout;
				if (nonNull(finishTime) && nonNull(keepaliveTime)) {
					waitTimeout = min(keepaliveTime / 2, timeLeft(finishTime));
				} else if (isNull(finishTime)) {
					waitTimeout = isNull(keepalive) ? null : keepaliveTime / 2;
				} else {
					waitTimeout = timeLeft(finishTime);
				}
				if (isNull(waitTimeout) || waitTimeout >= 0) {
					client.waitForNotification(waitTimeout);
					return true;
				}
			} catch (SpallocProtocolTimeoutException e) {
				/*
				 * Its been a while, send a keep-alive since we're still holding
				 * the lock
				 */
			}
		}
		// The user's timeout expired while waiting for a state change
		return false;
	}

	/**
	 * Reconnect after the reconnection delay (or timeout, whichever came
	 * first).
	 *
	 * @throws IOException
	 *             If communications fail.
	 * @throws InterruptedException
	 *             If the wait is interrupted.
	 */
	private void doReconnect(Long finishTime)
			throws IOException, InterruptedException {
		client.close();
		int delay;
		if (nonNull(finishTime)) {
			delay = min(timeLeft(finishTime), reconnectDelay);
		} else {
			delay = reconnectDelay;
		}
		sleep(max(0, delay));
		reconnect();
	}

	@Override
	public void waitUntilReady(Integer timeout)
			throws JobDestroyedException, IOException, SpallocServerException,
			SpallocStateChangeTimeoutException {
		State curState = null;
		var finishTime = makeTimeout(timeout);
		while (!timedOut(finishTime)) {
			if (isNull(curState)) {
				/*
				 * Get initial state (NB: done here such that the command is
				 * never sent if the timeout has already occurred)
				 */
				curState = getStatus().getState();
			}

			// Are we ready yet?
			switch (curState) {
			case READY:
				log.info("job:{} is now ready", id);
				// Now in the ready state!
				return;
			case QUEUED:
				log.info("job:{} has been queued by the spalloc server", id);
				break;
			case POWER:
				log.info("waiting for board power commands to "
						+ "complete for job:{}", id);
				break;
			case DESTROYED:
				// In a state which can never become ready
				throw new JobDestroyedException(getDestroyReason());
			default: // UNKNOWN
				// Server has forgotten what this job even was...
				throw new JobDestroyedException(
						"Spalloc server no longer recognises job:" + id);
			}
			// Wait for a state change...
			curState = waitForStateChange(curState, timeLeft(finishTime));
		}
		// Timed out!
		throw new SpallocStateChangeTimeoutException();
	}

	@Override
	public BoardPhysicalCoordinates whereIs(HasChipLocation chip)
			throws IOException, SpallocServerException {
<<<<<<< HEAD
		WhereIs result = client.whereIs(id, chip, timeout);
		if (isNull(result)) {
=======
		var result = client.whereIs(id, chip, timeout);
		if (result == null) {
>>>>>>> 08bb0bca
			throw new IllegalStateException(
					"received null instead of machine location");
		}
		return result.getPhysical();
	}

	/**
	 * @return The underlying client, allowing access to non-job-related
	 *         operations.
	 */
	public SpallocClient getClient() {
		return client;
	}
}<|MERGE_RESOLUTION|>--- conflicted
+++ resolved
@@ -831,13 +831,8 @@
 	@Override
 	public BoardPhysicalCoordinates whereIs(HasChipLocation chip)
 			throws IOException, SpallocServerException {
-<<<<<<< HEAD
-		WhereIs result = client.whereIs(id, chip, timeout);
+		var result = client.whereIs(id, chip, timeout);
 		if (isNull(result)) {
-=======
-		var result = client.whereIs(id, chip, timeout);
-		if (result == null) {
->>>>>>> 08bb0bca
 			throw new IllegalStateException(
 					"received null instead of machine location");
 		}
