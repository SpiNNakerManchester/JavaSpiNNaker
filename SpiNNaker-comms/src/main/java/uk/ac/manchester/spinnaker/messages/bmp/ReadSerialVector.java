/*
 * Copyright (c) 2022 The University of Manchester
 *
 * This program is free software: you can redistribute it and/or modify
 * it under the terms of the GNU General Public License as published by
 * the Free Software Foundation, either version 3 of the License, or
 * (at your option) any later version.
 *
 * This program is distributed in the hope that it will be useful,
 * but WITHOUT ANY WARRANTY; without even the implied warranty of
 * MERCHANTABILITY or FITNESS FOR A PARTICULAR PURPOSE.  See the
 * GNU General Public License for more details.
 *
 * You should have received a copy of the GNU General Public License
 * along with this program.  If not, see <http://www.gnu.org/licenses/>.
 */
package uk.ac.manchester.spinnaker.messages.bmp;

import static uk.ac.manchester.spinnaker.messages.bmp.BMPInfo.SERIAL;
import static uk.ac.manchester.spinnaker.messages.scp.SCPCommand.CMD_BMP_INFO;

import java.nio.ByteBuffer;

import uk.ac.manchester.spinnaker.machine.MemoryLocation;
import uk.ac.manchester.spinnaker.messages.model.UnexpectedResponseCodeException;

/**
 * SCP Request for the serial data vector from the BMP.
 */
public class ReadSerialVector extends BMPRequest<ReadSerialVector.Response> {
	/**
	 * @param board
	 *            which board to request the serial data from
	 */
	public ReadSerialVector(BMPBoard board) {
		super(board, CMD_BMP_INFO, (int) SERIAL.value);
	}

	@Override
	public Response getSCPResponse(ByteBuffer buffer) throws Exception {
		return new Response(buffer);
	}

	/** An SCP response to a request for serial data. */
	public final class Response extends BMPRequest.BMPResponse {
		/** The serial data. */
		public final SerialVector vector;

		private Response(ByteBuffer buffer)
				throws UnexpectedResponseCodeException {
<<<<<<< HEAD
			super("Read Serial Vector", CMD_BMP_INFO, buffer);
			vector = new SerialVector(buffer);
=======
			super("Read serial data vector", CMD_BMP_INFO, buffer);
			vector = new SerialVector(buffer.asIntBuffer());
		}
	}

	/** The data read from the serial vector. */
	public static final class SerialVector {
		private static final int HW_VERSION_INDEX = 0;

		private static final int SERIAL_INDEX = 1;

		private static final int SERIAL_LENGTH = 4;

		private static final int FLASH_BUFFER_INDEX = 5;

		private static final int BOARD_STATUS_INDEX = 6;

		private static final int CORTEX_VECTOR_INDEX = 7;

		private final IntBuffer buffer;

		private SerialVector(IntBuffer buffer) {
			this.buffer = buffer;
		}

		/** @return The hardware version. */
		public int getHardwareVersion() {
			return buffer.get(HW_VERSION_INDEX);
		}

		/** @return The serial number data, as a read-only buffer. */
		public IntBuffer getSerialNumber() {
			// TODO use slice(int,int) once base Java version recent enough
			IntBuffer b = buffer.asReadOnlyBuffer();
			b.position(SERIAL_INDEX);
			b.limit(SERIAL_INDEX + SERIAL_LENGTH);
			return b.slice();
		}

		/** @return The location of the flash buffer. */
		public MemoryLocation getFlashBuffer() {
			return new MemoryLocation(buffer.get(FLASH_BUFFER_INDEX));
		}

		/** @return The board status bit vector. */
		public int getBoardStatus() {
			// TODO what's the right return type?
			return buffer.get(BOARD_STATUS_INDEX);
		}

		/** @return The location of the cortex vector. */
		public MemoryLocation getCortexVector() {
			return new MemoryLocation(buffer.get(CORTEX_VECTOR_INDEX));
>>>>>>> 84db0fb2
		}
	}
}<|MERGE_RESOLUTION|>--- conflicted
+++ resolved
@@ -20,6 +20,7 @@
 import static uk.ac.manchester.spinnaker.messages.scp.SCPCommand.CMD_BMP_INFO;
 
 import java.nio.ByteBuffer;
+import java.nio.IntBuffer;
 
 import uk.ac.manchester.spinnaker.machine.MemoryLocation;
 import uk.ac.manchester.spinnaker.messages.model.UnexpectedResponseCodeException;
@@ -48,10 +49,6 @@
 
 		private Response(ByteBuffer buffer)
 				throws UnexpectedResponseCodeException {
-<<<<<<< HEAD
-			super("Read Serial Vector", CMD_BMP_INFO, buffer);
-			vector = new SerialVector(buffer);
-=======
 			super("Read serial data vector", CMD_BMP_INFO, buffer);
 			vector = new SerialVector(buffer.asIntBuffer());
 		}
@@ -63,7 +60,8 @@
 
 		private static final int SERIAL_INDEX = 1;
 
-		private static final int SERIAL_LENGTH = 4;
+		/** The length of the serial number, in words. */
+		public static final int SERIAL_LENGTH = 4;
 
 		private static final int FLASH_BUFFER_INDEX = 5;
 
@@ -105,7 +103,6 @@
 		/** @return The location of the cortex vector. */
 		public MemoryLocation getCortexVector() {
 			return new MemoryLocation(buffer.get(CORTEX_VECTOR_INDEX));
->>>>>>> 84db0fb2
 		}
 	}
 }