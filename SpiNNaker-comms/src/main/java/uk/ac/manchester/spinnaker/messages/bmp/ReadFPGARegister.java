--- conflicted
+++ resolved
@@ -46,11 +46,7 @@
 	 */
 	public ReadFPGARegister(FPGA fpga, MemoryLocation register,
 			BMPBoard board) {
-<<<<<<< HEAD
-		super(board, CMD_LINK_READ, register.address(), WORD_SIZE, fpga.value);
-=======
-		super(board, CMD_FPGA_READ, register.address, WORD_SIZE, fpga.value);
->>>>>>> 60b081e9
+		super(board, CMD_FPGA_READ, register.address(), WORD_SIZE, fpga.value);
 		if (!register.isAligned()) {
 			throw new IllegalArgumentException(
 					"FPGA register addresses must be aligned");
@@ -67,7 +63,7 @@
 	}
 
 	/** An SCP response to a request for the contents of an FPGA register. */
-	public static final class Response
+	protected static final class Response
 			extends BMPRequest.PayloadedResponse<Integer> {
 		private Response(ByteBuffer buffer)
 				throws UnexpectedResponseCodeException {
