<<<<<<< HEAD
/*
 * Copyright (c) 2022 The University of Manchester
 *
 * Licensed under the Apache License, Version 2.0 (the "License");
 * you may not use this file except in compliance with the License.
 * You may obtain a copy of the License at
 *
 *     http://www.apache.org/licenses/LICENSE-2.0
 *
 * Unless required by applicable law or agreed to in writing, software
 * distributed under the License is distributed on an "AS IS" BASIS,
 * WITHOUT WARRANTIES OR CONDITIONS OF ANY KIND, either express or implied.
 * See the License for the specific language governing permissions and
 * limitations under the License.
 */
package uk.ac.manchester.spinnaker.alloc.client;

import static java.util.Objects.isNull;
import static java.util.Objects.requireNonNull;
import static uk.ac.manchester.spinnaker.machine.ChipLocation.ZERO_ZERO;

import java.io.EOFException;
import java.io.IOException;
import java.net.InetAddress;
import java.nio.ByteBuffer;
import java.util.concurrent.BlockingQueue;
import java.util.concurrent.LinkedBlockingQueue;

import com.google.errorprone.annotations.DoNotCall;

import uk.ac.manchester.spinnaker.connections.BootConnection;
import uk.ac.manchester.spinnaker.connections.UDPPacket;

/** A boot connection that routes messages across the proxy. */
final class ProxiedBootConnection extends BootConnection {
	/** The port of the connection. */
	private static final int BOOT_PORT = 54321;

	private final ProxyProtocolClient.ConnectedChannel channel;

	private final BlockingQueue<ByteBuffer> receiveQueue;

	private ProxyProtocolClient ws;

	/**
	 * @param ws
	 *            The proxy handle.
	 * @param remoteHost
	 *            The remote host name or IP address to send packets to. If
	 *            {@code null}, the socket will be available for listening only,
	 *            and will throw an exception if used for sending.
	 * @param remotePort
	 *            The remote port to send packets to. If {@code remoteHost} is
	 *            {@code null}, this is ignored. If {@code remoteHost} is
	 *            specified, this must also be specified as non-zero for the
	 *            connection to allow sending.
	 * @throws IOException
	 *             If we couldn't finish setting up our networking.
	 * @throws InterruptedException
	 *             If interrupted while things were setting up.
	 */
	ProxiedBootConnection(ProxyProtocolClient ws, InetAddress remoteAddr,
			Integer remotePort)
			throws IOException, InterruptedException {
		super(remoteAddr, remotePort);
		this.ws = requireNonNull(ws);
		receiveQueue = new LinkedBlockingQueue<>();
		channel = ws.openChannel(ZERO_ZERO, BOOT_PORT, receiveQueue);
	}

	@Override
	@SuppressWarnings("MissingSuperCall")
	public void close() throws IOException {
		channel.close();
		ws = null;
	}

	@Override
	public boolean isClosed() {
		return isNull(ws) || !ws.isOpen();
	}

	@Override
	public boolean isConnected() {
		return !isClosed();
	}

	@Override
	protected void doSend(ByteBuffer buffer) throws IOException {
		channel.send(buffer);
	}

	@Override
	@DoNotCall
	protected void doSendTo(ByteBuffer data, InetAddress address, int port) {
		throw new UnsupportedOperationException(
				"sendTo() not supported by this connection type");
	}

	@Override
	protected ByteBuffer doReceive(int timeout)
			throws IOException, InterruptedException {
		if (isClosed() && receiveQueue.isEmpty()) {
			throw new EOFException("connection closed");
		}
		return ClientUtils.receiveHelper(receiveQueue, timeout);
	}

	@Override
	@DoNotCall
	protected UDPPacket doReceiveWithAddress(int timeout) {
		throw new UnsupportedOperationException(
				"receiveWithAddress() not supported by this connection type");
	}
}
=======
/*
 * Copyright (c) 2022 The University of Manchester
 *
 * Licensed under the Apache License, Version 2.0 (the "License");
 * you may not use this file except in compliance with the License.
 * You may obtain a copy of the License at
 *
 *     http://www.apache.org/licenses/LICENSE-2.0
 *
 * Unless required by applicable law or agreed to in writing, software
 * distributed under the License is distributed on an "AS IS" BASIS,
 * WITHOUT WARRANTIES OR CONDITIONS OF ANY KIND, either express or implied.
 * See the License for the specific language governing permissions and
 * limitations under the License.
 */
package uk.ac.manchester.spinnaker.alloc.client;

import static java.util.Objects.isNull;
import static java.util.Objects.requireNonNull;
import static uk.ac.manchester.spinnaker.machine.ChipLocation.ZERO_ZERO;

import java.io.EOFException;
import java.io.IOException;
import java.net.InetAddress;
import java.nio.ByteBuffer;
import java.util.concurrent.BlockingQueue;
import java.util.concurrent.LinkedBlockingQueue;

import com.google.errorprone.annotations.DoNotCall;

import uk.ac.manchester.spinnaker.connections.BootConnection;
import uk.ac.manchester.spinnaker.connections.UDPPacket;

/** A boot connection that routes messages across the proxy. */
final class ProxiedBootConnection extends BootConnection {
	/** The port of the connection. */
	private static final int BOOT_PORT = 54321;

	private final ProxyProtocolClient.ConnectedChannel channel;

	private final BlockingQueue<ByteBuffer> receiveQueue;

	private ProxyProtocolClient ws;

	/**
	 * @param ws
	 *            The proxy handle.
	 * @throws IOException
	 *             If we couldn't finish setting up our networking.
	 * @throws InterruptedException
	 *             If interrupted while things were setting up.
	 */
	ProxiedBootConnection(ProxyProtocolClient ws)
			throws IOException, InterruptedException {
		this.ws = requireNonNull(ws);
		receiveQueue = new LinkedBlockingQueue<>();
		channel = ws.openChannel(ZERO_ZERO, BOOT_PORT, receiveQueue);
	}

	@Override
	@SuppressWarnings("MissingSuperCall")
	public void close() throws IOException {
		channel.close();
		ws = null;
	}

	@Override
	public boolean isClosed() {
		return isNull(ws) || !ws.isOpen();
	}

	@Override
	public boolean isConnected() {
		return !isClosed();
	}

	@Override
	protected void doSend(ByteBuffer buffer) throws IOException {
		channel.send(buffer);
	}

	@Override
	@DoNotCall
	protected void doSendTo(ByteBuffer data, InetAddress address, int port) {
		throw new UnsupportedOperationException(
				"sendTo() not supported by this connection type");
	}

	@Override
	protected ByteBuffer doReceive(int timeout)
			throws IOException, InterruptedException {
		if (isClosed() && receiveQueue.isEmpty()) {
			throw new EOFException("connection closed");
		}
		return ClientUtils.receiveHelper(receiveQueue, timeout);
	}

	@Override
	@DoNotCall
	protected UDPPacket doReceiveWithAddress(int timeout) {
		throw new UnsupportedOperationException(
				"receiveWithAddress() not supported by this connection type");
	}
}
>>>>>>> fc8e3fca
<|MERGE_RESOLUTION|>--- conflicted
+++ resolved
@@ -1,11 +1,10 @@
-<<<<<<< HEAD
 /*
  * Copyright (c) 2022 The University of Manchester
  *
  * Licensed under the Apache License, Version 2.0 (the "License");
  * you may not use this file except in compliance with the License.
  * You may obtain a copy of the License at
- *
+ * 
  *     http://www.apache.org/licenses/LICENSE-2.0
  *
  * Unless required by applicable law or agreed to in writing, software
@@ -113,110 +112,4 @@
 		throw new UnsupportedOperationException(
 				"receiveWithAddress() not supported by this connection type");
 	}
-}
-=======
-/*
- * Copyright (c) 2022 The University of Manchester
- *
- * Licensed under the Apache License, Version 2.0 (the "License");
- * you may not use this file except in compliance with the License.
- * You may obtain a copy of the License at
- *
- *     http://www.apache.org/licenses/LICENSE-2.0
- *
- * Unless required by applicable law or agreed to in writing, software
- * distributed under the License is distributed on an "AS IS" BASIS,
- * WITHOUT WARRANTIES OR CONDITIONS OF ANY KIND, either express or implied.
- * See the License for the specific language governing permissions and
- * limitations under the License.
- */
-package uk.ac.manchester.spinnaker.alloc.client;
-
-import static java.util.Objects.isNull;
-import static java.util.Objects.requireNonNull;
-import static uk.ac.manchester.spinnaker.machine.ChipLocation.ZERO_ZERO;
-
-import java.io.EOFException;
-import java.io.IOException;
-import java.net.InetAddress;
-import java.nio.ByteBuffer;
-import java.util.concurrent.BlockingQueue;
-import java.util.concurrent.LinkedBlockingQueue;
-
-import com.google.errorprone.annotations.DoNotCall;
-
-import uk.ac.manchester.spinnaker.connections.BootConnection;
-import uk.ac.manchester.spinnaker.connections.UDPPacket;
-
-/** A boot connection that routes messages across the proxy. */
-final class ProxiedBootConnection extends BootConnection {
-	/** The port of the connection. */
-	private static final int BOOT_PORT = 54321;
-
-	private final ProxyProtocolClient.ConnectedChannel channel;
-
-	private final BlockingQueue<ByteBuffer> receiveQueue;
-
-	private ProxyProtocolClient ws;
-
-	/**
-	 * @param ws
-	 *            The proxy handle.
-	 * @throws IOException
-	 *             If we couldn't finish setting up our networking.
-	 * @throws InterruptedException
-	 *             If interrupted while things were setting up.
-	 */
-	ProxiedBootConnection(ProxyProtocolClient ws)
-			throws IOException, InterruptedException {
-		this.ws = requireNonNull(ws);
-		receiveQueue = new LinkedBlockingQueue<>();
-		channel = ws.openChannel(ZERO_ZERO, BOOT_PORT, receiveQueue);
-	}
-
-	@Override
-	@SuppressWarnings("MissingSuperCall")
-	public void close() throws IOException {
-		channel.close();
-		ws = null;
-	}
-
-	@Override
-	public boolean isClosed() {
-		return isNull(ws) || !ws.isOpen();
-	}
-
-	@Override
-	public boolean isConnected() {
-		return !isClosed();
-	}
-
-	@Override
-	protected void doSend(ByteBuffer buffer) throws IOException {
-		channel.send(buffer);
-	}
-
-	@Override
-	@DoNotCall
-	protected void doSendTo(ByteBuffer data, InetAddress address, int port) {
-		throw new UnsupportedOperationException(
-				"sendTo() not supported by this connection type");
-	}
-
-	@Override
-	protected ByteBuffer doReceive(int timeout)
-			throws IOException, InterruptedException {
-		if (isClosed() && receiveQueue.isEmpty()) {
-			throw new EOFException("connection closed");
-		}
-		return ClientUtils.receiveHelper(receiveQueue, timeout);
-	}
-
-	@Override
-	@DoNotCall
-	protected UDPPacket doReceiveWithAddress(int timeout) {
-		throw new UnsupportedOperationException(
-				"receiveWithAddress() not supported by this connection type");
-	}
-}
->>>>>>> fc8e3fca
+}