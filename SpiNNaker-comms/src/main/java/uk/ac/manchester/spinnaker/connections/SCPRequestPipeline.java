package uk.ac.manchester.spinnaker.connections;

import static java.lang.Math.max;
import static java.lang.String.format;
import static java.lang.Thread.sleep;
import static java.util.Collections.synchronizedMap;
import static java.util.Objects.requireNonNull;
import static org.slf4j.LoggerFactory.getLogger;
import static uk.ac.manchester.spinnaker.messages.Constants.MS_PER_S;
import static uk.ac.manchester.spinnaker.messages.Constants.SCP_TIMEOUT;
import static uk.ac.manchester.spinnaker.messages.scp.SequenceNumberSource.SEQUENCE_LENGTH;

import java.io.IOException;
import java.net.SocketTimeoutException;
import java.nio.ByteBuffer;
import java.util.ArrayList;
import java.util.BitSet;
import java.util.HashMap;
import java.util.List;
import java.util.Map;
import java.util.function.Consumer;

import org.slf4j.Logger;

import uk.ac.manchester.spinnaker.machine.HasCoreLocation;
import uk.ac.manchester.spinnaker.messages.scp.SCPCommand;
import uk.ac.manchester.spinnaker.messages.scp.SCPRequest;
import uk.ac.manchester.spinnaker.messages.scp.SCPResponse;
import uk.ac.manchester.spinnaker.messages.scp.SCPResultMessage;

/**
 * Allows a set of SCP requests to be grouped together in a communication across
 * a number of channels for a given connection.
 * <p>
 * This class implements an SCP windowing, first suggested by Andrew Mundy. This
 * extends the idea by having both send and receive windows. These are
 * represented by the <i>numChannels</i> and the <i>intermediateChannelWaits</i>
 * parameters respectively. This seems to help with the timeout issue; when a
 * timeout is received, all requests for which a reply has not been received can
 * also timeout.
 *
 * @author Andrew Mundy
 * @author Andrew Rowley
 * @author Donal Fellows
 */
public class SCPRequestPipeline {
	private static final Logger log = getLogger(SCPRequestPipeline.class);
	/** The default number of requests to send before checking for responses. */
	public static final int DEFAULT_NUM_CHANNELS = 1;
	/**
	 * The default number of outstanding responses to wait for before continuing
	 * sending requests.
	 */
	public static final int DEFAULT_INTERMEDIATE_TIMEOUT_WAITS = 0;
	/**
	 * The default number of times to resend any packet for any reason before an
	 * error is triggered.
	 */
	public static final int DEFAULT_RETRIES = 3;
	private static final int HEADROOM = 8;
	private static final int DEFAULT_MAX_CHANNELS = 12;
	private static final int RETRY_DELAY_MS = 100;
	private static final String REASON_TIMEOUT = "timeout";

	/** The connection over which the communication is to take place. */
	private SCPConnection connection;
	/** The number of requests to send before checking for responses. */
	private Integer numChannels;
	/**
	 * The number of outstanding responses to wait for before continuing sending
	 * requests.
	 */
	private int intermediateChannelWaits;
	/**
	 * The number of times to resend any packet for any reason before an error
	 * is triggered.
	 */
	private int numRetries;
	/**
	 * The number of elapsed milliseconds after sending a packet before it is
	 * considered a timeout.
	 */
	private int packetTimeout;

	/** The number of responses outstanding. */
	private int inProgress;
	/** The number of packets that have been resent. */
	private int numResent;
	private int numRetryCodeResent;
	/** The number of timeouts that occurred. */
	private int numTimeouts;

	/** A dictionary of sequence number -> requests in progress. */
	private final Map<Integer, Request<?>> requests;

	/**
	 * Per message record.
	 *
	 * @param <T>
	 *            The type of response expected to the request in the message.
	 */
	private final class Request<T extends SCPResponse> {
		/** Request in progress. */
		private final SCPRequest<T> request;
		/** Payload of request in progress. */
		private final ByteBuffer requestData;
		/** Callback function for response. */
		private final Consumer<T> callback;
		/** Callback function for errors. */
		final SCPErrorHandler errorCallback;
		/** Retry reasons. */
		final List<String> retryReason;
		/** Number of retries for the packet. */
		int retries;

		/**
		 * Make a record.
		 *
		 * @param request
		 *            The request.
		 * @param callback
		 *            The success callback.
		 * @param errorCallback
		 *            The failure callback.
		 */
		Request(SCPRequest<T> request, Consumer<T> callback,
				SCPErrorHandler errorCallback) {
			this.request = request;
<<<<<<< HEAD
=======
			this.requestData = request.getMessageData(connection.getChip());
>>>>>>> 632f598f
			this.callback = callback;
			this.errorCallback = errorCallback;
			retryReason = new ArrayList<>();
			retries = numRetries;
			requestData = getSCPData(connection.getChip());
		}

<<<<<<< HEAD
		/**
		 * Prepare the request for sending to a particular chip.
		 *
		 * @param chip
		 *            The chip that the request is being sent to.
		 * @return The buffer containing the serialized request.
		 */
		private ByteBuffer getSCPData(ChipLocation chip) {
			ByteBuffer buffer = newMessageBuffer();
			if (request.sdpHeader.getFlags() == REPLY_EXPECTED) {
				request.updateSDPHeaderForUDPSend(chip);
			}
			request.addToBuffer(buffer);
			buffer.flip();
			return buffer;
		}

		/**
		 * Do the actual sending of the request.
		 *
		 * @throws IOException
		 *             If the connection throws.
		 */
		void send() throws IOException {
			connection.send(requestData);
=======
		private void send() throws IOException {
			connection.send(requestData.asReadOnlyBuffer());
>>>>>>> 632f598f
		}

		/**
		 * Send the request again.
		 *
		 * @param reason
		 *            Why the request is being sent again.
		 * @throws IOException
		 *             If the connection throws.
		 */
		void resend(Object reason) throws IOException {
			retries--;
			retryReason.add(reason.toString());
			send();
		}

		/**
		 * Tests whether the reasons for resending are consistent.
		 *
		 * @param reason
		 *            The particular reason being checked for.
		 * @return True if all reasons are that reason.
		 */
		boolean allOneReason(String reason) {
			return retryReason.stream().allMatch(r -> reason.equals(r));
		}

		/**
		 * Handle the reception of a message.
		 *
		 * @param responseData
		 *            the content of the message, in a little-endian buffer.
		 */
		void parseReceivedResponse(SCPResultMessage msg) throws Exception {
			T response = msg.parsePayload(request);
			if (callback != null) {
				callback.accept(response);
			}
		}

		/**
		 * Which core is the destination of the request?
		 *
		 * @return The core location.
		 */
		HasCoreLocation getDestination() {
			return request.sdpHeader.getDestination();
		}

		/**
		 * Report a failure to the higher-level code that created the request.
		 *
		 * @param exception
		 *            The problem that is being reported.
		 */
		void handleError(Throwable exception) {
			if (errorCallback != null) {
				errorCallback.handleError(request, exception);
			}
		}

		/**
		 * Get the command being sent in the request.
		 *
		 * @return The request's SCP command.
		 */
		SCPCommand getCommand() {
			return request.scpRequestHeader.command;
		}
	}

	/**
	 * Create a request handling pipeline using default settings.
	 *
	 * @param connection
	 *            The connection over which the communication is to take place.
	 */
	public SCPRequestPipeline(SCPConnection connection) {
		this(connection, DEFAULT_NUM_CHANNELS,
				DEFAULT_INTERMEDIATE_TIMEOUT_WAITS, DEFAULT_RETRIES,
				SCP_TIMEOUT);
	}

	/**
	 * Create a request handling pipeline using default settings.
	 *
	 * @param connection
	 *            The connection over which the communication is to take place.
	 * @param packetTimeout
	 *            The number of elapsed milliseconds after sending a packet
	 *            before it is considered a timeout.
	 */
	public SCPRequestPipeline(SCPConnection connection, int packetTimeout) {
		this(connection, DEFAULT_NUM_CHANNELS,
				DEFAULT_INTERMEDIATE_TIMEOUT_WAITS, DEFAULT_RETRIES,
				packetTimeout);
	}

	/**
	 * Create a request handling pipeline.
	 *
	 * @param connection
	 *            The connection over which the communication is to take place
	 * @param numChannels
	 *            The number of requests to send before checking for responses.
	 *            (If <tt>null</tt>, this will be determined automatically.)
	 * @param intermediateChannelWaits
	 *            The number of outstanding responses to wait for before
	 *            continuing sending requests. (If <tt>null</tt>, this will be
	 *            determined automatically.)
	 * @param numRetries
	 *            The number of times to resend any packet for any reason before
	 *            an error is triggered.
	 * @param packetTimeout
	 *            The number of elapsed milliseconds after sending a packet
	 *            before it is considered a timeout.
	 */
	public SCPRequestPipeline(SCPConnection connection, Integer numChannels,
			Integer intermediateChannelWaits, int numRetries,
			int packetTimeout) {
		if (numChannels != null && intermediateChannelWaits == null) {
			intermediateChannelWaits = numChannels - HEADROOM;
			if (intermediateChannelWaits < 0) {
				intermediateChannelWaits = 0;
			}
		}

		this.connection = connection;
		this.numChannels = numChannels;
		this.intermediateChannelWaits = intermediateChannelWaits;
		this.numRetries = numRetries;
		this.packetTimeout = packetTimeout;

		requests = synchronizedMap(new HashMap<>());
		inProgress = 0;
		numTimeouts = 0;
		numResent = 0;
		numRetryCodeResent = 0;
	}

	/**
	 * Add an SCP request to the set to be sent.
	 *
	 * @param <T>
	 *            The type of response expected to the request.
	 * @param request
	 *            The SCP request to be sent
	 * @param callback
	 *            A callback function to call when the response has been
	 *            received; takes an SCPResponse as a parameter, or a
	 *            <tt>null</tt> if the response doesn't need to be processed.
	 * @param errorCallback
	 *            A callback function to call when an error is found when
	 *            processing the message; takes the original SCPRequest, and the
	 *            exception caught while sending it.
	 * @throws IOException
	 *             If things go really wrong.
	 */
	public <T extends SCPResponse> void sendRequest(SCPRequest<T> request,
			Consumer<T> callback, SCPErrorHandler errorCallback)
			throws IOException {
		// If the connection has not been measured
		if (numChannels == null && connection.isReadyToReceive()) {
			numChannels = max(inProgress + HEADROOM, DEFAULT_MAX_CHANNELS);
			intermediateChannelWaits = numChannels - HEADROOM;
		}

		// If all the channels are used, start to receive packets
		while (inProgress >= numChannels) {
			multiRetrieve(intermediateChannelWaits);
		}

		// Update the packet and store required details
		int sequence = request.scpRequestHeader.issueSequenceNumber();
		Request<T> req =
				new Request<>(request, callback, requireNonNull(errorCallback));
		requests.put(sequence, req);

		// Send the request, keeping track of how many are sent
		req.send();
		inProgress++;
	}

	/**
	 * Indicate the end of the packets to be sent. This must be called to ensure
	 * that all responses are received and handled.
	 *
	 * @throws IOException
	 *             If anything goes wrong with communications.
	 */
	public void finish() throws IOException {
		while (inProgress > 0) {
			multiRetrieve(0);
		}
	}

	private void singleRetrieve(int timeout) throws IOException {
		// Receive the next response
		log.debug("waiting for message...");
		SCPResultMessage msg = connection.receiveSCPResponse(timeout);
		log.debug("received message {}", msg.getResult());
		Request<?> req = msg.pickRequest(requests);

		// Only process responses which have matching requests
		if (req == null) {
			log.info("discarding message with unknown sequence number: {}",
					msg.getSequenceNumber());
			return;
		}
		inProgress--;

		// If the response can be retried, retry it
		if (msg.isRetriable()) {
			try {
				sleep(RETRY_DELAY_MS);
				resend(req, msg.getResult());
				numRetryCodeResent++;
			} catch (Exception e) {
				req.handleError(e);
				msg.removeRequest(requests);
			}
		} else {

			// No retry is possible - try constructing the result
			try {
				req.parseReceivedResponse(msg);
			} catch (Exception e) {
				req.handleError(e);
			}

			// Remove the sequence from the outstanding responses
			msg.removeRequest(requests);
		}
	}

	private void handleReceiveTimeout() {
		numTimeouts++;

		// If there is a timeout, all packets remaining are resent
		BitSet toRemove = new BitSet(SEQUENCE_LENGTH);
		for (int seq : new ArrayList<>(requests.keySet())) {
			Request<?> req = requests.get(seq);
			if (req == null) {
				// Shouldn't happen, but if it does we should nuke it.
				toRemove.set(seq);
				continue;
			}

			inProgress--;
			try {
				resend(req, REASON_TIMEOUT);
			} catch (Exception e) {
				req.handleError(e);
				toRemove.set(seq);
			}
		}

		toRemove.stream().forEach(seq -> requests.remove(seq));
	}

	private void resend(Request<?> req, Object reason) throws IOException {
		if (req.retries <= 0) {
			// Report timeouts as timeout exception
			if (req.allOneReason(REASON_TIMEOUT)) {
				throw new SendTimedOutException(req, packetTimeout);
			}

			// Report any other exception
			throw new SendFailedException(req, numRetries);
		}

		// If the request can be retried, retry it
		inProgress++;
		req.resend(reason);
		numResent++;
	}

	/**
	 * Indicates that a request timed out.
	 */
	@SuppressWarnings("serial")
	static class SendTimedOutException extends SocketTimeoutException {
		/**
		 * Instantiate.
		 *
		 * @param req
		 *            The request that timed out.
		 * @param timeout
		 *            The length of timeout, in milliseconds.
		 */
		SendTimedOutException(Request<?> req, int timeout) {
			super(format("Operation %s timed out after %f seconds",
					req.getCommand(), timeout / MS_PER_S));
		}
	}

	/**
	 * Indicates that a request could not be sent.
	 */
	@SuppressWarnings("serial")
	static class SendFailedException extends IOException {
		/**
		 * Instantiate.
		 *
		 * @param req
		 *            The request that timed out.
		 * @param numRetries
		 *            How many attempts to send it were made.
		 */
		SendFailedException(Request<?> req, int numRetries) {
			super(format(
					"Errors sending request %s to %d,%d,%d over %d retries: %s",
					req.getCommand(), req.getDestination().getX(),
					req.getDestination().getY(), req.getDestination().getP(),
					numRetries, req.retryReason));
		}
	}

	/**
	 * Receives responses until there are only numPackets responses left.
	 *
	 * @param numPackets
	 *            The number of packets that can remain after running.
	 * @throws IOException
	 *             If anything goes wrong with receiving a packet.
	 */
	private void multiRetrieve(int numPackets) throws IOException {
		// While there are still more packets in progress than some threshold
		while (inProgress > numPackets) {
			try {
				// Receive the next response
				singleRetrieve(packetTimeout);
			} catch (SocketTimeoutException e) {
				handleReceiveTimeout();
			}
		}
	}

	/**
	 * @return The number of requests to send before checking for responses.
	 */
	public Integer getNumChannels() {
		return numChannels;
	}

	/** @return The number of packets that have been resent. */
	public int getNumResent() {
		return numResent;
	}

	/** @return The number of retries due to restartable errors. */
	public int getNumRetryCodeResent() {
		return numRetryCodeResent;
	}

	/** @return The number of timeouts that occurred. */
	public int getNumTimeouts() {
		return numTimeouts;
	}
}<|MERGE_RESOLUTION|>--- conflicted
+++ resolved
@@ -126,47 +126,15 @@
 		Request(SCPRequest<T> request, Consumer<T> callback,
 				SCPErrorHandler errorCallback) {
 			this.request = request;
-<<<<<<< HEAD
-=======
 			this.requestData = request.getMessageData(connection.getChip());
->>>>>>> 632f598f
 			this.callback = callback;
 			this.errorCallback = errorCallback;
 			retryReason = new ArrayList<>();
 			retries = numRetries;
-			requestData = getSCPData(connection.getChip());
-		}
-
-<<<<<<< HEAD
-		/**
-		 * Prepare the request for sending to a particular chip.
-		 *
-		 * @param chip
-		 *            The chip that the request is being sent to.
-		 * @return The buffer containing the serialized request.
-		 */
-		private ByteBuffer getSCPData(ChipLocation chip) {
-			ByteBuffer buffer = newMessageBuffer();
-			if (request.sdpHeader.getFlags() == REPLY_EXPECTED) {
-				request.updateSDPHeaderForUDPSend(chip);
-			}
-			request.addToBuffer(buffer);
-			buffer.flip();
-			return buffer;
-		}
-
-		/**
-		 * Do the actual sending of the request.
-		 *
-		 * @throws IOException
-		 *             If the connection throws.
-		 */
-		void send() throws IOException {
-			connection.send(requestData);
-=======
+		}
+
 		private void send() throws IOException {
 			connection.send(requestData.asReadOnlyBuffer());
->>>>>>> 632f598f
 		}
 
 		/**
