/*
 * Copyright (c) 2018-2019 The University of Manchester
 *
 * This program is free software: you can redistribute it and/or modify
 * it under the terms of the GNU General Public License as published by
 * the Free Software Foundation, either version 3 of the License, or
 * (at your option) any later version.
 *
 * This program is distributed in the hope that it will be useful,
 * but WITHOUT ANY WARRANTY; without even the implied warranty of
 * MERCHANTABILITY or FITNESS FOR A PARTICULAR PURPOSE.  See the
 * GNU General Public License for more details.
 *
 * You should have received a copy of the GNU General Public License
 * along with this program.  If not, see <http://www.gnu.org/licenses/>.
 */
package uk.ac.manchester.spinnaker.connections;

import static java.lang.Integer.getInteger;
import static java.lang.Short.toUnsignedInt;
import static java.lang.String.format;
import static java.lang.System.nanoTime;
import static java.lang.Thread.sleep;
import static java.lang.Thread.yield;
import static java.util.Collections.synchronizedMap;
import static java.util.Objects.requireNonNull;
import static org.slf4j.LoggerFactory.getLogger;
import static uk.ac.manchester.spinnaker.messages.Constants.SCP_RETRY_DEFAULT;
import static uk.ac.manchester.spinnaker.messages.Constants.SCP_TIMEOUT_DEFAULT;
import static uk.ac.manchester.spinnaker.messages.scp.SequenceNumberSource.SEQUENCE_LENGTH;
import static uk.ac.manchester.spinnaker.utils.UnitConstants.MSEC_PER_SEC;

import java.io.IOException;
import java.net.SocketTimeoutException;
import java.nio.ByteBuffer;
import java.util.ArrayList;
import java.util.BitSet;
import java.util.HashMap;
import java.util.List;
import java.util.Map;
import java.util.function.Consumer;

import org.slf4j.Logger;

import uk.ac.manchester.spinnaker.machine.HasCoreLocation;
import uk.ac.manchester.spinnaker.messages.scp.CommandCode;
import uk.ac.manchester.spinnaker.messages.scp.SCPRequest;
import uk.ac.manchester.spinnaker.messages.scp.SCPResponse;
import uk.ac.manchester.spinnaker.messages.scp.SCPResultMessage;
import uk.ac.manchester.spinnaker.transceiver.RetryTracker;

/**
 * Allows a set of SCP requests to be grouped together in a communication across
 * a number of channels for a given connection.
 * <p>
 * This class implements an SCP windowing, first suggested by Andrew Mundy. This
 * extends the idea by having both send and receive windows. These are
 * represented by the <i>numChannels</i> and the <i>intermediateChannelWaits</i>
 * parameters respectively. This seems to help with the timeout issue; when a
 * timeout is received, all requests for which a reply has not been received can
 * also timeout.
 *
 * @author Andrew Mundy
 * @author Andrew Rowley
 * @author Donal Fellows
 */
public class SCPRequestPipeline {
	/**
	 * The name of a <em>system property</em> that can override the default
	 * timeouts. If specified as an integer, it gives the number of milliseconds
	 * to wait before timing out a communication.
	 */
	private static final String TIMEOUT_PROPERTY = "spinnaker.scp_timeout";
	/**
	 * The name of a <em>system property</em> that can override the default
	 * retries. If specified as an integer, it gives the number of retries to
	 * perform (on timeout of receiving a reply) before timing out a
	 * communication.
	 */
	private static final String RETRY_PROPERTY = "spinnaker.scp_retries";
	private static final Logger log = getLogger(SCPRequestPipeline.class);
	/** The default number of requests to send before checking for responses. */
	public static final int DEFAULT_NUM_CHANNELS = 1;
	/**
	 * The default number of outstanding responses to wait for before continuing
	 * sending requests.
	 */
	public static final int DEFAULT_INTERMEDIATE_TIMEOUT_WAITS = 0;
	/**
	 * The default number of times to resend any packet for any reason before an
	 * error is triggered.
	 */
	public static final int SCP_RETRIES;
	/**
	 * How long to wait between retries, in milliseconds.
	 */
	public static final int RETRY_DELAY_MS = 1;
	private static final String REASON_TIMEOUT = "timeout";
	/**
	 * Packet minimum send interval, in <em>nanoseconds</em>.
	 */
	private static final int INTER_SEND_INTERVAL_NS = 60000;

	/** The default for the timeout (in ms). */
	public static final int SCP_TIMEOUT;

	static {
		SCP_TIMEOUT = getInteger(TIMEOUT_PROPERTY, SCP_TIMEOUT_DEFAULT);
		SCP_RETRIES = getInteger(RETRY_PROPERTY, SCP_RETRY_DEFAULT);
	}

	/** The connection over which the communication is to take place. */
	private SCPConnection connection;
	/** The number of requests to send before checking for responses. */
	private int numChannels;
	/**
	 * The number of outstanding responses to wait for before continuing sending
	 * requests.
	 */
	private int intermediateChannelWaits;
	/**
	 * The number of times to resend any packet for any reason before an error
	 * is triggered.
	 */
	private int numRetries;
	/**
	 * The number of elapsed milliseconds after sending a packet before it is
	 * considered a timeout.
	 */
	private int packetTimeout;
	/** The number of requests issued to this pipeline. */
	private int numRequests;
	/** The number of packets that have been resent. */
	private int numResent;
	/** The number of retries due to restartable errors. */
	private int numRetryCodeResent;
	/** The number of timeouts that occurred. */
	private int numTimeouts;

	/** A dictionary of sequence number &rarr; requests in progress. */
	private final Map<Integer, Request<?>> outstandingRequests;
	/**
	 * An object used to track how many retries have been done, or {@code null}
	 * if no such tracking is required.
	 */
	private final RetryTracker retryTracker;
	private long nextSendTime = 0;

	/**
	 * Per message record.
	 *
	 * @param <T>
	 *            The type of response expected to the request in the message.
	 */
	private final class Request<T extends SCPResponse> {
		/** Request in progress. */
		private final SCPRequest<T> request;
		/** Payload of request in progress. */
		private final ByteBuffer requestData;
		/** Callback function for response. */
		private final Consumer<T> callback;
		/** Callback function for errors. */
		private final SCPErrorHandler errorCallback;
		/** Retry reasons. */
		private final List<String> retryReason;
		/** Number of retries for the packet. */
		private int retries;

		/**
		 * Make a record.
		 *
		 * @param request
		 *            The request.
		 * @param callback
		 *            The success callback.
		 * @param errorCallback
		 *            The failure callback.
		 */
		private Request(SCPRequest<T> request, Consumer<T> callback,
				SCPErrorHandler errorCallback) {
			this.request = request;
			this.requestData = request.getMessageData(connection.getChip());
			this.callback = callback;
			this.errorCallback = errorCallback;
			retryReason = new ArrayList<>();
			retries = numRetries;
		}

		private void send() throws IOException {
			long now = nanoTime();
			while (now - nextSendTime < 0) {
				yield();
				now = nanoTime();
			}
			nextSendTime = now + INTER_SEND_INTERVAL_NS;
			connection.send(requestData.asReadOnlyBuffer());
		}

		/**
		 * Send the request again.
		 *
		 * @param reason
		 *            Why the request is being sent again.
		 * @throws IOException
		 *             If the connection throws.
		 */
		private void resend(Object reason) throws IOException {
			retries--;
			retryReason.add(reason.toString());
			if (retryTracker != null) {
				retryTracker.retryNeeded();
			}
			send();
		}

		/**
		 * Tests whether the reasons for resending are consistently timeouts.
		 *
		 * @return True if all reasons are timeouts.
		 */
		private boolean allTimeoutFailures() {
			return retryReason.stream().allMatch(REASON_TIMEOUT::equals);
		}

		/**
		 * Handle the reception of a message.
		 *
		 * @param responseData
		 *            the content of the message, in a little-endian buffer.
		 */
		private void parseReceivedResponse(SCPResultMessage msg)
				throws Exception {
			T response = msg.parsePayload(request);
			if (callback != null) {
				callback.accept(response);
			}
		}

		/**
		 * Which core is the destination of the request?
		 *
		 * @return The core location.
		 */
		private HasCoreLocation getDestination() {
			return request.sdpHeader.getDestination();
		}

		/**
		 * Report a failure to the higher-level code that created the request.
		 *
		 * @param exception
		 *            The problem that is being reported.
		 */
		private void handleError(Throwable exception) {
			if (errorCallback != null) {
				errorCallback.handleError(request, exception);
			}
		}

		/**
		 * Get the command being sent in the request.
		 *
		 * @return The request's SCP command.
		 */
		private CommandCode getCommand() {
			return request.scpRequestHeader.command;
		}
	}

	/**
	 * Create a request handling pipeline using default settings.
	 *
	 * @param connection
	 *            The connection over which the communication is to take place.
	 * @param retryTracker
	 *            Object used to track how many retries were used in an
	 *            operation. May be {@code null} if no suck tracking is
	 *            required.
	 */
	public SCPRequestPipeline(SCPConnection connection,
			RetryTracker retryTracker) {
		this(connection, DEFAULT_NUM_CHANNELS,
				DEFAULT_INTERMEDIATE_TIMEOUT_WAITS, SCP_RETRIES, SCP_TIMEOUT,
				retryTracker);
	}

	/**
	 * Create a request handling pipeline using default settings.
	 *
	 * @param connection
	 *            The connection over which the communication is to take place.
	 * @param packetTimeout
	 *            The number of elapsed milliseconds after sending a packet
	 *            before it is considered a timeout.
	 * @param retryTracker
	 *            Object used to track how many retries were used in an
	 *            operation. May be {@code null} if no suck tracking is
	 *            required.
	 */
	public SCPRequestPipeline(SCPConnection connection, int packetTimeout,
			RetryTracker retryTracker) {
		this(connection, DEFAULT_NUM_CHANNELS,
				DEFAULT_INTERMEDIATE_TIMEOUT_WAITS, SCP_RETRIES, packetTimeout,
				retryTracker);
	}

	/**
	 * Create a request handling pipeline.
	 *
	 * @param connection
	 *            The connection over which the communication is to take place
	 * @param numChannels
	 *            The number of requests to send before checking for responses.
	 * @param intermediateChannelWaits
	 *            The number of outstanding responses to wait for before
	 *            continuing sending requests.
	 * @param numRetries
	 *            The number of times to resend any packet for any reason before
	 *            an error is triggered.
	 * @param packetTimeout
	 *            The number of elapsed milliseconds after sending a packet
	 *            before it is considered a timeout.
	 * @param retryTracker
	 *            Object used to track how many retries were used in an
	 *            operation. May be {@code null} if no suck tracking is
	 *            required.
	 */
	public SCPRequestPipeline(SCPConnection connection, int numChannels,
			int intermediateChannelWaits, int numRetries, int packetTimeout,
			RetryTracker retryTracker) {
		this.connection = connection;
		this.numChannels = numChannels;
		this.intermediateChannelWaits = intermediateChannelWaits;
		this.numRetries = numRetries;
		this.packetTimeout = packetTimeout;
		this.retryTracker = retryTracker;

		outstandingRequests = synchronizedMap(new HashMap<>());
		numRequests = 0;
		numTimeouts = 0;
		numResent = 0;
		numRetryCodeResent = 0;
	}

	/**
	 * Add an SCP request to the set to be sent.
	 *
	 * @param <T>
	 *            The type of response expected to the request.
	 * @param request
	 *            The SCP request to be sent
	 * @param callback
	 *            A callback function to call when the response has been
	 *            received; takes an SCPResponse as a parameter, or a
	 *            {@code null} if the response doesn't need to be processed.
	 * @param errorCallback
	 *            A callback function to call when an error is found when
	 *            processing the message; takes the original SCPRequest, and the
	 *            exception caught while sending it.
	 * @throws IOException
	 *             If things go really wrong.
	 */
	public <T extends SCPResponse> void sendRequest(SCPRequest<T> request,
			Consumer<T> callback, SCPErrorHandler errorCallback)
			throws IOException {
		// If all the channels are used, start to receive packets
		while (outstandingRequests.size() >= numChannels) {
			multiRetrieve(intermediateChannelWaits);
		}

		// Update the packet and store required details
		int sequence = toUnsignedInt(request.scpRequestHeader
<<<<<<< HEAD
				.issueSequenceNumber(outstandingRequests.keySet()));
=======
				.issueSequenceNumber(requests.keySet()));

		log.debug("sending message with sequence {}", sequence);
>>>>>>> 24fd4dda
		Request<T> req =
				new Request<>(request, callback, requireNonNull(errorCallback));
		if (outstandingRequests.put(sequence, req) != null) {
			throw new RuntimeException("duplicate sequence number catastrophe");
		}
		numRequests++;

		// Send the request
		req.send();
	}

	/**
	 * Indicate the end of the packets to be sent. This must be called to ensure
	 * that all responses are received and handled.
	 *
	 * @throws IOException
	 *             If anything goes wrong with communications.
	 */
	public void finish() throws IOException {
		while (!outstandingRequests.isEmpty()) {
			multiRetrieve(0);
		}
	}

	/**
	 * Receives responses until there are only numPackets responses left.
	 *
	 * @param numPackets
	 *            The number of packets that can remain after running.
	 * @throws IOException
	 *             If anything goes wrong with receiving a packet.
	 */
	private void multiRetrieve(int numPackets) throws IOException {
		// While there are still more packets in progress than some threshold
		while (outstandingRequests.size() > numPackets) {
			try {
				// Receive the next response
				singleRetrieve();
			} catch (SocketTimeoutException e) {
				handleReceiveTimeout();
			}
		}
	}

	private void singleRetrieve() throws IOException {
		// Receive the next response
		log.debug("waiting for message... timeout of {}", packetTimeout);
		SCPResultMessage msg = connection.receiveSCPResponse(packetTimeout);
		if (log.isDebugEnabled()) {
			log.debug("received message {} with seq num {}", msg.getResult(),
					msg.getSequenceNumber());
		}
		Request<?> req = msg.pickRequest(outstandingRequests);

		// Only process responses which have matching requests
		if (req == null) {
			log.info("discarding message with unknown sequence number: {}",
					msg.getSequenceNumber());
			log.debug("current waiting on requests with seq's ");
			for (int seq : requests.keySet()) {
				log.debug("{}", seq);
			}
			return;
		}

		// If the response can be retried, retry it
		if (msg.isRetriable()) {
			try {
				resend(req, msg.getResult(), msg.getSequenceNumber());
				numRetryCodeResent++;
			} catch (SocketTimeoutException e) {
				throw e;
			} catch (Exception e) {
				log.debug("throwing away request {} coz of {}",
						msg.getSequenceNumber(), e);
				req.handleError(e);
				msg.removeRequest(outstandingRequests);
			}
		} else {
			// No retry is possible - try constructing the result
			try {
				req.parseReceivedResponse(msg);
			} catch (Exception e) {
				req.handleError(e);
			} finally {
				// Remove the sequence from the outstanding responses
				msg.removeRequest(outstandingRequests);
			}
		}
	}

	private void handleReceiveTimeout() {
		numTimeouts++;

		// If there is a timeout, all packets remaining are resent
		BitSet toRemove = new BitSet(SEQUENCE_LENGTH);
<<<<<<< HEAD
		for (int seq : new ArrayList<>(outstandingRequests.keySet())) {
			Request<?> req = outstandingRequests.get(seq);
=======
		for (int seq : new ArrayList<>(requests.keySet())) {
			log.debug("resending seq {}", seq);
			Request<?> req = requests.get(seq);
>>>>>>> 24fd4dda
			if (req == null) {
				// Shouldn't happen, but if it does we should nuke it.
				toRemove.set(seq);
				continue;
			}

			try {
				resend(req, REASON_TIMEOUT, seq);
			} catch (Exception e) {
				log.debug("removing seq {}", seq);
				req.handleError(e);
				toRemove.set(seq);
			}
		}
		log.debug("finish resending");

		toRemove.stream().forEach(outstandingRequests::remove);
	}

	private void resend(Request<?> req, Object reason, int seq)
			throws IOException, InterruptedException {
		if (req.retries <= 0) {
			// Report timeouts as timeout exception
			if (req.allTimeoutFailures()) {
				throw new SendTimedOutException(req, packetTimeout, seq);
			}

			// Report any other exception
			throw new SendFailedException(req, numRetries);
		}

		// If the request can be retried, retry it, sleep for 1ms seems
		// to protect against weird errors. So don't remove this sleep.
		sleep(RETRY_DELAY_MS);
		req.resend(reason);
		numResent++;
	}

	/**
	 * Indicates that a request timed out.
	 */
	static class SendTimedOutException extends SocketTimeoutException {
		private static final long serialVersionUID = -7911020002602751941L;

		/**
		 * Instantiate.
		 *
		 * @param req
		 *            The request that timed out.
		 * @param timeout
		 *            The length of timeout, in milliseconds.
		 */
		SendTimedOutException(Request<?> req, int timeout, int seqNum) {
			super(format(
					"Operation %s timed out after %f seconds with seq num %d",
					req.getCommand(), timeout / (double) MSEC_PER_SEC, seqNum));
		}
	}

	/**
	 * Indicates that a request could not be sent.
	 */
	static class SendFailedException extends IOException {
		private static final long serialVersionUID = -5555562816486761027L;

		/**
		 * Instantiate.
		 *
		 * @param req
		 *            The request that timed out.
		 * @param numRetries
		 *            How many attempts to send it were made.
		 */
		SendFailedException(Request<?> req, int numRetries) {
			super(format(
					"Errors sending request %s to %d,%d,%d over %d retries: %s",
					req.getCommand(), req.getDestination().getX(),
					req.getDestination().getY(), req.getDestination().getP(),
					numRetries, req.retryReason));
		}
	}

	@Override
	public String toString() {
		return "SCPPipe[channels=" + numChannels + ",width="
				+ intermediateChannelWaits + "resendLim" + numRetries
				+ "] (req=" + numRequests + ",outstanding="
				+ outstandingRequests.size() + ",resent=" + numResent
				+ ",restart=" + numRetryCodeResent + ",timeouts=" + numTimeouts
				+ ")";
	}
}<|MERGE_RESOLUTION|>--- conflicted
+++ resolved
@@ -370,13 +370,9 @@
 
 		// Update the packet and store required details
 		int sequence = toUnsignedInt(request.scpRequestHeader
-<<<<<<< HEAD
 				.issueSequenceNumber(outstandingRequests.keySet()));
-=======
-				.issueSequenceNumber(requests.keySet()));
 
 		log.debug("sending message with sequence {}", sequence);
->>>>>>> 24fd4dda
 		Request<T> req =
 				new Request<>(request, callback, requireNonNull(errorCallback));
 		if (outstandingRequests.put(sequence, req) != null) {
@@ -436,7 +432,7 @@
 			log.info("discarding message with unknown sequence number: {}",
 					msg.getSequenceNumber());
 			log.debug("current waiting on requests with seq's ");
-			for (int seq : requests.keySet()) {
+			for (int seq : outstandingRequests.keySet()) {
 				log.debug("{}", seq);
 			}
 			return;
@@ -473,14 +469,9 @@
 
 		// If there is a timeout, all packets remaining are resent
 		BitSet toRemove = new BitSet(SEQUENCE_LENGTH);
-<<<<<<< HEAD
 		for (int seq : new ArrayList<>(outstandingRequests.keySet())) {
+			log.debug("resending seq {}", seq);
 			Request<?> req = outstandingRequests.get(seq);
-=======
-		for (int seq : new ArrayList<>(requests.keySet())) {
-			log.debug("resending seq {}", seq);
-			Request<?> req = requests.get(seq);
->>>>>>> 24fd4dda
 			if (req == null) {
 				// Shouldn't happen, but if it does we should nuke it.
 				toRemove.set(seq);
