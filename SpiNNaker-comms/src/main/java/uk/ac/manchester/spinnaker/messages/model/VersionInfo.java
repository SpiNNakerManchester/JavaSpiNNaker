/*
 * Copyright (c) 2018 The University of Manchester
 *
 * Licensed under the Apache License, Version 2.0 (the "License");
 * you may not use this file except in compliance with the License.
 * You may obtain a copy of the License at
 *
 *     https://www.apache.org/licenses/LICENSE-2.0
 *
 * Unless required by applicable law or agreed to in writing, software
 * distributed under the License is distributed on an "AS IS" BASIS,
 * WITHOUT WARRANTIES OR CONDITIONS OF ANY KIND, either express or implied.
 * See the License for the specific language governing permissions and
 * limitations under the License.
 */
package uk.ac.manchester.spinnaker.messages.model;

import static java.lang.Byte.toUnsignedInt;
import static java.lang.Short.toUnsignedInt;
import static java.lang.String.format;
import static java.nio.charset.StandardCharsets.UTF_8;
import static java.time.Instant.ofEpochSecond;
import static java.time.ZoneOffset.UTC;
import static java.time.ZonedDateTime.ofInstant;
import static java.time.format.DateTimeFormatter.ISO_INSTANT;

import java.nio.ByteBuffer;
import java.util.regex.Pattern;

import uk.ac.manchester.spinnaker.messages.sdp.SDPLocation;

/**
 * Decodes SC&amp;MP/SARK version information as returned by the SVER command.
 */
public final class VersionInfo {
	/** The build date of the software, in seconds since 1st January 1970. */
	public final int buildDate;

	/** The hardware being run on. */
	public final String hardware;

	/** The name of the software. */
	public final String name;

	/**
	 * The physical CPU ID. Note that this is only really useful for debugging,
	 * as core IDs are remapped by SCAMP so that SCAMP is always running on
	 * virtual core zero.
	 */
	public final int physicalCPUID;

	/** The version number of the software. */
	public final Version versionNumber;

	/** The version information as text. */
	public final String versionString;

	/** The location of the core where the information was obtained. */
	public final SDPLocation location;

	private static final Pattern VERSION_RE = Pattern
			.compile("(?<major>\\d+)\\.(?<minor>\\d+)\\.(?<revision>\\d+)");

	private static final String NUL = "\u0000";

	private static Version parseVersionString(String versionString) {
		var m = VERSION_RE.matcher(versionString);
		if (!m.matches()) {
			throw new IllegalArgumentException(
					"incorrect version format: " + versionString);
		}
		return new Version(m.group("major"), m.group("minor"),
				m.group("revision"));
	}

	private static String decodeFromBuffer(ByteBuffer buffer) {
		if (buffer.hasArray()) {
			return new String(buffer.array(),
					buffer.arrayOffset() + buffer.position(),
					buffer.remaining(), UTF_8);
		} else {
			byte[] tmp = new byte[buffer.remaining()];
			buffer.get(tmp);
			return new String(tmp, UTF_8);
		}
	}

	/**
	 * @param buffer
	 *            buffer holding an SCP packet containing version information
	 * @param isBMP
	 *            Are we really processing the result of a request to get a
	 *            BMP's version.
	 * @throws IllegalArgumentException
	 *             If the buffer contains an unsupported format of data
	 */
	public VersionInfo(ByteBuffer buffer, boolean isBMP) {
		int p = toUnsignedInt(buffer.get());
		physicalCPUID = toUnsignedInt(buffer.get());
		int y = toUnsignedInt(buffer.get());
		int x = toUnsignedInt(buffer.get());
		location = new SDPLocation(x, y, p);
		buffer.getShort(); // Ignore 2 bytes
		int vn = toUnsignedInt(buffer.getShort());
		buildDate = buffer.getInt();

		var decoded = decodeFromBuffer(buffer);
		var original = decoded;
		if (vn < MAGIC_VERSION) {
			versionString = decoded;
			versionNumber = new Version(vn / H, vn % H, 0);
		} else {
			var bits = decoded.split(NUL, FULL_BITS);
			if (bits.length < NAME_BITS || bits.length > FULL_BITS) {
				throw new IllegalArgumentException(
						"incorrect version format: " + original);
			}
			decoded = bits[0];
			versionString = bits[1];
			versionNumber = parseVersionString(versionString);
		}

		var bits = decoded.split("/", NAME_BITS);
		if (bits.length != NAME_BITS) {
			throw new IllegalArgumentException(
					"incorrect version format: " + original);
		}
		name = bits[0];
		hardware = bits[1];
	}

	private static final int H = 100;

	private static final int FULL_BITS = 3;

	private static final int NAME_BITS = 2;

	private static final int MAGIC_VERSION = 0xFFFF;

	@Override
	public String toString() {
<<<<<<< HEAD
		return format("VersionInfo(%s (phys:%d), version: %s, %s/%s, %s)", //
				core, physicalCPUID, versionNumber, name, hardware,
				ofInstant(ofEpochSecond(buildDate, 0), UTC)
						.format(ISO_INSTANT));
=======
		return "VersionInfo(" + location + " (phys:" + physicalCPUID
				+ "), version: " + versionNumber + ", " + name + "/" + hardware
				+ ", " + ofInstant(ofEpochSecond(buildDate, 0), UTC)
						.format(ISO_INSTANT)
				+ ")";
>>>>>>> d5d6bda9
	}
}<|MERGE_RESOLUTION|>--- conflicted
+++ resolved
@@ -20,9 +20,6 @@
 import static java.lang.String.format;
 import static java.nio.charset.StandardCharsets.UTF_8;
 import static java.time.Instant.ofEpochSecond;
-import static java.time.ZoneOffset.UTC;
-import static java.time.ZonedDateTime.ofInstant;
-import static java.time.format.DateTimeFormatter.ISO_INSTANT;
 
 import java.nio.ByteBuffer;
 import java.util.regex.Pattern;
@@ -139,17 +136,8 @@
 
 	@Override
 	public String toString() {
-<<<<<<< HEAD
-		return format("VersionInfo(%s (phys:%d), version: %s, %s/%s, %s)", //
-				core, physicalCPUID, versionNumber, name, hardware,
-				ofInstant(ofEpochSecond(buildDate, 0), UTC)
-						.format(ISO_INSTANT));
-=======
-		return "VersionInfo(" + location + " (phys:" + physicalCPUID
-				+ "), version: " + versionNumber + ", " + name + "/" + hardware
-				+ ", " + ofInstant(ofEpochSecond(buildDate, 0), UTC)
-						.format(ISO_INSTANT)
-				+ ")";
->>>>>>> d5d6bda9
+		return format("VersionInfo(%s (phys:%d), version: %s, %s/%s, %s)",
+				location, physicalCPUID, versionNumber, name, hardware,
+				ofEpochSecond(buildDate));
 	}
 }