/*
 * Copyright (c) 2018-2019 The University of Manchester
 *
 * This program is free software: you can redistribute it and/or modify
 * it under the terms of the GNU General Public License as published by
 * the Free Software Foundation, either version 3 of the License, or
 * (at your option) any later version.
 *
 * This program is distributed in the hope that it will be useful,
 * but WITHOUT ANY WARRANTY; without even the implied warranty of
 * MERCHANTABILITY or FITNESS FOR A PARTICULAR PURPOSE.  See the
 * GNU General Public License for more details.
 *
 * You should have received a copy of the GNU General Public License
 * along with this program.  If not, see <http://www.gnu.org/licenses/>.
 */
package uk.ac.manchester.spinnaker.messages.model;

import static java.lang.Byte.toUnsignedInt;
import static java.lang.Short.toUnsignedInt;
import static java.nio.charset.StandardCharsets.UTF_8;
import static java.time.Instant.ofEpochSecond;
import static java.time.ZoneOffset.UTC;
import static java.time.ZonedDateTime.ofInstant;
import static java.time.format.DateTimeFormatter.ISO_INSTANT;

import java.nio.ByteBuffer;
import java.util.regex.Pattern;

import uk.ac.manchester.spinnaker.machine.CoreLocation;
import uk.ac.manchester.spinnaker.machine.HasCoreLocation;
import uk.ac.manchester.spinnaker.messages.bmp.BMPLocation;

/**
 * Decodes SC&amp;MP/SARK version information as returned by the SVER command.
 */
public final class VersionInfo {
	/** The build date of the software, in seconds since 1st January 1970. */
	public final int buildDate;

	/** The hardware being run on. */
	public final String hardware;

	/** The name of the software. */
	public final String name;

	/**
	 * The physical CPU ID. Note that this is only really useful for debugging,
	 * as core IDs are remapped by SCAMP so that SCAMP is always running on
	 * virtual core zero.
	 */
	public final int physicalCPUID;

	/** The version number of the software. */
	public final Version versionNumber;

	/** The version information as text. */
	public final String versionString;

	/** The location of the core where the information was obtained. */
	public final HasCoreLocation core;

	private static final Pattern VERSION_RE = Pattern
			.compile("(?<major>\\d+)\\.(?<minor>\\d+)\\.(?<revision>\\d+)");

	private static final String NUL = "\u0000";

	private static Version parseVersionString(String versionString) {
		var m = VERSION_RE.matcher(versionString);
		if (!m.matches()) {
			throw new IllegalArgumentException(
					"incorrect version format: " + versionString);
		}
		return new Version(m.group("major"), m.group("minor"),
				m.group("revision"));
	}

	private static String decodeFromBuffer(ByteBuffer buffer) {
		if (buffer.hasArray()) {
			return new String(buffer.array(),
					buffer.arrayOffset() + buffer.position(),
					buffer.remaining(), UTF_8);
		} else {
			byte[] tmp = new byte[buffer.remaining()];
			buffer.get(tmp);
			return new String(tmp, UTF_8);
		}
	}

	/**
	 * @param buffer
	 *            buffer holding an SCP packet containing version information
	 * @param isBMP
	 *            Are we really processing the result of a request to get a
	 *            BMP's version.
	 * @throws IllegalArgumentException
	 *             If the buffer contains an unsupported format of data
	 */
	public VersionInfo(ByteBuffer buffer, boolean isBMP) {
		int p = toUnsignedInt(buffer.get());
		physicalCPUID = toUnsignedInt(buffer.get());
		int y = toUnsignedInt(buffer.get());
		int x = toUnsignedInt(buffer.get());
		if (isBMP) {
			core = new BMPLocation(x, y, p);
		} else {
			core = new CoreLocation(x, y, p);
		}
		buffer.getShort(); // Ignore 2 bytes
		int vn = toUnsignedInt(buffer.getShort());
		buildDate = buffer.getInt();

<<<<<<< HEAD
		var decoded = new String(buffer.array(), buffer.position(),
				buffer.remaining(), UTF_8);
		var original = decoded;
=======
		String decoded = decodeFromBuffer(buffer);
		String original = decoded;
>>>>>>> 32c177d3
		if (vn < MAGIC_VERSION) {
			versionString = decoded;
			versionNumber = new Version(vn / H, vn % H, 0);
		} else {
			var bits = decoded.split(NUL, FULL_BITS);
			if (bits.length < NAME_BITS || bits.length > FULL_BITS) {
				throw new IllegalArgumentException(
						"incorrect version format: " + original);
			}
			decoded = bits[0];
			versionString = bits[1];
			versionNumber = parseVersionString(versionString);
		}

		var bits = decoded.split("/", NAME_BITS);
		if (bits.length != NAME_BITS) {
			throw new IllegalArgumentException(
					"incorrect version format: " + original);
		}
		name = bits[0];
		hardware = bits[1];
	}

	private static final int H = 100;

	private static final int FULL_BITS = 3;

	private static final int NAME_BITS = 2;

	private static final int MAGIC_VERSION = 0xFFFF;

	@Override
	public String toString() {
		return "VersionInfo(" + core + " (phys:" + physicalCPUID
				+ "), version: " + versionNumber + ", " + name + "/" + hardware
				+ ", " + ofInstant(ofEpochSecond(buildDate, 0), UTC)
						.format(ISO_INSTANT)
				+ ")";
	}
}<|MERGE_RESOLUTION|>--- conflicted
+++ resolved
@@ -110,14 +110,8 @@
 		int vn = toUnsignedInt(buffer.getShort());
 		buildDate = buffer.getInt();
 
-<<<<<<< HEAD
-		var decoded = new String(buffer.array(), buffer.position(),
-				buffer.remaining(), UTF_8);
+		var decoded = decodeFromBuffer(buffer);
 		var original = decoded;
-=======
-		String decoded = decodeFromBuffer(buffer);
-		String original = decoded;
->>>>>>> 32c177d3
 		if (vn < MAGIC_VERSION) {
 			versionString = decoded;
 			versionNumber = new Version(vn / H, vn % H, 0);
