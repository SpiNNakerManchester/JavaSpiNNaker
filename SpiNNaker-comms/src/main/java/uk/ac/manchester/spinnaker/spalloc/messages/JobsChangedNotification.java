/*
 * Copyright (c) 2018 The University of Manchester
 *
 * This program is free software: you can redistribute it and/or modify
 * it under the terms of the GNU General Public License as published by
 * the Free Software Foundation, either version 3 of the License, or
 * (at your option) any later version.
 *
 * This program is distributed in the hope that it will be useful,
 * but WITHOUT ANY WARRANTY; without even the implied warranty of
 * MERCHANTABILITY or FITNESS FOR A PARTICULAR PURPOSE.  See the
 * GNU General Public License for more details.
 *
 * You should have received a copy of the GNU General Public License
 * along with this program.  If not, see <http://www.gnu.org/licenses/>.
 */
package uk.ac.manchester.spinnaker.spalloc.messages;

<<<<<<< HEAD
import static java.util.Collections.unmodifiableList;
import static java.util.Objects.isNull;
=======
import static com.fasterxml.jackson.annotation.JsonAutoDetect.Visibility.NON_PRIVATE;
import static uk.ac.manchester.spinnaker.utils.CollectionUtils.copy;
>>>>>>> 462adc2c

import java.util.List;

import com.fasterxml.jackson.annotation.JsonAutoDetect;

/**
 * A response that describes what jobs have changed state.
 */
<<<<<<< HEAD
public final class JobsChangedNotification implements Notification {
=======
@JsonAutoDetect(setterVisibility = NON_PRIVATE)
public class JobsChangedNotification implements Notification {
>>>>>>> 462adc2c
	private List<Integer> jobsChanged = List.of();

	/** Create a notification response. */
	public JobsChangedNotification() {
	}

	/**
	 * A response that reports a single job has changed.
	 *
	 * @param jobID
	 *            The ID of the job that has changed.
	 */
	public JobsChangedNotification(int jobID) {
		setJobsChanged(List.of(jobID));
	}

	/** @return What jobs have changed. Not accurate. */
	public List<Integer> getJobsChanged() {
		return jobsChanged;
	}

	/** @param jobsChanged What jobs have changed. */
<<<<<<< HEAD
	public void setJobsChanged(List<Integer> jobsChanged) {
		this.jobsChanged = isNull(jobsChanged) ? List.of()
				: unmodifiableList(jobsChanged);
=======
	void setJobsChanged(List<Integer> jobsChanged) {
		this.jobsChanged = copy(jobsChanged);
>>>>>>> 462adc2c
	}

	@Override
	public boolean equals(Object other) {
		if (!(other instanceof JobsChangedNotification)) {
			return false;
		}
		return jobsChanged
				.equals(((JobsChangedNotification) other).jobsChanged);
	}

	@Override
	public int hashCode() {
		throw new UnsupportedOperationException();
	}

	@Override
	public String toString() {
		return "jobs changed: " + jobsChanged;
	}
}<|MERGE_RESOLUTION|>--- conflicted
+++ resolved
@@ -16,13 +16,8 @@
  */
 package uk.ac.manchester.spinnaker.spalloc.messages;
 
-<<<<<<< HEAD
-import static java.util.Collections.unmodifiableList;
-import static java.util.Objects.isNull;
-=======
 import static com.fasterxml.jackson.annotation.JsonAutoDetect.Visibility.NON_PRIVATE;
 import static uk.ac.manchester.spinnaker.utils.CollectionUtils.copy;
->>>>>>> 462adc2c
 
 import java.util.List;
 
@@ -31,12 +26,8 @@
 /**
  * A response that describes what jobs have changed state.
  */
-<<<<<<< HEAD
+@JsonAutoDetect(setterVisibility = NON_PRIVATE)
 public final class JobsChangedNotification implements Notification {
-=======
-@JsonAutoDetect(setterVisibility = NON_PRIVATE)
-public class JobsChangedNotification implements Notification {
->>>>>>> 462adc2c
 	private List<Integer> jobsChanged = List.of();
 
 	/** Create a notification response. */
@@ -59,14 +50,8 @@
 	}
 
 	/** @param jobsChanged What jobs have changed. */
-<<<<<<< HEAD
-	public void setJobsChanged(List<Integer> jobsChanged) {
-		this.jobsChanged = isNull(jobsChanged) ? List.of()
-				: unmodifiableList(jobsChanged);
-=======
 	void setJobsChanged(List<Integer> jobsChanged) {
 		this.jobsChanged = copy(jobsChanged);
->>>>>>> 462adc2c
 	}
 
 	@Override
