/*
 * Copyright (c) 2018 The University of Manchester
 *
 * Licensed under the Apache License, Version 2.0 (the "License");
 * you may not use this file except in compliance with the License.
 * You may obtain a copy of the License at
 *
 *     https://www.apache.org/licenses/LICENSE-2.0
 *
 * Unless required by applicable law or agreed to in writing, software
 * distributed under the License is distributed on an "AS IS" BASIS,
 * WITHOUT WARRANTIES OR CONDITIONS OF ANY KIND, either express or implied.
 * See the License for the specific language governing permissions and
 * limitations under the License.
 */
package uk.ac.manchester.spinnaker.messages.sdp;

import static java.lang.Byte.toUnsignedInt;
import static uk.ac.manchester.spinnaker.utils.CollectionUtils.makeEnumBackingMap;

import java.nio.ByteBuffer;
import java.util.Map;

import javax.validation.Valid;

import uk.ac.manchester.spinnaker.machine.CoreLocation;
import uk.ac.manchester.spinnaker.messages.SerializableMessage;

/**
 * Represents the header of an SDP message.
 */
public final class SDPHeader implements SerializableMessage {
	private static final int MAX_PORT = 7;

	// Cpu:Port packing within port/cpu byte:
	// [ P|P|P | C|C|C|C|C ]
	private static final int CPU_ADDR_BITS = 5;

	private static final int CPU_MASK = (1 << CPU_ADDR_BITS) - 1;

	private static final int PORT_BITS = 8 - CPU_ADDR_BITS;

	private static final int PORT_MASK = (1 << PORT_BITS) - 1;

	@Valid
	private SDPLocation destination;

	private int destinationPort;

	@Valid
	private SDPLocation source;

	private int sourcePort;

	private Flag flags;

	private int tag;

	/**
	 * Create a header with all fields set to default. Note that messages
	 * containing this header <i>cannot</i> be sent until a source and
	 * destination have been set!
	 */
	public SDPHeader() {
	}

	/**
	 * Create a simple header with just the flags and destination set. Note that
	 * messages containing this header <i>cannot</i> be sent until a source has
	 * also been set!
	 *
	 * @param flags
	 *            The header flags.
	 * @param destination
	 *            Where the message is bound for.
	 * @param destinationPort
	 *            the <i>SDP port</i> that the message routes through. Note that
	 *            this is <b>not</b> a UDP port! Those are associated with a
	 *            connection, not a message.
	 * @throws IllegalArgumentException
	 *             if a bad SDP port is given
	 */
	public SDPHeader(Flag flags, SDPLocation destination,
			int destinationPort) {
		this.flags = flags;
		this.destination = destination;
		if (destinationPort < 0 || destinationPort > MAX_PORT) {
			throw new IllegalArgumentException("port out of range");
		}
		this.destinationPort = destinationPort;
	}

	/**
	 * Create a simple header with just the flags and destination set. Note that
	 * messages containing this header <i>cannot</i> be sent until a source has
	 * also been set!
	 *
	 * @param flags
	 *            The header flags.
	 * @param destination
	 *            Where the message is bound for.
	 * @param destinationPort
	 *            the <i>SDP port</i> that the message routes through. Note that
	 *            this is <b>not</b> a UDP port! Those are associated with a
	 *            connection, not a message.
	 */
	public SDPHeader(Flag flags, SDPLocation destination,
			SDPPort destinationPort) {
		this.flags = flags;
		this.destination = destination;
		this.destinationPort = destinationPort.value;
	}

	/**
	 * Read the header from an input buffer.
	 *
	 * @param buffer
	 *            The buffer to read from.
	 * @param isBMP
	 *            Whether we're really talking to a BMP.
	 */
	public SDPHeader(ByteBuffer buffer, boolean isBMP) {
		// Caller MUST have stripped the leading padding
		assert buffer.position() == 2 : "leading padding must be skipped";
		flags = Flag.get(buffer.get());
		tag = toUnsignedInt(buffer.get());
		int dpc = toUnsignedInt(buffer.get());
		int spc = toUnsignedInt(buffer.get());
		int dcy = toUnsignedInt(buffer.get());
		int dcx = toUnsignedInt(buffer.get());
		int scy = toUnsignedInt(buffer.get());
		int scx = toUnsignedInt(buffer.get());
		destinationPort = (dpc >> CPU_ADDR_BITS) & PORT_MASK;
		sourcePort = (spc >> CPU_ADDR_BITS) & PORT_MASK;
<<<<<<< HEAD
		if (isBMP) {
			destination = new BMPLocation(dcx, dcy, dpc & CPU_MASK);
			source = new BMPLocation(scx, scy, spc & CPU_MASK);
		} else {
			destination = allocCoreLocation(dcx, dcy, dpc & CPU_MASK);
			source = allocCoreLocation(scx, scy, spc & CPU_MASK);
		}
	}

	private HasCoreLocation allocCoreLocation(int x, int y, int p) {
		if (p >= 0 && p < MAX_NUM_CORES) {
			return new CoreLocation(x, y, p);
		}
		validateChipLocation(x, y);
		return new HasCoreLocation() {
			@Override
			public int getX() {
				return x;
			}

			@Override
			public int getY() {
				return y;
			}

			@Override
			@PositiveOrZero
			public int getP() {
				return p;
			}

			@Override
			public int hashCode() {
				throw new UnsupportedOperationException(
						"this object may not be used as a key");
			}

			@Override
			public boolean equals(Object other) {
				return (other instanceof HasCoreLocation c) && (x == c.getX())
						&& (y == c.getY()) && (p == c.getP());
			}
		};
=======
		destination = new SDPLocation(dcx, dcy, dpc & CPU_MASK);
		source = new SDPLocation(scx, scy, spc & CPU_MASK);
>>>>>>> d5d6bda9
	}

	@Override
	public void addToBuffer(ByteBuffer buffer) {
		int dpc = ((destinationPort & PORT_MASK) << CPU_ADDR_BITS)
				| (destination.getP() & CPU_MASK);
		int spc = ((sourcePort & PORT_MASK) << CPU_ADDR_BITS)
				| (source.getP() & CPU_MASK);

		buffer.put(flags.value);
		buffer.put((byte) tag);
		buffer.put((byte) dpc);
		buffer.put((byte) spc);
		buffer.put((byte) destination.minor);
		buffer.put((byte) destination.major);
		buffer.put((byte) source.minor);
		buffer.put((byte) source.major);
	}

	/**
	 * @return What "chip" is the message going to. Note that there is a special
	 *         address for addresses off the machine; that address is not
	 *         normally representable in a {@link CoreLocation}.
	 */
	public SDPLocation getDestination() {
		return destination;
	}

	/**
	 * @param destination
	 *            What "chip" is the message going to. Note that there is a
	 *            special address for addresses off the machine; that address
	 *            is not normally representable in a {@link CoreLocation}.
	 */
	public void setDestination(SDPLocation destination) {
		this.destination = destination;
	}

	/** @return The target SDP port. Note that this is not a UDP port. */
	public int getDestinationPort() {
		return destinationPort;
	}

	/**
	 * Set the target SDP port. Note that this is not a UDP port.
	 *
	 * @param port
	 *            The port to set it to.
	 */
	void setDestinationPort(SDPPort port) {
		this.destinationPort = port.value;
	}

	/**
	 * Set the target SDP port. Note that this is not a UDP port.
	 *
	 * @param port
	 *            The port to set it to.
	 * @throws IllegalArgumentException
	 *             If the port number is bad.
	 */
	public void setDestinationPort(int port) {
		if (port < 0 || port > MAX_PORT) {
			throw new IllegalArgumentException("port out of range");
		}
		this.destinationPort = port;
	}

	/** @return What "chip" originated the message. */
	public SDPLocation getSource() {
		return source;
	}

	/**
	 * @param source
	 *            What "chip" originates the message. Note that there is a
	 *            special address for origination off the machine; that address
	 *            is not normally representable in a {@link CoreLocation}.
	 */
	public void setSource(SDPLocation source) {
		this.source = source;
	}

	/**
	 * @return What SDP port originated the message. Note that this is not a UDP
	 *         port.
	 */
	public int getSourcePort() {
		return sourcePort;
	}

	/**
	 * Set the originating SDP port. Note that this is not a UDP port.
	 *
	 * @param port
	 *            The port to set it to.
	 */
	public void setSourcePort(SDPPort port) {
		this.sourcePort = port.value;
	}

	/**
	 * Set the originating SDP port. Note that this is not a UDP port.
	 *
	 * @param port
	 *            The port to set it to.
	 * @throws IllegalArgumentException
	 *             If the port number is bad.
	 */
	public void setSourcePort(int port) {
		if (port < 0 || port > MAX_PORT) {
			throw new IllegalArgumentException("port out of range");
		}
		this.sourcePort = port;
	}

	/** @return The flags from the header. */
	public Flag getFlags() {
		return flags;
	}

	void setFlags(Flag flags) {
		this.flags = flags;
	}

	/** @return The tag byte from the header. */
	public int getTag() {
		return tag;
	}

	void setTag(byte tag) {
		this.tag = toUnsignedInt(tag);
	}

	/** The meanings of individual flag bits in {@link SDPHeader.Flag}. */
	private static final class SCAMP {
		/**
		 * A secret agent's value!
		 * <p>
		 * Most plausible explanation of this (from a set of one) is that Dave
		 * Lester thinks that Jamie Knight put it in as a reference to wearing
		 * dinner jackets for a meeting at Pot Shrigley.
		 */
		private static final int BOND = 007;

		/** Reply expected. */
		private static final int SDPF_REPLY = 0x80;

		/** Checksum before routing. */
		@SuppressWarnings("unused")
		private static final int SDPF_SUM = 0x40;

		/** Don't route via P2P. */
		private static final int SDPF_NR = 0x20;
	}

	/** Possible values of the {@code flags} field. */
	public enum Flag {
		/** Indicates that a reply is not expected. */
		REPLY_NOT_EXPECTED(SCAMP.BOND),
		/**
		 * Indicates that a reply is not expected and the packet should not be
		 * P2P routed.
		 */
		REPLY_NOT_EXPECTED_NO_P2P(SCAMP.BOND | SCAMP.SDPF_NR),
		/** Indicates that a reply is expected. */
		REPLY_EXPECTED(SCAMP.BOND | SCAMP.SDPF_REPLY),
		/**
		 * Indicates that a reply is expected and the packet should not be P2P
		 * routed.
		 */
		REPLY_EXPECTED_NO_P2P(SCAMP.BOND | SCAMP.SDPF_REPLY | SCAMP.SDPF_NR);

		/** The SDP-encoded form of the flag. */
		public final byte value;

		private static final Map<Byte, Flag> MAP =
				makeEnumBackingMap(values(), v -> v.value);

		Flag(int value) {
			this.value = (byte) value;
		}

		/**
		 * Given a value, get the {@code enum} member that corresponds to it.
		 *
		 * @param value
		 *            The value to parse.
		 * @return The flag it corresponds to, or {@code null} if it doesn't
		 *         correspond to anything.
		 */
		public static Flag get(byte value) {
			return MAP.get(value);
		}
	}
}<|MERGE_RESOLUTION|>--- conflicted
+++ resolved
@@ -116,10 +116,8 @@
 	 *
 	 * @param buffer
 	 *            The buffer to read from.
-	 * @param isBMP
-	 *            Whether we're really talking to a BMP.
-	 */
-	public SDPHeader(ByteBuffer buffer, boolean isBMP) {
+	 */
+	public SDPHeader(ByteBuffer buffer) {
 		// Caller MUST have stripped the leading padding
 		assert buffer.position() == 2 : "leading padding must be skipped";
 		flags = Flag.get(buffer.get());
@@ -132,54 +130,8 @@
 		int scx = toUnsignedInt(buffer.get());
 		destinationPort = (dpc >> CPU_ADDR_BITS) & PORT_MASK;
 		sourcePort = (spc >> CPU_ADDR_BITS) & PORT_MASK;
-<<<<<<< HEAD
-		if (isBMP) {
-			destination = new BMPLocation(dcx, dcy, dpc & CPU_MASK);
-			source = new BMPLocation(scx, scy, spc & CPU_MASK);
-		} else {
-			destination = allocCoreLocation(dcx, dcy, dpc & CPU_MASK);
-			source = allocCoreLocation(scx, scy, spc & CPU_MASK);
-		}
-	}
-
-	private HasCoreLocation allocCoreLocation(int x, int y, int p) {
-		if (p >= 0 && p < MAX_NUM_CORES) {
-			return new CoreLocation(x, y, p);
-		}
-		validateChipLocation(x, y);
-		return new HasCoreLocation() {
-			@Override
-			public int getX() {
-				return x;
-			}
-
-			@Override
-			public int getY() {
-				return y;
-			}
-
-			@Override
-			@PositiveOrZero
-			public int getP() {
-				return p;
-			}
-
-			@Override
-			public int hashCode() {
-				throw new UnsupportedOperationException(
-						"this object may not be used as a key");
-			}
-
-			@Override
-			public boolean equals(Object other) {
-				return (other instanceof HasCoreLocation c) && (x == c.getX())
-						&& (y == c.getY()) && (p == c.getP());
-			}
-		};
-=======
 		destination = new SDPLocation(dcx, dcy, dpc & CPU_MASK);
 		source = new SDPLocation(scx, scy, spc & CPU_MASK);
->>>>>>> d5d6bda9
 	}
 
 	@Override
