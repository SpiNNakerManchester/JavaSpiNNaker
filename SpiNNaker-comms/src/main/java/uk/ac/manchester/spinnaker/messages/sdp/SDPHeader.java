/*
 * Copyright (c) 2018 The University of Manchester
 *
 * This program is free software: you can redistribute it and/or modify
 * it under the terms of the GNU General Public License as published by
 * the Free Software Foundation, either version 3 of the License, or
 * (at your option) any later version.
 *
 * This program is distributed in the hope that it will be useful,
 * but WITHOUT ANY WARRANTY; without even the implied warranty of
 * MERCHANTABILITY or FITNESS FOR A PARTICULAR PURPOSE.  See the
 * GNU General Public License for more details.
 *
 * You should have received a copy of the GNU General Public License
 * along with this program.  If not, see <http://www.gnu.org/licenses/>.
 */
package uk.ac.manchester.spinnaker.messages.sdp;

import static java.lang.Byte.toUnsignedInt;
import static uk.ac.manchester.spinnaker.machine.MachineDefaults.MAX_NUM_CORES;
import static uk.ac.manchester.spinnaker.machine.MachineDefaults.validateChipLocation;
import static uk.ac.manchester.spinnaker.utils.CollectionUtils.makeEnumBackingMap;

import java.nio.ByteBuffer;
import java.util.Map;

import uk.ac.manchester.spinnaker.machine.CoreLocation;
import uk.ac.manchester.spinnaker.machine.HasCoreLocation;
import uk.ac.manchester.spinnaker.messages.SerializableMessage;
import uk.ac.manchester.spinnaker.messages.bmp.BMPLocation;

/**
 * Represents the header of an SDP message.
 */
public class SDPHeader implements SerializableMessage {
	private static final int MAX_PORT = 7;

	// Cpu:Port packing within port/cpu byte:
	// [ P|P|P | C|C|C|C|C ]
	private static final int CPU_ADDR_BITS = 5;

	private static final int CPU_MASK = (1 << CPU_ADDR_BITS) - 1;

	private static final int PORT_BITS = 8 - CPU_ADDR_BITS;

	private static final int PORT_MASK = (1 << PORT_BITS) - 1;

	private HasCoreLocation destination;

	private int destinationPort;

	private HasCoreLocation source;

	private int sourcePort;

	private Flag flags;

	private int tag;

	/**
	 * Create a header with all fields set to default. Note that messages
	 * containing this header <i>cannot</i> be sent until a source and
	 * destination have been set!
	 */
	public SDPHeader() {
	}

	/**
	 * Create a simple header with just the flags and destination set. Note that
	 * messages containing this header <i>cannot</i> be sent until a source has
	 * also been set!
	 *
	 * @param flags
	 *            The header flags.
	 * @param destination
	 *            Where the message is bound for.
	 * @param destinationPort
	 *            the <i>SDP port</i> that the message routes through. Note that
	 *            this is <b>not</b> a UDP port! Those are associated with a
	 *            connection, not a message.
	 * @throws IllegalArgumentException
	 *             if a bad SDP port is given
	 */
	public SDPHeader(Flag flags, HasCoreLocation destination,
			int destinationPort) {
		this.flags = flags;
		this.destination = destination;
		if (destinationPort < 0 || destinationPort > MAX_PORT) {
			throw new IllegalArgumentException("port out of range");
		}
		this.destinationPort = destinationPort;
	}

	/**
	 * Create a simple header with just the flags and destination set. Note that
	 * messages containing this header <i>cannot</i> be sent until a source has
	 * also been set!
	 *
	 * @param flags
	 *            The header flags.
	 * @param destination
	 *            Where the message is bound for.
	 * @param destinationPort
	 *            the <i>SDP port</i> that the message routes through. Note that
	 *            this is <b>not</b> a UDP port! Those are associated with a
	 *            connection, not a message.
	 */
	public SDPHeader(Flag flags, HasCoreLocation destination,
			SDPPort destinationPort) {
		this.flags = flags;
		this.destination = destination;
		this.destinationPort = destinationPort.value;
	}

	/**
	 * Read the header from an input buffer.
	 *
	 * @param buffer
	 *            The buffer to read from.
	 * @param isBMP
	 *            Whether we're really talking to a BMP.
	 */
	public SDPHeader(ByteBuffer buffer, boolean isBMP) {
		// Caller MUST have stripped the leading padding
		assert buffer.position() == 2 : "leading padding must be skipped";
		flags = Flag.get(buffer.get());
		tag = toUnsignedInt(buffer.get());
		int dpc = toUnsignedInt(buffer.get());
		int spc = toUnsignedInt(buffer.get());
		int dcy = toUnsignedInt(buffer.get());
		int dcx = toUnsignedInt(buffer.get());
		int scy = toUnsignedInt(buffer.get());
		int scx = toUnsignedInt(buffer.get());
		destinationPort = (dpc >> CPU_ADDR_BITS) & PORT_MASK;
		sourcePort = (spc >> CPU_ADDR_BITS) & PORT_MASK;
		if (isBMP) {
			destination = new BMPLocation(dcx, dcy, dpc & CPU_MASK);
			source = new BMPLocation(scx, scy, spc & CPU_MASK);
		} else {
			destination = allocCoreLocation(dcx, dcy, dpc & CPU_MASK);
			source = allocCoreLocation(scx, scy, spc & CPU_MASK);
		}
	}

	private HasCoreLocation allocCoreLocation(int x, int y, int p) {
		if (p >= 0 && p < MAX_NUM_CORES) {
			return new CoreLocation(x, y, p);
		}
		validateChipLocation(x, y);
		return new HasCoreLocation() {
			@Override
			public int getX() {
				return x;
			}

			@Override
			public int getY() {
				return y;
			}

			@Override
			public int getP() {
				return p;
			}

			@Override
			public int hashCode() {
				throw new UnsupportedOperationException(
						"this object may not be used as a key");
			}

			@Override
			public boolean equals(Object other) {
				if (!(other instanceof HasCoreLocation)) {
					return false;
				}
				var c = (HasCoreLocation) other;
				return x == c.getX() && y == c.getY() && p == c.getP();
			}
		};
	}

	@Override
	public void addToBuffer(ByteBuffer buffer) {
		int dpc = ((destinationPort & PORT_MASK) << CPU_ADDR_BITS)
				| (destination.getP() & CPU_MASK);
		int spc = ((sourcePort & PORT_MASK) << CPU_ADDR_BITS)
				| (source.getP() & CPU_MASK);

		buffer.put(flags.value);
		buffer.put((byte) tag);
		buffer.put((byte) dpc);
		buffer.put((byte) spc);
		buffer.put((byte) destination.getY());
		buffer.put((byte) destination.getX());
		buffer.put((byte) source.getY());
		buffer.put((byte) source.getX());
	}

	/**
	 * @return What "chip" is the message going to. Note that there is a special
	 *         address for addresses off the machine; that address is not
	 *         normally representable in a {@link CoreLocation}.
	 */
	public HasCoreLocation getDestination() {
		return destination;
	}

	/**
	 * @param destination
	 *            What "chip" is the message going to. Note that there is a
	 *            special address for addresses off the machine; that address
	 *            is not normally representable in a {@link CoreLocation}.
	 */
	public void setDestination(HasCoreLocation destination) {
		this.destination = destination;
	}

	/** @return The target SDP port. Note that this is not a UDP port. */
	public int getDestinationPort() {
		return destinationPort;
	}

	/**
	 * Set the target SDP port. Note that this is not a UDP port.
	 *
	 * @param port
	 *            The port to set it to.
	 */
	void setDestinationPort(SDPPort port) {
		this.destinationPort = port.value;
	}

	/**
	 * Set the target SDP port. Note that this is not a UDP port.
	 *
	 * @param port
	 *            The port to set it to.
	 * @throws IllegalArgumentException
	 *             If the port number is bad.
	 */
	public void setDestinationPort(int port) {
		if (port < 0 || port > MAX_PORT) {
			throw new IllegalArgumentException("port out of range");
		}
		this.destinationPort = port;
	}

	/** @return What "chip" originated the message. */
	public HasCoreLocation getSource() {
		return source;
	}

	/**
	 * @param source
	 *            What "chip" originates the message. Note that there is a
	 *            special address for origination off the machine; that address
	 *            is not normally representable in a {@link CoreLocation}.
	 */
	public void setSource(HasCoreLocation source) {
		this.source = source;
	}

	/**
	 * @return What SDP port originated the message. Note that this is not a UDP
	 *         port.
	 */
	public int getSourcePort() {
		return sourcePort;
	}

	/**
	 * Set the originating SDP port. Note that this is not a UDP port.
	 *
	 * @param port
	 *            The port to set it to.
	 */
	public void setSourcePort(SDPPort port) {
		this.sourcePort = port.value;
	}

	/**
	 * Set the originating SDP port. Note that this is not a UDP port.
	 *
	 * @param port
	 *            The port to set it to.
	 * @throws IllegalArgumentException
	 *             If the port number is bad.
	 */
	public void setSourcePort(int port) {
		if (port < 0 || port > MAX_PORT) {
			throw new IllegalArgumentException("port out of range");
		}
		this.sourcePort = port;
	}

	/** @return The flags from the header. */
	public Flag getFlags() {
		return flags;
	}

	void setFlags(Flag flags) {
		this.flags = flags;
	}

	/** @return The tag byte from the header. */
	public int getTag() {
		return tag;
	}

	void setTag(byte tag) {
		this.tag = toUnsignedInt(tag);
	}

	/** The meanings of individual flag bits in {@link SDPHeader.Flag}. */
	private static class SCAMP {
		/**
		 * A secret agent's value!
		 * <p>
		 * Most plausible explanation of this (from a set of one) is that Dave
		 * Lester thinks that Jamie Knight put it in as a reference to wearing
		 * dinner jackets for a meeting at Pot Shrigley.
		 */
		private static final int BOND = 007;

		/** Reply expected. */
		private static final int SDPF_REPLY = 0x80;

		/** Checksum before routing. */
		@SuppressWarnings("unused")
		private static final int SDPF_SUM = 0x40;

		/** Don't route via P2P. */
		private static final int SDPF_NR = 0x20;
	}

	/** Possible values of the {@code flags} field. */
	public enum Flag {
		/** Indicates that a reply is not expected. */
		REPLY_NOT_EXPECTED(SCAMP.BOND),
		/**
		 * Indicates that a reply is not expected and the packet should not be
		 * P2P routed.
		 */
		REPLY_NOT_EXPECTED_NO_P2P(SCAMP.BOND | SCAMP.SDPF_NR),
		/** Indicates that a reply is expected. */
		REPLY_EXPECTED(SCAMP.BOND | SCAMP.SDPF_REPLY),
		/**
		 * Indicates that a reply is expected and the packet should not be P2P
		 * routed.
		 */
		REPLY_EXPECTED_NO_P2P(SCAMP.BOND | SCAMP.SDPF_REPLY | SCAMP.SDPF_NR);

		/** The SDP-encoded form of the flag. */
		public final byte value;

		private static final Map<Byte, Flag> MAP =
				makeEnumBackingMap(values(), v -> v.value);

		Flag(int value) {
			this.value = (byte) value;
		}

<<<<<<< HEAD
=======
		static {
			for (Flag flag : values()) {
				MAP.put(flag.value, flag);
			}
		}

		/**
		 * Given a value, get the {@code enum} member that corresponds to it.
		 *
		 * @param value
		 *            The value to parse.
		 * @return The flag it corresponds to, or {@code null} if it doesn't
		 *         correspond to anything.
		 */
>>>>>>> 005e65ed
		public static Flag get(byte value) {
			return MAP.get(value);
		}
	}
}<|MERGE_RESOLUTION|>--- conflicted
+++ resolved
@@ -361,14 +361,6 @@
 			this.value = (byte) value;
 		}
 
-<<<<<<< HEAD
-=======
-		static {
-			for (Flag flag : values()) {
-				MAP.put(flag.value, flag);
-			}
-		}
-
 		/**
 		 * Given a value, get the {@code enum} member that corresponds to it.
 		 *
@@ -377,7 +369,6 @@
 		 * @return The flag it corresponds to, or {@code null} if it doesn't
 		 *         correspond to anything.
 		 */
->>>>>>> 005e65ed
 		public static Flag get(byte value) {
 			return MAP.get(value);
 		}
