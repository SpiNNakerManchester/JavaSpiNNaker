/*
 * Copyright (c) 2021 The University of Manchester
 *
 * Licensed under the Apache License, Version 2.0 (the "License");
 * you may not use this file except in compliance with the License.
 * You may obtain a copy of the License at
 *
 *     https://www.apache.org/licenses/LICENSE-2.0
 *
 * Unless required by applicable law or agreed to in writing, software
 * distributed under the License is distributed on an "AS IS" BASIS,
 * WITHOUT WARRANTIES OR CONDITIONS OF ANY KIND, either express or implied.
 * See the License for the specific language governing permissions and
 * limitations under the License.
 */
package uk.ac.manchester.spinnaker.alloc.client;

import static java.net.HttpURLConnection.HTTP_UNAUTHORIZED;
import static java.nio.ByteOrder.LITTLE_ENDIAN;
import static java.nio.charset.StandardCharsets.UTF_8;
import static java.util.Map.entry;
import static java.util.Map.ofEntries;
import static java.util.Objects.nonNull;
import static java.util.Objects.requireNonNull;
import static org.apache.commons.io.IOUtils.readLines;
import static org.slf4j.LoggerFactory.getLogger;
import static uk.ac.manchester.spinnaker.alloc.client.ProxyProtocol.CLOSE;
import static uk.ac.manchester.spinnaker.alloc.client.ProxyProtocol.MSG;
import static uk.ac.manchester.spinnaker.alloc.client.ProxyProtocol.MSG_TO;
import static uk.ac.manchester.spinnaker.alloc.client.ProxyProtocol.OPEN;
import static uk.ac.manchester.spinnaker.alloc.client.ProxyProtocol.OPEN_U;
import static uk.ac.manchester.spinnaker.alloc.client.SpallocClientFactory.checkForError;
import static uk.ac.manchester.spinnaker.alloc.client.SpallocClientFactory.readJson;
import static uk.ac.manchester.spinnaker.alloc.client.SpallocClientFactory.writeForm;
import static uk.ac.manchester.spinnaker.utils.InetFactory.getByAddressQuietly;

import java.io.EOFException;
import java.io.IOException;
import java.net.HttpURLConnection;
import java.net.Inet4Address;
import java.net.URI;
import java.net.URLConnection;
import java.nio.ByteBuffer;
import java.util.HashMap;
import java.util.Map;
import java.util.concurrent.BlockingQueue;
import java.util.concurrent.CompletableFuture;
import java.util.concurrent.ExecutionException;
import java.util.regex.Pattern;
import java.util.stream.Stream;

import org.java_websocket.WebSocket;
import org.java_websocket.client.WebSocketClient;
import org.java_websocket.framing.Framedata;
import org.java_websocket.handshake.ServerHandshake;
import org.slf4j.Logger;

import uk.ac.manchester.spinnaker.alloc.client.SpallocClient.SpallocException;
import uk.ac.manchester.spinnaker.machine.ChipLocation;
import uk.ac.manchester.spinnaker.utils.UsedInJavadocOnly;

/**
 * Manages the login session. This allows us to avoid the (heavy) cost of the
 * password hashing algorithm used, at least most of the time.
 *
 * @author Donal Fellows
 */
@UsedInJavadocOnly(URLConnection.class)
final class ClientSession implements Session {
	private static final Logger log = getLogger(ClientSession.class);

	private static final String HTTP_UNAUTHORIZED_MESSAGE =
			"Server returned HTTP response code: 401";

	private static final String COOKIE = "Cookie";

	private static final String SET_COOKIE = "Set-Cookie";

	private static final String SESSION_NAME = "JSESSIONID";

	private static final String CSRF_HEADER_NAME = "X-CSRF-TOKEN";

	private static final URI LOGIN_FORM = URI.create("system/login.html");

	private static final URI LOGIN_HANDLER = URI.create("system/perform_login");

	private static final URI SPALLOC_ROOT = URI.create("srv/spalloc");

	/**
	 * RE to find a session handle in a {@code Set-Cookie} header.
	 * <p>
	 * Expression: {@code SESSIONID=([A-Z0-9]+);}
	 */
	private static final Pattern SESSION_ID_RE =
			Pattern.compile("JSESSIONID=([A-Z0-9]+);");

	/**
	 * RE to find a CSRF token in an HTML form.
	 * <p>
	 * Expression: {@code name="_csrf" value="([-a-z0-9]+)"}
	 */
	private static final Pattern CSRF_ID_RE =
			Pattern.compile("name=\"_csrf\" value=\"([-a-z0-9]+)\"");

	private final URI baseUri;

	private final String username;

	private final String password;

	private String session;

	private String csrfHeader;

	private String csrf;

	/**
	 * Create a session and log it in.
	 *
	 * @param baseUri
	 *            The service base URI. <em>Must</em> be absolute! Must end in a
	 *            {@code /} character! <em>Must not</em> include a username or
	 *            password!
	 * @param username
	 *            The username to use. Not {@code null}.
	 * @param password
	 *            The password to use. Not {@code null}.
	 * @throws IOException
	 *             If things go wrong.
	 */
	ClientSession(URI baseUri, String username, String password)
			throws IOException {
		this.baseUri = baseUri;
		this.username = username;
		this.password = password;
		// This does the actual logging in process
		renew(false);
	}

	/**
	 * Create a session and log it in.
	 *
	 * @param baseUri
	 *            The service base URI. <em>Must</em> be absolute! <em>Must
	 *            not</em> include a username or password!
	 * @param headers
	 *            The headers to use to authenticate. Not {@code null}.
	 * @param cookies
	 *            The cookies to use to authenticate. Not {@code null}.
	 * @throws IOException
	 *             If things go wrong.
	 */
	ClientSession(URI baseUri, Map<String, String> headers,
			Map<String, String> cookies) throws IOException {
		this.baseUri = baseUri;
		this.username = null;
		this.password = null;
		this.session = cookies.get(SESSION_NAME);
		this.csrf = headers.get(CSRF_HEADER_NAME);
		if (this.csrf != null) {
			this.csrfHeader = CSRF_HEADER_NAME;
		}
		if (session == null) {
			// This does the actual logging in process
			renew(false);
		}
	}

	private static HttpURLConnection createConnection(URI url)
			throws IOException {
		log.debug("will connect to {}", url);
		var c = (HttpURLConnection) url.toURL().openConnection();
		c.setUseCaches(false);
		return c;
	}

	@Override
	public HttpURLConnection connection(URI url, boolean forStateChange)
			throws IOException {
		var realUrl = baseUri.resolve(url);
		var c = createConnection(realUrl);
		authorizeConnection(c, forStateChange);
		return c;
	}

	@Override
	public HttpURLConnection connection(URI url, URI url2,
			boolean forStateChange) throws IOException {
		var realUrl = baseUri.resolve(url).resolve(url2);
		var c = createConnection(realUrl);
		authorizeConnection(c, forStateChange);
		return c;
	}

	@Override
	public HttpURLConnection connection(URI url, String url2,
			boolean forStateChange) throws IOException {
		var realUrl = baseUri.resolve(url).resolve(url2);
		var c = createConnection(realUrl);
		authorizeConnection(c, forStateChange);
		return c;
	}

	/**
	 * A websocket client that implements the Spalloc-proxied protocol.
	 */
	class ProxyProtocolClientImpl extends WebSocketClient
			implements ProxyProtocolClient {
		/** Correlation ID is always second 4-byte word. */
		private static final int CORRELATION_ID_POSITION = 4;

		/** Size of IPv4 address. SpiNNaker always uses IPv4. */
		private static final int INET_SIZE = 4;

		/**
		 * Where to put the response messages from a call. Keys are correlation
		 * IDs.
		 */
		private final Map<Integer, CompletableFuture<ByteBuffer>> replyHandlers;

		/** What channels are we remembering. Keys are channel IDs. */
		private final Map<Integer, ChannelBase> channels;

		private int correlationCounter;

		private Exception failure;

		/**
		 * @param uri
		 *            The address of the websocket.
		 */
		ProxyProtocolClientImpl(URI uri) {
			super(uri);
			replyHandlers = new HashMap<>();
			channels = new HashMap<>();
		}

		@Override
		public void onWebsocketPong(WebSocket conn, Framedata f) {
			log.debug("pong received");
		}

		private synchronized int issueCorrelationId() {
			return correlationCounter++;
		}

		/**
		 * Do a synchronous call. Only some proxy operations support this.
		 *
		 * @param message
		 *            The composed call message. The second word of this will be
		 *            changed to be the correlation ID; all protocol messages
		 *            that have correlated replies have a correlation ID at that
		 *            position.
		 * @return The payload of the response. The header (protocol message
		 *         type ID, correlation ID) will have been stripped from the
		 *         message body prior to returning.
		 * @throws InterruptedException
		 *             If interrupted waiting for a reply.
		 * @throws RuntimeException
		 *             If an unexpected exception occurs.
		 */
		ByteBuffer call(ByteBuffer message) throws InterruptedException {
			int correlationId = issueCorrelationId();
			var event = new CompletableFuture<ByteBuffer>();
			message.putInt(CORRELATION_ID_POSITION, correlationId);

			// Prepare to handle the reply
			replyHandlers.put(correlationId, event);

			// Do the send
			send(message);

			// Wait for the reply
			try {
				return event.get();
			} catch (ExecutionException e) {
				// Decode the cause
				try {
					throw requireNonNull(e.getCause(),
							"cause of execution exception was null");
				} catch (Error | RuntimeException | InterruptedException ex) {
					throw ex;
				} catch (Throwable ex) {
					throw new RuntimeException("unexpected exception", ex);
				}
			}
		}

		@Override
		public void onOpen(ServerHandshake handshakedata) {
			log.info("websocket connection opened");
		}

		@Override
		public void onMessage(String message) {
			log.warn("Unexpected text message on websocket: {}", message);
		}

		private IOException manufactureException(ByteBuffer message) {
			var bytes = new byte[message.remaining()];
			message.get(bytes);
			return new IOException(new String(bytes, UTF_8));
		}

		@Override
		public void onMessage(ByteBuffer message) {
			message.order(LITTLE_ENDIAN);
			int code = message.getInt();
			switch (ProxyProtocol.values()[code]) {
			case OPEN, CLOSE, OPEN_U ->
				// Response to call
				requireNonNull(replyHandlers.remove(message.getInt()),
						"uncorrelated response").complete(message);
			case MSG ->
				// Async message from board
				requireNonNull(channels.get(message.getInt()),
<<<<<<< HEAD
					"unrecognised channel").receive(message);
			// case MSG_TO -> // Never sent by service, only by us
			default -> log.error("unexpected message code: {}", code);
=======
						"unrecognised channel").receive(message);
				break;
			case ERR:
				requireNonNull(replyHandlers.remove(message.getInt()),
						"uncorrelated response")
						.completeExceptionally(manufactureException(message));
				break;
			// case MSG_TO: // Never sent
			default:
				log.error("unexpected message code: {}", code);
>>>>>>> d24e4c49
			}
		}

		@Override
		public ConnectedChannel openChannel(ChipLocation chip, int port,
				BlockingQueue<ByteBuffer> receiveQueue)
				throws InterruptedException {
			requireNonNull(receiveQueue);

			var b = OPEN.allocate();
			b.putInt(0); // dummy
			b.putInt(chip.getX());
			b.putInt(chip.getY());
			b.putInt(port);
			b.flip();

			int channelId = call(b).getInt();

			return new ConnectedChannelImpl(channelId, receiveQueue);
		}

		@Override
		public UnconnectedChannel openUnconnectedChannel(
				BlockingQueue<ByteBuffer> receiveQueue)
				throws InterruptedException {
			requireNonNull(receiveQueue);

			var b = OPEN_U.allocate();
			b.putInt(0); // dummy
			b.flip();

			var msg = call(b);

			int channelId = msg.getInt();
			var addr = new byte[INET_SIZE];
			msg.get(addr);
			int port = msg.getInt();
			return new UnconnectedChannelImpl(channelId,
					getByAddressQuietly(addr), port, receiveQueue);
		}

		@Override
		public void onClose(int code, String reason, boolean remote) {
			log.info("websocket connection closed: {}", reason);
		}

		@Override
		public void onError(Exception ex) {
			log.error("Failure on websocket", ex);
			failure = ex;
		}

		private void rethrowFailure() throws IOException, InterruptedException {
			try {
				throw failure;
			} catch (IOException | InterruptedException | RuntimeException e) {
				throw e;
			} catch (Exception e) {
				throw new IOException("unexpected exception", e);
			}
		}

		/** Base class for channels routed via the proxy. */
		private abstract class ChannelBase implements AutoCloseable {
			/** Channel ID. Issued by server. */
			final int id;

			/** Whether this channel is closed. */
			boolean closed;

			/** Where we enqueue the received messages. */
			private final BlockingQueue<ByteBuffer> receiveQueue;

			/**
			 * @param id
			 *            The ID of the channel.
			 * @param receiveQueue
			 *            Where to enqueue received messages.
			 */
			ChannelBase(int id, BlockingQueue<ByteBuffer> receiveQueue) {
				this.id = id;
				this.receiveQueue = receiveQueue;
				channels.put(id, this);
			}

			/**
			 * The receive handler. Strips the header and sends the contents to
			 * the registered receiver handler.
			 *
			 * @param msg
			 *            The message off the websocket.
			 */
			private void receive(ByteBuffer msg) {
				msg = msg.slice();
				msg.order(LITTLE_ENDIAN);
				receiveQueue.add(msg);
			}

			/**
			 * Close this channel.
			 *
			 * @throws IOException
			 *             If things fail.
			 */
			@Override
			public void close() throws IOException {
				if (closed) {
					return;
				}

				var b = CLOSE.allocate();
				b.putInt(0); // dummy
				b.putInt(id);
				b.flip();

				try {
					int reply = call(b).getInt();
					channels.remove(id);
					if (reply != id) {
						log.warn("did not properly close channel");
					}
					closed = true;
				} catch (InterruptedException e) {
					throw new IOException("failed to close channel", e);
				}
			}

			/**
			 * Forward a (fully prepared) message to the websocket, provided the
			 * channel is open.
			 *
			 * @param fullMessage
			 *            The fully prepared message to send, <em>including the
			 *            proxy protocol header</em>.
			 * @throws EOFException
			 *             If the channel is closed.
			 */
			final void sendPreparedMessage(ByteBuffer fullMessage)
					throws EOFException {
				if (closed) {
					throw new EOFException("connection closed");
				}
				send(fullMessage);
			}
		}

		/**
		 * A channel that is connected to a particular board.
		 */
		private class ConnectedChannelImpl extends ChannelBase
				implements ProxyProtocolClient.ConnectedChannel {
			/**
			 * @param id
			 *            The ID of the channel.
			 * @param receiveQueue
			 *            Where to enqueue received messages.
			 */
			ConnectedChannelImpl(int id,
					BlockingQueue<ByteBuffer> receiveQueue) {
				super(id, receiveQueue);
			}

			@Override
			public void send(ByteBuffer msg) throws IOException {
				var b = MSG.allocate();
				b.putInt(id);
				b.put(msg);
				b.flip();

				sendPreparedMessage(b);
			}

			@Override
			public String toString() {
				return "Connected Channel " + id;
			}
		}

		/**
		 * A channel that is not connected to any particular board.
		 */
		private class UnconnectedChannelImpl extends ChannelBase
				implements ProxyProtocolClient.UnconnectedChannel {
			private final Inet4Address addr;

			private final int port;

			/**
			 * @param id
			 *            The ID of the channel.
			 * @param addr
			 *            The "local" address for this channel (on the server)
			 * @param port
			 *            The "local" port for this channel (on the server)
			 * @param receiveQueue
			 *            Where to enqueue received messages.
			 * @throws RuntimeException
			 *             If the address can't be parsed. Really not expected!
			 */
			UnconnectedChannelImpl(int id, Inet4Address addr, int port,
					BlockingQueue<ByteBuffer> receiveQueue) {
				super(id, receiveQueue);
				this.addr = addr;
				this.port = port;
			}

			@Override
			public Inet4Address getAddress() {
				return addr;
			}

			@Override
			public int getPort() {
				return port;
			}

			@Override
			public void send(ChipLocation chip, int port, ByteBuffer msg)
					throws IOException {
				var b = MSG_TO.allocate();
				b.putInt(id);
				b.putInt(chip.getX());
				b.putInt(chip.getY());
				b.putInt(port);
				b.put(msg);
				b.flip();

				sendPreparedMessage(b);
			}

			@Override
			public String toString() {
				return "Unconnected channel " + id;
			}
		}
	}

	/** Time between pings of the websocket. 30s. */
	private static final int PING_DELAY = 30;

	@Override
	public ProxyProtocolClient websocket(URI url)
			throws InterruptedException, IOException {
		var wsc = new ProxyProtocolClientImpl(url);
		if (nonNull(session)) {
			log.debug("Attaching websocket to session {}", session);
			wsc.addHeader(COOKIE, SESSION_NAME + "=" + session);
		}
		if (nonNull(csrfHeader) && nonNull(csrf)) {
			log.debug("Marking websocket with token {}={}", csrfHeader, csrf);
			wsc.addHeader(csrfHeader, csrf);
		}
		if (!wsc.connectBlocking()) {
			if (nonNull(wsc.failure)) {
				wsc.rethrowFailure();
			}
			// Don't know what went wrong! Log might say
			throw new IOException("undiagnosed connection failure");
		}
		wsc.setConnectionLostTimeout(PING_DELAY);
		return wsc;
	}

	private synchronized void authorizeConnection(HttpURLConnection c,
			boolean forStateChange) {
		/*
		 * For some really stupid reason, Java doesn't let you set a cookie
		 * manager on a per-connection basis, so we need to manage the session
		 * cookie ourselves.
		 */
		if (session != null) {
			log.debug("Attaching to session {}", session);
			c.setRequestProperty(COOKIE, SESSION_NAME + "=" + session);
		}

		if (csrfHeader != null && csrf != null && forStateChange) {
			log.debug("Marking session with token {}={}", csrfHeader, csrf);
			c.setRequestProperty(csrfHeader, csrf);
		}
		c.setInstanceFollowRedirects(false);
	}

	/**
	 * Check for and handle any session cookie changes.
	 * <p>
	 * Assumes that the session key is in the {@code JSESSIONID} cookie.
	 *
	 * @param conn
	 *            Connection that's had a transaction processed.
	 * @return Whether the session cookie was set. Normally uninteresting.
	 */
	@Override
	public synchronized boolean trackCookie(HttpURLConnection conn) {
		// Careful: spec allows for multiple Set-Cookie fields
		boolean found = false;
		var headerFields = conn.getHeaderFields();
		var cookiesHeader = headerFields.get(SET_COOKIE);
		if (cookiesHeader != null) {
			for (String setCookie : cookiesHeader) {
				log.debug("Cookie header: {}", setCookie);
				var m = SESSION_ID_RE.matcher(setCookie);
				if (m.find()) {
					session = m.group(1);
					found = true;
				}
			}
		}
		return found;
	}

	/** Helper for digging CSRF token info out of HTML. */
	private Stream<String> getCSRF(String line) {
		var m = CSRF_ID_RE.matcher(line);
		return m.find() ? Stream.of(m.group(1)) : Stream.empty();
	}

	/**
	 * Initialise a new anonymous temporary session.
	 *
	 * @return The temporary CSRF token. Allows us to log in.
	 * @throws IOException
	 *             If things go wrong.
	 */
	private String makeTemporarySession() throws IOException {
		var c = connection(LOGIN_FORM);
		try (var is = checkForError(c, "couldn't get login form")) {
			// There's a session cookie at this point; we need it!
			if (!trackCookie(c)) {
				throw new IOException("could not establish session");
			}
			// This is nasty; parsing the HTML source
			return readLines(is, UTF_8).stream().flatMap(this::getCSRF)
					.findFirst().orElseThrow(() -> new IOException(
							"could not parse CSRF token"));
		}
	}

	/**
	 * Upgrade an anonymous session to a logged-in one.
	 *
	 * @param tempCsrf
	 *            The temporary CSRF token.
	 * @throws IOException
	 *             If things go wrong.
	 */
	private void logSessionIn(String tempCsrf) throws IOException {
		var c = connection(LOGIN_HANDLER, true);
		c.setRequestMethod("POST");
		writeForm(c, ofEntries(entry("_csrf", tempCsrf),
				entry("submit", "submit"), entry("username", username),
				entry("password", password)));
		try (var ignored = checkForError(c, "login failed")) {
			/*
			 * The result should be a redirect; the body is irrelevant but the
			 * headers matter. In particular, there should be a new session
			 * cookie after login.
			 */
			if (!trackCookie(c)) {
				throw new IOException("could not establish session");
			}
		}
	}

	/**
	 * Renew the session credentials.
	 *
	 * @param postRenew
	 *            Whether to rediscover the root data after session renewal.
	 * @throws IOException
	 *             If things go wrong.
	 */
	private synchronized void renew(boolean postRenew) throws IOException {

		// Create a temporary session so we can log in
		var tempCsrf = makeTemporarySession();

		// If we didn't use a bearer token, we need to log in properly
		logSessionIn(tempCsrf);

		if (postRenew) {
			discoverRoot();
		}
	}

	@Override
	public <T, Exn extends Exception> T withRenewal(Action<T, Exn> action)
			throws Exn, IOException {
		try {
			return action.call();
		} catch (SpallocException e) {
			if (e.getResponseCode() == HTTP_UNAUTHORIZED) {
				renew(true);
				return action.call();
			}
			throw e;
		} catch (IOException e) {
			// Need to read the error message, like a barbarian!
			if (e.getMessage().contains(HTTP_UNAUTHORIZED_MESSAGE)) {
				renew(true);
				return action.call();
			}
			throw e;
		}
	}

	@Override
	public synchronized RootInfo discoverRoot() throws IOException {
		var conn = connection(SPALLOC_ROOT);
		try (var is = checkForError(conn, "couldn't read service root")) {
			var root = readJson(is, RootInfo.class);
			this.csrfHeader = root.csrfHeader;
			this.csrf = root.csrfToken;
			root.csrfHeader = null;
			root.csrfToken = null;
			return root;
		}
	}
}<|MERGE_RESOLUTION|>--- conflicted
+++ resolved
@@ -241,7 +241,12 @@
 		}
 
 		private synchronized int issueCorrelationId() {
-			return correlationCounter++;
+			int i = correlationCounter++;
+			if (i < 1) {
+				correlationCounter = 1;
+				i = 0;
+			}
+			return i;
 		}
 
 		/**
@@ -315,22 +320,23 @@
 			case MSG ->
 				// Async message from board
 				requireNonNull(channels.get(message.getInt()),
-<<<<<<< HEAD
-					"unrecognised channel").receive(message);
+						"unrecognised channel").receive(message);
+			case ERR -> {
+				// Error from call
+				int correlationId = message.getInt();
+				var exception = manufactureException(message);
+				if (correlationId < 0) {
+					// General error message
+					log.error("general failure reported by service", exception);
+				} else {
+					// Response to a particular call
+					requireNonNull(replyHandlers.remove(correlationId),
+							"uncorrelated response")
+							.completeExceptionally(exception);
+				}
+			}
 			// case MSG_TO -> // Never sent by service, only by us
 			default -> log.error("unexpected message code: {}", code);
-=======
-						"unrecognised channel").receive(message);
-				break;
-			case ERR:
-				requireNonNull(replyHandlers.remove(message.getInt()),
-						"uncorrelated response")
-						.completeExceptionally(manufactureException(message));
-				break;
-			// case MSG_TO: // Never sent
-			default:
-				log.error("unexpected message code: {}", code);
->>>>>>> d24e4c49
 			}
 		}
 
