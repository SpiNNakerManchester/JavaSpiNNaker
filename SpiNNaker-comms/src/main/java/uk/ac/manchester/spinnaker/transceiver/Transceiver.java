/*
 * Copyright (c) 2018-2019 The University of Manchester
 *
 * This program is free software: you can redistribute it and/or modify
 * it under the terms of the GNU General Public License as published by
 * the Free Software Foundation, either version 3 of the License, or
 * (at your option) any later version.
 *
 * This program is distributed in the hope that it will be useful,
 * but WITHOUT ANY WARRANTY; without even the implied warranty of
 * MERCHANTABILITY or FITNESS FOR A PARTICULAR PURPOSE.  See the
 * GNU General Public License for more details.
 *
 * You should have received a copy of the GNU General Public License
 * along with this program.  If not, see <http://www.gnu.org/licenses/>.
 */
package uk.ac.manchester.spinnaker.transceiver;

import static java.lang.Byte.toUnsignedInt;
import static java.lang.String.format;
import static java.lang.System.currentTimeMillis;
import static java.lang.Thread.sleep;
import static java.net.InetAddress.getByAddress;
import static java.nio.ByteBuffer.allocate;
import static java.util.Arrays.stream;
import static java.util.Collections.unmodifiableSet;
import static java.util.Objects.requireNonNull;
import static java.util.stream.Collectors.toList;
import static org.apache.commons.io.IOUtils.buffer;
import static org.slf4j.LoggerFactory.getLogger;
import static uk.ac.manchester.spinnaker.machine.MachineDefaults.NUM_ROUTER_DIAGNOSTIC_COUNTERS;
import static uk.ac.manchester.spinnaker.machine.SpiNNakerTriadGeometry.getSpinn5Geometry;
import static uk.ac.manchester.spinnaker.messages.Constants.BMP_POST_POWER_ON_SLEEP_TIME;
import static uk.ac.manchester.spinnaker.messages.Constants.BMP_POWER_ON_TIMEOUT;
import static uk.ac.manchester.spinnaker.messages.Constants.BMP_TIMEOUT;
import static uk.ac.manchester.spinnaker.messages.Constants.NO_ROUTER_DIAGNOSTIC_FILTERS;
import static uk.ac.manchester.spinnaker.messages.Constants.ROUTER_DEFAULT_FILTERS_MAX_POSITION;
import static uk.ac.manchester.spinnaker.messages.Constants.ROUTER_DIAGNOSTIC_FILTER_SIZE;
import static uk.ac.manchester.spinnaker.messages.Constants.SCP_SCAMP_PORT;
import static uk.ac.manchester.spinnaker.messages.Constants.UDP_BOOT_CONNECTION_DEFAULT_PORT;
import static uk.ac.manchester.spinnaker.messages.Constants.WORD_SIZE;
import static uk.ac.manchester.spinnaker.messages.bmp.ReadSerialVector.SerialVector.SERIAL_LENGTH;
import static uk.ac.manchester.spinnaker.messages.model.IPTagTimeOutWaitTime.TIMEOUT_2560_ms;
import static uk.ac.manchester.spinnaker.messages.model.PowerCommand.POWER_OFF;
import static uk.ac.manchester.spinnaker.messages.model.PowerCommand.POWER_ON;
import static uk.ac.manchester.spinnaker.messages.model.SystemVariableDefinition.ethernet_ip_address;
import static uk.ac.manchester.spinnaker.messages.model.SystemVariableDefinition.iobuf_size;
import static uk.ac.manchester.spinnaker.messages.model.SystemVariableDefinition.router_table_copy_address;
import static uk.ac.manchester.spinnaker.messages.model.SystemVariableDefinition.software_watchdog_count;
import static uk.ac.manchester.spinnaker.messages.model.SystemVariableDefinition.y_size;
import static uk.ac.manchester.spinnaker.messages.scp.SCPRequest.BOOT_CHIP;
import static uk.ac.manchester.spinnaker.transceiver.BMPCommandProcess.BMP_RETRIES;
import static uk.ac.manchester.spinnaker.transceiver.CommonMemoryLocations.EXECUTABLE_ADDRESS;
import static uk.ac.manchester.spinnaker.transceiver.CommonMemoryLocations.ROUTER_DIAGNOSTIC_COUNTER;
import static uk.ac.manchester.spinnaker.transceiver.CommonMemoryLocations.ROUTER_FILTERS;
import static uk.ac.manchester.spinnaker.transceiver.CommonMemoryLocations.SYS_VARS;
import static uk.ac.manchester.spinnaker.transceiver.Utils.defaultBMPforMachine;
import static uk.ac.manchester.spinnaker.utils.UnitConstants.MSEC_PER_SEC;

import java.io.File;
import java.io.FileInputStream;
import java.io.IOException;
import java.io.InputStream;
import java.net.InetAddress;
import java.net.SocketTimeoutException;
import java.nio.ByteBuffer;
import java.util.ArrayList;
import java.util.Collection;
import java.util.HashMap;
import java.util.HashSet;
import java.util.List;
import java.util.Map;
import java.util.Set;
import java.util.concurrent.Semaphore;
import java.util.concurrent.ThreadLocalRandom;

import org.slf4j.Logger;

import uk.ac.manchester.spinnaker.connections.BMPConnection;
import uk.ac.manchester.spinnaker.connections.BootConnection;
import uk.ac.manchester.spinnaker.connections.ConnectionSelector;
import uk.ac.manchester.spinnaker.connections.DelegatingSCPConnection;
import uk.ac.manchester.spinnaker.connections.MachineAware;
import uk.ac.manchester.spinnaker.connections.MostDirectConnectionSelector;
import uk.ac.manchester.spinnaker.connections.SCPConnection;
import uk.ac.manchester.spinnaker.connections.SDPConnection;
import uk.ac.manchester.spinnaker.connections.SingletonConnectionSelector;
import uk.ac.manchester.spinnaker.connections.UDPConnection;
import uk.ac.manchester.spinnaker.connections.model.BootReceiver;
import uk.ac.manchester.spinnaker.connections.model.BootSender;
import uk.ac.manchester.spinnaker.connections.model.Connection;
import uk.ac.manchester.spinnaker.connections.model.SCPReceiver;
import uk.ac.manchester.spinnaker.connections.model.SCPSender;
import uk.ac.manchester.spinnaker.connections.model.SDPSender;
import uk.ac.manchester.spinnaker.machine.ChipLocation;
import uk.ac.manchester.spinnaker.machine.CoreLocation;
import uk.ac.manchester.spinnaker.machine.CoreSubsets;
import uk.ac.manchester.spinnaker.machine.Direction;
import uk.ac.manchester.spinnaker.machine.HasChipLocation;
import uk.ac.manchester.spinnaker.machine.HasCoreLocation;
import uk.ac.manchester.spinnaker.machine.Machine;
import uk.ac.manchester.spinnaker.machine.MachineDimensions;
import uk.ac.manchester.spinnaker.machine.MachineVersion;
import uk.ac.manchester.spinnaker.machine.MemoryLocation;
import uk.ac.manchester.spinnaker.machine.MulticastRoutingEntry;
import uk.ac.manchester.spinnaker.machine.RoutingEntry;
import uk.ac.manchester.spinnaker.machine.tags.IPTag;
import uk.ac.manchester.spinnaker.machine.tags.ReverseIPTag;
import uk.ac.manchester.spinnaker.machine.tags.Tag;
import uk.ac.manchester.spinnaker.messages.bmp.BMPBoard;
import uk.ac.manchester.spinnaker.messages.bmp.BMPCoords;
import uk.ac.manchester.spinnaker.messages.bmp.BMPRequest;
import uk.ac.manchester.spinnaker.messages.bmp.BMPSetLED;
import uk.ac.manchester.spinnaker.messages.bmp.EraseFlash;
import uk.ac.manchester.spinnaker.messages.bmp.GetBMPVersion;
import uk.ac.manchester.spinnaker.messages.bmp.GetFPGAResetStatus;
import uk.ac.manchester.spinnaker.messages.bmp.ReadADC;
import uk.ac.manchester.spinnaker.messages.bmp.ReadCANStatus;
import uk.ac.manchester.spinnaker.messages.bmp.ReadFPGARegister;
import uk.ac.manchester.spinnaker.messages.bmp.ReadSerialFlashCRC;
import uk.ac.manchester.spinnaker.messages.bmp.ReadSerialVector;
import uk.ac.manchester.spinnaker.messages.bmp.ResetFPGA;
import uk.ac.manchester.spinnaker.messages.bmp.SetPower;
import uk.ac.manchester.spinnaker.messages.bmp.UpdateFlash;
import uk.ac.manchester.spinnaker.messages.bmp.WriteFPGARegister;
import uk.ac.manchester.spinnaker.messages.bmp.WriteFlashBuffer;
import uk.ac.manchester.spinnaker.messages.boot.BootMessages;
import uk.ac.manchester.spinnaker.messages.model.ADCInfo;
import uk.ac.manchester.spinnaker.messages.model.AppID;
import uk.ac.manchester.spinnaker.messages.model.BMPConnectionData;
import uk.ac.manchester.spinnaker.messages.model.CPUInfo;
import uk.ac.manchester.spinnaker.messages.model.CPUState;
import uk.ac.manchester.spinnaker.messages.model.DiagnosticFilter;
import uk.ac.manchester.spinnaker.messages.model.FPGA;
import uk.ac.manchester.spinnaker.messages.model.HeapElement;
import uk.ac.manchester.spinnaker.messages.model.IOBuffer;
import uk.ac.manchester.spinnaker.messages.model.LEDAction;
import uk.ac.manchester.spinnaker.messages.model.PowerCommand;
import uk.ac.manchester.spinnaker.messages.model.ReinjectionStatus;
import uk.ac.manchester.spinnaker.messages.model.RouterDiagnostics;
import uk.ac.manchester.spinnaker.messages.model.Signal;
import uk.ac.manchester.spinnaker.messages.model.SystemVariableDefinition;
import uk.ac.manchester.spinnaker.messages.model.Version;
import uk.ac.manchester.spinnaker.messages.model.VersionInfo;
import uk.ac.manchester.spinnaker.messages.scp.ApplicationRun;
import uk.ac.manchester.spinnaker.messages.scp.ApplicationStop;
import uk.ac.manchester.spinnaker.messages.scp.CountState;
import uk.ac.manchester.spinnaker.messages.scp.GetChipInfo;
import uk.ac.manchester.spinnaker.messages.scp.GetVersion;
import uk.ac.manchester.spinnaker.messages.scp.IPTagClear;
import uk.ac.manchester.spinnaker.messages.scp.IPTagSet;
import uk.ac.manchester.spinnaker.messages.scp.IPTagSetTTO;
import uk.ac.manchester.spinnaker.messages.scp.ReadMemory;
import uk.ac.manchester.spinnaker.messages.scp.ReverseIPTagSet;
import uk.ac.manchester.spinnaker.messages.scp.RouterClear;
import uk.ac.manchester.spinnaker.messages.scp.SCPRequest;
import uk.ac.manchester.spinnaker.messages.scp.SDRAMAlloc;
import uk.ac.manchester.spinnaker.messages.scp.SDRAMDeAlloc;
import uk.ac.manchester.spinnaker.messages.scp.SendSignal;
import uk.ac.manchester.spinnaker.messages.scp.SetLED;
import uk.ac.manchester.spinnaker.messages.sdp.SDPMessage;
import uk.ac.manchester.spinnaker.storage.BufferManagerStorage;
import uk.ac.manchester.spinnaker.storage.StorageException;
import uk.ac.manchester.spinnaker.utils.MappableIterable;

/**
 * An encapsulation of various communications with the SpiNNaker board.
 * <p>
 * The methods of this class are designed to be thread-safe; thus you can make
 * multiple calls to the same (or different) methods from multiple threads and
 * expect each call to work as if it had been called sequentially, although the
 * order of returns is not guaranteed. Note also that with multiple connections
 * to the board, using multiple threads in this way may result in an increase in
 * the overall speed of operation, since the multiple calls may be made
 * separately over the set of given connections.
 * <p>
 * For details of thread safety, see the methods annotated with
 * {@link ParallelSafe}, {@link ParallelSafeWithCare} and {@link ParallelUnsafe}
 * in {@link TransceiverInterface}. <em>Note that operations on a BMP are
 * <strong>always</strong> parallel-unsafe, other documentation in this class
 * notwithstanding.</em>
 */
public class Transceiver extends UDPTransceiver
		implements TransceiverInterface, RetryTracker {
	private static final Logger log = getLogger(Transceiver.class);

	private static final String SCAMP_NAME = "SC&MP";

	private static final Version SCAMP_VERSION = new Version(3, 0, 1);

	private static final String BMP_NAME = "BC&MP";

	private static final Set<Integer> BMP_MAJOR_VERSIONS = Set.of(1, 2);

	/**
	 * How many times do we try to find SCAMP?
	 */
	private static final int INITIAL_FIND_SCAMP_RETRIES_COUNT = 3;

	private static final int CONNECTION_CHECK_RETRY_COUNT = 3;

	private static final int CONNECTION_CHECK_DELAY = 100;

	private static final int NNID_MAX = 0x7F;

	private static final int POST_BOOT_DELAY = 2000;

	/**
	 * The number of milliseconds after powering on the machine to wait before
	 * attempting to boot SCAMP on its chips. This is time to allow the code on
	 * each chip's ROM to figure out what the state of the hardware is enough
	 * for booting to be viable.
	 */
	private static final int POST_POWER_ON_DELAY = 2000;

	private static final int ENABLE_SHIFT = 16;

	/**
	 * How much data to pile into SCAMP before reducing the number of messages
	 * in flight at a time.
	 */
	private static final int LARGE_DATA_WRITE_THRESHOLD = 16 * 1024;

	/**
	 * The maximum number of SCP messages to have in flight in a large data
	 * write.
	 */
	private static final int LARGE_WRITE_PARALLEL_MESSAGE_COUNT = 4;

	/** The version of the board being connected to. */
	private MachineVersion version;

	/** The discovered machine model. */
	private Machine machine;

	private MachineDimensions dimensions;

	/**
	 * A set of chips to ignore in the machine. Requests for a "machine" will
	 * have these chips excluded, as if they never existed. The processor IDs of
	 * the specified chips are ignored.
	 */
	private final Set<ChipLocation> ignoreChips = new HashSet<>();

	/**
	 * A set of cores to ignore in the machine. Requests for a "machine" will
	 * have these cores excluded, as if they never existed.
	 */
	private final Map<ChipLocation, Set<Integer>> ignoreCores = new HashMap<>();

	/**
	 * A set of links to ignore in the machine. Requests for a "machine" will
	 * have these links excluded, as if they never existed.
	 */
	private final Map<ChipLocation, Set<Direction>> ignoreLinks =
			new HashMap<>();

	/**
	 * The max size each chip can say it has for SDRAM. (This is mainly used for
	 * debugging purposes.)
	 */
	private final Integer maxSDRAMSize;

	private Integer iobufSize;

	private AppIdTracker appIDTracker;

	/**
	 * A set of the original connections. Used to determine what can be closed.
	 */
	private final Set<Connection> originalConnections = new HashSet<>();

	/** A set of all connections. Used for closing. */
	private final Set<Connection> allConnections = new HashSet<>();

	/**
	 * A boot send connection. There can only be one in the current system, or
	 * otherwise bad things can happen!
	 */
	private BootSender bootSendConnection;

	/**
	 * A list of all connections that can be used to send SCP messages.
	 * <p>
	 * Note that some of these might not be able to receive SCP; this could be
	 * useful if they are just using SCP to send a command that doesn't expect a
	 * response.
	 */
	private final List<SCPSender> scpSenderConnections = new ArrayList<>();

	/** A list of all connections that can be used to send SDP messages. */
	private final List<SDPSender> sdpSenderConnections = new ArrayList<>();

	/**
	 * A map of IP address &rarr; SCAMP connection. These are those that can be
	 * used for setting up IP Tags.
	 */
	private final Map<InetAddress, SCPConnection> udpScpConnections =
			new HashMap<>();

	/**
	 * A list of all connections that can be used to send and receive SCP
	 * messages for SCAMP interaction.
	 */
	private final List<SCPConnection> scpConnections = new ArrayList<>();

	/** The BMP connections. */
	private final List<BMPConnection> bmpConnections = new ArrayList<>();

	/** Connection selectors for the BMP processes. */
	private final Map<BMPCoords,
			ConnectionSelector<BMPConnection>> bmpSelectors = new HashMap<>();

	/** Connection selectors for the SCP processes. */
	private final ConnectionSelector<SCPConnection> scpSelector;

	/** The nearest neighbour start ID. */
	private int nearestNeighbourID = 1;

	/** The nearest neighbour lock. */
	private final Object nearestNeighbourLock = new Object();

	/**
	 * A lock against multiple flood fill writes. This is needed as SCAMP cannot
	 * cope with this.
	 */
	private final Object floodWriteLock = new Object();

	/**
	 * Lock against single chip executions. The condition should be acquired
	 * before the locks are checked or updated.
	 * <p>
	 * The write lock condition should also be acquired to avoid a flood fill
	 * during an individual chip execute.
	 */
	private final Map<ChipLocation, Semaphore> chipExecuteLocks =
			new HashMap<>();

	private final FloodLock executeFloodLock = new FloodLock();

	private boolean machineOff = false;

	private long retryCount = 0L;

	private BMPCoords boundBMP = new BMPCoords(0, 0);

	/**
	 * Create a Transceiver by creating a UDPConnection to the given hostname on
	 * port 17893 (the default SCAMP port), and a BootConnection on port 54321
	 * (the default boot port), optionally discovering any additional links
	 * using the UDPConnection, and then returning the transceiver created with
	 * the conjunction of the created UDPConnection and the discovered
	 * connections.
	 *
	 * @param host
	 *            The host IP address of the board
	 * @param version
	 *            The type of SpiNNaker board used within the SpiNNaker machine
	 *            being used. May be {@code null} if the board in question can
	 *            be assumed to be always already booted.
	 * @param numberOfBoards
	 *            a number of boards expected to be supported, or {@code null},
	 *            which defaults to a single board
	 * @param ignoredChips
	 *            An optional set of chips to ignore in the machine. Requests
	 *            for a "machine" will have these chips excluded, as if they
	 *            never existed. The processors of the specified chips are
	 *            ignored.
	 * @param ignoredCores
	 *            An optional map of cores to ignore in the machine. Requests
	 *            for a "machine" will have these cores excluded, as if they
	 *            never existed.
	 * @param ignoredLinks
	 *            An optional set of links to ignore in the machine. Requests
	 *            for a "machine" will have these links excluded, as if they
	 *            never existed.
	 * @param bmpConnectionData
	 *            the details of the BMP connections used to boot multi-board
	 *            systems
	 * @param autodetectBMP
	 *            True if the BMP of version 4 or 5 boards should be
	 *            automatically determined from the board IP address
	 * @param bootPortNumber
	 *            the port number used to boot the machine
	 * @param scampConnections
	 *            the list of connections used for SCAMP communications
	 * @param maxSDRAMSize
	 *            the max size each chip can say it has for SDRAM (mainly used
	 *            in debugging purposes)
	 * @throws IOException
	 *             if networking fails
	 * @throws SpinnmanException
	 *             If a BMP is uncontactable or SpiNNaker rejects a message.
	 */
	public Transceiver(InetAddress host, MachineVersion version,
			Collection<BMPConnectionData> bmpConnectionData,
			Integer numberOfBoards, Set<ChipLocation> ignoredChips,
			Map<ChipLocation, Set<Integer>> ignoredCores,
			Map<ChipLocation, Set<Direction>> ignoredLinks,
			boolean autodetectBMP, List<ConnectionDescriptor> scampConnections,
			Integer bootPortNumber, Integer maxSDRAMSize)
			throws IOException, SpinnmanException {
		log.info("Creating transceiver for {}", requireNonNull(host,
				"SpiNNaker machine host name must be not null"));
		var connections = new ArrayList<Connection>();

		/*
		 * if no BMP has been supplied, but the board is a spinn4 or a spinn5
		 * machine, then an assumption can be made that the BMP is at -1 on the
		 * final value of the IP address
		 */
		if (version != null && !version.isFourChip && autodetectBMP
				&& (bmpConnectionData == null || bmpConnectionData.isEmpty())) {
			bmpConnectionData =
					List.of(defaultBMPforMachine(host, numberOfBoards));
		}

		// handle BMP connections
		if (bmpConnectionData != null) {
			var bmpIPs = new ArrayList<>();
			for (var connData : bmpConnectionData) {
				var connection = new BMPConnection(connData);
				connections.add(connection);
				bmpIPs.add(connection.getRemoteIPAddress());
			}
			log.info("Transceiver using BMPs: {}", bmpIPs);
		}

		// handle the SpiNNaker connection
		if (scampConnections == null) {
			scampConnections = List.of();
		}
		if (scampConnections.isEmpty()) {
			connections.add(new SCPConnection(host));
		}

		// handle the boot connection
		connections.add(new BootConnection(host, bootPortNumber));

		this.version = version;
		if (ignoredChips != null) {
			ignoreChips.addAll(ignoredChips);
		}
		if (ignoredCores != null) {
			ignoreCores.putAll(ignoredCores);
		}
		if (ignoredLinks != null) {
			ignoreLinks.putAll(ignoredLinks);
		}
		this.maxSDRAMSize = maxSDRAMSize;

		originalConnections.addAll(connections);
		allConnections.addAll(connections);
		// if there has been SCAMP connections given, build them
		for (var desc : scampConnections) {
			connections.add(new SCPConnection(desc.chip, desc.hostname,
					desc.portNumber));
		}
		for (Connection conn : connections) {
			identifyConnection(conn);
		}
		scpSelector = makeConnectionSelector();
		checkBMPConnections();
	}

	/**
	 * Create a Transceiver by creating a UDPConnection to the given hostname on
	 * port 17893 (the default SCAMP port), and a BootConnection on port 54321
	 * (the default boot port), discovering any additional links using the
	 * UDPConnection, and then returning the transceiver created with the
	 * conjunction of the created UDPConnection and the discovered connections.
	 *
	 * @param hostname
	 *            The hostname or IP address of the board
	 * @param version
	 *            The type of SpiNNaker board used within the SpiNNaker machine
	 *            being used. May be {@code null} if the board in question can
	 *            be assumed to be always already booted.
	 * @throws IOException
	 *             if networking fails
	 * @throws SpinnmanException
	 *             If a BMP is uncontactable or SpiNNaker rejects a message.
	 */
	public Transceiver(InetAddress hostname, MachineVersion version)
			throws IOException, SpinnmanException {
		this(hostname, version, null, 0, Set.of(), Map.of(), Map.of(), false,
				null, null, null);
	}

	/**
	 * Create a transceiver.
	 *
	 * @param version
	 *            The SpiNNaker board version number.
	 * @throws IOException
	 *             if networking fails
	 * @throws SpinnmanException
	 *             If a BMP is uncontactable or SpiNNaker rejects a message.
	 */
	public Transceiver(MachineVersion version)
			throws IOException, SpinnmanException {
		this(version, null, null, null, null, null, null);
	}

	/**
	 * Create a transceiver.
	 *
	 * @param version
	 *            The type of SpiNNaker board used within the SpiNNaker machine
	 *            being used. May be {@code null} if the board in question can
	 *            be assumed to be always already booted.
	 * @param connections
	 *            The connections to use in the transceiver. Note that the
	 *            transceiver may make additional connections.
	 * @throws IOException
	 *             if networking fails
	 * @throws SpinnmanException
	 *             If a BMP is uncontactable or SpiNNaker rejects a message.
	 */
	public Transceiver(MachineVersion version,
			Collection<Connection> connections)
			throws IOException, SpinnmanException {
		this(version, connections, null, null, null, null, null);
	}

	/**
	 * Given a machine, make a transceiver for talking to all boards of that
	 * machine.
	 *
	 * @param machine
	 *            The machine description
	 * @throws IOException
	 *             if networking fails
	 * @throws SpinnmanException
	 *             If a BMP is uncontactable or SpiNNaker rejects a message.
	 */
	public Transceiver(Machine machine) throws IOException, SpinnmanException {
		this(requireNonNull(machine, "need a real machine")
				.getBootEthernetAddress(), machine.version, null, null, null,
				null, null, false, generateScampConnections(machine), null,
				null);
		this.machine = machine;
		if (scpSelector instanceof MachineAware) {
			((MachineAware) scpSelector).setMachine(machine);
		}
		log.info("known connections to this transceiver: {}",
				udpScpConnections);
	}

	private static List<ConnectionDescriptor> generateScampConnections(
			Machine machine) {
		return machine.ethernetConnectedChips().stream()
				.map(chip -> new ConnectionDescriptor(chip.ipAddress,
						SCP_SCAMP_PORT, chip.asChipLocation()))
				.collect(toList());
	}

	/**
	 * Create a transceiver.
	 *
	 * @param version
	 *            The type of SpiNNaker board used within the SpiNNaker machine
	 *            being used. May be {@code null} if the board in question can
	 *            be assumed to be always already booted.
	 * @param connections
	 *            The connections to use in the transceiver. Note that the
	 *            transceiver may make additional connections. <em>This should
	 *            be modifiable (or {@code null}) if {@code scampConnections}
	 *            supplied and not empty.</em>
	 * @param ignoredChips
	 *            Blacklisted chips.
	 * @param ignoredCores
	 *            Blacklisted cores.
	 * @param ignoredLinks
	 *            Blacklisted links.
	 * @param scampConnections
	 *            Descriptions of SCP connections to create.
	 * @param maxSDRAMSize
	 *            If not {@code null}, the maximum SDRAM size to allow.
	 * @throws IOException
	 *             if networking fails
	 * @throws SpinnmanException
	 *             If a BMP is uncontactable or SpiNNaker rejects a message.
	 */
	public Transceiver(MachineVersion version,
			Collection<Connection> connections,
			Collection<ChipLocation> ignoredChips,
			Map<ChipLocation, Set<Integer>> ignoredCores,
			Map<ChipLocation, Set<Direction>> ignoredLinks,
			Collection<ConnectionDescriptor> scampConnections,
			Integer maxSDRAMSize) throws IOException, SpinnmanException {
		this.version = version;
		if (ignoredChips != null) {
			ignoreChips.addAll(ignoredChips);
		}
		if (ignoredCores != null) {
			ignoreCores.putAll(ignoredCores);
		}
		if (ignoredLinks != null) {
			ignoreLinks.putAll(ignoredLinks);
		}
		this.maxSDRAMSize = maxSDRAMSize;

		if (connections == null) {
			// Needs to be modifiable
			connections = new ArrayList<>();
		}
		originalConnections.addAll(connections);
		allConnections.addAll(connections);
		// if there has been SCAMP connections given, build them
		if (scampConnections != null) {
			for (ConnectionDescriptor desc : scampConnections) {
				connections.add(new SCPConnection(desc.chip, desc.hostname,
						desc.portNumber));
			}
		}
		for (Connection conn : connections) {
			identifyConnection(conn);
		}
		scpSelector = makeConnectionSelector();
		checkBMPConnections();
	}

	private ConnectionSelector<SCPConnection> makeConnectionSelector() {
		return new MostDirectConnectionSelector<SCPConnection>(machine,
				scpConnections);
	}

	/**
	 * Work out what is going on with a connection. There are many types of
	 * connections, and some connections are several different things at once.
	 *
	 * @param conn
	 *            The connection to be handled.
	 */
	private void identifyConnection(Connection conn) {
		// locate the only boot send conn
		if (conn instanceof BootSender) {
			if (bootSendConnection != null) {
				throw new IllegalArgumentException(
						"Only a single BootSender can be specified");
			}
			bootSendConnection = (BootSender) conn;
		} else if (conn instanceof BootReceiver) {
			// non-sending boot receivers aren't supported; warn about them
			log.warn("unhandled boot connection: {}", conn);
		}

		// Locate any connections listening on a UDP port
		if (conn instanceof UDPConnection) {
			registerConnection((UDPConnection<?>) conn);
		}

		/*
		 * Locate any connections that can send SCP (that are not BMP
		 * connections)
		 */
		if (conn instanceof SCPSender && !(conn instanceof BMPConnection)) {
			scpSenderConnections.add((SCPSender) conn);
		}

		// Locate any connections that can send SDP
		if (conn instanceof SDPSender) {
			sdpSenderConnections.add((SDPSender) conn);
		}

		// Locate any connections that can send and receive SCP
		if (conn instanceof SCPSender && conn instanceof SCPReceiver) {
			// If it is a BMP connection, add it here
			if (conn instanceof BMPConnection) {
				var bmpc = (BMPConnection) conn;
				bmpConnections.add(bmpc);
				bmpSelectors.put(bmpc.getCoords(),
						new SingletonConnectionSelector<>(bmpc));
			} else if (conn instanceof SCPConnection) {
				var scpc = (SCPConnection) conn;
				scpConnections.add(scpc);
				udpScpConnections.put(scpc.getRemoteIPAddress(), scpc);
			}
		}
	}

	/**
	 * Get the connections for talking to a board.
	 *
	 * @param boardAddress
	 *            The address of the board to talk to. May be {@code null} to
	 *            use all connections.
	 * @return All the connections that could reach the board.
	 */
	private Collection<SCPConnection> getConnectionList(
			InetAddress boardAddress) {
		if (boardAddress == null) {
			return scpConnections;
		}
		var connection = locateSpinnakerConnection(boardAddress);
		if (connection == null) {
			return List.of();
		}
		return List.of(connection);
	}

	/**
	 * Get the connections for talking to a board.
	 *
	 * @param connection
	 *            Directly gives the connection to use. May be {@code null} to
	 *            use defaults.
	 * @return List of connections that could reach a board.
	 */
	private Collection<SCPConnection> getConnectionList(
			SCPConnection connection) {
		if (connection == null) {
			return scpConnections;
		}
		return List.of(connection);
	}

	private Object getSystemVariable(HasChipLocation chip,
			SystemVariableDefinition dataItem)
			throws IOException, ProcessException {
		var buffer = readMemory(chip, SYS_VARS.add(dataItem.offset),
				dataItem.type.value);
		switch (dataItem.type) {
		case BYTE:
			return Byte.toUnsignedInt(buffer.get());
		case SHORT:
			return Short.toUnsignedInt(buffer.getShort());
		case INT:
			return buffer.getInt();
		case LONG:
			return buffer.getLong();
		case BYTE_ARRAY:
			byte[] dst = (byte[]) dataItem.getDefault();
			buffer.get(dst);
			return dst;
		case ADDRESS:
			return new MemoryLocation(buffer.getInt());
		default:
			// Unreachable
			throw new IllegalStateException();
		}
	}

	private ConnectionSelector<BMPConnection> bmpConnection(BMPCoords bmp) {
		if (!bmpSelectors.containsKey(bmp)) {
			throw new IllegalArgumentException(
					"Unknown combination of cabinet (" + bmp.getCabinet()
							+ ") and frame (" + bmp.getFrame() + ")");
		}
		return bmpSelectors.get(bmp);
	}

	private byte getNextNearestNeighbourID() {
		synchronized (nearestNeighbourLock) {
			int next = (nearestNeighbourID + 1) & NNID_MAX;
			nearestNeighbourID = next;
			return (byte) next;
		}
	}

	@Override
	public ConnectionSelector<SCPConnection> getScampConnectionSelector() {
		return scpSelector;
	}

	/**
	 * Returns the given connection, or else picks one at random.
	 *
	 * @param <C>
	 *            the connection type
	 * @param connections
	 *            the list of connections to locate a random one from
	 * @return a connection object
	 */
	private static <C> C getRandomConnection(List<C> connections) {
		if (connections.isEmpty()) {
			return null;
		}
		int idx = ThreadLocalRandom.current().nextInt(0, connections.size());
		return connections.get(idx);
	}

	/** Check that the BMP connections are actually connected to valid BMPs. */
	private void checkBMPConnections() throws IOException, SpinnmanException {
		/*
		 * Check that the UDP BMP conn is actually connected to a BMP via the
		 * SVER command
		 */
		for (var conn : bmpConnections) {
			// try to send a BMP SVER to check if it responds as expected
			try {
				var versionInfo = readBMPVersion(conn.getCoords(), conn.boards);
				if (!BMP_NAME.equals(versionInfo.name) || !BMP_MAJOR_VERSIONS
						.contains(versionInfo.versionNumber.majorVersion)) {
					throw new IOException(format(
							"The BMP at %s is running %s %s which is "
									+ "incompatible with this transceiver, "
									+ "required version is %s %s",
							conn.getRemoteIPAddress(), versionInfo.name,
							versionInfo.versionString, BMP_NAME,
							BMP_MAJOR_VERSIONS));
				}

				log.info("Using BMP at {} with version {} {}",
						conn.getRemoteIPAddress(), versionInfo.name,
						versionInfo.versionString);
			} catch (SocketTimeoutException e) {
				/*
				 * If it fails to respond due to timeout, maybe that the
				 * connection isn't valid.
				 */
				throw new SpinnmanException(
						format("BMP connection to %s is not responding",
								conn.getRemoteIPAddress()),
						e);
			} catch (ProcessException e) {
				log.error("Failed to speak to BMP at {}",
						conn.getRemoteIPAddress(), e);
				throw e;
			}
		}
	}

	@Override
	public void retryNeeded() {
		retryCount++;
	}

	/**
	 * Check that the given connection to the given chip works.
	 *
	 * @param connection
	 *            the connection to use when doing the check
	 * @param chip
	 *            the chip coordinates to try to talk to
	 * @return True if a valid response is received, False otherwise
	 */
	private boolean checkConnection(SCPConnection connection,
			HasChipLocation chip) {
		for (int r = 0; r < CONNECTION_CHECK_RETRY_COUNT; r++) {
			try {
				var chipInfo = simpleProcess(connection)
						.execute(new GetChipInfo(chip)).chipInfo;
				if (chipInfo.isEthernetAvailable) {
					return true;
				}
				sleep(CONNECTION_CHECK_DELAY);
			} catch (InterruptedException | SocketTimeoutException
					| ProcessException e) {
				// do nothing
			} catch (IOException e) {
				break;
			}
		}
		return false;
	}

	@Override
	public void sendSCPMessage(SCPRequest<?> message, SCPConnection connection)
			throws IOException {
		SCPSender c = connection;
		if (c == null) {
			c = getRandomConnection(scpSenderConnections);
		}
		c.send(message);
	}

	@Override
	public void sendSDPMessage(SDPMessage message, SDPConnection connection)
			throws IOException {
		SDPSender c = connection;
		if (c == null) {
			c = getRandomConnection(sdpSenderConnections);
		}
		c.send(message);
	}

	/**
	 * Get the current machine status and store it.
	 *
	 * @throws IOException
	 *             if the OS has networking troubles
	 * @throws ProcessException
	 *             if SpiNNaker rejects a message
	 */
	void updateMachine() throws IOException, ProcessException {
		// Get the width and height of the machine
		getMachineDimensions();

		// Get the coordinates of the boot chip
		var versionInfo = getScampVersion();

		// Get the details of all the chips
		machine = new GetMachineProcess(scpSelector, ignoreChips, ignoreCores,
				ignoreLinks, maxSDRAMSize, this)
						.getMachineDetails(versionInfo.core, dimensions);

		/*
		 * Ask the machine to check itself and if required to rebuild itself
		 * with out invalid links or chips etc.
		 */
		machine = machine.rebuild();

		// update the SCAMP selector with the machine
		if (scpSelector instanceof MachineAware) {
			((MachineAware) scpSelector).setMachine(machine);
		}

		/*
		 * update the SCAMP connections replacing any x and y with the default
		 * SCP request params with the boot chip coordinates
		 */
		for (var sc : scpConnections) {
			if (sc.getChip().equals(BOOT_CHIP)) {
				sc.setChip(machine.boot);
			}
		}

		// Work out and add the SpiNNaker links and FPGA links
		machine.addSpinnakerLinks();
		machine.addFpgaLinks();

		// TODO: Actually get the existing APP_IDs in use
		appIDTracker = new AppIdTracker();

		log.info("Detected a machine on IP address {} which has {}",
				bootSendConnection.getRemoteIPAddress(),
				machine.coresAndLinkOutputString());
	}

	/**
	 * Find connections to the board and store these for future use. Note that
	 * connections can be empty, in which case another local discovery mechanism
	 * will be used. Note that an exception will be thrown if no initial
	 * connections can be found to the board.
	 *
	 * @return An iterable of discovered connections, not including the
	 *         initially given connections in the constructor
	 * @throws IOException
	 *             if networking fails
	 * @throws ProcessException
	 *             If SpiNNaker rejects a message.
	 */
	public List<SCPConnection> discoverScampConnections()
			throws IOException, ProcessException {
		/*
		 * Currently, this only finds other UDP connections given a connection
		 * that supports SCP - this is done via the machine
		 */
		if (scpConnections.isEmpty()) {
			return List.of();
		}

		// Get the machine dimensions
		var dims = getMachineDimensions();

		// Find all the new connections via the machine Ethernet-connected chips
		var newConnections = new ArrayList<SCPConnection>();
		for (var chip : getSpinn5Geometry().getPotentialRootChips(dims)) {
			var ipAddress = getByAddress(
					(byte[]) getSystemVariable(chip, ethernet_ip_address));
			if (udpScpConnections.containsKey(ipAddress)) {
				continue;
			}
			var conn = searchForProxies(chip);

			// if no data, no proxy
			if (conn == null) {
				conn = new SCPConnection(chip, ipAddress);
			} else {
				// proxy, needs an adjustment
				udpScpConnections.remove(conn.getRemoteIPAddress());
			}

			// check if it works
			if (checkConnection(conn, chip)) {
				scpSenderConnections.add(conn);
				allConnections.add(conn);
				udpScpConnections.put(ipAddress, conn);
				scpConnections.add(conn);
				newConnections.add(conn);
			} else {
				log.warn(
						"Additional Ethernet connection on {} at "
								+ "chip {},{} cannot be contacted",
						ipAddress, chip.getX(), chip.getY());
			}
		}

		// Update the connection queues after finding new connections
		return newConnections;
	}

	/**
	 * Looks for an entry within the UDP SCAMP connections which is linked to a
	 * given chip.
	 *
	 * @param chip
	 *            The coordinates of the chip
	 * @return connection or {@code null} if there is no such connection
	 */
	private SCPConnection searchForProxies(ChipLocation chip) {
		for (var connection : scpConnections) {
			if (connection.getChip().equals(chip)) {
				return connection;
			}
		}
		return null;
	}

	/**
	 * Get the currently known connections to the board, made up of those passed
	 * in to the transceiver and those that are discovered during calls to
	 * {@link #discoverScampConnections()}. No further discovery is done here.
	 *
	 * @return The connections known to the transceiver
	 */
	public Set<Connection> getConnections() {
		return unmodifiableSet(allConnections);
	}

	@Override
	public MachineDimensions getMachineDimensions()
			throws IOException, ProcessException {
		if (dimensions == null) {
			var data = readMemory(BOOT_CHIP, SYS_VARS.add(y_size.offset), 2);
			int height = toUnsignedInt(data.get());
			int width = toUnsignedInt(data.get());
			dimensions = new MachineDimensions(width, height);
		}
		return dimensions;
	}

	@Override
	public Machine getMachineDetails() throws IOException, ProcessException {
		if (machine == null) {
			updateMachine();
		}
		return machine;
	}

	/**
	 * @return the application ID tracker for this transceiver.
	 * @throws IOException
	 *             If anything goes wrong with networking.
	 * @throws ProcessException
	 *             If SpiNNaker rejects a message.
	 */
	public AppIdTracker getAppIdTracker() throws IOException, ProcessException {
		if (appIDTracker == null) {
			updateMachine();
		}
		return appIDTracker;
	}

	@Override
	public boolean isConnected(Connection connection) {
		if (connection != null) {
			return connectedTest(connection);
		}
		return scpConnections.stream().anyMatch(this::connectedTest);
	}

	private boolean connectedTest(Connection c) {
		try {
			return c.isConnected();
		} catch (IOException e) {
			return false;
		}
	}

	@Override
	public VersionInfo getScampVersion(HasChipLocation chip,
			ConnectionSelector<SCPConnection> connectionSelector)
			throws IOException, ProcessException {
		if (connectionSelector == null) {
			connectionSelector = scpSelector;
		}
		return simpleProcess(connectionSelector)
				.execute(new GetVersion(chip.getScampCore())).versionInfo;
	}

	@Override
	@ParallelUnsafe
	public void bootBoard(Map<SystemVariableDefinition, Object> extraBootValues)
			throws InterruptedException, IOException {
		var bootMessages = new BootMessages(version, extraBootValues);
		var msgs = bootMessages.getMessages().iterator();
		while (msgs.hasNext()) {
			bootSendConnection.sendBootMessage(msgs.next());
		}
		sleep(POST_BOOT_DELAY);
	}

	/**
	 * Determine if the version of SCAMP is compatible with this transceiver.
	 *
	 * @param version
	 *            The version to test
	 * @return true exactly when they are compatible
	 */
	public static boolean isScampVersionCompatible(Version version) {
		// The major version must match exactly
		if (version.majorVersion != SCAMP_VERSION.majorVersion) {
			return false;
		}

		/*
		 * If the minor version matches, the patch version must be >= the
		 * required version
		 */
		if (version.minorVersion == SCAMP_VERSION.minorVersion) {
			return version.revision >= SCAMP_VERSION.revision;
		}

		/*
		 * If the minor version is > than the required version, the patch
		 * version is irrelevant
		 */
		return version.minorVersion > SCAMP_VERSION.minorVersion;
	}

	/**
	 * A neater way of getting a process for running simple SCP requests.
	 *
	 * @return The SCP runner process
	 */
	private BasicSCPCommandProcess simpleProcess() {
		return new BasicSCPCommandProcess(scpSelector, this);
	}

	/**
	 * A neater way of getting a process for running simple SCP requests.
	 *
	 * @param selector
	 *            The connection selector to use.
	 * @return The SCP runner process.
	 */
	private BasicSCPCommandProcess simpleProcess(
			ConnectionSelector<SCPConnection> selector) {
		return new BasicSCPCommandProcess(selector, this);
	}

	/**
	 * A neater way of getting a process for running simple SCP requests.
	 *
	 * @param connector
	 *            The specific connector to talk to the board along.
	 * @return The SCP runner process
	 * @throws IOException
	 *             If anything fails (unexpected).
	 */
	private SendSingleSCPCommandProcess simpleProcess(SCPConnection connector)
			throws IOException {
		return new SendSingleSCPCommandProcess(
				new SingletonConnectionSelector<>(connector), this);
	}

	/**
	 * A neater way of getting a process for running simple SCP requests.
	 *
	 * @param connector
	 *            The specific connector to talk to the board along.
	 * @return The SCP runner process
	 * @throws IOException If anything fails (unexpected).
	 */
	private SendSingleSCPCommandProcess simpleProcess(SDPConnection connector)
			throws IOException {
		return new SendSingleSCPCommandProcess(
				new SingletonConnectionSelector<>(
						new DelegatingSCPConnection(connector)),
				this);
	}

	@Override
	@ParallelUnsafe
	public VersionInfo ensureBoardIsReady(int numRetries,
			Map<SystemVariableDefinition, Object> extraBootValues)
			throws IOException, ProcessException, InterruptedException {
		// try to get a SCAMP version once
		log.info("Working out if machine is booted");
		VersionInfo versionInfo;
		if (machineOff) {
			versionInfo = null;
		} else {
			versionInfo = findScampAndBoot(INITIAL_FIND_SCAMP_RETRIES_COUNT,
					extraBootValues);
		}

		// If we fail to get a SCAMP version this time, try other things
		if (versionInfo == null && !bmpConnections.isEmpty()) {
			// start by powering up each BMP connection
			log.info("Attempting to power on machine");
			powerOnMachine();

			// Sleep a bit to let things get going
			sleep(POST_POWER_ON_DELAY);
			log.info("Attempting to boot machine");

			// retry to get a SCAMP version, this time trying multiple times
			versionInfo = findScampAndBoot(numRetries, extraBootValues);
		}

		// verify that the version is the expected one for this transceiver
		if (versionInfo == null) {
			throw new IOException("Failed to communicate with the machine");
		}
		if (!versionInfo.name.equals(SCAMP_NAME)
				|| !isScampVersionCompatible(versionInfo.versionNumber)) {
			throw new IOException(format(
					"The machine is currently booted with %s %s "
							+ "which is incompatible with this transceiver, "
							+ "required version is %s %s",
					versionInfo.name, versionInfo.versionNumber, SCAMP_NAME,
					SCAMP_VERSION));
		}

		log.info("Machine communication successful");

		/*
		 * Change the default SCP timeout on the machine, keeping the old one to
		 * revert at close
		 */
		var process = simpleProcess();
		for (var connection : scpConnections) {
			process.execute(
					new IPTagSetTTO(connection.getChip(), TIMEOUT_2560_ms));
		}

		return versionInfo;
	}

	/**
	 * Try to detect if SCAMP is running, and if not, boot the machine.
	 *
	 * @param numAttempts
	 *            how many attempts should be supported
	 * @param extraBootValues
	 *            Any additional values to set during boot
	 * @return version info for SCAMP on the booted system
	 * @throws IOException
	 *             if networking fails
	 * @throws ProcessException
	 *             If SpiNNaker rejects a message.
	 */
	private VersionInfo findScampAndBoot(int numAttempts,
			Map<SystemVariableDefinition, Object> extraBootValues)
			throws InterruptedException, IOException, ProcessException {
		VersionInfo versionInfo = null;
		int triesLeft = numAttempts;
		while (versionInfo == null && triesLeft > 0) {
			try {
				versionInfo = getScampVersion();
				if (versionInfo.core.asChipLocation().equals(BOOT_CHIP)) {
					versionInfo = null;
					sleep(CONNECTION_CHECK_DELAY);
				}
			} catch (ProcessException e) {
				if (e.getCause() instanceof SocketTimeoutException) {
					log.info("Attempting to boot machine");
					bootBoard(extraBootValues);
					triesLeft--;
				} else if (e.getCause() instanceof IOException) {
					throw new IOException(
							"Failed to communicate with the machine", e);
				} else {
					throw e;
				}
			} catch (SocketTimeoutException e) {
				log.info("Attempting to boot machine");
				bootBoard(extraBootValues);
				triesLeft--;
			} catch (IOException e) {
				throw new IOException("Failed to communicate with the machine",
						e);
			}
		}

		// The last thing we tried was booting, so try again to get the version
		if (versionInfo == null) {
			versionInfo = getScampVersion();
			if (versionInfo.core.asChipLocation().equals(BOOT_CHIP)) {
				versionInfo = null;
			}
		}
		if (versionInfo != null) {
			log.info("Found board with hardware {} firmware {} version {}",
					versionInfo.hardware, versionInfo.name,
					versionInfo.versionNumber);
		}
		return versionInfo;
	}

	private CoreSubsets getAllCores() throws IOException, ProcessException {
		if (machine == null) {
			updateMachine();
		}
<<<<<<< HEAD
		CoreSubsets coreSubsets = new CoreSubsets();
		for (Chip chip : machine.chips()) {
			for (Processor processor : chip.allProcessors()) {
=======
		var coreSubsets = new CoreSubsets();
		for (var chip : machine.chips()) {
			if (chip.virtual) {
				// Skip virtual chips; we can't talk to them
				continue;
			}
			for (var processor : chip.allProcessors()) {
>>>>>>> 08bb0bca
				coreSubsets.addCore(new CoreLocation(chip.getX(), chip.getY(),
						processor.processorId));
			}
		}
		return coreSubsets;
	}

	@Override
	@ParallelSafeWithCare
	public MappableIterable<CPUInfo> getCPUInformation(CoreSubsets coreSubsets)
			throws IOException, ProcessException {
		// Get all the cores if the subsets are not given
		if (coreSubsets == null) {
			coreSubsets = getAllCores();
		}

		return new GetCPUInfoProcess(scpSelector, this).getCPUInfo(coreSubsets);
	}

	@Override
	@ParallelSafeWithCare
	public MappableIterable<IOBuffer> getIobuf(CoreSubsets coreSubsets)
			throws IOException, ProcessException {
		// making the assumption that all chips have the same iobuf size.
		if (iobufSize == null) {
			iobufSize = (Integer) getSystemVariable(BOOT_CHIP, iobuf_size);
		}

		// Get all the cores if the subsets are not given
		if (coreSubsets == null) {
			coreSubsets = getAllCores();
		}

		// read iobuf from machine
		return new RuntimeControlProcess(scpSelector, this).readIOBuf(iobufSize,
				coreSubsets);
	}

	@Override
	@ParallelSafeWithCare
	public void clearIobuf(CoreSubsets coreSubsets)
			throws IOException, ProcessException {
		// Get all the cores if the subsets are not given
		if (coreSubsets == null) {
			coreSubsets = getAllCores();
		}

		// read iobuf from machine
		new RuntimeControlProcess(scpSelector, this).clearIOBUF(coreSubsets);
	}

	@Override
	@ParallelSafeWithCare
	public void updateRuntime(Integer runTimesteps, CoreSubsets coreSubsets)
			throws IOException, ProcessException {
		// Get all the cores if the subsets are not given
		if (coreSubsets == null) {
			coreSubsets = getAllCores();
		}

		// set the information
		new RuntimeControlProcess(scpSelector, this).updateRuntime(runTimesteps,
				coreSubsets);
	}

	@Override
	@ParallelSafeWithCare
	public void updateProvenanceAndExit(CoreSubsets coreSubsets)
			throws IOException, ProcessException {
		// Get all the cores if the subsets are not given
		if (coreSubsets == null) {
			coreSubsets = getAllCores();
		}

		// set the information
		new RuntimeControlProcess(scpSelector, this)
				.updateProvenanceAndExit(coreSubsets);
	}

	private static ByteBuffer oneByte(int value) {
		var data = allocate(1);
		data.put((byte) value).flip();
		return data;
	}

	@Override
	@ParallelSafe
	public void setWatchDogTimeoutOnChip(HasChipLocation chip, int watchdog)
			throws IOException, ProcessException {
		// write data
		writeMemory(chip, SYS_VARS.add(software_watchdog_count.offset),
				oneByte(watchdog));
	}

	@Override
	@ParallelSafe
	public void enableWatchDogTimerOnChip(HasChipLocation chip,
			boolean watchdog) throws IOException, ProcessException {
		// write data
		writeMemory(chip, SYS_VARS.add(software_watchdog_count.offset), oneByte(
				watchdog ? (Integer) software_watchdog_count.getDefault() : 0));
	}

	@Override
	@ParallelUnsafe
	public int getCoreStateCount(AppID appID, CPUState state)
			throws IOException, ProcessException {
		return simpleProcess().execute(new CountState(appID, state)).count;
	}

	/**
	 * The guardian of the flood lock. Also the lock around that piece of global
	 * state.
	 *
	 * @see ExecuteLock
	 * @author Donal Fellows
	 */
	private class FloodLock {
		private int count = 0;

		/**
		 * Wait for the system to be ready to perform a flood fill. Must only
		 * ever be called with this object already locked.
		 *
		 * @throws InterruptedException
		 *             If the wait is interrupted.
		 */
		void waitForReady() throws InterruptedException {
			while (count > 0) {
				wait();
			}
		}

		/**
		 * Increment the lock counter. Must only ever be called with this object
		 * already locked.
		 */
		void increment() {
			count++;
		}

		/**
		 * Decrement the lock counter. Must only ever be called with this object
		 * already locked.
		 */
		void decrement() {
			count--;
			notifyAll();
		}
	}

	/**
	 * Helper class that makes lock management for application launch a lot
	 * easier.
	 *
	 * @see FloodLock
	 * @author Donal Fellows
	 */
	private class ExecuteLock implements AutoCloseable {
		private final Semaphore lock;

		/**
		 * Acquire the lock associated with a particular chip.
		 *
		 * @param chip
		 *            The chip we're talking about.
		 * @throws InterruptedException
		 *             If any waits to acquire locks are interrupted.
		 */
		ExecuteLock(HasChipLocation chip) throws InterruptedException {
			var key = chip.asChipLocation();
			synchronized (executeFloodLock) {
				lock = chipExecuteLocks.computeIfAbsent(key,
						k -> new Semaphore(1));
			}
			lock.acquire();
			synchronized (executeFloodLock) {
				executeFloodLock.increment();
			}
		}

		/**
		 * Release the lock associated with a particular chip.
		 */
		@Override
		public void close() {
			synchronized (executeFloodLock) {
				lock.release();
				executeFloodLock.decrement();
			}
		}
	}

	@Override
	@ParallelSafe
	public void execute(HasChipLocation chip, Collection<Integer> processors,
			InputStream executable, int numBytes, AppID appID, boolean wait)
			throws IOException, ProcessException, InterruptedException {
		// Lock against updates
		try (var lock = new ExecuteLock(chip)) {
			// Write the executable
			writeMemory(chip, EXECUTABLE_ADDRESS, executable, numBytes);

			// Request the start of the executable
			simpleProcess()
					.execute(new ApplicationRun(appID, chip, processors, wait));
		}
	}

	@Override
	@ParallelSafe
	public final void execute(HasChipLocation chip,
			Collection<Integer> processors, File executable, AppID appID,
			boolean wait)
			throws IOException, ProcessException, InterruptedException {
		// Lock against updates
		try (var lock = new ExecuteLock(chip)) {
			// Write the executable
			writeMemory(chip, EXECUTABLE_ADDRESS, executable);

			// Request the start of the executable
			simpleProcess()
					.execute(new ApplicationRun(appID, chip, processors, wait));
		}
	}

	@Override
	@ParallelSafe
	public void execute(HasChipLocation chip, Collection<Integer> processors,
			ByteBuffer executable, AppID appID, boolean wait)
			throws IOException, ProcessException, InterruptedException {
		// Lock against updates
		try (var lock = new ExecuteLock(chip)) {
			// Write the executable
			writeMemory(chip, EXECUTABLE_ADDRESS, executable);

			// Request the start of the executable
			simpleProcess()
					.execute(new ApplicationRun(appID, chip, processors, wait));
		}
	}

	@Override
	@ParallelSafeWithCare
	public void executeFlood(CoreSubsets coreSubsets, InputStream executable,
			int numBytes, AppID appID, boolean wait)
			throws IOException, ProcessException, InterruptedException {
		// Lock against other executables
		synchronized (executeFloodLock) {
			executeFloodLock.waitForReady();

			// Flood fill the system with the binary
			writeMemoryFlood(EXECUTABLE_ADDRESS, executable, numBytes);

			// Execute the binary on the cores on the chips where required
			new ApplicationRunProcess(scpSelector, this).run(appID, coreSubsets,
					wait);
		}
	}

	@Override
	@ParallelSafeWithCare
	public void executeFlood(CoreSubsets coreSubsets, File executable,
			AppID appID, boolean wait)
			throws IOException, ProcessException, InterruptedException {
		// Lock against other executables
		synchronized (executeFloodLock) {
			executeFloodLock.waitForReady();

			// Flood fill the system with the binary
			writeMemoryFlood(EXECUTABLE_ADDRESS, executable);

			// Execute the binary on the cores on the chips where required
			new ApplicationRunProcess(scpSelector, this).run(appID, coreSubsets,
					wait);
		}
	}

	@Override
	@ParallelSafeWithCare
	public void executeFlood(CoreSubsets coreSubsets, ByteBuffer executable,
			AppID appID, boolean wait)
			throws IOException, ProcessException, InterruptedException {
		// Lock against other executables
		synchronized (executeFloodLock) {
			executeFloodLock.waitForReady();

			// Flood fill the system with the binary
			writeMemoryFlood(EXECUTABLE_ADDRESS, executable);

			// Execute the binary on the cores on the chips where required
			new ApplicationRunProcess(scpSelector, this).run(appID, coreSubsets,
					wait);
		}
	}

	private <T extends BMPRequest.BMPResponse> T bmpCall(BMPCoords bmp,
			BMPRequest<T> request) throws IOException, ProcessException {
		return new BMPCommandProcess<T>(bmpConnection(bmp), this)
				.execute(request);
	}

	private <T extends BMPRequest.BMPResponse> T bmpCall(BMPCoords bmp,
			int timeout, int retries, BMPRequest<T> request)
			throws IOException, ProcessException {
		return new BMPCommandProcess<T>(bmpConnection(bmp), timeout, this)
				.execute(request, retries);
	}

	@Override
	@ParallelUnsafe
	public void powerOnMachine()
			throws InterruptedException, IOException, ProcessException {
		if (bmpConnections.isEmpty()) {
			log.warn("No BMP connections, so can't power on");
		}
		for (var connection : bmpConnections) {
			power(POWER_ON, connection.getCoords(), connection.boards);
		}
	}

	@Override
	@ParallelUnsafe
	public void powerOffMachine()
			throws InterruptedException, IOException, ProcessException {
		if (bmpConnections.isEmpty()) {
			log.warn("No BMP connections, so can't power off");
		}
		for (var connection : bmpConnections) {
			power(POWER_OFF, connection.getCoords(), connection.boards);
		}
	}

	@Override
	@ParallelUnsafe
	public void power(PowerCommand powerCommand, BMPCoords bmp,
			Collection<BMPBoard> boards)
			throws InterruptedException, IOException, ProcessException {
		int timeout = (int) (MSEC_PER_SEC
				* (powerCommand == POWER_ON ? BMP_POWER_ON_TIMEOUT
						: BMP_TIMEOUT));
		requireNonNull(bmpCall(bmp, timeout, 0,
				new SetPower(powerCommand, boards, 0.0)));
		machineOff = powerCommand == POWER_OFF;

		// Sleep for 5 seconds if the machine has just been powered on
		if (!machineOff) {
			sleep((int) (BMP_POST_POWER_ON_SLEEP_TIME * MSEC_PER_SEC));
		}
	}

	@Override
	@ParallelUnsafe
	public void setLED(Collection<Integer> leds, LEDAction action,
			BMPCoords bmp, Collection<BMPBoard> board)
			throws IOException, ProcessException {
		bmpCall(bmp, new BMPSetLED(leds, action, board));
	}

	@Override
	@ParallelUnsafe
	public int readFPGARegister(FPGA fpga, MemoryLocation register,
			BMPCoords bmp, BMPBoard board)
			throws IOException, ProcessException {
		return bmpCall(bmp,
				new ReadFPGARegister(fpga, register, board)).fpgaRegister;
	}

	@Override
	@ParallelUnsafe
	public void writeFPGARegister(FPGA fpga, MemoryLocation register, int value,
			BMPCoords bmp, BMPBoard board)
			throws IOException, ProcessException {
		bmpCall(bmp, new WriteFPGARegister(fpga, register, value, board));
	}

	@Override
	@ParallelUnsafe
	public ADCInfo readADCData(BMPCoords bmp, BMPBoard board)
			throws IOException, ProcessException {
		return bmpCall(bmp, new ReadADC(board)).adcInfo;
	}

	@Override
	@ParallelUnsafe
	public VersionInfo readBMPVersion(BMPCoords bmp, BMPBoard board)
			throws IOException, ProcessException {
		return bmpCall(bmp, new GetBMPVersion(board)).versionInfo;
	}

	@Override
	@ParallelSafeWithCare
	public ByteBuffer readBMPMemory(BMPCoords bmp, BMPBoard board,
			MemoryLocation baseAddress, int length)
			throws ProcessException, IOException {
		return new BMPReadMemoryProcess(bmpConnection(bmp), this).read(board,
				baseAddress, length);
	}

	@Override
	public void writeBMPMemory(BMPCoords bmp, BMPBoard board,
			MemoryLocation baseAddress, ByteBuffer data)
			throws IOException, ProcessException {
		new BMPWriteMemoryProcess(bmpConnection(bmp), this).writeMemory(board,
				baseAddress, data);
	}

	@Override
	public void writeBMPMemory(BMPCoords bmp, BMPBoard board,
			MemoryLocation baseAddress, File file)
			throws IOException, ProcessException {
		var wmp = new BMPWriteMemoryProcess(bmpConnection(bmp), this);
		try (var f = buffer(new FileInputStream(file))) {
			// The file had better fit...
			wmp.writeMemory(board, baseAddress, f, (int) file.length());
		}
	}

	@Override
	public MemoryLocation getSerialFlashBuffer(BMPCoords bmp, BMPBoard board)
			throws IOException, ProcessException {
		return bmpCall(bmp, new ReadSerialVector(board)).vector
				.getFlashBuffer();
	}

	@Override
	public String readBoardSerialNumber(BMPCoords bmp, BMPBoard board)
			throws IOException, ProcessException {
		var serialNumber = new int[SERIAL_LENGTH];
		bmpCall(bmp, new ReadSerialVector(board)).vector.getSerialNumber()
				.get(serialNumber);
		return format("%08x-%08x-%08x-%08x",
				stream(serialNumber).mapToObj(Integer::valueOf).toArray());
	}

	@Override
	public ByteBuffer readSerialFlash(BMPCoords bmp, BMPBoard board,
			MemoryLocation baseAddress, int length)
			throws IOException, ProcessException {
		return new BMPReadSerialFlashProcess(bmpConnection(bmp), this)
				.read(board, baseAddress, length);
	}

	// CRC calculations of megabytes can take a bit
	private static final int CRC_TIMEOUT = 2000;

	@Override
	public int readSerialFlashCRC(BMPCoords bmp, BMPBoard board,
			MemoryLocation address, int length)
			throws IOException, ProcessException {
		return bmpCall(bmp, CRC_TIMEOUT, BMP_RETRIES /* =default */,
				new ReadSerialFlashCRC(board, address, length)).crc;
	}

	@Override
	public void writeSerialFlash(BMPCoords bmp, BMPBoard board,
			MemoryLocation baseAddress, ByteBuffer data)
			throws ProcessException, IOException {
		new BMPWriteSerialFlashProcess(bmpConnection(bmp), this).write(board,
				baseAddress, data);
	}

	@Override
	public void writeSerialFlash(BMPCoords bmp, BMPBoard board,
			MemoryLocation baseAddress, int size, InputStream stream)
			throws ProcessException, IOException {
		new BMPWriteSerialFlashProcess(bmpConnection(bmp), this).write(board,
				baseAddress, stream, size);
	}

	@Override
	public void writeSerialFlash(BMPCoords bmp, BMPBoard board,
			MemoryLocation baseAddress, File file)
			throws ProcessException, IOException {
		try (var f = buffer(new FileInputStream(file))) {
			// The file had better fit...
			new BMPWriteSerialFlashProcess(bmpConnection(bmp), this)
					.write(board, baseAddress, f, (int) file.length());
		}
	}

	@Override
	public void writeBMPFlash(BMPCoords bmp, BMPBoard board,
			MemoryLocation address) throws IOException, ProcessException {
		bmpCall(bmp, new WriteFlashBuffer(board, address, true));
	}

	@Deprecated
	@Override
	public MemoryLocation eraseBMPFlash(BMPCoords bmp, BMPBoard board,
			MemoryLocation baseAddress, int size)
			throws IOException, ProcessException {
		return bmpCall(bmp, new EraseFlash(board, baseAddress, size)).address;
	}

	@Deprecated
	@Override
	public void chunkBMPFlash(BMPCoords bmp, BMPBoard board,
			MemoryLocation address) throws IOException, ProcessException {
		bmpCall(bmp, new WriteFlashBuffer(board, address, false));
	}

	@Deprecated
	@Override
	public void copyBMPFlash(BMPCoords bmp, BMPBoard board,
			MemoryLocation baseAddress, int size)
			throws IOException, ProcessException {
		// NB: no retries of this! Not idempotent!
		bmpCall(bmp, (int) (MSEC_PER_SEC * BMP_TIMEOUT), 0,
				new UpdateFlash(board, baseAddress, size));
	}

	@Override
	@ParallelSafe
	public boolean getResetStatus(BMPCoords bmp, BMPBoard board)
			throws IOException, ProcessException {
		return bmpCall(bmp, new GetFPGAResetStatus(board)).isReset();
	}

	@Override
	@ParallelSafe
	public void resetFPGA(BMPCoords bmp, BMPBoard board,
			FPGAResetType resetType) throws IOException, ProcessException {
		bmpCall(bmp, new ResetFPGA(board, resetType));
	}

	@Override
	public MappableIterable<BMPBoard> availableBoards(BMPCoords bmp)
			throws IOException, ProcessException {
		return bmpCall(bmp, new ReadCANStatus()).availableBoards()
				.map(BMPBoard::new);
	}

	private WriteMemoryProcess writeProcess(long size) {
		if (size > LARGE_DATA_WRITE_THRESHOLD) {
			/*
			 * If there's more than a (tunable) threshold of data to move, we
			 * limit the number of messages in flight when doing uploads so that
			 * we don't overload SCAMP. Overloading SCAMP *really* slows things
			 * down!
			 */
			return new WriteMemoryProcess(scpSelector,
					LARGE_WRITE_PARALLEL_MESSAGE_COUNT, this);
		}
		return new WriteMemoryProcess(scpSelector, this);
	}

	@Override
	@ParallelSafe
	public void writeMemory(HasCoreLocation core, MemoryLocation baseAddress,
			InputStream dataStream, int numBytes)
			throws IOException, ProcessException {
		writeProcess(numBytes).writeMemory(core, baseAddress, dataStream,
				numBytes);
	}

	@Override
	@ParallelSafe
	public void writeMemory(HasCoreLocation core, MemoryLocation baseAddress,
			File dataFile) throws IOException, ProcessException {
		writeProcess(dataFile.length()).writeMemory(core, baseAddress,
				dataFile);
	}

	@Override
	@ParallelSafe
	public void writeMemory(HasCoreLocation core, MemoryLocation baseAddress,
			ByteBuffer data) throws IOException, ProcessException {
		writeProcess(data.remaining()).writeMemory(core, baseAddress, data);
	}

	@Override
	@ParallelUnsafe
	public void writeNeighbourMemory(HasCoreLocation core, Direction link,
			MemoryLocation baseAddress, InputStream dataStream, int numBytes)
			throws IOException, ProcessException {
		writeProcess(numBytes).writeLink(core, link, baseAddress, dataStream,
				numBytes);
	}

	@Override
	@ParallelUnsafe
	public void writeNeighbourMemory(HasCoreLocation core, Direction link,
			MemoryLocation baseAddress, File dataFile)
			throws IOException, ProcessException {
		writeProcess(dataFile.length()).writeLink(core, link, baseAddress,
				dataFile);
	}

	@Override
	@ParallelUnsafe
	public void writeNeighbourMemory(HasCoreLocation core, Direction link,
			MemoryLocation baseAddress, ByteBuffer data)
			throws IOException, ProcessException {
		writeProcess(data.remaining()).writeLink(core, link, baseAddress, data);
	}

	@Override
	@ParallelUnsafe
	public void writeMemoryFlood(MemoryLocation baseAddress,
			InputStream dataStream, int numBytes)
			throws IOException, ProcessException {
		var process = new WriteMemoryFloodProcess(scpSelector, this);
		// Ensure only one flood fill occurs at any one time
		synchronized (floodWriteLock) {
			// Start the flood fill
			process.writeMemory(getNextNearestNeighbourID(), baseAddress,
					dataStream, numBytes);
		}
	}

	@Override
	@ParallelUnsafe
	public void writeMemoryFlood(MemoryLocation baseAddress, File dataFile)
			throws IOException, ProcessException {
		var process = new WriteMemoryFloodProcess(scpSelector, this);
		// Ensure only one flood fill occurs at any one time
		synchronized (floodWriteLock) {
			// Start the flood fill
			process.writeMemory(getNextNearestNeighbourID(), baseAddress,
					dataFile);
		}
	}

	@Override
	@ParallelUnsafe
	public void writeMemoryFlood(MemoryLocation baseAddress, ByteBuffer data)
			throws IOException, ProcessException {
		var process = new WriteMemoryFloodProcess(scpSelector, this);
		// Ensure only one flood fill occurs at any one time
		synchronized (floodWriteLock) {
			// Start the flood fill
			process.writeMemory(getNextNearestNeighbourID(), baseAddress, data);
		}
	}

	@Override
	@ParallelSafe
	public ByteBuffer readMemory(HasCoreLocation core,
			MemoryLocation baseAddress, int length)
			throws IOException, ProcessException {
		return new ReadMemoryProcess(scpSelector, this).readMemory(core,
				baseAddress, length);
	}

	@Override
	@ParallelSafe
	public void readRegion(BufferManagerStorage.Region region,
			BufferManagerStorage storage)
			throws IOException, ProcessException, StorageException {
		new ReadMemoryProcess(scpSelector, this).readMemory(region, storage);
	}

	@Override
	@ParallelUnsafe
	public ByteBuffer readNeighbourMemory(HasCoreLocation core, Direction link,
			MemoryLocation baseAddress, int length)
			throws IOException, ProcessException {
		return new ReadMemoryProcess(scpSelector, this).readLink(core, link,
				baseAddress, length);
	}

	@Override
	@ParallelUnsafe
	public void stopApplication(AppID appID)
			throws IOException, ProcessException {
		if (machineOff) {
			log.warn("You are calling a app stop on a turned off machine. "
					+ "Please fix and try again");
			return;
		}
		simpleProcess().execute(new ApplicationStop(appID));
	}

	private boolean inErrorStates(AppID appID, Set<CPUState> errorStates)
			throws IOException, ProcessException {
		for (var state : errorStates) {
			if (getCoreStateCount(appID, state) > 0) {
				return true;
			}
		}
		return false;
	}

	@Override
	@ParallelSafeWithCare
	public void waitForCoresToBeInState(CoreSubsets allCoreSubsets, AppID appID,
			Set<CPUState> cpuStates, Integer timeout, int timeBetweenPolls,
			Set<CPUState> errorStates, int countBetweenFullChecks)
			throws IOException, InterruptedException, SpinnmanException {
		// check that the right number of processors are in the states
		int processorsReady = 0;
		long timeoutTime =
				currentTimeMillis() + (timeout == null ? 0 : timeout);
		int tries = 0;
		while (processorsReady < allCoreSubsets.size()
				&& (timeout == null || currentTimeMillis() < timeoutTime)) {
			// Get the number of processors in the ready states
			processorsReady = 0;
			for (var state : cpuStates) {
				processorsReady += getCoreStateCount(appID, state);
			}

			// If the count is too small, check for error states
			if (processorsReady < allCoreSubsets.size()) {
				if (inErrorStates(appID, errorStates)) {
					// Small chance that inErrorStates() is wrong
					var errorCores =
							getCoresInState(allCoreSubsets, errorStates);
					if (!errorCores.isEmpty()) {
						throw new CoresNotInStateException(timeout, cpuStates,
								errorCores);
					}
				}

				/*
				 * If we haven't seen an error, increase the tries, and do a
				 * full check if required
				 */
				if (++tries >= countBetweenFullChecks) {
					var coresInState =
							getCoresInState(allCoreSubsets, cpuStates);
					processorsReady = coresInState.size();
					tries = 0;
				}

				// If we're still not in the correct state, wait a bit
				if (processorsReady < allCoreSubsets.size()) {
					sleep(timeBetweenPolls);
				}
			}
		}

		// If we haven't reached the final state, do a final full check
		if (processorsReady < allCoreSubsets.size()) {
			var coresInState = getCoresInState(allCoreSubsets, cpuStates);

			/*
			 * If we are sure we haven't reached the final state, report a
			 * timeout error
			 */
			if (coresInState.size() != allCoreSubsets.size()) {
				throw new SocketTimeoutException(
						format("waiting for cores %s to reach one of %s",
								allCoreSubsets, cpuStates));
			}
		}
	}

	@Override
	@ParallelUnsafe
	public void sendSignal(AppID appID, Signal signal)
			throws IOException, ProcessException {
		simpleProcess().execute(new SendSignal(appID, signal));
	}

	@Override
	@ParallelSafe
	public void setLEDs(HasCoreLocation core, Map<Integer, LEDAction> ledStates)
			throws IOException, ProcessException {
		simpleProcess().execute(new SetLED(core, ledStates));
	}

	@Override
	@ParallelSafe
	public SCPConnection locateSpinnakerConnection(InetAddress boardAddress) {
		return udpScpConnections.get(boardAddress);
	}

	@Override
	@ParallelSafeWithCare
	public void setIPTag(IPTag tag) throws IOException, ProcessException {
		// Check that the tag has a port assigned
		if (tag.getPort() == null) {
			throw new IllegalArgumentException(
					"The tag port must have been set");
		}

		/*
		 * Get the connections. If the tag specifies a connection, use that,
		 * otherwise apply the tag to all connections
		 */
		var connections = getConnectionList(tag.getBoardAddress());
		if (connections == null || connections.isEmpty()) {
			throw new IllegalArgumentException(
					"The given board address is not recognised");
		}

		var process = simpleProcess();
		for (var connection : connections) {
			// Convert the host string
			var host = tag.getIPAddress();
			if (host == null || host.isAnyLocalAddress()
					|| host.isLoopbackAddress()) {
				host = connection.getLocalIPAddress();
			}
			var tagSet = new IPTagSet(connection.getChip(),
					host.getAddress(), tag.getPort(), tag.getTag(),
					tag.isStripSDP(), false);
			process.execute(tagSet);
		}
	}

	@Override
	@ParallelSafeWithCare
	public void setIPTag(IPTag tag, SDPConnection connection)
			throws IOException, ProcessException {
		/*
		 * Check that the connection is actually pointing to somewhere we know.
		 */
		var connections = getConnectionList(connection.getRemoteIPAddress());
		if (connections == null || connections.isEmpty()) {
			throw new IllegalArgumentException(
					"The given board address is not recognised");
		}

		simpleProcess(connection).execute(new IPTagSet(connection.getChip(),
				null, 0, tag.getTag(), tag.isStripSDP(), true));
	}

	@Override
	@ParallelSafeWithCare
	public void setReverseIPTag(ReverseIPTag tag)
			throws IOException, ProcessException {
		if (requireNonNull(tag).getPort() == SCP_SCAMP_PORT
				|| tag.getPort() == UDP_BOOT_CONNECTION_DEFAULT_PORT) {
			throw new IllegalArgumentException(format(
					"The port number for the reverse IP tag conflicts with"
							+ " the SpiNNaker system ports (%d and %d)",
					SCP_SCAMP_PORT, UDP_BOOT_CONNECTION_DEFAULT_PORT));
		}

		/*
		 * Get the connections. If the tag specifies a connection, use that,
		 * otherwise apply the tag to all connections
		 */
		var connections = getConnectionList(tag.getBoardAddress());
		if (connections == null || connections.isEmpty()) {
			throw new IllegalArgumentException(
					"The given board address is not recognised");
		}

		var process = simpleProcess();
		for (var connection : connections) {
			process.execute(new ReverseIPTagSet(connection.getChip(),
					tag.getDestination(), tag.getPort(), tag.getTag(),
					tag.getPort()));
		}
	}

	@Override
	@ParallelSafeWithCare
	public void clearIPTag(int tag, InetAddress boardAddress)
			throws IOException, ProcessException {
		var process = simpleProcess();
		for (var conn : getConnectionList(boardAddress)) {
			process.execute(new IPTagClear(conn.getChip(), tag));
		}
	}

	@Override
	@ParallelSafeWithCare
	public List<Tag> getTags(SCPConnection connection)
			throws IOException, ProcessException {
		var allTags = new ArrayList<Tag>();
		var process = new GetTagsProcess(scpSelector, this);
		for (var conn : getConnectionList(connection)) {
			allTags.addAll(process.getTags(conn));
		}
		return allTags;
	}

	@Override
	@ParallelSafeWithCare
	public Map<Tag, Integer> getTagUsage(SCPConnection connection)
			throws IOException, ProcessException {
		var allUsage = new HashMap<Tag, Integer>();
		var process = new GetTagsProcess(scpSelector, this);
		for (var conn : getConnectionList(connection)) {
			allUsage.putAll(process.getTagUsage(conn));
		}
		return allUsage;
	}

	@Override
	@ParallelSafe
	public MemoryLocation mallocSDRAM(HasChipLocation chip, int size,
			AppID appID, int tag) throws IOException, ProcessException {
		return simpleProcess()
				.execute(new SDRAMAlloc(chip, appID, size, tag)).baseAddress;
	}

	@Override
	@ParallelSafe
	public void freeSDRAM(HasChipLocation chip, MemoryLocation baseAddress)
			throws IOException, ProcessException {
		simpleProcess().execute(new SDRAMDeAlloc(chip, baseAddress));
	}

	@Override
	@ParallelSafe
	public int freeSDRAM(HasChipLocation chip, AppID appID)
			throws IOException, ProcessException {
		return simpleProcess()
				.execute(new SDRAMDeAlloc(chip, appID)).numFreedBlocks;
	}

	@Override
	@ParallelSafe
	public void loadMulticastRoutes(HasChipLocation chip,
			Collection<MulticastRoutingEntry> routes, AppID appID)
			throws IOException, ProcessException {
		new MulticastRoutesControlProcess(scpSelector, this).setRoutes(chip,
				routes, appID);
	}

	@Override
	@ParallelSafe
	public void loadFixedRoute(HasChipLocation chip, RoutingEntry fixedRoute,
			AppID appID) throws IOException, ProcessException {
		new FixedRouteControlProcess(scpSelector, this).loadFixedRoute(chip,
				fixedRoute, appID);
	}

	@Override
	@ParallelSafe
	public RoutingEntry readFixedRoute(HasChipLocation chip, AppID appID)
			throws IOException, ProcessException {
		return new FixedRouteControlProcess(scpSelector, this)
				.readFixedRoute(chip, appID);
	}

	@Override
	@ParallelSafe
	public List<MulticastRoutingEntry> getMulticastRoutes(HasChipLocation chip,
			AppID appID) throws IOException, ProcessException {
		var address = (MemoryLocation) getSystemVariable(chip,
				router_table_copy_address);
		return new MulticastRoutesControlProcess(scpSelector, this)
				.getRoutes(chip, address, appID);
	}

	@Override
	@ParallelSafe
	public void clearMulticastRoutes(HasChipLocation chip)
			throws IOException, ProcessException {
		simpleProcess().execute(new RouterClear(chip));
	}

	@Override
	@ParallelSafe
	public RouterDiagnostics getRouterDiagnostics(HasChipLocation chip)
			throws IOException, ProcessException {
		return new RouterControlProcess(scpSelector, this)
				.getRouterDiagnostics(chip);
	}

	@Override
	@ParallelSafe
	public void setRouterDiagnosticFilter(HasChipLocation chip, int position,
			DiagnosticFilter diagnosticFilter)
			throws IOException, ProcessException {
		if (position < 0 || position > NO_ROUTER_DIAGNOSTIC_FILTERS) {
			throw new IllegalArgumentException(
					"router filter positions must be between 0 and "
							+ NO_ROUTER_DIAGNOSTIC_FILTERS);
		}
		if (position <= ROUTER_DEFAULT_FILTERS_MAX_POSITION) {
			log.warn("You are planning to change a filter which is set by "
					+ "default. By doing this, other runs occurring on this "
					+ "machine will be forced to use this new configuration "
					+ "until the machine is reset. Please also note that "
					+ "these changes will make the the reports from ybug not "
					+ "correct. This has been executed and is trusted that "
					+ "the end user knows what they are doing.");
		}

		var address =
				ROUTER_FILTERS.add(position * ROUTER_DIAGNOSTIC_FILTER_SIZE);
		writeMemory(chip, address, diagnosticFilter.getFilterWord());
	}

	@Override
	@ParallelSafe
	public DiagnosticFilter getRouterDiagnosticFilter(HasChipLocation chip,
			int position) throws IOException, ProcessException {
		if (position < 0 || position > NO_ROUTER_DIAGNOSTIC_FILTERS) {
			throw new IllegalArgumentException(
					"router filter positions must be between 0 and "
							+ NO_ROUTER_DIAGNOSTIC_FILTERS);
		}
		var address =
				ROUTER_FILTERS.add(position * ROUTER_DIAGNOSTIC_FILTER_SIZE);
		var response = simpleProcess()
				.execute(new ReadMemory(chip, address, WORD_SIZE));
		return new DiagnosticFilter(response.data.getInt());
	}

	@Override
	@ParallelSafe
	public void clearRouterDiagnosticCounters(HasChipLocation chip,
			boolean enable, Iterable<Integer> counterIDs)
			throws IOException, ProcessException {
		int clearData = 0;
		for (int counterID : requireNonNull(counterIDs)) {
			if (counterID < 0 || counterID >= NUM_ROUTER_DIAGNOSTIC_COUNTERS) {
				throw new IllegalArgumentException(
						"Diagnostic counter IDs must be between 0 and 15");
			}
			clearData |= 1 << counterID;
		}
		if (enable) {
			for (int counterID : counterIDs) {
				clearData |= 1 << counterID + ENABLE_SHIFT;
			}
		}
		writeMemory(chip, ROUTER_DIAGNOSTIC_COUNTER, clearData);
	}

	@Override
	@ParallelSafe
	public void clearReinjectionQueues(HasCoreLocation monitorCore)
			throws IOException, ProcessException {
		new RouterControlProcess(scpSelector, this)
				.clearQueue(monitorCore.asCoreLocation());
	}

	@Override
	@ParallelSafe
	public void clearReinjectionQueues(CoreSubsets monitorCores)
			throws IOException, ProcessException {
		new RouterControlProcess(scpSelector, this).clearQueue(monitorCores);
	}

	@Override
	@ParallelSafe
	public ReinjectionStatus getReinjectionStatus(HasCoreLocation monitorCore)
			throws IOException, ProcessException {
		return new RouterControlProcess(scpSelector, this)
				.getReinjectionStatus(monitorCore.asCoreLocation());
	}

	@Override
	@ParallelSafe
	public Map<CoreLocation, ReinjectionStatus> getReinjectionStatus(
			CoreSubsets monitorCores) throws IOException, ProcessException {
		return new RouterControlProcess(scpSelector, this)
				.getReinjectionStatus(monitorCores);
	}

	@Override
	@ParallelSafe
	public void resetReinjectionCounters(HasCoreLocation monitorCore)
			throws IOException, ProcessException {
		new RouterControlProcess(scpSelector, this)
				.resetCounters(monitorCore.asCoreLocation());
	}

	@Override
	@ParallelSafeWithCare
	public void resetReinjectionCounters(CoreSubsets monitorCores)
			throws IOException, ProcessException {
		new RouterControlProcess(scpSelector, this).resetCounters(monitorCores);
	}

	@Override
	@ParallelSafe
	public void setReinjectionTypes(HasCoreLocation monitorCore,
			boolean multicast, boolean pointToPoint, boolean fixedRoute,
			boolean nearestNeighbour) throws IOException, ProcessException {
		new RouterControlProcess(scpSelector, this).setPacketTypes(
				monitorCore.asCoreLocation(), multicast, pointToPoint,
				fixedRoute, nearestNeighbour);
	}

	@Override
	@ParallelSafeWithCare
	public void setReinjectionTypes(CoreSubsets monitorCores, boolean multicast,
			boolean pointToPoint, boolean fixedRoute, boolean nearestNeighbour)
			throws IOException, ProcessException {
		new RouterControlProcess(scpSelector, this).setPacketTypes(monitorCores,
				multicast, pointToPoint, fixedRoute, nearestNeighbour);
	}

	@Override
	@ParallelSafe
	public void setReinjectionEmergencyTimeout(HasCoreLocation monitorCore,
			int timeoutMantissa, int timeoutExponent)
			throws IOException, ProcessException {
		new RouterControlProcess(scpSelector, this).setEmergencyTimeout(
				monitorCore.asCoreLocation(), timeoutMantissa, timeoutExponent);
	}

	@Override
	@ParallelSafeWithCare
	public void setReinjectionEmergencyTimeout(CoreSubsets monitorCores,
			int timeoutMantissa, int timeoutExponent)
			throws IOException, ProcessException {
		new RouterControlProcess(scpSelector, this).setEmergencyTimeout(
				monitorCores, timeoutMantissa, timeoutExponent);
	}

	@Override
	@ParallelSafe
	public void setReinjectionTimeout(HasCoreLocation monitorCore,
			int timeoutMantissa, int timeoutExponent)
			throws IOException, ProcessException {
		new RouterControlProcess(scpSelector, this).setTimeout(
				monitorCore.asCoreLocation(), timeoutMantissa, timeoutExponent);
	}

	@Override
	@ParallelSafeWithCare
	public void setReinjectionTimeout(CoreSubsets monitorCores,
			int timeoutMantissa, int timeoutExponent)
			throws IOException, ProcessException {
		new RouterControlProcess(scpSelector, this).setTimeout(monitorCores,
				timeoutMantissa, timeoutExponent);
	}

	@Override
	@ParallelSafe
	public List<HeapElement> getHeap(HasChipLocation chip,
			SystemVariableDefinition heap)
			throws IOException, ProcessException {
		return new GetHeapProcess(scpSelector, this).getBlocks(chip, heap);
	}

	@Override
	@ParallelSafe
	public void fillMemory(HasChipLocation chip, MemoryLocation baseAddress,
			int repeatValue, int size, FillDataType dataType)
			throws ProcessException, IOException {
		if (repeatValue < 1) {
			throw new IllegalArgumentException("the repeat must be at least 1");
		}
		new FillProcess(scpSelector, this).fillMemory(chip, baseAddress,
				repeatValue, size, dataType);
	}

	@Override
	@ParallelSafeWithCare
	public void saveApplicationRouterTables(CoreSubsets monitorCores)
			throws IOException, ProcessException {
		new RouterControlProcess(scpSelector, this)
				.saveApplicationRouterTable(monitorCores);
	}

	@Override
	@ParallelSafeWithCare
	public void loadApplicationRouterTables(CoreSubsets monitorCores)
			throws IOException, ProcessException {
		new RouterControlProcess(scpSelector, this)
				.loadApplicationRouterTable(monitorCores);
	}

	@Override
	@ParallelSafeWithCare
	public void loadSystemRouterTables(CoreSubsets monitorCores)
			throws IOException, ProcessException {
		new RouterControlProcess(scpSelector, this)
				.loadSystemRouterTable(monitorCores);
	}

	/**
	 * Close the transceiver and any threads that are running.
	 *
	 * @throws Exception
	 *             If anything goes wrong
	 */
	@Override
	public void close() throws Exception {
		close(true, false);
	}

	/**
	 * Close the transceiver and any threads that are running.
	 *
	 * @param closeOriginalConnections
	 *            If True, the original connections passed to the transceiver in
	 *            the constructor are also closed. If False, only newly
	 *            discovered connections are closed.
	 * @param powerOffMachine
	 *            if true, the machine is sent a power down command via its BMP
	 *            (if it has one)
	 * @throws Exception
	 *             If anything goes wrong
	 */
	public void close(boolean closeOriginalConnections, boolean powerOffMachine)
			throws Exception {
		if (powerOffMachine && !bmpConnections.isEmpty()) {
			powerOffMachine();
		}

		super.close();

		for (var connection : allConnections) {
			if (closeOriginalConnections
					|| !originalConnections.contains(connection)) {
				connection.close();
			}
		}

		log.info("total retries used: {}", retryCount);
	}

	/**
	 * @return The connection selectors used for BMP connections.
	 */
	public Map<BMPCoords,
			ConnectionSelector<BMPConnection>> getBMPConnection() {
		return bmpSelectors;
	}

	/**
	 * A simple description of a connnection to create.
	 */
	public static final class ConnectionDescriptor {
		/** What host to talk to. */
		private InetAddress hostname;

		/** What port to talk to, or {@code null} for default. */
		private Integer portNumber;

		/** What chip to talk to. */
		private ChipLocation chip;

		/**
		 * Create a connection descriptor.
		 *
		 * @param hostname
		 *            The host to talk to. The default UDP port will be used.
		 * @param chip
		 *            The chip to talk to.
		 */
		public ConnectionDescriptor(InetAddress hostname,
				HasChipLocation chip) {
			this.hostname = requireNonNull(hostname);
			this.chip = chip.asChipLocation();
			this.portNumber = null;
		}

		/**
		 * Create a connection descriptor.
		 *
		 * @param host
		 *            The host to talk to.
		 * @param port
		 *            The UDP port to talk to.
		 * @param chip
		 *            The chip to talk to.
		 */
		public ConnectionDescriptor(InetAddress host, int port,
				HasChipLocation chip) {
			this.hostname = requireNonNull(host);
			this.chip = chip.asChipLocation();
			this.portNumber = port;
		}
	}

	@Override
	protected void addConnection(Connection connection) {
		this.allConnections.add(connection);
	}

	@Override
	public void bind(BMPCoords bmp) {
		boundBMP = bmp;
	}

	@Override
	public BMPCoords getBoundBMP() {
		return boundBMP;
	}
}<|MERGE_RESOLUTION|>--- conflicted
+++ resolved
@@ -1296,19 +1296,9 @@
 		if (machine == null) {
 			updateMachine();
 		}
-<<<<<<< HEAD
-		CoreSubsets coreSubsets = new CoreSubsets();
-		for (Chip chip : machine.chips()) {
-			for (Processor processor : chip.allProcessors()) {
-=======
 		var coreSubsets = new CoreSubsets();
 		for (var chip : machine.chips()) {
-			if (chip.virtual) {
-				// Skip virtual chips; we can't talk to them
-				continue;
-			}
 			for (var processor : chip.allProcessors()) {
->>>>>>> 08bb0bca
 				coreSubsets.addCore(new CoreLocation(chip.getX(), chip.getY(),
 						processor.processorId));
 			}
