/*
 * Copyright (c) 2018-2019 The University of Manchester
 *
 * This program is free software: you can redistribute it and/or modify
 * it under the terms of the GNU General Public License as published by
 * the Free Software Foundation, either version 3 of the License, or
 * (at your option) any later version.
 *
 * This program is distributed in the hope that it will be useful,
 * but WITHOUT ANY WARRANTY; without even the implied warranty of
 * MERCHANTABILITY or FITNESS FOR A PARTICULAR PURPOSE.  See the
 * GNU General Public License for more details.
 *
 * You should have received a copy of the GNU General Public License
 * along with this program.  If not, see <http://www.gnu.org/licenses/>.
 */
package uk.ac.manchester.spinnaker.transceiver;

import static java.lang.Byte.toUnsignedInt;
import static java.lang.String.format;
import static java.lang.System.currentTimeMillis;
import static java.lang.Thread.sleep;
import static java.net.InetAddress.getByAddress;
import static java.util.Arrays.asList;
import static java.util.Collections.emptyList;
import static java.util.Collections.emptyMap;
import static java.util.Collections.emptySet;
import static java.util.Collections.singletonList;
import static java.util.Collections.unmodifiableSet;
import static java.util.Objects.requireNonNull;
import static java.util.stream.Collectors.toList;
import static org.slf4j.LoggerFactory.getLogger;
import static uk.ac.manchester.spinnaker.machine.MachineDefaults.NUM_ROUTER_DIAGNOSTIC_COUNTERS;
import static uk.ac.manchester.spinnaker.machine.SpiNNakerTriadGeometry.getSpinn5Geometry;
import static uk.ac.manchester.spinnaker.messages.Constants.BMP_POST_POWER_ON_SLEEP_TIME;
import static uk.ac.manchester.spinnaker.messages.Constants.BMP_POWER_ON_TIMEOUT;
import static uk.ac.manchester.spinnaker.messages.Constants.BMP_TIMEOUT;
import static uk.ac.manchester.spinnaker.messages.Constants.NO_ROUTER_DIAGNOSTIC_FILTERS;
import static uk.ac.manchester.spinnaker.messages.Constants.ROUTER_DEFAULT_FILTERS_MAX_POSITION;
import static uk.ac.manchester.spinnaker.messages.Constants.ROUTER_DIAGNOSTIC_FILTER_SIZE;
import static uk.ac.manchester.spinnaker.messages.Constants.ROUTER_FILTER_CONTROLS_OFFSET;
import static uk.ac.manchester.spinnaker.messages.Constants.ROUTER_REGISTER_BASE_ADDRESS;
import static uk.ac.manchester.spinnaker.messages.Constants.SCP_SCAMP_PORT;
import static uk.ac.manchester.spinnaker.messages.Constants.SYSTEM_VARIABLE_BASE_ADDRESS;
import static uk.ac.manchester.spinnaker.messages.Constants.UDP_BOOT_CONNECTION_DEFAULT_PORT;
import static uk.ac.manchester.spinnaker.messages.Constants.WORD_SIZE;
import static uk.ac.manchester.spinnaker.messages.model.IPTagTimeOutWaitTime.TIMEOUT_2560_ms;
import static uk.ac.manchester.spinnaker.messages.model.PowerCommand.POWER_OFF;
import static uk.ac.manchester.spinnaker.messages.model.PowerCommand.POWER_ON;
import static uk.ac.manchester.spinnaker.messages.model.SystemVariableDefinition.ethernet_ip_address;
import static uk.ac.manchester.spinnaker.messages.model.SystemVariableDefinition.router_table_copy_address;
import static uk.ac.manchester.spinnaker.messages.model.SystemVariableDefinition.software_watchdog_count;
import static uk.ac.manchester.spinnaker.messages.model.SystemVariableDefinition.y_size;
import static uk.ac.manchester.spinnaker.messages.scp.SCPRequest.BOOT_CHIP;
import static uk.ac.manchester.spinnaker.transceiver.Utils.defaultBMPforMachine;
import static uk.ac.manchester.spinnaker.utils.UnitConstants.MSEC_PER_SEC;

import java.io.File;
import java.io.IOException;
import java.io.InputStream;
import java.net.InetAddress;
import java.net.SocketTimeoutException;
import java.nio.ByteBuffer;
import java.util.ArrayList;
import java.util.Collection;
import java.util.Collections;
import java.util.HashMap;
import java.util.HashSet;
import java.util.Iterator;
import java.util.List;
import java.util.Map;
import java.util.Set;
import java.util.concurrent.Semaphore;
import java.util.concurrent.ThreadLocalRandom;

import org.slf4j.Logger;

import uk.ac.manchester.spinnaker.connections.BMPConnection;
import uk.ac.manchester.spinnaker.connections.BootConnection;
import uk.ac.manchester.spinnaker.connections.SCPConnection;
import uk.ac.manchester.spinnaker.connections.SDPConnection;
import uk.ac.manchester.spinnaker.connections.UDPConnection;
import uk.ac.manchester.spinnaker.connections.model.BootReceiver;
import uk.ac.manchester.spinnaker.connections.model.BootSender;
import uk.ac.manchester.spinnaker.connections.model.Connection;
import uk.ac.manchester.spinnaker.connections.model.SCPReceiver;
import uk.ac.manchester.spinnaker.connections.model.SCPSender;
import uk.ac.manchester.spinnaker.connections.model.SDPSender;
import uk.ac.manchester.spinnaker.connections.selectors.ConnectionSelector;
import uk.ac.manchester.spinnaker.connections.selectors.MachineAware;
import uk.ac.manchester.spinnaker.connections.selectors.MostDirectConnectionSelector;
import uk.ac.manchester.spinnaker.connections.selectors.SingletonConnectionSelector;
import uk.ac.manchester.spinnaker.machine.Chip;
import uk.ac.manchester.spinnaker.machine.ChipLocation;
import uk.ac.manchester.spinnaker.machine.CoreLocation;
import uk.ac.manchester.spinnaker.machine.CoreSubsets;
import uk.ac.manchester.spinnaker.machine.Direction;
import uk.ac.manchester.spinnaker.machine.HasChipLocation;
import uk.ac.manchester.spinnaker.machine.HasCoreLocation;
import uk.ac.manchester.spinnaker.machine.Machine;
import uk.ac.manchester.spinnaker.machine.MachineDimensions;
import uk.ac.manchester.spinnaker.machine.MachineVersion;
import uk.ac.manchester.spinnaker.machine.MulticastRoutingEntry;
import uk.ac.manchester.spinnaker.machine.Processor;
import uk.ac.manchester.spinnaker.machine.RoutingEntry;
import uk.ac.manchester.spinnaker.machine.tags.IPTag;
import uk.ac.manchester.spinnaker.machine.tags.ReverseIPTag;
import uk.ac.manchester.spinnaker.machine.tags.Tag;
import uk.ac.manchester.spinnaker.messages.bmp.BMPRequest;
import uk.ac.manchester.spinnaker.messages.bmp.BMPSetLED;
import uk.ac.manchester.spinnaker.messages.bmp.GetBMPVersion;
import uk.ac.manchester.spinnaker.messages.bmp.ReadADC;
import uk.ac.manchester.spinnaker.messages.bmp.ReadFPGARegister;
import uk.ac.manchester.spinnaker.messages.bmp.SetPower;
import uk.ac.manchester.spinnaker.messages.bmp.WriteFPGARegister;
import uk.ac.manchester.spinnaker.messages.boot.BootMessage;
import uk.ac.manchester.spinnaker.messages.boot.BootMessages;
import uk.ac.manchester.spinnaker.messages.model.ADCInfo;
import uk.ac.manchester.spinnaker.messages.model.AppID;
import uk.ac.manchester.spinnaker.messages.model.BMPConnectionData;
import uk.ac.manchester.spinnaker.messages.model.CPUInfo;
import uk.ac.manchester.spinnaker.messages.model.CPUState;
import uk.ac.manchester.spinnaker.messages.model.ChipSummaryInfo;
import uk.ac.manchester.spinnaker.messages.model.DiagnosticFilter;
import uk.ac.manchester.spinnaker.messages.model.HeapElement;
import uk.ac.manchester.spinnaker.messages.model.IOBuffer;
import uk.ac.manchester.spinnaker.messages.model.LEDAction;
import uk.ac.manchester.spinnaker.messages.model.PowerCommand;
import uk.ac.manchester.spinnaker.messages.model.ReinjectionStatus;
import uk.ac.manchester.spinnaker.messages.model.RouterDiagnostics;
import uk.ac.manchester.spinnaker.messages.model.Signal;
import uk.ac.manchester.spinnaker.messages.model.SystemVariableDefinition;
import uk.ac.manchester.spinnaker.messages.model.Version;
import uk.ac.manchester.spinnaker.messages.model.VersionInfo;
import uk.ac.manchester.spinnaker.messages.scp.ApplicationRun;
import uk.ac.manchester.spinnaker.messages.scp.ApplicationStop;
import uk.ac.manchester.spinnaker.messages.scp.CountState;
import uk.ac.manchester.spinnaker.messages.scp.GetChipInfo;
import uk.ac.manchester.spinnaker.messages.scp.IPTagClear;
import uk.ac.manchester.spinnaker.messages.scp.IPTagSet;
import uk.ac.manchester.spinnaker.messages.scp.IPTagSetTTO;
import uk.ac.manchester.spinnaker.messages.scp.ReadMemory;
import uk.ac.manchester.spinnaker.messages.scp.ReadMemory.Response;
import uk.ac.manchester.spinnaker.messages.scp.ReverseIPTagSet;
import uk.ac.manchester.spinnaker.messages.scp.RouterClear;
import uk.ac.manchester.spinnaker.messages.scp.SCPRequest;
import uk.ac.manchester.spinnaker.messages.scp.SendSignal;
import uk.ac.manchester.spinnaker.messages.scp.SetLED;
import uk.ac.manchester.spinnaker.messages.sdp.SDPMessage;
import uk.ac.manchester.spinnaker.storage.BufferManagerStorage;
import uk.ac.manchester.spinnaker.storage.StorageException;
import uk.ac.manchester.spinnaker.transceiver.processes.ApplicationRunProcess;
import uk.ac.manchester.spinnaker.transceiver.processes.ClearQueueProcess;
import uk.ac.manchester.spinnaker.transceiver.processes.DeallocSDRAMProcess;
import uk.ac.manchester.spinnaker.transceiver.processes.FillProcess;
import uk.ac.manchester.spinnaker.transceiver.processes.FillProcess.DataType;
import uk.ac.manchester.spinnaker.transceiver.processes.GetCPUInfoProcess;
import uk.ac.manchester.spinnaker.transceiver.processes.GetHeapProcess;
import uk.ac.manchester.spinnaker.transceiver.processes.GetMachineProcess;
import uk.ac.manchester.spinnaker.transceiver.processes.GetMulticastRoutesProcess;
import uk.ac.manchester.spinnaker.transceiver.processes.GetTagsProcess;
import uk.ac.manchester.spinnaker.transceiver.processes.GetVersionProcess;
import uk.ac.manchester.spinnaker.transceiver.processes.LoadFixedRouteEntryProcess;
import uk.ac.manchester.spinnaker.transceiver.processes.LoadMulticastRoutesProcess;
import uk.ac.manchester.spinnaker.transceiver.processes.MallocSDRAMProcess;
import uk.ac.manchester.spinnaker.transceiver.processes.ProcessException;
import uk.ac.manchester.spinnaker.transceiver.processes.ReadFixedRouteEntryProcess;
import uk.ac.manchester.spinnaker.transceiver.processes.ReadIOBufProcess;
import uk.ac.manchester.spinnaker.transceiver.processes.ReadMemoryProcess;
import uk.ac.manchester.spinnaker.transceiver.processes.ReadReinjectionStatusProcess;
import uk.ac.manchester.spinnaker.transceiver.processes.ReadRouterDiagnosticsProcess;
import uk.ac.manchester.spinnaker.transceiver.processes.ResetReinjectionCountersProcess;
import uk.ac.manchester.spinnaker.transceiver.processes.SendSingleBMPCommandProcess;
import uk.ac.manchester.spinnaker.transceiver.processes.SendSingleSCPCommandProcess;
import uk.ac.manchester.spinnaker.transceiver.processes.SetReinjectionPacketTypesProcess;
import uk.ac.manchester.spinnaker.transceiver.processes.SetRouterEmergencyTimeoutProcess;
import uk.ac.manchester.spinnaker.transceiver.processes.SetRouterTimeoutProcess;
import uk.ac.manchester.spinnaker.transceiver.processes.WriteMemoryFloodProcess;
import uk.ac.manchester.spinnaker.transceiver.processes.WriteMemoryProcess;

/**
 * An encapsulation of various communications with the SpiNNaker board.
 * <p>
 * The methods of this class are designed to be thread-safe; thus you can make
 * multiple calls to the same (or different) methods from multiple threads and
 * expect each call to work as if it had been called sequentially, although the
 * order of returns is not guaranteed. Note also that with multiple connections
 * to the board, using multiple threads in this way may result in an increase in
 * the overall speed of operation, since the multiple calls may be made
 * separately over the set of given connections.
 * <p>
 * For details of thread safety, see the methods annotated with
 * {@link ParallelSafe}, {@link ParallelSafeWithCare} and {@link ParallelUnsafe}
 * in {@link TransceiverInterface}.
 */
@SuppressWarnings("checkstyle:ParameterNumber")
public class Transceiver extends UDPTransceiver
		implements TransceiverInterface, RetryTracker {
	private static final Logger log = getLogger(Transceiver.class);
	/**
	 * Where executables are written to prior to launching them.
	 */
	private static final int EXECUTABLE_ADDRESS = 0x67800000;
	private static final String SCAMP_NAME = "SC&MP";
	private static final Version SCAMP_VERSION = new Version(3, 0, 1);
	private static final String BMP_NAME = "BC&MP";
	private static final Set<Integer> BMP_MAJOR_VERSIONS =
			unmodifiableSet(new HashSet<>(asList(1, 2)));
	/**
	 * How many times do we try to find SCAMP?
	 */
	private static final int INITIAL_FIND_SCAMP_RETRIES_COUNT = 3;
	private static final int STANDARD_RETRIES_NO = 3;
	private static final int CONNECTION_CHECK_DELAY = 100;
	private static final int NNID_MAX = 0x7F;
	private static final int POST_BOOT_DELAY = 2000;
	/**
	 * The number of milliseconds after powering on the machine to wait before
	 * attempting to boot SCAMP on its chips. This is time to allow the code on
	 * each chip's ROM to figure out what the state of the hardware is enough
	 * for booting to be viable.
	 */
	private static final int POST_POWER_ON_DELAY = 2000;
	private static final int ENABLE_SHIFT = 16;
	/**
	 * Where to read router diagnostic counters from.
	 */
	private static final int ROUTER_DIAGNOSTIC_COUNTER_ADDR = 0xf100002c;
	/**
	 * How much data to pile into SCAMP before reducing the number of messages
	 * in flight at a time.
	 */
	private static final int LARGE_DATA_WRITE_THRESHOLD = 16 * 1024;
	/**
	 * The maximum number of SCP messages to have in flight in a large data
	 * write.
	 */
	private static final int LARGE_WRITE_PARALLEL_MESSAGE_COUNT = 4;

	/** The version of the board being connected to. */
	private MachineVersion version;
	/** The discovered machine model. */
	private Machine machine;
	private MachineDimensions dimensions;
	/**
	 * A set of chips to ignore in the machine. Requests for a "machine" will
	 * have these chips excluded, as if they never existed. The processor IDs of
	 * the specified chips are ignored.
	 */
	private final Set<ChipLocation> ignoreChips = new HashSet<>();
	/**
	 * A set of cores to ignore in the machine. Requests for a "machine" will
	 * have these cores excluded, as if they never existed.
	 */
<<<<<<< HEAD
	private final Map<ChipLocation, Collection<Integer>> ignoreCores =
			new HashMap<>();
=======
	private final Map<ChipLocation, Set<Integer>> ignoreCores =
			new DefaultMap<>(new HashSet<>());
>>>>>>> 8d9b0466

	/**
	 * A set of links to ignore in the machine. Requests for a "machine" will
	 * have these links excluded, as if they never existed.
	 */
<<<<<<< HEAD
	private final Map<ChipLocation, Collection<Direction>> ignoreLinks =
			new HashMap<>();
=======
	private final Map<ChipLocation, Set<Direction>> ignoreLinks =
			new DefaultMap<>(new HashSet<>());
>>>>>>> 8d9b0466

	/**
	 * The max size each chip can say it has for SDRAM. (This is mainly used for
	 * debugging purposes.)
	 */
	private final Integer maxSDRAMSize;

	private Integer iobufSize;
	private AppIdTracker appIDTracker;
	/**
	 * A set of the original connections. Used to determine what can be closed.
	 */
	private final Set<Connection> originalConnections = new HashSet<>();
	/** A set of all connections. Used for closing. */
	private final Set<Connection> allConnections = new HashSet<>();
	/**
	 * A boot send connection. There can only be one in the current system, or
	 * otherwise bad things can happen!
	 */
	private BootSender bootSendConnection;
	/**
	 * A list of boot receive connections. These are used to listen for the
	 * pre-boot board identifiers.
	 */
	private final List<BootReceiver> bootReceiveConnections = new ArrayList<>();
	/**
	 * A list of all connections that can be used to send SCP messages.
	 * <p>
	 * Note that some of these might not be able to receive SCP; this could be
	 * useful if they are just using SCP to send a command that doesn't expect a
	 * response.
	 */
	private final List<SCPSender> scpSenderConnections = new ArrayList<>();
	/** A list of all connections that can be used to send SDP messages. */
	private final List<SDPSender> sdpSenderConnections = new ArrayList<>();
	/**
	 * A map of IP address -> SCAMP connection. These are those that can be used
	 * for setting up IP Tags.
	 */
	private final Map<InetAddress, SCPConnection> udpScampConnections =
			new HashMap<>();
	/**
	 * A list of all connections that can be used to send and receive SCP
	 * messages for SCAMP interaction.
	 */
	private final List<SCPConnection> scampConnections = new ArrayList<>();
	/** The BMP connections. */
	private final List<BMPConnection> bmpConnections = new ArrayList<>();
	/** Connection selectors for the BMP processes. */
	private final Map<BMPCoords,
			ConnectionSelector<BMPConnection>> bmpSelectors = new HashMap<>();
	/** Connection selectors for the SCP processes. */
	private final ConnectionSelector<SCPConnection> scpSelector;
	/** The nearest neighbour start ID. */
	private int nearestNeighbourID = 1;
	/** The nearest neighbour lock. */
	private final Object nearestNeighbourLock = new Object();
	/**
	 * A lock against multiple flood fill writes. This is needed as SCAMP cannot
	 * cope with this.
	 */
	private final Object floodWriteLock = new Object();
	/**
	 * Lock against single chip executions. The condition should be acquired
	 * before the locks are checked or updated.
	 * <p>
	 * The write lock condition should also be acquired to avoid a flood fill
	 * during an individual chip execute.
	 */
	private final Map<ChipLocation, Semaphore> chipExecuteLocks =
			new HashMap<>();
	private final FloodLock executeFloodLock = new FloodLock();
	private boolean machineOff = false;
	private long retryCount = 0L;

	/**
	 * Create a Transceiver by creating a UDPConnection to the given hostname on
	 * port 17893 (the default SCAMP port), and a BootConnection on port 54321
	 * (the default boot port), optionally discovering any additional links
	 * using the UDPConnection, and then returning the transceiver created with
	 * the conjunction of the created UDPConnection and the discovered
	 * connections.
	 *
	 * @param host
	 *            The host IP address of the board
	 * @param version
	 *            The type of SpiNNaker board used within the SpiNNaker machine
	 *            being used. May be {@code null} if the board in question can
	 *            be assumed to be always already booted.
	 * @param numberOfBoards
	 *            a number of boards expected to be supported, or {@code null},
	 *            which defaults to a single board
	 * @param ignoredChips
	 *            An optional set of chips to ignore in the machine. Requests
	 *            for a "machine" will have these chips excluded, as if they
	 *            never existed. The processors of the specified chips are
	 *            ignored.
	 * @param ignoredCores
	 *            An optional map of cores to ignore in the machine. Requests
	 *            for a "machine" will have these cores excluded, as if they
	 *            never existed.
	 * @param ignoredLinks
	 *            An optional set of links to ignore in the machine. Requests
	 *            for a "machine" will have these links excluded, as if they
	 *            never existed.
	 * @param bmpConnectionData
	 *            the details of the BMP connections used to boot multi-board
	 *            systems
	 * @param autodetectBMP
	 *            True if the BMP of version 4 or 5 boards should be
	 *            automatically determined from the board IP address
	 * @param bootPortNumber
	 *            the port number used to boot the machine
	 * @param scampConnections
	 *            the list of connections used for SCAMP communications
	 * @param maxSDRAMSize
	 *            the max size each chip can say it has for SDRAM (mainly used
	 *            in debugging purposes)
	 * @throws IOException
	 *             if networking fails
	 * @throws ProcessException
	 *             If SpiNNaker rejects a message.
	 * @throws SpinnmanException
	 *             If a BMP is uncontactable.
	 */
	public Transceiver(InetAddress host, MachineVersion version,
			Collection<BMPConnectionData> bmpConnectionData,
<<<<<<< HEAD
			Integer numberOfBoards, List<ChipLocation> ignoredChips,
			Map<ChipLocation, Collection<Integer>> ignoredCores,
			Map<ChipLocation, Collection<Direction>> ignoredLinks,
			boolean autodetectBMP, List<ConnectionDescriptor> scampConnections,
			Integer bootPortNumber, Integer maxSDRAMSize)
=======
			Integer numberOfBoards, Set<ChipLocation> ignoredChips,
			Map<ChipLocation, Set<Integer>> ignoredCores,
			Map<ChipLocation, Set<Direction>> ignoredLinks,
			boolean autodetectBMP,
			List<ConnectionDescriptor> scampConnections, Integer bootPortNumber,
			Integer maxSDRAMSize)
>>>>>>> 8d9b0466
			throws IOException, SpinnmanException, ProcessException {
		log.info("Creating transceiver for {}", requireNonNull(host,
				"SpiNNaker machine host name must be not null"));
		List<Connection> connections = new ArrayList<>();

		/*
		 * if no BMP has been supplied, but the board is a spinn4 or a spinn5
		 * machine, then an assumption can be made that the BMP is at -1 on the
		 * final value of the IP address
		 */
		if (version != null && !version.isFourChip && autodetectBMP
				&& (bmpConnectionData == null || bmpConnectionData.isEmpty())) {
			bmpConnectionData =
					singletonList(defaultBMPforMachine(host, numberOfBoards));
		}

		// handle BMP connections
		if (bmpConnectionData != null) {
			List<InetAddress> bmpIPs = new ArrayList<>();
			for (BMPConnectionData connData : bmpConnectionData) {
				BMPConnection connection = new BMPConnection(connData);
				connections.add(connection);
				bmpIPs.add(connection.getRemoteIPAddress());
			}
			log.info("Transceiver using BMPs: {}", bmpIPs);
		}

		// handle the SpiNNaker connection
		if (scampConnections == null) {
			scampConnections = emptyList();
		}
		if (scampConnections.isEmpty()) {
			connections.add(new SCPConnection(host));
		}

		// handle the boot connection
		connections.add(new BootConnection(host, bootPortNumber));

		this.version = version;
		if (ignoredChips != null) {
			ignoreChips.addAll(ignoredChips);
		}
		if (ignoredCores != null) {
			ignoreCores.putAll(ignoredCores);
		}
		if (ignoredLinks != null) {
			ignoreLinks.putAll(ignoredLinks);
		}
		this.maxSDRAMSize = maxSDRAMSize;

		originalConnections.addAll(connections);
		allConnections.addAll(connections);
		// if there has been SCAMP connections given, build them
		for (ConnectionDescriptor desc : scampConnections) {
			connections.add(new SCPConnection(desc.chip, desc.hostname,
					desc.portNumber));
		}
		scpSelector = identifyConnections(connections);
		checkBMPConnections();
	}

	/**
	 * Create a Transceiver by creating a UDPConnection to the given hostname on
	 * port 17893 (the default SCAMP port), and a BootConnection on port 54321
	 * (the default boot port), discovering any additional links using the
	 * UDPConnection, and then returning the transceiver created with the
	 * conjunction of the created UDPConnection and the discovered connections.
	 *
	 * @param hostname
	 *            The hostname or IP address of the board
	 * @param version
	 *            The type of SpiNNaker board used within the SpiNNaker machine
	 *            being used. May be {@code null} if the board in question can
	 *            be assumed to be always already booted.
	 * @throws IOException
	 *             if networking fails
	 * @throws ProcessException
	 *             If SpiNNaker rejects a message.
	 * @throws SpinnmanException
	 *             If a BMP is uncontactable.
	 */
	public Transceiver(InetAddress hostname, MachineVersion version)
			throws IOException, SpinnmanException, ProcessException {
		this(hostname, version, null, 0, emptySet(), emptyMap(), emptyMap(),
				false, null, null, null);
	}

	/**
	 * Create a transceiver.
	 *
	 * @param version
	 *            The SpiNNaker board version number.
	 * @throws IOException
	 *             if networking fails
	 * @throws ProcessException
	 *             If SpiNNaker rejects a message.
	 * @throws SpinnmanException
	 *             If a BMP is uncontactable.
	 */
	public Transceiver(MachineVersion version)
			throws IOException, SpinnmanException, ProcessException {
		this(version, null, null, null, null, null, null);
	}

	/**
	 * Create a transceiver.
	 *
	 * @param version
	 *            The type of SpiNNaker board used within the SpiNNaker machine
	 *            being used. May be {@code null} if the board in question can
	 *            be assumed to be always already booted.
	 * @param connections
	 *            The connections to use in the transceiver. Note that the
	 *            transceiver may make additional connections.
	 * @throws IOException
	 *             if networking fails
	 * @throws ProcessException
	 *             If SpiNNaker rejects a message.
	 * @throws SpinnmanException
	 *             If a BMP is uncontactable.
	 */
	public Transceiver(MachineVersion version,
			Collection<Connection> connections)
			throws IOException, SpinnmanException, ProcessException {
		this(version, connections, null, null, null, null, null);
	}

	/**
	 * Given a machine, make a transceiver for talking to all boards of that
	 * machine.
	 *
	 * @param machine
	 *            The machine description
	 * @throws IOException
	 *             if networking fails
	 * @throws ProcessException
	 *             If SpiNNaker rejects a message.
	 * @throws SpinnmanException
	 *             If a BMP is uncontactable.
	 */
	public Transceiver(Machine machine)
			throws IOException, SpinnmanException, ProcessException {
		this(requireNonNull(machine, "need a real machine")
				.getBootEthernetAddress(), machine.version, null, null, null,
				null, null, false, generateScampConnections(machine), null,
				null);
		this.machine = machine;
		if (scpSelector instanceof MachineAware) {
			((MachineAware) scpSelector).setMachine(machine);
		}
		log.info("known connections to this transceiver: {}",
				udpScampConnections);
	}

	private static List<ConnectionDescriptor> generateScampConnections(
			Machine machine) {
		return machine.ethernetConnectedChips().stream()
				.map(chip -> new ConnectionDescriptor(chip.ipAddress,
						SCP_SCAMP_PORT, chip.asChipLocation()))
				.collect(toList());
	}

	/**
	 * Create a transceiver.
	 *
	 * @param version
	 *            The type of SpiNNaker board used within the SpiNNaker machine
	 *            being used. May be {@code null} if the board in question can
	 *            be assumed to be always already booted.
	 * @param connections
	 *            The connections to use in the transceiver. Note that the
	 *            transceiver may make additional connections.
	 * @param ignoredChips
	 *            Blacklisted chips.
	 * @param ignoredCores
	 *            Blacklisted cores.
	 * @param ignoredLinks
	 *            Blacklisted links.
	 * @param scampConnections
	 *            Descriptions of SCP connections to create.
	 * @param maxSDRAMSize
	 *            If not {@code null}, the maximum SDRAM size to allow.
	 * @throws IOException
	 *             if networking fails
	 * @throws ProcessException
	 *             If SpiNNaker rejects a message.
	 * @throws SpinnmanException
	 *             If a BMP is uncontactable.
	 */
	public Transceiver(MachineVersion version,
			Collection<Connection> connections,
			Collection<ChipLocation> ignoredChips,
			Map<ChipLocation, Set<Integer>> ignoredCores,
			Map<ChipLocation, Set<Direction>> ignoredLinks,
			Collection<ConnectionDescriptor> scampConnections,
			Integer maxSDRAMSize)
			throws IOException, SpinnmanException, ProcessException {
		this.version = version;
		if (ignoredChips != null) {
			ignoreChips.addAll(ignoredChips);
		}
		if (ignoredCores != null) {
			ignoreCores.putAll(ignoredCores);
		}
		if (ignoredLinks != null) {
			ignoreLinks.putAll(ignoredLinks);
		}
		this.maxSDRAMSize = maxSDRAMSize;

		if (connections == null) {
			connections = emptyList();
		}
		originalConnections.addAll(connections);
		allConnections.addAll(connections);
		// if there has been SCAMP connections given, build them
		if (scampConnections != null) {
			for (ConnectionDescriptor desc : scampConnections) {
				connections.add(new SCPConnection(desc.chip, desc.hostname,
						desc.portNumber));
			}
		}
		scpSelector = identifyConnections(connections);
		checkBMPConnections();
	}

	private ConnectionSelector<SCPConnection> identifyConnections(
			Collection<Connection> connections) {
		for (Connection conn : connections) {
			// locate the only boot send conn
			if (conn instanceof BootSender) {
				if (bootSendConnection != null) {
					throw new IllegalArgumentException(
							"Only a single BootSender can be specified");
				}
				bootSendConnection = (BootSender) conn;
			}

			// locate any boot receiver connections
			if (conn instanceof BootReceiver) {
				bootReceiveConnections.add((BootReceiver) conn);
			}

			// Locate any connections listening on a UDP port
			if (conn instanceof UDPConnection) {
				registerConnection((UDPConnection<?>) conn);
			}

			/*
			 * Locate any connections that can send SCP (that are not BMP
			 * connections)
			 */
			if (conn instanceof SCPSender && !(conn instanceof BMPConnection)) {
				scpSenderConnections.add((SCPSender) conn);
			}

			// Locate any connections that can send SDP
			if (conn instanceof SDPSender) {
				sdpSenderConnections.add((SDPSender) conn);
			}

			// Locate any connections that can send and receive SCP
			if (conn instanceof SCPSender && conn instanceof SCPReceiver) {
				// If it is a BMP connection, add it here
				if (conn instanceof BMPConnection) {
					BMPConnection bmpc = (BMPConnection) conn;
					bmpConnections.add(bmpc);
					bmpSelectors.put(new BMPCoords(bmpc.cabinet, bmpc.frame),
							new SingletonConnectionSelector<>(bmpc));
				} else if (conn instanceof SCPConnection) {
					SCPConnection scamp = (SCPConnection) conn;
					scampConnections.add(scamp);
					udpScampConnections.put(scamp.getRemoteIPAddress(), scamp);
				}
			}
		}

		// update the transceiver with the connection selectors.
		return new MostDirectConnectionSelector<SCPConnection>(machine,
				scampConnections);
	}

	/**
	 * Get the connections for talking to a board.
	 *
	 * @param boardAddress
	 *            The address of the board to talk to. May be {@code null} to
	 *            use all connections.
	 * @return All the connections that could reach the board.
	 */
	private Collection<SCPConnection> getConnectionList(
			InetAddress boardAddress) {
		if (boardAddress == null) {
			return scampConnections;
		}
		SCPConnection connection = locateSpinnakerConnection(boardAddress);
		if (connection == null) {
			return emptyList();
		}
		return singletonList(connection);
	}

	/**
	 * Get the connections for talking to a board.
	 *
	 * @param connection
	 *            Directly gives the connection to use. May be {@code null} to
	 *            use defaults.
	 * @return List of connections that could reach a board.
	 */
	private Collection<SCPConnection> getConnectionList(
			SCPConnection connection) {
		if (connection == null) {
			return scampConnections;
		}
		return singletonList(connection);
	}

	private Object getSystemVariable(HasChipLocation chip,
			SystemVariableDefinition dataItem)
			throws IOException, ProcessException {
		ByteBuffer buffer =
				readMemory(chip, SYSTEM_VARIABLE_BASE_ADDRESS + dataItem.offset,
						dataItem.type.value);
		switch (dataItem.type) {
		case BYTE:
			return Byte.toUnsignedInt(buffer.get());
		case SHORT:
			return Short.toUnsignedInt(buffer.getShort());
		case INT:
			return buffer.getInt();
		case LONG:
			return buffer.getLong();
		case BYTE_ARRAY:
			byte[] dst = (byte[]) dataItem.getDefault();
			buffer.get(dst);
			return dst;
		default:
			// Unreachable
			throw new IllegalStateException();
		}
	}

	private ConnectionSelector<BMPConnection> bmpConnection(int cabinet,
			int frame) {
		BMPCoords key = new BMPCoords(cabinet, frame);
		if (!bmpSelectors.containsKey(key)) {
			throw new IllegalArgumentException(
					"Unknown combination of cabinet (" + cabinet
							+ ") and frame (" + frame + ")");
		}
		return bmpSelectors.get(key);
	}

	private byte getNextNearestNeighbourID() {
		synchronized (nearestNeighbourLock) {
			int next = (nearestNeighbourID + 1) & NNID_MAX;
			nearestNeighbourID = next;
			return (byte) next;
		}
	}

	@Override
	public ConnectionSelector<SCPConnection> getScampConnectionSelector() {
		return scpSelector;
	}

	/**
	 * Returns the given connection, or else picks one at random.
	 *
	 * @param <C>
	 *            the connection type
	 * @param connections
	 *            the list of connections to locate a random one from
	 * @return a connection object
	 */
	private static <C> C getRandomConnection(List<C> connections) {
		if (connections.isEmpty()) {
			return null;
		}
		int idx = ThreadLocalRandom.current().nextInt(0, connections.size());
		return connections.get(idx);
	}

	/** Check that the BMP connections are actually connected to valid BMPs. */
	private void checkBMPConnections()
			throws IOException, SpinnmanException, ProcessException {
		/*
		 * Check that the UDP BMP conn is actually connected to a BMP via the
		 * SVER command
		 */
		for (BMPConnection conn : bmpConnections) {
			// try to send a BMP SVER to check if it responds as expected
			try {
				VersionInfo versionInfo =
						readBMPVersion(conn.boards, conn.cabinet, conn.frame);
				if (!BMP_NAME.equals(versionInfo.name) || !BMP_MAJOR_VERSIONS
						.contains(versionInfo.versionNumber.majorVersion)) {
					throw new IOException(format(
							"The BMP at %s is running %s %s which is "
									+ "incompatible with this transceiver, "
									+ "required version is %s %s",
							conn.getRemoteIPAddress(), versionInfo.name,
							versionInfo.versionString, BMP_NAME,
							BMP_MAJOR_VERSIONS));
				}

				log.info("Using BMP at {} with version {} {}",
						conn.getRemoteIPAddress(), versionInfo.name,
						versionInfo.versionString);
			} catch (SocketTimeoutException e) {
				/*
				 * If it fails to respond due to timeout, maybe that the
				 * connection isn't valid.
				 */
				throw new SpinnmanException(
						format("BMP connection to %s is not responding",
								conn.getRemoteIPAddress()),
						e);
			} catch (ProcessException e) {
				log.error("Failed to speak to BMP at {}",
						conn.getRemoteIPAddress(), e);
				throw e;
			}
		}
	}

	@Override
	public void retryNeeded() {
		retryCount++;
	}

	/**
	 * Check that the given connection to the given chip works.
	 *
	 * @param connectionSelector
	 *            the connection selector to use
	 * @param chip
	 *            the chip coordinates to try to talk to
	 * @return True if a valid response is received, False otherwise
	 */
	private boolean checkConnection(
			ConnectionSelector<SCPConnection> connectionSelector,
			HasChipLocation chip) {
		for (int r = 0; r < STANDARD_RETRIES_NO; r++) {
			try {
				ChipSummaryInfo chipInfo =
						new SendSingleSCPCommandProcess(connectionSelector,
								this).execute(new GetChipInfo(chip)).chipInfo;
				if (chipInfo.isEthernetAvailable) {
					return true;
				}
				sleep(CONNECTION_CHECK_DELAY);
			} catch (InterruptedException | SocketTimeoutException
					| ProcessException e) {
				// do nothing
			} catch (IOException e) {
				break;
			}
		}
		return false;
	}

	@Override
	public void sendSCPMessage(SCPRequest<?> message, SCPConnection connection)
			throws IOException {
		SCPSender c = connection;
		if (c == null) {
			c = getRandomConnection(scpSenderConnections);
		}
		c.sendSCPRequest(message);
	}

	@Override
	public void sendSDPMessage(SDPMessage message, SDPConnection connection)
			throws IOException {
		SDPSender c = connection;
		if (c == null) {
			c = getRandomConnection(sdpSenderConnections);
		}
		c.sendSDPMessage(message);
	}

	/** Get the current machine status and store it. */
	void updateMachine() throws IOException, ProcessException {
		// Get the width and height of the machine
		getMachineDimensions();

		// Get the coordinates of the boot chip
		VersionInfo versionInfo = getScampVersion();

		// Get the details of all the chips
		machine = new GetMachineProcess(scpSelector, ignoreChips, ignoreCores,
				ignoreLinks, maxSDRAMSize, this)
						.getMachineDetails(versionInfo.core, dimensions);

		/*
		 * Ask the machine to check itself and if required to rebuild itself
		 * with out invalid links or chips etc.
		 */
		machine = machine.rebuild();

		// update the SCAMP selector with the machine
		if (scpSelector instanceof MachineAware) {
			((MachineAware) scpSelector).setMachine(machine);
		}

		/*
		 * update the SCAMP connections replacing any x and y with the default
		 * SCP request params with the boot chip coordinates
		 */
		for (SCPConnection sc : scampConnections) {
			if (sc.getChip().equals(BOOT_CHIP)) {
				sc.setChip(machine.boot);
			}
		}

		// Work out and add the SpiNNaker links and FPGA links
		machine.addSpinnakerLinks();
		machine.addFpgaLinks();

		// TODO: Actually get the existing APP_IDs in use
		appIDTracker = new AppIdTracker();

		log.info("Detected a machine on IP address {} which has {}",
				bootSendConnection.getRemoteIPAddress(),
				machine.coresAndLinkOutputString());
	}

	/**
	 * Find connections to the board and store these for future use. Note that
	 * connections can be empty, in which case another local discovery mechanism
	 * will be used. Note that an exception will be thrown if no initial
	 * connections can be found to the board.
	 *
	 * @return An iterable of discovered connections, not including the
	 *         initially given connections in the constructor
	 * @throws IOException
	 *             if networking fails
	 * @throws ProcessException
	 *             If SpiNNaker rejects a message.
	 */
	public List<SCPConnection> discoverScampConnections()
			throws IOException, ProcessException {
		/*
		 * Currently, this only finds other UDP connections given a connection
		 * that supports SCP - this is done via the machine
		 */
		if (scampConnections.isEmpty()) {
			return Collections.emptyList();
		}

		// Get the machine dimensions
		MachineDimensions dims = getMachineDimensions();

		// Find all the new connections via the machine Ethernet-connected chips
		List<SCPConnection> newConnections = new ArrayList<>();
		for (ChipLocation chip : getSpinn5Geometry()
				.getPotentialRootChips(dims)) {
			InetAddress ipAddress = getByAddress(
					(byte[]) getSystemVariable(chip, ethernet_ip_address));
			if (udpScampConnections.containsKey(ipAddress)) {
				continue;
			}
			SCPConnection conn = searchForProxies(chip);

			// if no data, no proxy
			if (conn == null) {
				conn = new SCPConnection(chip, ipAddress);
			} else {
				// proxy, needs an adjustment
				udpScampConnections.remove(conn.getRemoteIPAddress());
			}

			// check if it works
			if (checkConnection(new SingletonConnectionSelector<>(conn),
					chip)) {
				scpSenderConnections.add(conn);
				allConnections.add(conn);
				udpScampConnections.put(ipAddress, conn);
				scampConnections.add(conn);
				newConnections.add(conn);
			} else {
				log.warn(
						"Additional Ethernet connection on {} at "
								+ "chip {},{} cannot be contacted",
						ipAddress, chip.getX(), chip.getY());
			}
		}

		// Update the connection queues after finding new connections
		return newConnections;
	}

	/**
	 * Looks for an entry within the UDP SCAMP connections which is linked to a
	 * given chip.
	 *
	 * @param chip
	 *            The coordinates of the chip
	 * @return connection or {@code null} if there is no such connection
	 */
	private SCPConnection searchForProxies(ChipLocation chip) {
		for (SCPConnection connection : scampConnections) {
			if (connection.getChip().equals(chip)) {
				return connection;
			}
		}
		return null;
	}

	/**
	 * Get the currently known connections to the board, made up of those passed
	 * in to the transceiver and those that are discovered during calls to
	 * {@link #discoverScampConnections()}. No further discovery is done here.
	 *
	 * @return The connections known to the transceiver
	 */
	public Set<Connection> getConnections() {
		return unmodifiableSet(allConnections);
	}

	@Override
	public MachineDimensions getMachineDimensions()
			throws IOException, ProcessException {
		if (dimensions == null) {
			ByteBuffer data = readMemory(BOOT_CHIP,
					SYSTEM_VARIABLE_BASE_ADDRESS + y_size.offset, 2);
			int height = toUnsignedInt(data.get());
			int width = toUnsignedInt(data.get());
			dimensions = new MachineDimensions(width, height);
		}
		return dimensions;
	}

	@Override
	public Machine getMachineDetails() throws IOException, ProcessException {
		if (machine == null) {
			updateMachine();
		}
		return machine;
	}

	/**
	 * @return the application ID tracker for this transceiver.
	 * @throws IOException
	 *             If anything goes wrong with networking.
	 * @throws ProcessException
	 *             If SpiNNaker rejects a message.
	 */
	public AppIdTracker getAppIdTracker() throws IOException, ProcessException {
		if (appIDTracker == null) {
			updateMachine();
		}
		return appIDTracker;
	}

	@Override
	public boolean isConnected(Connection connection) {
		if (connection != null) {
			return connectedTest(connection);
		}
		return scampConnections.stream().anyMatch(this::connectedTest);
	}

	private boolean connectedTest(Connection c) {
		try {
			return c.isConnected();
		} catch (IOException e) {
			return false;
		}
	}

	@Override
	public VersionInfo getScampVersion(HasChipLocation chip,
			ConnectionSelector<SCPConnection> connectionSelector)
			throws IOException, ProcessException {
		if (connectionSelector == null) {
			connectionSelector = scpSelector;
		}
		return new GetVersionProcess(connectionSelector, this)
				.getVersion(chip.getScampCore());
	}

	@Override
	@ParallelUnsafe
	public void bootBoard(Map<SystemVariableDefinition, Object> extraBootValues)
			throws InterruptedException, IOException {
		BootMessages bootMessages = new BootMessages(version, extraBootValues);
		Iterator<BootMessage> msgs = bootMessages.getMessages().iterator();
		while (msgs.hasNext()) {
			bootSendConnection.sendBootMessage(msgs.next());
		}
		sleep(POST_BOOT_DELAY);
	}

	/**
	 * Determine if the version of SCAMP is compatible with this transceiver.
	 *
	 * @param version
	 *            The version to test
	 * @return true exactly when they are compatible
	 */
	public static boolean isScampVersionCompatible(Version version) {
		// The major version must match exactly
		if (version.majorVersion != SCAMP_VERSION.majorVersion) {
			return false;
		}

		/*
		 * If the minor version matches, the patch version must be >= the
		 * required version
		 */
		if (version.minorVersion == SCAMP_VERSION.minorVersion) {
			return version.revision >= SCAMP_VERSION.revision;
		}

		/*
		 * If the minor version is > than the required version, the patch
		 * version is irrelevant
		 */
		return version.minorVersion > SCAMP_VERSION.minorVersion;
	}

	/**
	 * A neater way of getting a process for running simple SCP requests.
	 *
	 * @return The SCP runner process
	 */
	private SendSingleSCPCommandProcess simpleProcess() {
		return new SendSingleSCPCommandProcess(scpSelector, this);
	}

	@Override
	@ParallelUnsafe
	public VersionInfo ensureBoardIsReady(int numRetries,
			Map<SystemVariableDefinition, Object> extraBootValues)
			throws IOException, ProcessException, InterruptedException {
		// try to get a SCAMP version once
		log.info("Working out if machine is booted");
		VersionInfo versionInfo;
		if (machineOff) {
			versionInfo = null;
		} else {
			versionInfo = findScampAndBoot(INITIAL_FIND_SCAMP_RETRIES_COUNT,
					extraBootValues);
		}

		// If we fail to get a SCAMP version this time, try other things
		if (versionInfo == null && !bmpConnections.isEmpty()) {
			// start by powering up each BMP connection
			log.info("Attempting to power on machine");
			powerOnMachine();

			// Sleep a bit to let things get going
			sleep(POST_POWER_ON_DELAY);
			log.info("Attempting to boot machine");

			// retry to get a SCAMP version, this time trying multiple times
			versionInfo = findScampAndBoot(numRetries, extraBootValues);
		}

		// verify that the version is the expected one for this transceiver
		if (versionInfo == null) {
			throw new IOException("Failed to communicate with the machine");
		}
		if (!versionInfo.name.equals(SCAMP_NAME)
				|| !isScampVersionCompatible(versionInfo.versionNumber)) {
			throw new IOException(format(
					"The machine is currently booted with %s %s "
							+ "which is incompatible with this transceiver, "
							+ "required version is %s %s",
					versionInfo.name, versionInfo.versionNumber, SCAMP_NAME,
					SCAMP_VERSION));
		}

		log.info("Machine communication successful");

		/*
		 * Change the default SCP timeout on the machine, keeping the old one to
		 * revert at close
		 */
		for (SCPConnection connection : scampConnections) {
			simpleProcess().execute(
					new IPTagSetTTO(connection.getChip(), TIMEOUT_2560_ms));
		}

		return versionInfo;
	}

	/**
	 * Try to detect if SCAMP is running, and if not, boot the machine.
	 *
	 * @param numAttempts
	 *            how many attempts should be supported
	 * @param extraBootValues
	 *            Any additional values to set during boot
	 * @return version info for SCAMP on the booted system
	 * @throws IOException
	 *             if networking fails
	 * @throws ProcessException
	 *             If SpiNNaker rejects a message.
	 */
	private VersionInfo findScampAndBoot(int numAttempts,
			Map<SystemVariableDefinition, Object> extraBootValues)
			throws InterruptedException, IOException, ProcessException {
		VersionInfo versionInfo = null;
		int triesLeft = numAttempts;
		while (versionInfo == null && triesLeft > 0) {
			try {
				versionInfo = getScampVersion();
				if (versionInfo.core.asChipLocation().equals(BOOT_CHIP)) {
					versionInfo = null;
					sleep(CONNECTION_CHECK_DELAY);
				}
			} catch (ProcessException e) {
				if (e.getCause() instanceof SocketTimeoutException) {
					log.info("Attempting to boot machine");
					bootBoard(extraBootValues);
					triesLeft--;
				} else if (e.getCause() instanceof IOException) {
					throw new IOException(
							"Failed to communicate with the machine", e);
				} else {
					throw e;
				}
			} catch (SocketTimeoutException e) {
				log.info("Attempting to boot machine");
				bootBoard(extraBootValues);
				triesLeft--;
			} catch (IOException e) {
				throw new IOException("Failed to communicate with the machine",
						e);
			}
		}

		// The last thing we tried was booting, so try again to get the version
		if (versionInfo == null) {
			versionInfo = getScampVersion();
			if (versionInfo.core.asChipLocation().equals(BOOT_CHIP)) {
				versionInfo = null;
			}
		}
		if (versionInfo != null) {
			log.info("Found board with hardware {} firmware {} version {}",
					versionInfo.hardware, versionInfo.name,
					versionInfo.versionNumber);
		}
		return versionInfo;
	}

	@Override
	@ParallelSafeWithCare
	public Iterable<CPUInfo> getCPUInformation(CoreSubsets coreSubsets)
			throws IOException, ProcessException {
		// Get all the cores if the subsets are not given
		if (coreSubsets == null) {
			if (machine == null) {
				updateMachine();
			}
			coreSubsets = new CoreSubsets();
			for (Chip chip : machine.chips()) {
				for (Processor processor : chip.allProcessors()) {
					coreSubsets.addCore(new CoreLocation(chip.getX(),
							chip.getY(), processor.processorId));
				}
			}
		}

		return new GetCPUInfoProcess(scpSelector, this).getCPUInfo(coreSubsets);
	}

	@Override
	@ParallelSafeWithCare
	public Iterable<IOBuffer> getIobuf(CoreSubsets coreSubsets)
			throws IOException, ProcessException {
		// making the assumption that all chips have the same iobuf size.
		if (iobufSize == null) {
			iobufSize = (Integer) getSystemVariable(BOOT_CHIP,
					SystemVariableDefinition.iobuf_size);
		}

		// read iobuf from machine
		return new ReadIOBufProcess(scpSelector, this).readIOBuf(iobufSize,
				coreSubsets);
	}

	@Override
	@ParallelSafe
	public void setWatchDogTimeoutOnChip(HasChipLocation chip, int watchdog)
			throws IOException, ProcessException {
		// build data holder
		ByteBuffer data = ByteBuffer.allocate(1);
		data.put((byte) watchdog).flip();

		// write data
		writeMemory(chip,
				SYSTEM_VARIABLE_BASE_ADDRESS + software_watchdog_count.offset,
				data);
	}

	@Override
	@ParallelSafe
	public void enableWatchDogTimerOnChip(HasChipLocation chip,
			boolean watchdog) throws IOException, ProcessException {
		// build data holder
		ByteBuffer data = ByteBuffer.allocate(1);
		data.put((byte) (watchdog
				? (Integer) software_watchdog_count.getDefault()
				: 0)).flip();

		// write data
		writeMemory(chip,
				SYSTEM_VARIABLE_BASE_ADDRESS + software_watchdog_count.offset,
				data);
	}

	@Override
	@ParallelUnsafe
	public int getCoreStateCount(AppID appID, CPUState state)
			throws IOException, ProcessException {
		return simpleProcess().execute(new CountState(appID, state)).count;
	}

	/**
	 * The guardian of the flood lock. Also the lock around that piece of global
	 * state.
	 *
	 * @see ExecuteLock
	 * @author Donal Fellows
	 */
	private class FloodLock {
		private int count = 0;

		/**
		 * Wait for the system to be ready to perform a flood fill. Must only
		 * ever be called with this object already locked.
		 *
		 * @throws InterruptedException
		 *             If the wait is interrupted.
		 */
		void waitForReady() throws InterruptedException {
			while (count > 0) {
				wait();
			}
		}

		/**
		 * Increment the lock counter. Must only ever be called with this object
		 * already locked.
		 */
		void increment() {
			count++;
		}

		/**
		 * Decrement the lock counter. Must only ever be called with this object
		 * already locked.
		 */
		void decrement() {
			count--;
			notifyAll();
		}
	}

	/**
	 * Helper class that makes lock management for application launch a lot
	 * easier.
	 *
	 * @see FloodLock
	 * @author Donal Fellows
	 */
	private class ExecuteLock implements AutoCloseable {
		private final Semaphore lock;

		/**
		 * Acquire the lock associated with a particular chip.
		 *
		 * @param chip
		 *            The chip we're talking about.
		 * @throws InterruptedException
		 *             If any waits to acquire locks are interrupted.
		 */
		ExecuteLock(HasChipLocation chip) throws InterruptedException {
			ChipLocation key = chip.asChipLocation();
			synchronized (executeFloodLock) {
				lock = chipExecuteLocks.computeIfAbsent(key,
						k -> new Semaphore(1));
			}
			lock.acquire();
			synchronized (executeFloodLock) {
				executeFloodLock.increment();
			}
		}

		/**
		 * Release the lock associated with a particular chip.
		 */
		@Override
		public void close() {
			synchronized (executeFloodLock) {
				lock.release();
				executeFloodLock.decrement();
			}
		}
	}

	@Override
	@ParallelSafe
	public void execute(HasChipLocation chip, Collection<Integer> processors,
			InputStream executable, int numBytes, AppID appID, boolean wait)
			throws IOException, ProcessException, InterruptedException {
		// Lock against updates
		try (ExecuteLock lock = new ExecuteLock(chip)) {
			// Write the executable
			writeMemory(chip, EXECUTABLE_ADDRESS, executable, numBytes);

			// Request the start of the executable
			simpleProcess()
					.execute(new ApplicationRun(appID, chip, processors, wait));
		}
	}

	@Override
	@ParallelSafe
	public final void execute(HasChipLocation chip,
			Collection<Integer> processors, File executable, AppID appID,
			boolean wait)
			throws IOException, ProcessException, InterruptedException {
		// Lock against updates
		try (ExecuteLock lock = new ExecuteLock(chip)) {
			// Write the executable
			writeMemory(chip, EXECUTABLE_ADDRESS, executable);

			// Request the start of the executable
			simpleProcess()
					.execute(new ApplicationRun(appID, chip, processors, wait));
		}
	}

	@Override
	@ParallelSafe
	public void execute(HasChipLocation chip, Collection<Integer> processors,
			ByteBuffer executable, AppID appID, boolean wait)
			throws IOException, ProcessException, InterruptedException {
		// Lock against updates
		try (ExecuteLock lock = new ExecuteLock(chip)) {
			// Write the executable
			writeMemory(chip, EXECUTABLE_ADDRESS, executable);

			// Request the start of the executable
			simpleProcess()
					.execute(new ApplicationRun(appID, chip, processors, wait));
		}
	}

	@Override
	@ParallelSafeWithCare
	public void executeFlood(CoreSubsets coreSubsets, InputStream executable,
			int numBytes, AppID appID, boolean wait)
			throws IOException, ProcessException, InterruptedException {
		// Lock against other executables
		synchronized (executeFloodLock) {
			executeFloodLock.waitForReady();

			// Flood fill the system with the binary
			writeMemoryFlood(EXECUTABLE_ADDRESS, executable, numBytes);

			// Execute the binary on the cores on the chips where required
			new ApplicationRunProcess(scpSelector, this).run(appID, coreSubsets,
					wait);
		}
	}

	@Override
	@ParallelSafeWithCare
	public void executeFlood(CoreSubsets coreSubsets, File executable,
			AppID appID, boolean wait)
			throws IOException, ProcessException, InterruptedException {
		// Lock against other executables
		synchronized (executeFloodLock) {
			executeFloodLock.waitForReady();

			// Flood fill the system with the binary
			writeMemoryFlood(EXECUTABLE_ADDRESS, executable);

			// Execute the binary on the cores on the chips where required
			new ApplicationRunProcess(scpSelector, this).run(appID, coreSubsets,
					wait);
		}
	}

	@Override
	@ParallelSafeWithCare
	public void executeFlood(CoreSubsets coreSubsets, ByteBuffer executable,
			AppID appID, boolean wait)
			throws IOException, ProcessException, InterruptedException {
		// Lock against other executables
		synchronized (executeFloodLock) {
			executeFloodLock.waitForReady();

			// Flood fill the system with the binary
			writeMemoryFlood(EXECUTABLE_ADDRESS, executable);

			// Execute the binary on the cores on the chips where required
			new ApplicationRunProcess(scpSelector, this).run(appID, coreSubsets,
					wait);
		}
	}

	@Override
	@ParallelUnsafe
	public void powerOnMachine()
			throws InterruptedException, IOException, ProcessException {
		if (bmpConnections.isEmpty()) {
			log.warn("No BMP connections, so can't power on");
		}
		for (BMPConnection connection : bmpConnections) {
			power(POWER_ON, connection.boards, connection.cabinet,
					connection.frame);
		}
	}

	@Override
	@ParallelUnsafe
	public void powerOffMachine()
			throws InterruptedException, IOException, ProcessException {
		if (bmpConnections.isEmpty()) {
			log.warn("No BMP connections, so can't power off");
		}
		for (BMPConnection connection : bmpConnections) {
			power(POWER_OFF, connection.boards, connection.cabinet,
					connection.frame);
		}
	}

	private <T extends BMPRequest.BMPResponse> T bmpCall(int cabinet, int frame,
			BMPRequest<T> request) throws IOException, ProcessException {
		return new SendSingleBMPCommandProcess<T>(bmpConnection(cabinet, frame),
				this).execute(request);
	}

	private <T extends BMPRequest.BMPResponse> T bmpCall(int cabinet, int frame,
			int timeout, BMPRequest<T> request)
			throws IOException, ProcessException {
		return new SendSingleBMPCommandProcess<T>(bmpConnection(cabinet, frame),
				timeout, this).execute(request);
	}

	@Override
	@ParallelUnsafe
	public void power(PowerCommand powerCommand, Collection<Integer> boards,
			int cabinet, int frame)
			throws InterruptedException, IOException, ProcessException {
		int timeout = (int) (MSEC_PER_SEC
				* (powerCommand == POWER_ON ? BMP_POWER_ON_TIMEOUT
						: BMP_TIMEOUT));
		requireNonNull(bmpCall(cabinet, frame, timeout,
				new SetPower(powerCommand, boards, 0.0)));
		machineOff = powerCommand == POWER_OFF;

		// Sleep for 5 seconds if the machine has just been powered on
		if (!machineOff) {
			sleep((int) (BMP_POST_POWER_ON_SLEEP_TIME * MSEC_PER_SEC));
		}
	}

	@Override
	@ParallelSafe
	public void setLED(Collection<Integer> leds, LEDAction action,
			Collection<Integer> board, int cabinet, int frame)
			throws IOException, ProcessException {
		bmpCall(cabinet, frame, new BMPSetLED(leds, action, board));
	}

	@Override
	@ParallelSafe
	public int readFPGARegister(int fpgaNumber, int register, int cabinet,
			int frame, int board) throws IOException, ProcessException {
		return bmpCall(cabinet, frame,
				new ReadFPGARegister(fpgaNumber, register, board)).fpgaRegister;
	}

	@Override
	@ParallelSafe
	public void writeFPGARegister(int fpgaNumber, int register, int value,
			int cabinet, int frame, int board)
			throws IOException, ProcessException {
		bmpCall(cabinet, frame,
				new WriteFPGARegister(fpgaNumber, register, value, board));
	}

	@Override
	@ParallelSafe
	public ADCInfo readADCData(int board, int cabinet, int frame)
			throws IOException, ProcessException {
		return bmpCall(cabinet, frame, new ReadADC(board)).adcInfo;
	}

	@Override
	@ParallelSafe
	public VersionInfo readBMPVersion(int board, int cabinet, int frame)
			throws IOException, ProcessException {
		return bmpCall(cabinet, frame, new GetBMPVersion(board)).versionInfo;
	}

	private WriteMemoryProcess writeProcess(long size) {
		if (size > LARGE_DATA_WRITE_THRESHOLD) {
			/*
			 * If there's more than a (tunable) threshold of data to move, we
			 * limit the number of messages in flight when doing uploads so that
			 * we don't overload SCAMP. Overloading SCAMP *really* slows things
			 * down!
			 */
			return new WriteMemoryProcess(scpSelector,
					LARGE_WRITE_PARALLEL_MESSAGE_COUNT, this);
		}
		return new WriteMemoryProcess(scpSelector, this);
	}

	@Override
	@ParallelSafe
	public void writeMemory(HasCoreLocation core, int baseAddress,
			InputStream dataStream, int numBytes)
			throws IOException, ProcessException {
		writeProcess(numBytes).writeMemory(core, baseAddress, dataStream,
				numBytes);
	}

	@Override
	@ParallelSafe
	public void writeMemory(HasCoreLocation core, int baseAddress,
			File dataFile) throws IOException, ProcessException {
		writeProcess(dataFile.length()).writeMemory(core, baseAddress,
				dataFile);
	}

	@Override
	@ParallelSafe
	public void writeMemory(HasCoreLocation core, int baseAddress,
			ByteBuffer data) throws IOException, ProcessException {
		writeProcess(data.remaining()).writeMemory(core, baseAddress, data);
	}

	@Override
	@ParallelUnsafe
	public void writeNeighbourMemory(HasCoreLocation core, int link,
			int baseAddress, InputStream dataStream, int numBytes)
			throws IOException, ProcessException {
		writeProcess(numBytes).writeLink(core, link, baseAddress, dataStream,
				numBytes);
	}

	@Override
	@ParallelUnsafe
	public void writeNeighbourMemory(HasCoreLocation core, int link,
			int baseAddress, File dataFile)
			throws IOException, ProcessException {
		writeProcess(dataFile.length()).writeLink(core, link, baseAddress,
				dataFile);
	}

	@Override
	@ParallelUnsafe
	public void writeNeighbourMemory(HasCoreLocation core, int link,
			int baseAddress, ByteBuffer data)
			throws IOException, ProcessException {
		writeProcess(data.remaining()).writeLink(core, link, baseAddress, data);
	}

	@Override
	@ParallelUnsafe
	public void writeMemoryFlood(int baseAddress, InputStream dataStream,
			int numBytes) throws IOException, ProcessException {
		WriteMemoryFloodProcess process =
				new WriteMemoryFloodProcess(scpSelector, this);
		// Ensure only one flood fill occurs at any one time
		synchronized (floodWriteLock) {
			// Start the flood fill
			process.writeMemory(getNextNearestNeighbourID(), baseAddress,
					dataStream, numBytes);
		}
	}

	@Override
	@ParallelUnsafe
	public void writeMemoryFlood(int baseAddress, File dataFile)
			throws IOException, ProcessException {
		WriteMemoryFloodProcess process =
				new WriteMemoryFloodProcess(scpSelector, this);
		// Ensure only one flood fill occurs at any one time
		synchronized (floodWriteLock) {
			// Start the flood fill
			process.writeMemory(getNextNearestNeighbourID(), baseAddress,
					dataFile);
		}
	}

	@Override
	@ParallelUnsafe
	public void writeMemoryFlood(int baseAddress, ByteBuffer data)
			throws IOException, ProcessException {
		WriteMemoryFloodProcess process =
				new WriteMemoryFloodProcess(scpSelector, this);
		// Ensure only one flood fill occurs at any one time
		synchronized (floodWriteLock) {
			// Start the flood fill
			process.writeMemory(getNextNearestNeighbourID(), baseAddress, data);
		}
	}

	@Override
	@ParallelSafe
	public ByteBuffer readMemory(HasCoreLocation core, int baseAddress,
			int length) throws IOException, ProcessException {
		return new ReadMemoryProcess(scpSelector, this).readMemory(core,
				baseAddress, length);
	}

	@Override
	@ParallelSafe
	public void readRegion(BufferManagerStorage.Region region,
			BufferManagerStorage storage)
			throws IOException, ProcessException, StorageException {
		new ReadMemoryProcess(scpSelector, this).readMemory(region, storage);
	}

	@Override
	@ParallelUnsafe
	public ByteBuffer readNeighbourMemory(HasCoreLocation core, int link,
			int baseAddress, int length) throws IOException, ProcessException {
		return new ReadMemoryProcess(scpSelector, this).readLink(core, link,
				baseAddress, length);
	}

	@Override
	@ParallelUnsafe
	public void stopApplication(AppID appID)
			throws IOException, ProcessException {
		if (machineOff) {
			log.warn("You are calling a app stop on a turned off machine. "
					+ "Please fix and try again");
			return;
		}
		simpleProcess().execute(new ApplicationStop(appID));
	}

	@Override
	@ParallelSafeWithCare
	public void waitForCoresToBeInState(CoreSubsets allCoreSubsets, AppID appID,
			Set<CPUState> cpuStates, Integer timeout, int timeBetweenPolls,
			Set<CPUState> errorStates, int countBetweenFullChecks)
			throws IOException, ProcessException, InterruptedException,
			SpinnmanException {
		// check that the right number of processors are in the states
		int processorsReady = 0;
		long timeoutTime =
				currentTimeMillis() + (timeout == null ? 0 : timeout);
		int tries = 0;
		while (processorsReady < allCoreSubsets.size()
				&& (timeout == null || currentTimeMillis() < timeoutTime)) {
			// Get the number of processors in the ready states
			processorsReady = 0;
			for (CPUState state : cpuStates) {
				processorsReady += getCoreStateCount(appID, state);
			}

			// If the count is too small, check for error states
			if (processorsReady < allCoreSubsets.size()) {
				for (CPUState state : errorStates) {
					int errorCores = getCoreStateCount(appID, state);
					if (errorCores > 0) {
						throw new SpinnmanException(format(
								"%d cores have reached an error state %s",
								errorCores, state));
					}
				}

				/*
				 * If we haven't seen an error, increase the tries, and do a
				 * full check if required
				 */
				tries++;
				if (tries >= countBetweenFullChecks) {
					CoreSubsets coresInState =
							getCoresInState(allCoreSubsets, cpuStates);
					processorsReady = coresInState.size();
					tries = 0;
				}

				// If we're still not in the correct state, wait a bit
				if (processorsReady < allCoreSubsets.size()) {
					sleep(timeBetweenPolls);
				}
			}
		}

		// If we haven't reached the final state, do a final full check
		if (processorsReady < allCoreSubsets.size()) {
			CoreSubsets coresInState =
					getCoresInState(allCoreSubsets, cpuStates);

			/*
			 * If we are sure we haven't reached the final state, report a
			 * timeout error
			 */
			if (coresInState.size() != allCoreSubsets.size()) {
				throw new SocketTimeoutException(
						format("waiting for cores %s to reach one of %s",
								allCoreSubsets, cpuStates));
			}
		}
	}

	@Override
	@ParallelUnsafe
	public void sendSignal(AppID appID, Signal signal)
			throws IOException, ProcessException {
		simpleProcess().execute(new SendSignal(appID, signal));
	}

	@Override
	@ParallelSafe
	public void setLEDs(HasCoreLocation core, Map<Integer, LEDAction> ledStates)
			throws IOException, ProcessException {
		simpleProcess().execute(new SetLED(core, ledStates));
	}

	@Override
	@ParallelSafe
	public SCPConnection locateSpinnakerConnection(InetAddress boardAddress) {
		return udpScampConnections.get(boardAddress);
	}

	@Override
	@ParallelSafeWithCare
	public void setIPTag(IPTag tag, boolean useSender)
			throws IOException, ProcessException {
		// Check that the tag has a port assigned
		if (tag.getPort() == null) {
			throw new IllegalArgumentException(
					"The tag port must have been set");
		}

		/*
		 * Get the connections. If the tag specifies a connection, use that,
		 * otherwise apply the tag to all connections
		 */
		Collection<SCPConnection> connections =
				getConnectionList(tag.getBoardAddress());
		if (connections == null || connections.isEmpty()) {
			throw new IllegalArgumentException(
					"The given board address is not recognised");
		}

		for (SCPConnection connection : connections) {
			// Convert the host string
			InetAddress host = tag.getIPAddress();
			if (host == null || host.isAnyLocalAddress()
					|| host.isLoopbackAddress()) {
				host = connection.getLocalIPAddress();
			}

			simpleProcess().execute(new IPTagSet(connection.getChip(),
					host.getAddress(), tag.getPort(), tag.getTag(),
					tag.isStripSDP(), useSender));
		}
	}

	@Override
	@ParallelSafeWithCare
	public void setReverseIPTag(ReverseIPTag tag)
			throws IOException, ProcessException {
		if (requireNonNull(tag).getPort() == SCP_SCAMP_PORT
				|| tag.getPort() == UDP_BOOT_CONNECTION_DEFAULT_PORT) {
			throw new IllegalArgumentException(format(
					"The port number for the reverse IP tag conflicts with"
							+ " the SpiNNaker system ports (%d and %d)",
					SCP_SCAMP_PORT, UDP_BOOT_CONNECTION_DEFAULT_PORT));
		}

		/*
		 * Get the connections. If the tag specifies a connection, use that,
		 * otherwise apply the tag to all connections
		 */
		Collection<SCPConnection> connections =
				getConnectionList(tag.getBoardAddress());
		if (connections == null || connections.isEmpty()) {
			throw new IllegalArgumentException(
					"The given board address is not recognised");
		}

		for (SCPConnection connection : connections) {
			simpleProcess().execute(new ReverseIPTagSet(connection.getChip(),
					tag.getDestination(), tag.getPort(), tag.getTag(),
					tag.getPort()));
		}
	}

	@Override
	@ParallelSafeWithCare
	public void clearIPTag(int tag, InetAddress boardAddress)
			throws IOException, ProcessException {
		for (SCPConnection conn : getConnectionList(boardAddress)) {
			simpleProcess().execute(new IPTagClear(conn.getChip(), tag));
		}
	}

	@Override
	@ParallelSafeWithCare
	public List<Tag> getTags(SCPConnection connection)
			throws IOException, ProcessException {
		List<Tag> allTags = new ArrayList<>();
		for (SCPConnection conn : getConnectionList(connection)) {
			allTags.addAll(new GetTagsProcess(scpSelector, this).getTags(conn));
		}
		return allTags;
	}

	@Override
	@ParallelSafe
	public int mallocSDRAM(HasChipLocation chip, int size, AppID appID, int tag)
			throws IOException, ProcessException {
		return new MallocSDRAMProcess(scpSelector, this).mallocSDRAM(chip, size,
				appID, tag);
	}

	@Override
	@ParallelSafe
	public void freeSDRAM(HasChipLocation chip, int baseAddress)
			throws IOException, ProcessException {
		new DeallocSDRAMProcess(scpSelector, this).deallocSDRAM(chip,
				baseAddress);
	}

	@Override
	@ParallelSafe
	public int freeSDRAM(HasChipLocation chip, AppID appID)
			throws IOException, ProcessException {
		return new DeallocSDRAMProcess(scpSelector, this).deallocSDRAM(chip,
				appID);
	}

	@Override
	@ParallelSafe
	public void loadMulticastRoutes(HasChipLocation chip,
			Collection<MulticastRoutingEntry> routes, AppID appID)
			throws IOException, ProcessException {
		new LoadMulticastRoutesProcess(scpSelector, this).loadRoutes(chip,
				routes, appID);
	}

	@Override
	@ParallelSafe
	public void loadFixedRoute(HasChipLocation chip, RoutingEntry fixedRoute,
			AppID appID) throws IOException, ProcessException {
		new LoadFixedRouteEntryProcess(scpSelector, this).loadFixedRoute(chip,
				fixedRoute, appID);
	}

	@Override
	@ParallelSafe
	public RoutingEntry readFixedRoute(HasChipLocation chip, AppID appID)
			throws IOException, ProcessException {
		return new ReadFixedRouteEntryProcess(scpSelector, this)
				.readFixedRoute(chip, appID);
	}

	@Override
	@ParallelSafe
	public List<MulticastRoutingEntry> getMulticastRoutes(HasChipLocation chip,
			AppID appID) throws IOException, ProcessException {
		int address = (int) getSystemVariable(chip, router_table_copy_address);
		return new GetMulticastRoutesProcess(scpSelector, this).getRoutes(chip,
				address, appID);
	}

	@Override
	@ParallelSafe
	public void clearMulticastRoutes(HasChipLocation chip)
			throws IOException, ProcessException {
		simpleProcess().execute(new RouterClear(chip));
	}

	@Override
	@ParallelSafe
	public RouterDiagnostics getRouterDiagnostics(HasChipLocation chip)
			throws IOException, ProcessException {
		return new ReadRouterDiagnosticsProcess(scpSelector, this)
				.getRouterDiagnostics(chip);
	}

	@Override
	@ParallelSafe
	public void setRouterDiagnosticFilter(HasChipLocation chip, int position,
			DiagnosticFilter diagnosticFilter)
			throws IOException, ProcessException {
		if (position < 0 || position > NO_ROUTER_DIAGNOSTIC_FILTERS) {
			throw new IllegalArgumentException(
					"router filter positions must be between 0 and "
							+ NO_ROUTER_DIAGNOSTIC_FILTERS);
		}
		if (position <= ROUTER_DEFAULT_FILTERS_MAX_POSITION) {
			log.warn("You are planning to change a filter which is set by "
					+ "default. By doing this, other runs occurring on this "
					+ "machine will be forced to use this new configuration "
					+ "until the machine is reset. Please also note that "
					+ "these changes will make the the reports from ybug not "
					+ "correct. This has been executed and is trusted that "
					+ "the end user knows what they are doing.");
		}

		int address =
				(ROUTER_REGISTER_BASE_ADDRESS + ROUTER_FILTER_CONTROLS_OFFSET
						+ position * ROUTER_DIAGNOSTIC_FILTER_SIZE);
		writeMemory(chip, address, diagnosticFilter.getFilterWord());
	}

	@Override
	@ParallelSafe
	public DiagnosticFilter getRouterDiagnosticFilter(HasChipLocation chip,
			int position) throws IOException, ProcessException {
		if (position < 0 || position > NO_ROUTER_DIAGNOSTIC_FILTERS) {
			throw new IllegalArgumentException(
					"router filter positions must be between 0 and "
							+ NO_ROUTER_DIAGNOSTIC_FILTERS);
		}
		int address =
				ROUTER_REGISTER_BASE_ADDRESS + ROUTER_FILTER_CONTROLS_OFFSET
						+ position * ROUTER_DIAGNOSTIC_FILTER_SIZE;
		Response response = simpleProcess()
				.execute(new ReadMemory(chip, address, WORD_SIZE));
		return new DiagnosticFilter(response.data.getInt());
	}

	@Override
	@ParallelSafe
	public void clearRouterDiagnosticCounters(HasChipLocation chip,
			boolean enable, Iterable<Integer> counterIDs)
			throws IOException, ProcessException {
		int clearData = 0;
		for (int counterID : requireNonNull(counterIDs)) {
			if (counterID < 0 || counterID >= NUM_ROUTER_DIAGNOSTIC_COUNTERS) {
				throw new IllegalArgumentException(
						"Diagnostic counter IDs must be between 0 and 15");
			}
			clearData |= 1 << counterID;
		}
		if (enable) {
			for (int counterID : counterIDs) {
				clearData |= 1 << counterID + ENABLE_SHIFT;
			}
		}
		writeMemory(chip, ROUTER_DIAGNOSTIC_COUNTER_ADDR, clearData);
	}

	@Override
	@ParallelSafe
	public void clearReinjectionQueues(HasCoreLocation monitorCore)
			throws IOException, ProcessException {
		new ClearQueueProcess(scpSelector, this)
				.clearQueue(monitorCore.asCoreLocation());
	}

	@Override
	@ParallelSafe
	public void clearReinjectionQueues(CoreSubsets monitorCores)
			throws IOException, ProcessException {
		new ClearQueueProcess(scpSelector, this).clearQueue(monitorCores);
	}

	@Override
	@ParallelSafe
	public ReinjectionStatus getReinjectionStatus(HasCoreLocation monitorCore)
			throws IOException, ProcessException {
		return new ReadReinjectionStatusProcess(scpSelector, this)
				.getReinjectionStatus(monitorCore.asCoreLocation());
	}

	@Override
	@ParallelSafe
	public Map<CoreLocation, ReinjectionStatus> getReinjectionStatus(
			CoreSubsets monitorCores) throws IOException, ProcessException {
		return new ReadReinjectionStatusProcess(scpSelector, this)
				.getReinjectionStatus(monitorCores);
	}

	@Override
	@ParallelSafe
	public void resetReinjectionCounters(HasCoreLocation monitorCore)
			throws IOException, ProcessException {
		new ResetReinjectionCountersProcess(scpSelector, this)
				.resetCounters(monitorCore.asCoreLocation());
	}

	@Override
	@ParallelSafeWithCare
	public void resetReinjectionCounters(CoreSubsets monitorCores)
			throws IOException, ProcessException {
		new ResetReinjectionCountersProcess(scpSelector, this)
				.resetCounters(monitorCores);
	}

	@Override
	@ParallelSafe
	public void setReinjectionTypes(HasCoreLocation monitorCore,
			boolean multicast, boolean pointToPoint, boolean fixedRoute,
			boolean nearestNeighbour) throws IOException, ProcessException {
		new SetReinjectionPacketTypesProcess(scpSelector, this).setPacketTypes(
				monitorCore.asCoreLocation(), multicast, pointToPoint,
				fixedRoute, nearestNeighbour);
	}

	@Override
	@ParallelSafeWithCare
	public void setReinjectionTypes(CoreSubsets monitorCores, boolean multicast,
			boolean pointToPoint, boolean fixedRoute, boolean nearestNeighbour)
			throws IOException, ProcessException {
		new SetReinjectionPacketTypesProcess(scpSelector, this).setPacketTypes(
				monitorCores, multicast, pointToPoint, fixedRoute,
				nearestNeighbour);
	}

	@Override
	@ParallelSafe
	public void setReinjectionEmergencyTimeout(HasCoreLocation monitorCore,
			int timeoutMantissa, int timeoutExponent)
			throws IOException, ProcessException {
		new SetRouterEmergencyTimeoutProcess(scpSelector, this).setTimeout(
				monitorCore.asCoreLocation(), timeoutMantissa, timeoutExponent);
	}

	@Override
	@ParallelSafeWithCare
	public void setReinjectionEmergencyTimeout(CoreSubsets monitorCores,
			int timeoutMantissa, int timeoutExponent)
			throws IOException, ProcessException {
		new SetRouterEmergencyTimeoutProcess(scpSelector, this)
				.setTimeout(monitorCores, timeoutMantissa, timeoutExponent);
	}

	@Override
	@ParallelSafe
	public void setReinjectionTimeout(HasCoreLocation monitorCore,
			int timeoutMantissa, int timeoutExponent)
			throws IOException, ProcessException {
		new SetRouterTimeoutProcess(scpSelector, this).setTimeout(
				monitorCore.asCoreLocation(), timeoutMantissa, timeoutExponent);
	}

	@Override
	@ParallelSafeWithCare
	public void setReinjectionTimeout(CoreSubsets monitorCores,
			int timeoutMantissa, int timeoutExponent)
			throws IOException, ProcessException {
		new SetRouterTimeoutProcess(scpSelector, this).setTimeout(monitorCores,
				timeoutMantissa, timeoutExponent);
	}

	@Override
	@ParallelSafe
	public List<HeapElement> getHeap(HasChipLocation chip,
			SystemVariableDefinition heap)
			throws IOException, ProcessException {
		return new GetHeapProcess(scpSelector, this).getBlocks(chip, heap);
	}

	@Override
	@ParallelSafe
	public void fillMemory(HasChipLocation chip, int baseAddress,
			int repeatValue, int size, DataType dataType)
			throws ProcessException, IOException {
		new FillProcess(scpSelector, this).fillMemory(chip, baseAddress,
				repeatValue, size, dataType);
	}

	/**
	 * Close the transceiver and any threads that are running.
	 *
	 * @throws Exception
	 *             If anything goes wrong
	 */
	@Override
	public void close() throws Exception {
		close(true, false);
	}

	/**
	 * Close the transceiver and any threads that are running.
	 *
	 * @param closeOriginalConnections
	 *            If True, the original connections passed to the transceiver in
	 *            the constructor are also closed. If False, only newly
	 *            discovered connections are closed.
	 * @param powerOffMachine
	 *            if true, the machine is sent a power down command via its BMP
	 *            (if it has one)
	 * @throws Exception
	 *             If anything goes wrong
	 */
	public void close(boolean closeOriginalConnections, boolean powerOffMachine)
			throws Exception {
		if (powerOffMachine && !bmpConnections.isEmpty()) {
			powerOffMachine();
		}

		super.close();

		for (Connection connection : allConnections) {
			if (closeOriginalConnections
					|| !originalConnections.contains(connection)) {
				connection.close();
			}
		}

		log.info("total retries used: " + retryCount);
	}

	/**
	 * @return The connection selectors used for BMP connections.
	 */
	public Map<BMPCoords,
			ConnectionSelector<BMPConnection>> getBMPConnection() {
		return bmpSelectors;
	}

	/**
	 * A simple description of a connnection to create.
	 */
	public static final class ConnectionDescriptor {
		/** What host to talk to. */
		private InetAddress hostname;
		/** What port to talk to, or {@code null} for default. */
		private Integer portNumber;
		/** What chip to talk to. */
		private ChipLocation chip;

		/**
		 * Create a connection descriptor.
		 *
		 * @param hostname
		 *            The host to talk to. The default UDP port will be used.
		 * @param chip
		 *            The chip to talk to.
		 */
		public ConnectionDescriptor(InetAddress hostname,
				HasChipLocation chip) {
			this.hostname = requireNonNull(hostname);
			this.chip = chip.asChipLocation();
			this.portNumber = null;
		}

		/**
		 * Create a connection descriptor.
		 *
		 * @param host
		 *            The host to talk to.
		 * @param port
		 *            The UDP port to talk to.
		 * @param chip
		 *            The chip to talk to.
		 */
		public ConnectionDescriptor(InetAddress host, int port,
				HasChipLocation chip) {
			this.hostname = requireNonNull(host);
			this.chip = chip.asChipLocation();
			this.portNumber = port;
		}
	}

	/**
	 * A simple description of a BMP to talk to.
	 */
	static final class BMPCoords {
		private final int cabinet;
		private final int frame;

		BMPCoords(int cabinet, int frame) {
			this.cabinet = cabinet;
			this.frame = frame;
		}

		@Override
		public int hashCode() {
			return cabinet << 16 | frame;
		}

		@Override
		public boolean equals(Object o) {
			if (o instanceof BMPCoords) {
				BMPCoords b = (BMPCoords) o;
				return cabinet == b.cabinet && frame == b.frame;
			}
			return false;
		}
	}

	@Override
	protected void addConnection(Connection connection) {
		this.allConnections.add(connection);
	}
}<|MERGE_RESOLUTION|>--- conflicted
+++ resolved
@@ -252,25 +252,15 @@
 	 * A set of cores to ignore in the machine. Requests for a "machine" will
 	 * have these cores excluded, as if they never existed.
 	 */
-<<<<<<< HEAD
-	private final Map<ChipLocation, Collection<Integer>> ignoreCores =
+	private final Map<ChipLocation, Set<Integer>> ignoreCores =
 			new HashMap<>();
-=======
-	private final Map<ChipLocation, Set<Integer>> ignoreCores =
-			new DefaultMap<>(new HashSet<>());
->>>>>>> 8d9b0466
 
 	/**
 	 * A set of links to ignore in the machine. Requests for a "machine" will
 	 * have these links excluded, as if they never existed.
 	 */
-<<<<<<< HEAD
-	private final Map<ChipLocation, Collection<Direction>> ignoreLinks =
+	private final Map<ChipLocation, Set<Direction>> ignoreLinks =
 			new HashMap<>();
-=======
-	private final Map<ChipLocation, Set<Direction>> ignoreLinks =
-			new DefaultMap<>(new HashSet<>());
->>>>>>> 8d9b0466
 
 	/**
 	 * The max size each chip can say it has for SDRAM. (This is mainly used for
@@ -398,20 +388,11 @@
 	 */
 	public Transceiver(InetAddress host, MachineVersion version,
 			Collection<BMPConnectionData> bmpConnectionData,
-<<<<<<< HEAD
-			Integer numberOfBoards, List<ChipLocation> ignoredChips,
-			Map<ChipLocation, Collection<Integer>> ignoredCores,
-			Map<ChipLocation, Collection<Direction>> ignoredLinks,
-			boolean autodetectBMP, List<ConnectionDescriptor> scampConnections,
-			Integer bootPortNumber, Integer maxSDRAMSize)
-=======
 			Integer numberOfBoards, Set<ChipLocation> ignoredChips,
 			Map<ChipLocation, Set<Integer>> ignoredCores,
 			Map<ChipLocation, Set<Direction>> ignoredLinks,
-			boolean autodetectBMP,
-			List<ConnectionDescriptor> scampConnections, Integer bootPortNumber,
-			Integer maxSDRAMSize)
->>>>>>> 8d9b0466
+			boolean autodetectBMP, List<ConnectionDescriptor> scampConnections,
+			Integer bootPortNumber, Integer maxSDRAMSize)
 			throws IOException, SpinnmanException, ProcessException {
 		log.info("Creating transceiver for {}", requireNonNull(host,
 				"SpiNNaker machine host name must be not null"));
