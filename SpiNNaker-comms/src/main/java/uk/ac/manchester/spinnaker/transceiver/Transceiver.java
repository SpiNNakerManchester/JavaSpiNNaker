/*
 * Copyright (c) 2018 The University of Manchester
 *
 * Licensed under the Apache License, Version 2.0 (the "License");
 * you may not use this file except in compliance with the License.
 * You may obtain a copy of the License at
 *
 *     http://www.apache.org/licenses/LICENSE-2.0
 *
 * Unless required by applicable law or agreed to in writing, software
 * distributed under the License is distributed on an "AS IS" BASIS,
 * WITHOUT WARRANTIES OR CONDITIONS OF ANY KIND, either express or implied.
 * See the License for the specific language governing permissions and
 * limitations under the License.
 */
package uk.ac.manchester.spinnaker.transceiver;

import static java.lang.Byte.toUnsignedInt;
import static java.lang.String.format;
import static java.lang.System.currentTimeMillis;
import static java.lang.Thread.sleep;
import static java.net.InetAddress.getByAddress;
import static java.nio.ByteBuffer.allocate;
import static java.util.Arrays.stream;
import static java.util.Collections.unmodifiableSet;
import static java.util.Objects.requireNonNull;
import static org.apache.commons.io.IOUtils.buffer;
import static org.slf4j.LoggerFactory.getLogger;
import static uk.ac.manchester.spinnaker.machine.MachineDefaults.NUM_ROUTER_DIAGNOSTIC_COUNTERS;
import static uk.ac.manchester.spinnaker.machine.SpiNNakerTriadGeometry.getSpinn5Geometry;
import static uk.ac.manchester.spinnaker.messages.Constants.BMP_POST_POWER_ON_SLEEP_TIME;
import static uk.ac.manchester.spinnaker.messages.Constants.BMP_POWER_ON_TIMEOUT;
import static uk.ac.manchester.spinnaker.messages.Constants.BMP_TIMEOUT;
import static uk.ac.manchester.spinnaker.messages.Constants.NO_ROUTER_DIAGNOSTIC_FILTERS;
import static uk.ac.manchester.spinnaker.messages.Constants.ROUTER_DEFAULT_FILTERS_MAX_POSITION;
import static uk.ac.manchester.spinnaker.messages.Constants.ROUTER_DIAGNOSTIC_FILTER_SIZE;
import static uk.ac.manchester.spinnaker.messages.Constants.SCP_SCAMP_PORT;
import static uk.ac.manchester.spinnaker.messages.Constants.UDP_BOOT_CONNECTION_DEFAULT_PORT;
import static uk.ac.manchester.spinnaker.messages.Constants.WORD_SIZE;
import static uk.ac.manchester.spinnaker.messages.bmp.WriteFlashBuffer.FLASH_CHUNK_SIZE;
import static uk.ac.manchester.spinnaker.messages.model.IPTagTimeOutWaitTime.TIMEOUT_2560_ms;
import static uk.ac.manchester.spinnaker.messages.model.PowerCommand.POWER_OFF;
import static uk.ac.manchester.spinnaker.messages.model.PowerCommand.POWER_ON;
import static uk.ac.manchester.spinnaker.messages.model.SystemVariableDefinition.ethernet_ip_address;
import static uk.ac.manchester.spinnaker.messages.model.SystemVariableDefinition.iobuf_size;
import static uk.ac.manchester.spinnaker.messages.model.SystemVariableDefinition.router_table_copy_address;
import static uk.ac.manchester.spinnaker.messages.model.SystemVariableDefinition.software_watchdog_count;
import static uk.ac.manchester.spinnaker.messages.model.SystemVariableDefinition.y_size;
import static uk.ac.manchester.spinnaker.messages.scp.SCPRequest.BOOT_CHIP;
import static uk.ac.manchester.spinnaker.transceiver.BMPCommandProcess.BMP_RETRIES;
import static uk.ac.manchester.spinnaker.transceiver.CommonMemoryLocations.EXECUTABLE_ADDRESS;
import static uk.ac.manchester.spinnaker.transceiver.CommonMemoryLocations.ROUTER_DIAGNOSTIC_COUNTER;
import static uk.ac.manchester.spinnaker.transceiver.CommonMemoryLocations.ROUTER_FILTERS;
import static uk.ac.manchester.spinnaker.transceiver.CommonMemoryLocations.SYS_VARS;
import static uk.ac.manchester.spinnaker.transceiver.Utils.defaultBMPforMachine;
import static uk.ac.manchester.spinnaker.utils.ByteBufferUtils.sliceUp;
import static uk.ac.manchester.spinnaker.utils.UnitConstants.MSEC_PER_SEC;

import java.io.File;
import java.io.FileInputStream;
import java.io.IOException;
import java.io.InputStream;
import java.net.InetAddress;
import java.net.SocketTimeoutException;
import java.nio.ByteBuffer;
import java.util.ArrayList;
import java.util.Collection;
import java.util.EnumSet;
import java.util.HashMap;
import java.util.HashSet;
import java.util.List;
import java.util.Map;
import java.util.Set;
import java.util.concurrent.Semaphore;
import java.util.concurrent.ThreadLocalRandom;

import javax.validation.Valid;
import javax.validation.constraints.NotNull;

import org.slf4j.Logger;

import com.google.errorprone.annotations.CheckReturnValue;
import com.google.errorprone.annotations.MustBeClosed;
import com.google.errorprone.annotations.concurrent.GuardedBy;

import uk.ac.manchester.spinnaker.connections.BMPConnection;
import uk.ac.manchester.spinnaker.connections.BootConnection;
import uk.ac.manchester.spinnaker.connections.ConnectionSelector;
import uk.ac.manchester.spinnaker.connections.DelegatingSCPConnection;
import uk.ac.manchester.spinnaker.connections.MachineAware;
import uk.ac.manchester.spinnaker.connections.MostDirectConnectionSelector;
import uk.ac.manchester.spinnaker.connections.SCPConnection;
import uk.ac.manchester.spinnaker.connections.SDPConnection;
import uk.ac.manchester.spinnaker.connections.SingletonConnectionSelector;
import uk.ac.manchester.spinnaker.connections.UDPConnection;
import uk.ac.manchester.spinnaker.connections.model.Connection;
import uk.ac.manchester.spinnaker.machine.ChipLocation;
import uk.ac.manchester.spinnaker.machine.CoreLocation;
import uk.ac.manchester.spinnaker.machine.CoreSubsets;
import uk.ac.manchester.spinnaker.machine.Direction;
import uk.ac.manchester.spinnaker.machine.HasChipLocation;
import uk.ac.manchester.spinnaker.machine.HasCoreLocation;
import uk.ac.manchester.spinnaker.machine.Machine;
import uk.ac.manchester.spinnaker.machine.MachineDimensions;
import uk.ac.manchester.spinnaker.machine.MachineVersion;
import uk.ac.manchester.spinnaker.machine.MemoryLocation;
import uk.ac.manchester.spinnaker.machine.MulticastRoutingEntry;
import uk.ac.manchester.spinnaker.machine.RoutingEntry;
import uk.ac.manchester.spinnaker.machine.board.BMPBoard;
import uk.ac.manchester.spinnaker.machine.board.BMPCoords;
import uk.ac.manchester.spinnaker.machine.tags.IPTag;
import uk.ac.manchester.spinnaker.machine.tags.ReverseIPTag;
import uk.ac.manchester.spinnaker.machine.tags.Tag;
import uk.ac.manchester.spinnaker.messages.bmp.BMPRequest;
import uk.ac.manchester.spinnaker.messages.bmp.SetBoardLEDs;
import uk.ac.manchester.spinnaker.messages.bmp.EraseFlash;
import uk.ac.manchester.spinnaker.messages.bmp.GetBMPVersion;
import uk.ac.manchester.spinnaker.messages.bmp.GetFPGAResetStatus;
import uk.ac.manchester.spinnaker.messages.bmp.ReadADC;
import uk.ac.manchester.spinnaker.messages.bmp.ReadCANStatus;
import uk.ac.manchester.spinnaker.messages.bmp.ReadFPGARegister;
import uk.ac.manchester.spinnaker.messages.bmp.ReadSerialFlashCRC;
import uk.ac.manchester.spinnaker.messages.bmp.ReadSerialVector;
import uk.ac.manchester.spinnaker.messages.bmp.ResetFPGA;
import uk.ac.manchester.spinnaker.messages.bmp.SetPower;
import uk.ac.manchester.spinnaker.messages.bmp.UpdateFlash;
import uk.ac.manchester.spinnaker.messages.bmp.WriteFPGARegister;
import uk.ac.manchester.spinnaker.messages.bmp.WriteFlashBuffer;
import uk.ac.manchester.spinnaker.messages.boot.BootMessages;
import uk.ac.manchester.spinnaker.messages.model.ADCInfo;
import uk.ac.manchester.spinnaker.messages.model.AppID;
import uk.ac.manchester.spinnaker.messages.model.BMPConnectionData;
import uk.ac.manchester.spinnaker.messages.model.CPUInfo;
import uk.ac.manchester.spinnaker.messages.model.CPUState;
import uk.ac.manchester.spinnaker.messages.model.DiagnosticFilter;
import uk.ac.manchester.spinnaker.messages.model.FPGA;
import uk.ac.manchester.spinnaker.messages.model.HeapElement;
import uk.ac.manchester.spinnaker.messages.model.IOBuffer;
import uk.ac.manchester.spinnaker.messages.model.LEDAction;
import uk.ac.manchester.spinnaker.messages.model.PowerCommand;
import uk.ac.manchester.spinnaker.messages.model.ReinjectionStatus;
import uk.ac.manchester.spinnaker.messages.model.RouterDiagnostics;
import uk.ac.manchester.spinnaker.messages.model.Signal;
import uk.ac.manchester.spinnaker.messages.model.SystemVariableDefinition;
import uk.ac.manchester.spinnaker.messages.model.Version;
import uk.ac.manchester.spinnaker.messages.model.VersionInfo;
import uk.ac.manchester.spinnaker.messages.scp.ApplicationRun;
import uk.ac.manchester.spinnaker.messages.scp.ApplicationStop;
import uk.ac.manchester.spinnaker.messages.scp.CountState;
import uk.ac.manchester.spinnaker.messages.scp.EmptyResponse;
import uk.ac.manchester.spinnaker.messages.scp.GetChipInfo;
import uk.ac.manchester.spinnaker.messages.scp.GetVersion;
import uk.ac.manchester.spinnaker.messages.scp.IPTagClear;
import uk.ac.manchester.spinnaker.messages.scp.IPTagSet;
import uk.ac.manchester.spinnaker.messages.scp.IPTagSetTTO;
import uk.ac.manchester.spinnaker.messages.scp.PayloadedResponse;
import uk.ac.manchester.spinnaker.messages.scp.ReadMemory;
import uk.ac.manchester.spinnaker.messages.scp.ReverseIPTagSet;
import uk.ac.manchester.spinnaker.messages.scp.RouterClear;
import uk.ac.manchester.spinnaker.messages.scp.SCPRequest;
import uk.ac.manchester.spinnaker.messages.scp.SDRAMAlloc;
import uk.ac.manchester.spinnaker.messages.scp.SDRAMDeAlloc;
import uk.ac.manchester.spinnaker.messages.scp.SendSignal;
import uk.ac.manchester.spinnaker.messages.scp.SetLED;
import uk.ac.manchester.spinnaker.messages.sdp.SDPMessage;
import uk.ac.manchester.spinnaker.storage.BufferManagerStorage;
import uk.ac.manchester.spinnaker.storage.StorageException;
import uk.ac.manchester.spinnaker.utils.MappableIterable;

/**
 * An encapsulation of various communications with the SpiNNaker board. Acts as
 * a Fa&ccedil;ade for most of the rest of this package.
 * <p>
 * The methods of this class are designed to be thread-safe; thus you can make
 * multiple calls to the same (or different) methods from multiple threads and
 * expect each call to work as if it had been called sequentially, although the
 * order of returns is not guaranteed. Note also that with multiple connections
 * to the board, using multiple threads in this way may result in an increase in
 * the overall speed of operation, since the multiple calls may be made
 * separately over the set of given connections.
 * <p>
 * For details of thread safety, see the methods annotated with
 * {@link ParallelSafe}, {@link ParallelSafeWithCare} and {@link ParallelUnsafe}
 * in {@link TransceiverInterface}. <em>Note that operations on an individual
 * BMP are <strong>always</strong> parallel-unsafe, other documentation in this
 * class notwithstanding; BMPs must only ever have one outstanding call made to
 * them as they do not handle asynchronous calls at all well due to known
 * firmware bugs.</em>
 */
public class Transceiver extends UDPTransceiver
		implements TransceiverInterface, RetryTracker {
	private static final Logger log = getLogger(Transceiver.class);

	private static final String SCAMP_NAME = "SC&MP";

	private static final Version SCAMP_VERSION = new Version(3, 0, 1);

	private static final String BMP_NAME = "BC&MP";

	private static final Set<Integer> BMP_MAJOR_VERSIONS = Set.of(1, 2);

	/** How many times do we try to find SCAMP? */
	private static final int INITIAL_FIND_SCAMP_RETRIES_COUNT = 3;

	private static final int CONNECTION_CHECK_RETRY_COUNT = 3;

	private static final int CONNECTION_CHECK_DELAY = 100;

	private static final int NNID_MAX = 0x7F;

	private static final int POST_BOOT_DELAY = 2000;

	/**
	 * The number of milliseconds after powering on the machine to wait before
	 * attempting to boot SCAMP on its chips. This is time to allow the code on
	 * each chip's ROM to figure out what the state of the hardware is enough
	 * for booting to be viable.
	 */
	private static final int POST_POWER_ON_DELAY = 2000;

	private static final int ENABLE_SHIFT = 16;

	/**
	 * How much data to pile into SCAMP before reducing the number of messages
	 * in flight at a time.
	 */
	private static final int LARGE_DATA_WRITE_THRESHOLD = 16 * 1024;

	/**
	 * The maximum number of SCP messages to have in flight in a large data
	 * write.
	 */
	private static final int LARGE_WRITE_PARALLEL_MESSAGE_COUNT = 4;

	/** The version of the board being connected to. */
	private MachineVersion version;

	/** The discovered machine model. */
	private Machine machine;

	private MachineDimensions dimensions;

	/**
	 * A set of chips to ignore in the machine. Requests for a "machine" will
	 * have these chips excluded, as if they never existed. The processor IDs of
	 * the specified chips are ignored.
	 */
	private final Set<ChipLocation> ignoreChips = new HashSet<>();

	/**
	 * A set of cores to ignore in the machine. Requests for a "machine" will
	 * have these cores excluded, as if they never existed.
	 */
	private final Map<ChipLocation, Set<Integer>> ignoreCores = new HashMap<>();

	/**
	 * A set of links to ignore in the machine. Requests for a "machine" will
	 * have these links excluded, as if they never existed.
	 */
	private final Map<ChipLocation, EnumSet<Direction>> ignoreLinks =
			new HashMap<>();

	/**
	 * The max size each chip can say it has for SDRAM. (This is mainly used for
	 * debugging purposes.)
	 */
	private final Integer maxSDRAMSize;

	private Integer iobufSize;

	private AppIdTracker appIDTracker;

	/**
	 * A set of the original connections. Used to determine what can be closed.
	 */
	private final Set<Connection> originalConnections = new HashSet<>();

	/** A set of all connections. Used for closing. */
	private final Set<Connection> allConnections = new HashSet<>();

	/**
	 * A boot send connection. There can only be one in the current system, or
	 * otherwise bad things can happen!
	 */
	private BootConnection bootConnection;

	/** A list of all connections that can be used to send SDP messages. */
	private final List<SDPConnection> sdpConnections = new ArrayList<>();

	/**
	 * A map of IP address &rarr; SCAMP connection. These are those that can be
	 * used for setting up IP Tags.
	 */
	private final Map<InetAddress, SCPConnection> udpScpConnections =
			new HashMap<>();

	/**
	 * A list of all connections that can be used to send and receive SCP
	 * messages for SCAMP interaction.
	 */
	private final List<SCPConnection> scpConnections = new ArrayList<>();

	/** The BMP connections. */
	private final List<BMPConnection> bmpConnections = new ArrayList<>();

	/** Connection selectors for the BMP processes. */
	private final Map<BMPCoords,
			ConnectionSelector<BMPConnection>> bmpSelectors = new HashMap<>();

	/** Connection selectors for the SCP processes. */
	private final ConnectionSelector<SCPConnection> scpSelector;

	/** The nearest neighbour start ID. */
	@GuardedBy("nearestNeighbourLock")
	private int nearestNeighbourID = 1;

	/** The nearest neighbour lock. */
	private final Object nearestNeighbourLock = new Object();

	/**
	 * A lock against multiple flood fill writes. This is needed as SCAMP cannot
	 * cope with this.
	 */
	private final Object floodWriteLock = new Object();

	/**
	 * Lock against single chip executions. The condition should be acquired
	 * before the locks are checked or updated.
	 * <p>
	 * The write lock condition should also be acquired to avoid a flood fill
	 * during an individual chip execute.
	 */
	private final Map<ChipLocation, Semaphore> chipExecuteLocks =
			new HashMap<>();

	@GuardedBy("itself")
	private final FloodLock executeFloodLock = new FloodLock();

	private boolean machineOff = false;

	private long retryCount = 0L;

	private BMPCoords boundBMP = new BMPCoords(0, 0);

	/**
	 * Create a Transceiver by creating a UDPConnection to the given hostname on
	 * port 17893 (the default SCAMP port), and a BootConnection on port 54321
	 * (the default boot port), optionally discovering any additional links
	 * using the UDPConnection, and then returning the transceiver created with
	 * the conjunction of the created UDPConnection and the discovered
	 * connections.
	 *
	 * @param host
	 *            The host IP address of the board
	 * @param version
	 *            The type of SpiNNaker board used within the SpiNNaker machine
	 *            being used. May be {@code null} if the board in question can
	 *            be assumed to be always already booted.
	 * @param numberOfBoards
	 *            a number of boards expected to be supported, or {@code null},
	 *            which defaults to a single board
	 * @param ignoredChips
	 *            An optional set of chips to ignore in the machine. Requests
	 *            for a "machine" will have these chips excluded, as if they
	 *            never existed. The processors of the specified chips are
	 *            ignored.
	 * @param ignoredCores
	 *            An optional map of cores to ignore in the machine. Requests
	 *            for a "machine" will have these cores excluded, as if they
	 *            never existed.
	 * @param ignoredLinks
	 *            An optional set of links to ignore in the machine. Requests
	 *            for a "machine" will have these links excluded, as if they
	 *            never existed.
	 * @param bmpConnectionData
	 *            the details of the BMP connections used to boot multi-board
	 *            systems
	 * @param autodetectBMP
	 *            True if the BMP of version 4 or 5 boards should be
	 *            automatically determined from the board IP address
	 * @param bootPortNumber
	 *            the port number used to boot the machine
	 * @param scampConnections
	 *            the list of connections used for SCAMP communications
	 * @param maxSDRAMSize
	 *            the max size each chip can say it has for SDRAM (mainly used
	 *            in debugging purposes)
	 * @throws IOException
	 *             if networking fails
	 * @throws SpinnmanException
	 *             If a BMP is uncontactable or SpiNNaker rejects a message.
	 * @throws InterruptedException
	 *             If the communications were interrupted.
	 */
	@MustBeClosed
	@SuppressWarnings("MustBeClosed")
	public Transceiver(InetAddress host, MachineVersion version,
			Collection<BMPConnectionData> bmpConnectionData,
			Integer numberOfBoards, Set<ChipLocation> ignoredChips,
			Map<ChipLocation, Set<Integer>> ignoredCores,
			Map<ChipLocation, EnumSet<Direction>> ignoredLinks,
			boolean autodetectBMP, List<ConnectionDescriptor> scampConnections,
			Integer bootPortNumber, Integer maxSDRAMSize)
			throws IOException, SpinnmanException, InterruptedException {
		log.info("Creating transceiver for {}", requireNonNull(host,
				"SpiNNaker machine host name must be not null"));
		var connections = new ArrayList<Connection>();

		/*
		 * if no BMP has been supplied, but the board is a spinn4 or a spinn5
		 * machine, then an assumption can be made that the BMP is at -1 on the
		 * final value of the IP address
		 */
		if (version != null && !version.isFourChip && autodetectBMP
				&& (bmpConnectionData == null || bmpConnectionData.isEmpty())) {
			bmpConnectionData =
					List.of(defaultBMPforMachine(host, numberOfBoards));
		}

		// handle BMP connections
		if (bmpConnectionData != null) {
			var bmpIPs = new ArrayList<>();
			for (var connData : bmpConnectionData) {
				var connection = new BMPConnection(connData);
				connections.add(connection);
				bmpIPs.add(connection.getRemoteIPAddress());
			}
			log.info("Transceiver using BMPs: {}", bmpIPs);
		}

		// handle the SpiNNaker connection
		if (scampConnections == null) {
			scampConnections = List.of();
		}
		if (scampConnections.isEmpty()) {
			connections.add(createScpConnection(BOOT_CHIP, host));
		}

		// handle the boot connection
		connections.add(new BootConnection(null, null, host, bootPortNumber));

		this.version = version;
		if (ignoredChips != null) {
			ignoreChips.addAll(ignoredChips);
		}
		if (ignoredCores != null) {
			ignoreCores.putAll(ignoredCores);
		}
		if (ignoredLinks != null) {
			ignoreLinks.putAll(ignoredLinks);
		}
		this.maxSDRAMSize = maxSDRAMSize;

		originalConnections.addAll(connections);
		allConnections.addAll(connections);
		// if there has been SCAMP connections given, build them
		for (var desc : scampConnections) {
			if (desc.portNumber != null
					&& desc.portNumber != SCP_SCAMP_PORT) {
				log.warn("ignoring unexpected SCAMP port: {}",
						desc.portNumber);
			}
			connections.add(createScpConnection(desc.chip, desc.hostname));
		}
		for (Connection conn : connections) {
			identifyConnection(conn);
		}
		scpSelector = makeConnectionSelector();
		checkBMPConnections();
	}

	/**
	 * Create a Transceiver by creating a UDPConnection to the given hostname on
	 * port 17893 (the default SCAMP port), and a BootConnection on port 54321
	 * (the default boot port), discovering any additional links using the
	 * UDPConnection, and then returning the transceiver created with the
	 * conjunction of the created UDPConnection and the discovered connections.
	 *
	 * @param hostname
	 *            The hostname or IP address of the board
	 * @param version
	 *            The type of SpiNNaker board used within the SpiNNaker machine
	 *            being used. May be {@code null} if the board in question can
	 *            be assumed to be always already booted.
	 * @throws IOException
	 *             if networking fails
	 * @throws SpinnmanException
	 *             If a BMP is uncontactable or SpiNNaker rejects a message.
	 * @throws InterruptedException
	 *             If the communications were interrupted.
	 */
	@MustBeClosed
	public Transceiver(InetAddress hostname, MachineVersion version)
			throws IOException, SpinnmanException, InterruptedException {
		this(hostname, version, null, 0, Set.of(), Map.of(), Map.of(), false,
				null, null, null);
	}

	/**
	 * Create a transceiver.
	 *
	 * @param version
	 *            The type of SpiNNaker board used within the SpiNNaker machine
	 *            being used. May be {@code null} if the board in question can
	 *            be assumed to be always already booted.
	 * @param connections
	 *            The connections to use in the transceiver. Note that the
	 *            transceiver may make additional connections.
	 * @throws IOException
	 *             if networking fails
	 * @throws SpinnmanException
	 *             If a BMP is uncontactable or SpiNNaker rejects a message.
	 * @throws InterruptedException
	 *             If the communications were interrupted.
	 */
	@MustBeClosed
	public Transceiver(MachineVersion version,
			Collection<Connection> connections)
			throws IOException, SpinnmanException, InterruptedException {
		this(version, connections, null, null, null, null,	null);
	}

	/**
	 * Create a transceiver.
	 *
	 * @param version
	 *            The type of SpiNNaker board used within the SpiNNaker machine
	 *            being used. May be {@code null} if the board in question can
	 *            be assumed to be always already booted.
	 * @param scampConnections
	 *            Descriptions of SCP Connections to make.
	 * @return The created transceiver.
	 * @throws IOException
	 *             if networking fails
	 * @throws SpinnmanException
	 *             If a BMP is uncontactable or SpiNNaker rejects a message.
	 * @throws InterruptedException
	 *             If the communications were interrupted.
	 */
	@MustBeClosed
	public static Transceiver makeWithDescriptors(MachineVersion version,
			Collection<ConnectionDescriptor> scampConnections)
			throws IOException, SpinnmanException, InterruptedException {
<<<<<<< HEAD
		this(requireNonNull(machine, "need a real machine")
				.getBootEthernetAddress(), machine.version, null, null, null,
				null, null, false, generateScampConnections(machine), null,
				null);
		this.machine = machine;
		if (scpSelector instanceof MachineAware ma) {
			ma.setMachine(machine);
		}
		log.info("known connections to this transceiver: {}",
				udpScpConnections);
	}

	private static List<ConnectionDescriptor> generateScampConnections(
			Machine machine) {
		return machine.ethernetConnectedChips().stream()
				.map(chip -> new ConnectionDescriptor(chip.ipAddress,
						SCP_SCAMP_PORT, chip.asChipLocation()))
				.collect(toList());
=======
		return new Transceiver(version, null, null, null, null,
				scampConnections, null);
>>>>>>> 1e7c4415
	}

	/**
	 * Create a transceiver.
	 *
	 * @param version
	 *            The type of SpiNNaker board used within the SpiNNaker machine
	 *            being used. May be {@code null} if the board in question can
	 *            be assumed to be always already booted.
	 * @param connections
	 *            The connections to use in the transceiver. Note that the
	 *            transceiver may make additional connections. <em>This should
	 *            be modifiable (or {@code null}) if {@code scampConnections}
	 *            supplied and not empty.</em>
	 * @param ignoredChips
	 *            Blacklisted chips.
	 * @param ignoredCores
	 *            Blacklisted cores.
	 * @param ignoredLinks
	 *            Blacklisted links.
	 * @param scampConnections
	 *            Descriptions of SCP connections to create.
	 * @param maxSDRAMSize
	 *            If not {@code null}, the maximum SDRAM size to allow.
	 * @throws IOException
	 *             if networking fails
	 * @throws SpinnmanException
	 *             If a BMP is uncontactable or SpiNNaker rejects a message.
	 * @throws InterruptedException
	 *             If the communications were interrupted.
	 */
	@SuppressWarnings("MustBeClosed")
	public Transceiver(MachineVersion version,
			Collection<Connection> connections,
			Collection<ChipLocation> ignoredChips,
			Map<ChipLocation, Set<Integer>> ignoredCores,
			Map<ChipLocation, EnumSet<Direction>> ignoredLinks,
			Collection<ConnectionDescriptor> scampConnections,
			Integer maxSDRAMSize)
			throws IOException, SpinnmanException, InterruptedException {
		this.version = version;
		if (ignoredChips != null) {
			ignoreChips.addAll(ignoredChips);
		}
		if (ignoredCores != null) {
			ignoreCores.putAll(ignoredCores);
		}
		if (ignoredLinks != null) {
			ignoreLinks.putAll(ignoredLinks);
		}
		this.maxSDRAMSize = maxSDRAMSize;

		if (connections == null) {
			// Needs to be modifiable
			connections = new ArrayList<>();
		}
		originalConnections.addAll(connections);
		allConnections.addAll(connections);
		// if there has been SCAMP connections given, build them
		if (scampConnections != null) {
			for (ConnectionDescriptor desc : scampConnections) {
				if (desc.portNumber != null
						&& desc.portNumber != SCP_SCAMP_PORT) {
					log.warn("ignoring unexpected SCAMP port: {}",
							desc.portNumber);
				}
				connections.add(createScpConnection(desc.chip, desc.hostname));
			}
		}
		for (Connection conn : connections) {
			identifyConnection(conn);
		}
		scpSelector = makeConnectionSelector();
		checkBMPConnections();
	}

	@Override
	public SCPConnection createScpConnection(ChipLocation chip,
			InetAddress addr) throws IOException {
		return new SCPConnection(chip, null, null, addr);
	}

	private ConnectionSelector<SCPConnection> makeConnectionSelector() {
		return new MostDirectConnectionSelector<SCPConnection>(machine,
				scpConnections);
	}

	/**
	 * Work out what is going on with a connection. There are many types of
	 * connections, and some connections are several different things at once.
	 *
	 * @param conn
	 *            The connection to be handled.
	 */
	private void identifyConnection(Connection conn) {
		// locate the only boot send conn
		if (conn instanceof BootConnection bc) {
			if (bootConnection != null) {
				throw new IllegalArgumentException(
						"Only a single BootSender can be specified");
			}
			bootConnection = bc;
		}

		// Locate any connections listening on a UDP port
		if (conn instanceof UDPConnection<?> udpc) {
			registerConnection(udpc);
		}

		// Locate any connections that can send SDP
		if (conn instanceof SDPConnection sdpc) {
			sdpConnections.add(sdpc);
		}

		// Locate any connections that can send and receive SCP
		// If it is a BMP connection, add it here
		if (conn instanceof BMPConnection bmpc) {
			bmpConnections.add(bmpc);
			bmpSelectors.put(bmpc.getCoords(),
					new SingletonConnectionSelector<>(bmpc));
		} else if (conn instanceof SCPConnection scpc) {
			scpConnections.add(scpc);
			udpScpConnections.put(scpc.getRemoteIPAddress(), scpc);
		}
	}

	/**
	 * Get the connections for talking to a board.
	 *
	 * @param boardAddress
	 *            The address of the board to talk to. May be {@code null} to
	 *            use all connections.
	 * @return All the connections that could reach the board.
	 */
	private Collection<SCPConnection> getConnectionList(
			InetAddress boardAddress) {
		if (boardAddress == null) {
			return scpConnections;
		}
		var connection = locateSpinnakerConnection(boardAddress);
		if (connection == null) {
			return List.of();
		}
		return List.of(connection);
	}

	/**
	 * Get the connections for talking to a board.
	 *
	 * @param connection
	 *            Directly gives the connection to use. May be {@code null} to
	 *            use defaults.
	 * @return List of connections that could reach a board.
	 */
	private Collection<SCPConnection> getConnectionList(
			SCPConnection connection) {
		if (connection == null) {
			return scpConnections;
		}
		return List.of(connection);
	}

	@CheckReturnValue
	private Object getSystemVariable(HasChipLocation chip,
			SystemVariableDefinition dataItem)
			throws IOException, ProcessException, InterruptedException {
		var buffer = readMemory(chip, SYS_VARS.add(dataItem.offset),
				dataItem.type.value);
		return switch (dataItem.type) {
		case BYTE -> Byte.toUnsignedInt(buffer.get());
		case SHORT -> Short.toUnsignedInt(buffer.getShort());
		case INT -> buffer.getInt();
		case LONG -> buffer.getLong();
		case BYTE_ARRAY -> {
			byte[] dst = (byte[]) dataItem.getDefault();
			buffer.get(dst);
			yield dst;
		}
		case ADDRESS -> new MemoryLocation(buffer.getInt());
		// Unreachable
		default -> throw new IllegalStateException();
		};
	}

	private ConnectionSelector<BMPConnection> bmpConnection(BMPCoords bmp) {
		if (!bmpSelectors.containsKey(bmp)) {
			throw new IllegalArgumentException(
					"Unknown combination of cabinet (" + bmp.cabinet()
							+ ") and frame (" + bmp.frame() + ")");
		}
		return bmpSelectors.get(bmp);
	}

	private byte getNextNearestNeighbourID() {
		synchronized (nearestNeighbourLock) {
			int next = (nearestNeighbourID + 1) & NNID_MAX;
			nearestNeighbourID = next;
			return (byte) next;
		}
	}

	@Override
	public ConnectionSelector<SCPConnection> getScampConnectionSelector() {
		return scpSelector;
	}

	/**
	 * Returns the given connection, or else picks one at random.
	 *
	 * @param <C>
	 *            the connection type
	 * @param conn
	 *            the connection to use if it is not {@code null}
	 * @param connections
	 *            the list of connections to locate a random one from
	 * @return a connection object
	 */
	private static <C> C useOrRandomConnection(C conn, List<C> connections) {
		if (conn != null) {
			return conn;
		}
		if (connections.isEmpty()) {
			return null;
		}
		int idx = ThreadLocalRandom.current().nextInt(0, connections.size());
		return connections.get(idx);
	}

	/** Check that the BMP connections are actually connected to valid BMPs. */
	private void checkBMPConnections()
			throws IOException, SpinnmanException, InterruptedException {
		/*
		 * Check that the UDP BMP conn is actually connected to a BMP via the
		 * SVER command
		 */
		for (var conn : bmpConnections) {
			// try to send a BMP SVER to check if it responds as expected
			try {
				var versionInfo = readBMPVersion(conn.getCoords(), conn.boards);
				if (!BMP_NAME.equals(versionInfo.name) || !BMP_MAJOR_VERSIONS
						.contains(versionInfo.versionNumber.majorVersion())) {
					throw new IOException(format(
							"The BMP at %s is running %s %s which is "
									+ "incompatible with this transceiver, "
									+ "required version is %s %s",
							conn.getRemoteIPAddress(), versionInfo.name,
							versionInfo.versionString, BMP_NAME,
							BMP_MAJOR_VERSIONS));
				}

				log.info("Using BMP at {} with version {} {}",
						conn.getRemoteIPAddress(), versionInfo.name,
						versionInfo.versionString);
			} catch (SocketTimeoutException e) {
				/*
				 * If it fails to respond due to timeout, maybe that the
				 * connection isn't valid.
				 */
				throw new SpinnmanException(
						format("BMP connection to %s is not responding",
								conn.getRemoteIPAddress()),
						e);
			} catch (ProcessException e) {
				log.error("Failed to speak to BMP at {}",
						conn.getRemoteIPAddress(), e);
				throw e;
			}
		}
	}

	@Override
	public void retryNeeded() {
		retryCount++;
	}

	/**
	 * Check that the given connection to the given chip works.
	 *
	 * @param connection
	 *            the connection to use when doing the check
	 * @param chip
	 *            the chip coordinates to try to talk to
	 * @return True if a valid response is received, False otherwise
	 * @throws InterruptedException
	 *             If interrupted while waiting for a response.
	 */
	@CheckReturnValue
	private boolean checkConnection(SCPConnection connection,
			HasChipLocation chip) throws InterruptedException {
		for (int r = 0; r < CONNECTION_CHECK_RETRY_COUNT; r++) {
			try {
				var chipInfo = simpleProcess(connection)
						.retrieve(new GetChipInfo(chip));
				if (chipInfo.isEthernetAvailable) {
					return true;
				}
				sleep(CONNECTION_CHECK_DELAY);
			} catch (SocketTimeoutException | ProcessException e) {
				// do nothing
			} catch (IOException e) {
				break;
			}
		}
		return false;
	}

	@Override
	public void sendSCPMessage(SCPRequest<?> message, SCPConnection connection)
			throws IOException {
		if (message instanceof BMPRequest) {
			throw new ClassCastException(
					"BMP messages should not be sent on SCP connections");
		}
		useOrRandomConnection(connection, scpConnections).send(message);
	}

	@Override
	public void sendSDPMessage(SDPMessage message, SDPConnection connection)
			throws IOException {
		useOrRandomConnection(connection, sdpConnections).send(message);
	}

	/**
	 * Get the current machine status and store it.
	 *
	 * @throws IOException
	 *             if the OS has networking troubles
	 * @throws ProcessException
	 *             if SpiNNaker rejects a message
	 * @throws InterruptedException
	 *             If the communications were interrupted.
	 */
	void updateMachine()
			throws IOException, ProcessException, InterruptedException {
		// Get the width and height of the machine
		getMachineDimensions();

		// Get the coordinates of the boot chip
		var versionInfo = getScampVersion();

		// Get the details of all the chips
		machine = new GetMachineProcess(scpSelector, ignoreChips, ignoreCores,
				ignoreLinks, maxSDRAMSize, this)
						.getMachineDetails(versionInfo.core, dimensions);

		/*
		 * Ask the machine to check itself and if required to rebuild itself
		 * with out invalid links or chips etc.
		 */
		machine = machine.rebuild();

		// update the SCAMP selector with the machine
		if (scpSelector instanceof MachineAware ma) {
			ma.setMachine(machine);
		}

		/*
		 * update the SCAMP connections replacing any x and y with the default
		 * SCP request params with the boot chip coordinates
		 */
		for (var sc : scpConnections) {
			if (sc.getChip().equals(BOOT_CHIP)) {
				sc.setChip(machine.boot);
			}
		}

		// Work out and add the SpiNNaker links and FPGA links
		machine.addSpinnakerLinks();
		machine.addFpgaLinks();

		// TODO: Actually get the existing APP_IDs in use
		appIDTracker = new AppIdTracker();

		log.info("Detected a machine on IP address {} which has {}",
				bootConnection.getRemoteIPAddress(),
				machine.coresAndLinkOutputString());
	}

	/**
	 * Find connections to the board and store these for future use. Note that
	 * connections can be empty, in which case another local discovery mechanism
	 * will be used. Note that an exception will be thrown if no initial
	 * connections can be found to the board.
	 *
	 * @return An iterable of discovered connections, not including the
	 *         initially given connections in the constructor
	 * @throws IOException
	 *             if networking fails
	 * @throws ProcessException
	 *             If SpiNNaker rejects a message.
	 * @throws InterruptedException
	 *             If the communications were interrupted.
	 */
	@CheckReturnValue
	@SuppressWarnings("MustBeClosed")
	public List<SCPConnection> discoverScampConnections()
			throws IOException, ProcessException, InterruptedException {
		/*
		 * Currently, this only finds other UDP connections given a connection
		 * that supports SCP - this is done via the machine
		 */
		if (scpConnections.isEmpty()) {
			return List.of();
		}

		// Get the machine dimensions
		var dims = getMachineDimensions();

		// Find all the new connections via the machine Ethernet-connected chips
		var newConnections = new ArrayList<SCPConnection>();
		for (var chip : getSpinn5Geometry().getPotentialRootChips(dims)) {
			var ipAddress = getByAddress(
					(byte[]) getSystemVariable(chip, ethernet_ip_address));
			if (udpScpConnections.containsKey(ipAddress)) {
				continue;
			}
			var conn = searchForProxies(chip);

			// if no data, no proxy
			if (conn == null) {
				conn = createScpConnection(chip, ipAddress);
			} else {
				// proxy, needs an adjustment
				udpScpConnections.remove(conn.getRemoteIPAddress());
			}

			// check if it works
			if (checkConnection(conn, chip)) {
				allConnections.add(conn);
				udpScpConnections.put(ipAddress, conn);
				scpConnections.add(conn);
				newConnections.add(conn);
			} else {
				log.warn(
						"Additional Ethernet connection on {} at "
								+ "chip {},{} cannot be contacted",
						ipAddress, chip.getX(), chip.getY());
			}
		}

		// Update the connection queues after finding new connections
		return newConnections;
	}

	/**
	 * Looks for an entry within the UDP SCAMP connections which is linked to a
	 * given chip.
	 *
	 * @param chip
	 *            The coordinates of the chip
	 * @return connection or {@code null} if there is no such connection
	 */
	private SCPConnection searchForProxies(ChipLocation chip) {
		for (var connection : scpConnections) {
			if (connection.getChip().equals(chip)) {
				return connection;
			}
		}
		return null;
	}

	/**
	 * Get the currently known connections to the board, made up of those passed
	 * in to the transceiver and those that are discovered during calls to
	 * {@link #discoverScampConnections()}. No further discovery is done here.
	 *
	 * @return The connections known to the transceiver
	 */
	public Set<Connection> getConnections() {
		return unmodifiableSet(allConnections);
	}

	@Override
	public MachineDimensions getMachineDimensions()
			throws IOException, ProcessException, InterruptedException {
		if (dimensions == null) {
			var data = readMemory(BOOT_CHIP, SYS_VARS.add(y_size.offset), 2);
			int height = toUnsignedInt(data.get());
			int width = toUnsignedInt(data.get());
			dimensions = new MachineDimensions(width, height);
		}
		return dimensions;
	}

	@Override
	public Machine getMachineDetails()
			throws IOException, ProcessException, InterruptedException {
		if (machine == null) {
			updateMachine();
		}
		return machine;
	}

	/**
	 * @return the application ID tracker for this transceiver.
	 * @throws IOException
	 *             If anything goes wrong with networking.
	 * @throws ProcessException
	 *             If SpiNNaker rejects a message.
	 * @throws InterruptedException
	 *             If the communications were interrupted.
	 */
	public AppIdTracker getAppIdTracker()
			throws IOException, ProcessException, InterruptedException {
		if (appIDTracker == null) {
			updateMachine();
		}
		return appIDTracker;
	}

	@Override
	public boolean isConnected(Connection connection) {
		if (connection != null) {
			return connectedTest(connection);
		}
		return scpConnections.stream().anyMatch(this::connectedTest);
	}

	private boolean connectedTest(Connection c) {
		try {
			return c.isConnected();
		} catch (IOException e) {
			return false;
		}
	}

	@Override
	@CheckReturnValue
	public VersionInfo getScampVersion(HasChipLocation chip,
			ConnectionSelector<SCPConnection> connectionSelector)
			throws IOException, ProcessException, InterruptedException {
		if (connectionSelector == null) {
			connectionSelector = scpSelector;
		}
		return simpleProcess(connectionSelector)
				.retrieve(new GetVersion(chip.getScampCore()));
	}

	@Override
	@ParallelUnsafe
	public void bootBoard(Map<SystemVariableDefinition, Object> extraBootValues)
			throws InterruptedException, IOException {
		var bootMessages = new BootMessages(version, extraBootValues);
		var msgs = bootMessages.getMessages().iterator();
		while (msgs.hasNext()) {
			bootConnection.sendBootMessage(msgs.next());
		}
		sleep(POST_BOOT_DELAY);
	}

	/**
	 * Determine if the version of SCAMP is compatible with this transceiver.
	 *
	 * @param version
	 *            The version to test
	 * @return true exactly when they are compatible
	 */
	public static boolean isScampVersionCompatible(Version version) {
		return version.compatibleWith(SCAMP_VERSION);
	}

	/**
	 * A neater way of getting a process for running simple SCP requests.
	 *
	 * @return The SCP runner process
	 */
	private TxrxProcess simpleProcess() {
		return new TxrxProcess(scpSelector, this);
	}

	/**
	 * A neater way of getting a process for running simple SCP requests.
	 *
	 * @param selector
	 *            The connection selector to use.
	 * @return The SCP runner process.
	 */
	private TxrxProcess simpleProcess(
			ConnectionSelector<SCPConnection> selector) {
		return new TxrxProcess(selector, this);
	}

	/**
	 * A neater way of getting a process for running simple SCP requests against
	 * a specific SDP connection. Note that the connection is just SDP, not
	 * guaranteed to be SCP; that matters because it is used to set up
	 * cross-firewall/NAT routing.
	 *
	 * @param connector
	 *            The specific connector to talk to the board along.
	 * @return The SCP runner process
	 * @throws IOException
	 *             If anything fails (unexpected).
	 */
	private TxrxProcess simpleProcess(SDPConnection connector)
			throws IOException {
		// Avoid delegation of the connection if not needed
		if (connector instanceof SCPConnection scpConn) {
			return new TxrxProcess(new SingletonConnectionSelector<>(scpConn),
					this);
		}
		return new TxrxProcess(new SingletonConnectionSelector<>(
				new DelegatingSCPConnection(connector)), this);
	}

	/**
	 * Do a synchronous call of an SCP operation using the default connection
	 * for a request, sending the given message and completely processing the
	 * interaction. There is no payload in the response, and no result from this
	 * method. This can only properly handle those calls that involve a single
	 * request and a single reply; fortunately, that's many of them!
	 *
	 * @param request
	 *            The request to make.
	 * @return The successful response to the request.
	 * @throws ProcessException
	 *             If SpiNNaker rejects a request.
	 * @throws IOException
	 *             If anything fails with networking.
	 * @throws InterruptedException
	 *             If the communications were interrupted.
	 */
	private void call(SCPRequest<EmptyResponse> request)
			throws ProcessException, IOException, InterruptedException {
		new TxrxProcess(scpSelector, this).call(request);
	}

	/**
	 * Do a synchronous call of an SCP operation using the default connection
	 * for a request, sending the given message and completely processing the
	 * interaction before returning its response. This can only properly handle
	 * those calls that involve a single request and a single reply;
	 * fortunately, that's many of them!
	 *
	 * @param <T>
	 *            The type of the payload.
	 * @param <R>
	 *            The type of the response that the payload is extracted from.
	 * @param request
	 *            The request to make.
	 * @return The successful response to the request.
	 * @throws ProcessException
	 *             If SpiNNaker rejects a request.
	 * @throws IOException
	 *             If anything fails with networking.
	 * @throws InterruptedException
	 *             If the communications were interrupted.
	 */
	private <T, R extends PayloadedResponse<T, ?>> T get(SCPRequest<R> request)
			throws ProcessException, IOException, InterruptedException {
		return new TxrxProcess(scpSelector, this).retrieve(request);
	}

	@Override
	@ParallelUnsafe
	public VersionInfo ensureBoardIsReady(int numRetries,
			Map<SystemVariableDefinition, Object> extraBootValues)
			throws IOException, ProcessException, InterruptedException {
		// try to get a SCAMP version once
		log.info("Working out if machine is booted");
		VersionInfo versionInfo;
		if (machineOff) {
			versionInfo = null;
		} else {
			versionInfo = findScampAndBoot(INITIAL_FIND_SCAMP_RETRIES_COUNT,
					extraBootValues);
		}

		// If we fail to get a SCAMP version this time, try other things
		if (versionInfo == null && !bmpConnections.isEmpty()) {
			// start by powering up each BMP connection
			log.info("Attempting to power on machine");
			powerOnMachine();

			// Sleep a bit to let things get going
			sleep(POST_POWER_ON_DELAY);
			log.info("Attempting to boot machine");

			// retry to get a SCAMP version, this time trying multiple times
			versionInfo = findScampAndBoot(numRetries, extraBootValues);
		}

		// verify that the version is the expected one for this transceiver
		if (versionInfo == null) {
			throw new IOException("Failed to communicate with the machine");
		}
		if (!versionInfo.name.equals(SCAMP_NAME)
				|| !isScampVersionCompatible(versionInfo.versionNumber)) {
			throw new IOException(format(
					"The machine is currently booted with %s %s "
							+ "which is incompatible with this transceiver, "
							+ "required version is %s %s",
					versionInfo.name, versionInfo.versionNumber, SCAMP_NAME,
					SCAMP_VERSION));
		}

		log.info("Machine communication successful");

		/*
		 * Change the default SCP timeout on the machine, keeping the old one to
		 * revert at close
		 */
		var process = simpleProcess();
		for (var connection : scpConnections) {
			// we apparently don't save the timeout...
			process.retrieve(
					new IPTagSetTTO(connection.getChip(), TIMEOUT_2560_ms));
		}

		return versionInfo;
	}

	/**
	 * Try to detect if SCAMP is running, and if not, boot the machine.
	 *
	 * @param numAttempts
	 *            how many attempts should be supported
	 * @param extraBootValues
	 *            Any additional values to set during boot
	 * @return version info for SCAMP on the booted system
	 * @throws IOException
	 *             if networking fails
	 * @throws ProcessException
	 *             If SpiNNaker rejects a message.
	 */
	@CheckReturnValue
	private VersionInfo findScampAndBoot(int numAttempts,
			Map<SystemVariableDefinition, Object> extraBootValues)
			throws InterruptedException, IOException, ProcessException {
		VersionInfo versionInfo = null;
		int triesLeft = numAttempts;
		while (versionInfo == null && triesLeft > 0) {
			try {
				versionInfo = getScampVersion();
				if (versionInfo.core.asChipLocation().equals(BOOT_CHIP)) {
					versionInfo = null;
					sleep(CONNECTION_CHECK_DELAY);
				}
			} catch (ProcessException e) {
				if (e.getCause() instanceof SocketTimeoutException) {
					log.info("Attempting to boot machine");
					bootBoard(extraBootValues);
					triesLeft--;
				} else if (e.getCause() instanceof IOException) {
					throw new IOException(
							"Failed to communicate with the machine", e);
				} else {
					throw e;
				}
			} catch (SocketTimeoutException e) {
				log.info("Attempting to boot machine");
				bootBoard(extraBootValues);
				triesLeft--;
			} catch (IOException e) {
				throw new IOException("Failed to communicate with the machine",
						e);
			}
		}

		// The last thing we tried was booting, so try again to get the version
		if (versionInfo == null) {
			versionInfo = getScampVersion();
			if (versionInfo.core.asChipLocation().equals(BOOT_CHIP)) {
				versionInfo = null;
			}
		}
		if (versionInfo != null) {
			log.info("Found board with hardware {} firmware {} version {}",
					versionInfo.hardware, versionInfo.name,
					versionInfo.versionNumber);
		}
		return versionInfo;
	}

	private CoreSubsets getAllCores()
			throws IOException, ProcessException, InterruptedException {
		if (machine == null) {
			updateMachine();
		}
		var coreSubsets = new CoreSubsets();
		for (var chip : machine.chips()) {
			for (var processor : chip.allProcessors()) {
				coreSubsets.addCore(new CoreLocation(chip.getX(), chip.getY(),
						processor.processorId));
			}
		}
		return coreSubsets;
	}

	@Override
	@CheckReturnValue
	@ParallelSafeWithCare
	public MappableIterable<CPUInfo> getCPUInformation(CoreSubsets coreSubsets)
			throws IOException, ProcessException, InterruptedException {
		// Get all the cores if the subsets are not given
		if (coreSubsets == null) {
			coreSubsets = getAllCores();
		}

		return new GetCPUInfoProcess(scpSelector, this).getCPUInfo(coreSubsets);
	}

	@Override
	@CheckReturnValue
	@ParallelSafeWithCare
	public MappableIterable<IOBuffer> getIobuf(CoreSubsets coreSubsets)
			throws IOException, ProcessException, InterruptedException {
		// making the assumption that all chips have the same iobuf size.
		if (iobufSize == null) {
			iobufSize = (Integer) getSystemVariable(BOOT_CHIP, iobuf_size);
		}

		// Get all the cores if the subsets are not given
		if (coreSubsets == null) {
			coreSubsets = getAllCores();
		}

		// read iobuf from machine
		return new RuntimeControlProcess(scpSelector, this).readIOBuf(iobufSize,
				coreSubsets);
	}

	@Override
	@ParallelSafeWithCare
	public void clearIobuf(CoreSubsets coreSubsets)
			throws IOException, ProcessException, InterruptedException {
		// Get all the cores if the subsets are not given
		if (coreSubsets == null) {
			coreSubsets = getAllCores();
		}

		// read iobuf from machine
		new RuntimeControlProcess(scpSelector, this).clearIOBUF(coreSubsets);
	}

	@Override
	@ParallelSafeWithCare
	public void updateRuntime(Integer runTimesteps, int currentTime,
			int syncTimesteps, CoreSubsets coreSubsets)
			throws IOException, ProcessException, InterruptedException {
		// Get all the cores if the subsets are not given
		if (coreSubsets == null) {
			coreSubsets = getAllCores();
		}

		// set the information
		new RuntimeControlProcess(scpSelector, this).updateRuntime(runTimesteps,
				currentTime, syncTimesteps, coreSubsets);
	}

	@Override
	@ParallelSafeWithCare
	public void updateProvenanceAndExit(CoreSubsets coreSubsets)
			throws IOException, ProcessException, InterruptedException {
		// Get all the cores if the subsets are not given
		if (coreSubsets == null) {
			coreSubsets = getAllCores();
		}

		// set the information
		new RuntimeControlProcess(scpSelector, this)
				.updateProvenanceAndExit(coreSubsets);
	}

	private static ByteBuffer oneByte(int value) {
		var data = allocate(1);
		data.put((byte) value).flip();
		return data;
	}

	@Override
	@ParallelSafe
	public void setWatchDogTimeoutOnChip(HasChipLocation chip, int watchdog)
			throws IOException, ProcessException, InterruptedException {
		// write data
		writeMemory(chip, SYS_VARS.add(software_watchdog_count.offset),
				oneByte(watchdog));
	}

	@Override
	@ParallelSafe
	public void enableWatchDogTimerOnChip(HasChipLocation chip,
			boolean watchdog)
			throws IOException, ProcessException, InterruptedException {
		// write data
		writeMemory(chip, SYS_VARS.add(software_watchdog_count.offset), oneByte(
				watchdog ? (Integer) software_watchdog_count.getDefault() : 0));
	}

	@Override
	@CheckReturnValue
	@ParallelUnsafe
	public int getCoreStateCount(AppID appID, CPUState state)
			throws IOException, ProcessException, InterruptedException {
		return get(new CountState(appID, state));
	}

	/**
	 * The guardian of the flood lock. Also the lock around that piece of global
	 * state.
	 *
	 * @see ExecuteLock
	 * @author Donal Fellows
	 */
	private static class FloodLock {
		private int count = 0;

		/**
		 * Wait for the system to be ready to perform a flood fill. Must only
		 * ever be called with this object already locked.
		 *
		 * @throws InterruptedException
		 *             If the wait is interrupted.
		 */
		void waitForReady() throws InterruptedException {
			while (count > 0) {
				wait();
			}
		}

		/**
		 * Increment the lock counter. Must only ever be called with this object
		 * already locked.
		 */
		void increment() {
			count++;
		}

		/**
		 * Decrement the lock counter. Must only ever be called with this object
		 * already locked.
		 */
		void decrement() {
			count--;
			notifyAll();
		}
	}

	/**
	 * Helper class that makes lock management for application launch a lot
	 * easier.
	 *
	 * @see FloodLock
	 * @author Donal Fellows
	 */
	private class ExecuteLock implements AutoCloseable {
		private final Semaphore lock;

		/**
		 * Acquire the lock associated with a particular chip.
		 *
		 * @param chip
		 *            The chip we're talking about.
		 * @throws InterruptedException
		 *             If any waits to acquire locks are interrupted.
		 */
		@MustBeClosed
		ExecuteLock(HasChipLocation chip) throws InterruptedException {
			var key = chip.asChipLocation();
			synchronized (executeFloodLock) {
				lock = chipExecuteLocks.computeIfAbsent(key,
						__ -> new Semaphore(1));
			}
			lock.acquire();
			synchronized (executeFloodLock) {
				executeFloodLock.increment();
			}
		}

		/**
		 * Release the lock associated with a particular chip.
		 */
		@Override
		public void close() {
			synchronized (executeFloodLock) {
				lock.release();
				executeFloodLock.decrement();
			}
		}
	}

	@Override
	@ParallelSafe
	public void execute(HasChipLocation chip, Collection<Integer> processors,
			InputStream executable, int numBytes, AppID appID, boolean wait)
			throws IOException, ProcessException, InterruptedException {
		// Lock against updates
		try (var lock = new ExecuteLock(chip)) {
			// Write the executable
			writeMemory(chip, EXECUTABLE_ADDRESS, executable, numBytes);

			// Request the start of the executable
			call(new ApplicationRun(appID, chip, processors, wait));
		}
	}

	@Override
	@ParallelSafe
	public final void execute(HasChipLocation chip,
			Collection<Integer> processors, File executable, AppID appID,
			boolean wait)
			throws IOException, ProcessException, InterruptedException {
		// Lock against updates
		try (var lock = new ExecuteLock(chip)) {
			// Write the executable
			writeMemory(chip, EXECUTABLE_ADDRESS, executable);

			// Request the start of the executable
			call(new ApplicationRun(appID, chip, processors, wait));
		}
	}

	@Override
	@ParallelSafe
	public void execute(HasChipLocation chip, Collection<Integer> processors,
			ByteBuffer executable, AppID appID, boolean wait)
			throws IOException, ProcessException, InterruptedException {
		// Lock against updates
		try (var lock = new ExecuteLock(chip)) {
			// Write the executable
			writeMemory(chip, EXECUTABLE_ADDRESS, executable);

			// Request the start of the executable
			call(new ApplicationRun(appID, chip, processors, wait));
		}
	}

	@Override
	@ParallelSafeWithCare
	public void executeFlood(CoreSubsets coreSubsets, InputStream executable,
			int numBytes, AppID appID, boolean wait)
			throws IOException, ProcessException, InterruptedException {
		// Lock against other executables
		synchronized (executeFloodLock) {
			executeFloodLock.waitForReady();

			// Flood fill the system with the binary
			writeMemoryFlood(EXECUTABLE_ADDRESS, executable, numBytes);

			// Execute the binary on the cores on the chips where required
			new ApplicationRunProcess(scpSelector, this).run(appID, coreSubsets,
					wait);
		}
	}

	@Override
	@ParallelSafeWithCare
	public void executeFlood(CoreSubsets coreSubsets, File executable,
			AppID appID, boolean wait)
			throws IOException, ProcessException, InterruptedException {
		// Lock against other executables
		synchronized (executeFloodLock) {
			executeFloodLock.waitForReady();

			// Flood fill the system with the binary
			writeMemoryFlood(EXECUTABLE_ADDRESS, executable);

			// Execute the binary on the cores on the chips where required
			new ApplicationRunProcess(scpSelector, this).run(appID, coreSubsets,
					wait);
		}
	}

	@Override
	@ParallelSafeWithCare
	public void executeFlood(CoreSubsets coreSubsets, ByteBuffer executable,
			AppID appID, boolean wait)
			throws IOException, ProcessException, InterruptedException {
		// Lock against other executables
		synchronized (executeFloodLock) {
			executeFloodLock.waitForReady();

			// Flood fill the system with the binary
			writeMemoryFlood(EXECUTABLE_ADDRESS, executable);

			// Execute the binary on the cores on the chips where required
			new ApplicationRunProcess(scpSelector, this).run(appID, coreSubsets,
					wait);
		}
	}

	/**
	 * Call a BMP operation on a BMP.
	 *
	 * @param <T>
	 *            The type of the response.
	 * @param bmp
	 *            The BMP to call.
	 * @param request
	 *            The request to make.
	 * @return The response from the request.
	 * @throws IOException
	 *             If networking fails.
	 * @throws ProcessException
	 *             If the BMP rejects the message.
	 * @throws InterruptedException
	 *             If the thread is interrupted.
	 */
	private <T extends BMPRequest.BMPResponse> T call(BMPCoords bmp,
			BMPRequest<T> request)
			throws IOException, ProcessException, InterruptedException {
		return new BMPCommandProcess(bmpConnection(bmp), this).execute(request);
	}

	/**
	 * Call a BMP operation on a BMP.
	 *
	 * @param <T>
	 *            The type of the response.
	 * @param bmp
	 *            The BMP to call.
	 * @param timeout
	 *            The timeout, in milliseconds.
	 * @param retries
	 *            The number of times to retry the call on a transient failure.
	 * @param request
	 *            The request to make.
	 * @return The response from the request.
	 * @throws IOException
	 *             If networking fails.
	 * @throws ProcessException
	 *             If the BMP rejects the message.
	 * @throws InterruptedException
	 *             If the thread is interrupted.
	 */
	private <T extends BMPRequest.BMPResponse> T call(BMPCoords bmp,
			int timeout, int retries, BMPRequest<T> request)
					throws IOException, ProcessException, InterruptedException {
		return new BMPCommandProcess(bmpConnection(bmp), timeout, this)
				.execute(request, retries);
	}

	/**
	 * Call a BMP operation on a BMP and return the parsed payload of the
	 * response.
	 *
	 * @param <T>
	 *            The type of the parsed payload.
	 * @param <R>
	 *            The type of the response.
	 * @param bmp
	 *            The BMP to call.
	 * @param request
	 *            The request to make.
	 * @return The response from the request.
	 * @throws IOException
	 *             If networking fails.
	 * @throws ProcessException
	 *             If the BMP rejects the message.
	 * @throws InterruptedException
	 *             If the thread is interrupted.
	 */
	private <T, R extends BMPRequest.PayloadedResponse<T>> T get(BMPCoords bmp,
			BMPRequest<R> request)
			throws IOException, ProcessException, InterruptedException {
		return new BMPCommandProcess(bmpConnection(bmp), this).call(request);
	}

	/**
	 * Call a BMP operation on a BMP and return the parsed payload of the
	 * response.
	 *
	 * @param <T>
	 *            The type of the parsed payload.
	 * @param <R>
	 *            The type of the response.
	 * @param bmp
	 *            The BMP to call.
	 * @param timeout
	 *            The timeout, in milliseconds.
	 * @param retries
	 *            The number of times to retry the call on a transient failure.
	 * @param request
	 *            The request to make.
	 * @return The response from the request.
	 * @throws IOException
	 *             If networking fails.
	 * @throws ProcessException
	 *             If the BMP rejects the message.
	 * @throws InterruptedException
	 *             If the thread is interrupted.
	 */
	private <T, R extends BMPRequest.PayloadedResponse<T>> T get(BMPCoords bmp,
			int timeout, int retries, BMPRequest<R> request)
			throws IOException, ProcessException, InterruptedException {
		return new BMPCommandProcess(bmpConnection(bmp), timeout, this)
				.execute(request, retries).get();
	}

	@Override
	@ParallelUnsafe
	public void powerOnMachine()
			throws InterruptedException, IOException, ProcessException {
		if (bmpConnections.isEmpty()) {
			log.warn("No BMP connections, so can't power on");
		}
		for (var connection : bmpConnections) {
			power(POWER_ON, connection.getCoords(), connection.boards);
		}
	}

	@Override
	@ParallelUnsafe
	public void powerOffMachine()
			throws InterruptedException, IOException, ProcessException {
		if (bmpConnections.isEmpty()) {
			log.warn("No BMP connections, so can't power off");
		}
		for (var connection : bmpConnections) {
			power(POWER_OFF, connection.getCoords(), connection.boards);
		}
	}

	@Override
	@ParallelUnsafe
	public void power(PowerCommand powerCommand, BMPCoords bmp,
			Collection<BMPBoard> boards)
			throws InterruptedException, IOException, ProcessException {
		int timeout = (int) (MSEC_PER_SEC
				* (powerCommand == POWER_ON ? BMP_POWER_ON_TIMEOUT
						: BMP_TIMEOUT));
		requireNonNull(call(bmp, timeout, 0,
				new SetPower(powerCommand, boards, 0.0)));
		machineOff = powerCommand == POWER_OFF;

		// Sleep for 5 seconds if the machine has just been powered on
		if (!machineOff) {
			sleep((int) (BMP_POST_POWER_ON_SLEEP_TIME * MSEC_PER_SEC));
		}
	}

	@Override
	@ParallelUnsafe
	public void setLED(Collection<Integer> leds, LEDAction action,
			BMPCoords bmp, Collection<BMPBoard> board)
			throws IOException, ProcessException, InterruptedException {
		call(bmp, new SetBoardLEDs(leds, action, board));
	}

	@Override
	@CheckReturnValue
	@ParallelUnsafe
	public int readFPGARegister(FPGA fpga, MemoryLocation register,
			BMPCoords bmp, BMPBoard board)
			throws IOException, ProcessException, InterruptedException {
		return get(bmp, new ReadFPGARegister(fpga, register, board));
	}

	@Override
	@ParallelUnsafe
	public void writeFPGARegister(FPGA fpga, MemoryLocation register, int value,
			BMPCoords bmp, BMPBoard board)
			throws IOException, ProcessException, InterruptedException {
		call(bmp, new WriteFPGARegister(fpga, register, value, board));
	}

	@Override
	@CheckReturnValue
	@ParallelUnsafe
	public ADCInfo readADCData(BMPCoords bmp, BMPBoard board)
			throws IOException, ProcessException, InterruptedException {
		return get(bmp, new ReadADC(board));
	}

	@Override
	@CheckReturnValue
	@ParallelUnsafe
	public VersionInfo readBMPVersion(BMPCoords bmp, BMPBoard board)
			throws IOException, ProcessException, InterruptedException {
		return get(bmp, new GetBMPVersion(board));
	}

	@Override
	@CheckReturnValue
	@ParallelSafeWithCare
	public ByteBuffer readBMPMemory(BMPCoords bmp, BMPBoard board,
			MemoryLocation baseAddress, int length)
			throws ProcessException, IOException, InterruptedException {
		return new BMPReadMemoryProcess(bmpConnection(bmp), this).read(board,
				baseAddress, length);
	}

	@Override
	public void writeBMPMemory(BMPCoords bmp, BMPBoard board,
			MemoryLocation baseAddress, ByteBuffer data)
			throws IOException, ProcessException, InterruptedException {
		new BMPWriteMemoryProcess(bmpConnection(bmp), this).writeMemory(board,
				baseAddress, data);
	}

	@Override
	public void writeBMPMemory(BMPCoords bmp, BMPBoard board,
			MemoryLocation baseAddress, File file)
			throws IOException, ProcessException, InterruptedException {
		var wmp = new BMPWriteMemoryProcess(bmpConnection(bmp), this);
		try (var f = buffer(new FileInputStream(file))) {
			// The file had better fit...
			wmp.writeMemory(board, baseAddress, f, (int) file.length());
		}
	}

	@Override
	public MemoryLocation getSerialFlashBuffer(BMPCoords bmp, BMPBoard board)
			throws IOException, ProcessException, InterruptedException {
		return get(bmp, new ReadSerialVector(board)).flashBuffer();
	}

	@Override
	public String readBoardSerialNumber(BMPCoords bmp, BMPBoard board)
			throws IOException, ProcessException, InterruptedException {
		var sn = get(bmp, new ReadSerialVector(board)).serialNumber();
		return format("%08x-%08x-%08x-%08x", //
				sn.get(), sn.get(), sn.get(), sn.get());
	}

	@Override
	@CheckReturnValue
	public ByteBuffer readSerialFlash(BMPCoords bmp, BMPBoard board,
			MemoryLocation baseAddress, int length)
			throws IOException, ProcessException, InterruptedException {
		return new BMPReadSerialFlashProcess(bmpConnection(bmp), this)
				.read(board, baseAddress, length);
	}

	// CRC calculations of megabytes can take a bit
	private static final int CRC_TIMEOUT = 2000;

	@Override
	@CheckReturnValue
	public int readSerialFlashCRC(BMPCoords bmp, BMPBoard board,
			MemoryLocation address, int length)
			throws IOException, ProcessException, InterruptedException {
		return get(bmp, CRC_TIMEOUT, BMP_RETRIES /* =default */,
				new ReadSerialFlashCRC(board, address, length));
	}

	@Override
	public void writeSerialFlash(BMPCoords bmp, BMPBoard board,
			MemoryLocation baseAddress, ByteBuffer data)
			throws ProcessException, IOException, InterruptedException {
		new BMPWriteSerialFlashProcess(bmpConnection(bmp), this).write(board,
				baseAddress, data);
	}

	@Override
	public void writeSerialFlash(BMPCoords bmp, BMPBoard board,
			MemoryLocation baseAddress, int size, InputStream stream)
			throws ProcessException, IOException, InterruptedException {
		new BMPWriteSerialFlashProcess(bmpConnection(bmp), this).write(board,
				baseAddress, stream, size);
	}

	@Override
	public void writeSerialFlash(BMPCoords bmp, BMPBoard board,
			MemoryLocation baseAddress, File file)
			throws ProcessException, IOException, InterruptedException {
		try (var f = buffer(new FileInputStream(file))) {
			// The file had better fit...
			new BMPWriteSerialFlashProcess(bmpConnection(bmp), this)
					.write(board, baseAddress, f, (int) file.length());
		}
	}

	@Override
	public void writeBMPFlash(BMPCoords bmp, BMPBoard board,
			MemoryLocation address)
			throws IOException, ProcessException, InterruptedException {
		call(bmp, new WriteFlashBuffer(board, address, true));
	}

	@Override
	public void writeFlash(@Valid BMPCoords bmp, @Valid BMPBoard board,
			@NotNull MemoryLocation baseAddress, @NotNull ByteBuffer data,
			boolean update)
			throws ProcessException, IOException, InterruptedException {
		if (!data.hasRemaining()) {
			// Zero length write?
			log.warn("zero length write to flash ignored");
			return;
		}

		int size = data.remaining();
		var workingBuffer =
				get(bmp, new EraseFlash(board, baseAddress, size));
		var targetAddr = baseAddress;
		for (var buf : sliceUp(data, FLASH_CHUNK_SIZE)) {
			writeBMPMemory(bmp, board, workingBuffer, buf);
			call(bmp, new WriteFlashBuffer(board, targetAddr, false));
			targetAddr = targetAddr.add(FLASH_CHUNK_SIZE);
		}

		if (update) {
			call(bmp, (int) (MSEC_PER_SEC * BMP_TIMEOUT), 0,
					new UpdateFlash(board, baseAddress, size));
		}
	}

	@Override
	@ParallelSafe
	public boolean getResetStatus(BMPCoords bmp, BMPBoard board)
			throws IOException, ProcessException, InterruptedException {
		return get(bmp, new GetFPGAResetStatus(board));
	}

	@Override
	@ParallelSafe
	public void resetFPGA(BMPCoords bmp, BMPBoard board,
			FPGAResetType resetType)
			throws IOException, ProcessException, InterruptedException {
		call(bmp, new ResetFPGA(board, resetType));
	}

	@Override
	@CheckReturnValue
	public MappableIterable<BMPBoard> availableBoards(BMPCoords bmp)
			throws IOException, ProcessException, InterruptedException {
		return get(bmp, new ReadCANStatus());
	}

	private WriteMemoryProcess writeProcess(long size) {
		if (size > LARGE_DATA_WRITE_THRESHOLD) {
			/*
			 * If there's more than a (tunable) threshold of data to move, we
			 * limit the number of messages in flight when doing uploads so that
			 * we don't overload SCAMP. Overloading SCAMP *really* slows things
			 * down!
			 */
			return new WriteMemoryProcess(scpSelector,
					LARGE_WRITE_PARALLEL_MESSAGE_COUNT, this);
		}
		return new WriteMemoryProcess(scpSelector, this);
	}

	@Override
	@ParallelSafe
	public void writeMemory(HasCoreLocation core, MemoryLocation baseAddress,
			InputStream dataStream, int numBytes)
			throws IOException, ProcessException, InterruptedException {
		writeProcess(numBytes).writeMemory(core, baseAddress, dataStream,
				numBytes);
	}

	@Override
	@ParallelSafe
	public void writeMemory(HasCoreLocation core, MemoryLocation baseAddress,
			File dataFile)
			throws IOException, ProcessException, InterruptedException {
		writeProcess(dataFile.length()).writeMemory(core, baseAddress,
				dataFile);
	}

	@Override
	@ParallelSafe
	public void writeMemory(HasCoreLocation core, MemoryLocation baseAddress,
			ByteBuffer data)
			throws IOException, ProcessException, InterruptedException {
		writeProcess(data.remaining()).writeMemory(core, baseAddress, data);
	}

	@Override
	@ParallelUnsafe
	public void writeNeighbourMemory(HasCoreLocation core, Direction link,
			MemoryLocation baseAddress, InputStream dataStream, int numBytes)
			throws IOException, ProcessException, InterruptedException {
		writeProcess(numBytes).writeLink(core, link, baseAddress, dataStream,
				numBytes);
	}

	@Override
	@ParallelUnsafe
	public void writeNeighbourMemory(HasCoreLocation core, Direction link,
			MemoryLocation baseAddress, File dataFile)
			throws IOException, ProcessException, InterruptedException {
		writeProcess(dataFile.length()).writeLink(core, link, baseAddress,
				dataFile);
	}

	@Override
	@ParallelUnsafe
	public void writeNeighbourMemory(HasCoreLocation core, Direction link,
			MemoryLocation baseAddress, ByteBuffer data)
			throws IOException, ProcessException, InterruptedException {
		writeProcess(data.remaining()).writeLink(core, link, baseAddress, data);
	}

	@Override
	@ParallelUnsafe
	public void writeMemoryFlood(MemoryLocation baseAddress,
			InputStream dataStream, int numBytes)
			throws IOException, ProcessException, InterruptedException {
		var process = new WriteMemoryFloodProcess(scpSelector, this);
		// Ensure only one flood fill occurs at any one time
		synchronized (floodWriteLock) {
			// Start the flood fill
			process.writeMemory(getNextNearestNeighbourID(), baseAddress,
					dataStream, numBytes);
		}
	}

	@Override
	@ParallelUnsafe
	public void writeMemoryFlood(MemoryLocation baseAddress, File dataFile)
			throws IOException, ProcessException, InterruptedException {
		var process = new WriteMemoryFloodProcess(scpSelector, this);
		// Ensure only one flood fill occurs at any one time
		synchronized (floodWriteLock) {
			// Start the flood fill
			process.writeMemory(getNextNearestNeighbourID(), baseAddress,
					dataFile);
		}
	}

	@Override
	@ParallelUnsafe
	public void writeMemoryFlood(MemoryLocation baseAddress, ByteBuffer data)
			throws IOException, ProcessException, InterruptedException {
		var process = new WriteMemoryFloodProcess(scpSelector, this);
		// Ensure only one flood fill occurs at any one time
		synchronized (floodWriteLock) {
			// Start the flood fill
			process.writeMemory(getNextNearestNeighbourID(), baseAddress, data);
		}
	}

	@Override
	@CheckReturnValue
	@ParallelSafe
	public ByteBuffer readMemory(HasCoreLocation core,
			MemoryLocation baseAddress, int length)
			throws IOException, ProcessException, InterruptedException {
		return new ReadMemoryProcess(scpSelector, this).readMemory(core,
				baseAddress, length);
	}

	@Override
	@ParallelSafe
	public void readRegion(BufferManagerStorage.Region region,
			BufferManagerStorage storage) throws IOException, ProcessException,
			StorageException, InterruptedException {
		new ReadMemoryProcess(scpSelector, this).readMemory(region, storage);
	}

	@Override
	@CheckReturnValue
	@ParallelUnsafe
	public ByteBuffer readNeighbourMemory(HasCoreLocation core, Direction link,
			MemoryLocation baseAddress, int length)
			throws IOException, ProcessException, InterruptedException {
		return new ReadMemoryProcess(scpSelector, this).readLink(core, link,
				baseAddress, length);
	}

	@Override
	@ParallelUnsafe
	public void stopApplication(AppID appID)
			throws IOException, ProcessException, InterruptedException {
		if (machineOff) {
			log.warn("You are calling a app stop on a turned off machine. "
					+ "Please fix and try again");
			return;
		}
		call(new ApplicationStop(appID));
	}

	@CheckReturnValue
	private boolean inErrorStates(AppID appID, EnumSet<CPUState> errorStates)
			throws IOException, ProcessException, InterruptedException {
		for (var state : errorStates) {
			if (getCoreStateCount(appID, state) > 0) {
				return true;
			}
		}
		return false;
	}

	@Override
	@ParallelSafeWithCare
	public void waitForCoresToBeInState(CoreSubsets allCoreSubsets, AppID appID,
			EnumSet<CPUState> cpuStates, Integer timeout, int timeBetweenPolls,
			EnumSet<CPUState> errorStates, int countBetweenFullChecks)
			throws IOException, InterruptedException, SpinnmanException {
		// check that the right number of processors are in the states
		int processorsReady = 0;
		long timeoutTime =
				currentTimeMillis() + (timeout == null ? 0 : timeout);
		int tries = 0;
		while (processorsReady < allCoreSubsets.size()
				&& (timeout == null || currentTimeMillis() < timeoutTime)) {
			// Get the number of processors in the ready states
			processorsReady = 0;
			for (var state : cpuStates) {
				processorsReady += getCoreStateCount(appID, state);
			}

			// If the count is too small, check for error states
			if (processorsReady < allCoreSubsets.size()) {
				if (inErrorStates(appID, errorStates)) {
					// Small chance that inErrorStates() is wrong
					var errorCores =
							getCoresInState(allCoreSubsets, errorStates);
					if (!errorCores.isEmpty()) {
						throw new CoresNotInStateException(timeout, cpuStates,
								errorCores);
					}
				}

				/*
				 * If we haven't seen an error, increase the tries, and do a
				 * full check if required
				 */
				if (++tries >= countBetweenFullChecks) {
					var coresInState =
							getCoresInState(allCoreSubsets, cpuStates);
					processorsReady = coresInState.size();
					tries = 0;
				}

				// If we're still not in the correct state, wait a bit
				if (processorsReady < allCoreSubsets.size()) {
					sleep(timeBetweenPolls);
				}
			}
		}

		// If we haven't reached the final state, do a final full check
		if (processorsReady < allCoreSubsets.size()) {
			var coresInState = getCoresInState(allCoreSubsets, cpuStates);

			/*
			 * If we are sure we haven't reached the final state, report a
			 * timeout error
			 */
			if (coresInState.size() != allCoreSubsets.size()) {
				throw new SocketTimeoutException(
						format("waiting for cores %s to reach one of %s",
								allCoreSubsets, cpuStates));
			}
		}
	}

	@Override
	@ParallelUnsafe
	public void sendSignal(AppID appID, Signal signal)
			throws IOException, ProcessException, InterruptedException {
		call(new SendSignal(appID, signal));
	}

	@Override
	@ParallelSafe
	public void setLEDs(HasCoreLocation core, Map<Integer, LEDAction> ledStates)
			throws IOException, ProcessException, InterruptedException {
		call(new SetLED(core, ledStates));
	}

	@Override
	@ParallelSafe
	public SCPConnection locateSpinnakerConnection(InetAddress boardAddress) {
		return udpScpConnections.get(boardAddress);
	}

	@Override
	@ParallelSafeWithCare
	public void setIPTag(IPTag tag)
			throws IOException, ProcessException, InterruptedException {
		// Check that the tag has a port assigned
		if (tag.getPort() == null) {
			throw new IllegalArgumentException(
					"The tag port must have been set");
		}

		/*
		 * Get the connections. If the tag specifies a connection, use that,
		 * otherwise apply the tag to all connections
		 */
		var connections = getConnectionList(tag.getBoardAddress());
		if (connections == null || connections.isEmpty()) {
			throw new IllegalArgumentException(
					"The given board address is not recognised");
		}

		var process = simpleProcess();
		for (var connection : connections) {
			// Convert the host string
			var host = tag.getIPAddress();
			if (host == null || host.isAnyLocalAddress()
					|| host.isLoopbackAddress()) {
				host = connection.getLocalIPAddress();
			}
			process.call(new IPTagSet(connection.getChip(),
					host.getAddress(), tag.getPort(), tag.getTag(),
					tag.isStripSDP(), false));
		}
	}

	@Override
	@ParallelSafeWithCare
	public void setIPTag(IPTag tag, SDPConnection connection)
			throws IOException, ProcessException, InterruptedException {
		/*
		 * Check that the connection is actually pointing to somewhere we know.
		 */
		var connections = getConnectionList(connection.getRemoteIPAddress());
		if (connections == null || connections.isEmpty()) {
			throw new IllegalArgumentException(
					"The given board address is not recognised");
		}

		var process = simpleProcess(connection);
		process.call(new IPTagSet(connection.getChip(), null, 0,
					tag.getTag(), tag.isStripSDP(), true));
	}

	@Override
	@ParallelSafeWithCare
	public void setReverseIPTag(ReverseIPTag tag)
			throws IOException, ProcessException, InterruptedException {
		if (requireNonNull(tag).getPort() == SCP_SCAMP_PORT
				|| tag.getPort() == UDP_BOOT_CONNECTION_DEFAULT_PORT) {
			throw new IllegalArgumentException(format(
					"The port number for the reverse IP tag conflicts with"
							+ " the SpiNNaker system ports (%d and %d)",
					SCP_SCAMP_PORT, UDP_BOOT_CONNECTION_DEFAULT_PORT));
		}

		/*
		 * Get the connections. If the tag specifies a connection, use that,
		 * otherwise apply the tag to all connections
		 */
		var connections = getConnectionList(tag.getBoardAddress());
		if (connections == null || connections.isEmpty()) {
			throw new IllegalArgumentException(
					"The given board address is not recognised");
		}

		var process = simpleProcess();
		for (var connection : connections) {
			process.call(new ReverseIPTagSet(connection.getChip(),
					tag.getDestination(), tag.getPort(), tag.getTag(),
					tag.getPort()));
		}
	}

	@Override
	@ParallelSafeWithCare
	public void clearIPTag(int tag, InetAddress boardAddress)
			throws IOException, ProcessException, InterruptedException {
		var process = simpleProcess();
		for (var conn : getConnectionList(boardAddress)) {
			process.call(new IPTagClear(conn.getChip(), tag));
		}
	}

	@Override
	@CheckReturnValue
	@ParallelSafeWithCare
	public List<Tag> getTags(SCPConnection connection)
			throws IOException, ProcessException, InterruptedException {
		var allTags = new ArrayList<Tag>();
		var process = new GetTagsProcess(scpSelector, this);
		for (var conn : getConnectionList(connection)) {
			allTags.addAll(process.getTags(conn));
		}
		return allTags;
	}

	@Override
	@CheckReturnValue
	@ParallelSafeWithCare
	public Map<Tag, Integer> getTagUsage(SCPConnection connection)
			throws IOException, ProcessException, InterruptedException {
		var allUsage = new HashMap<Tag, Integer>();
		var process = new GetTagsProcess(scpSelector, this);
		for (var conn : getConnectionList(connection)) {
			allUsage.putAll(process.getTagUsage(conn));
		}
		return allUsage;
	}

	@Override
	@CheckReturnValue
	@ParallelSafe
	public MemoryLocation mallocSDRAM(HasChipLocation chip, int size,
			AppID appID, int tag)
			throws IOException, ProcessException, InterruptedException {
		return get(new SDRAMAlloc(chip, appID, size, tag));
	}

	@Override
	@ParallelSafe
	public void freeSDRAM(HasChipLocation chip, MemoryLocation baseAddress)
			throws IOException, ProcessException, InterruptedException {
		// Ignore the result of this
		get(new SDRAMDeAlloc(chip, baseAddress));
	}

	@Override
	@ParallelSafe
	public int freeSDRAM(HasChipLocation chip, AppID appID)
			throws IOException, ProcessException, InterruptedException {
		return get(new SDRAMDeAlloc(chip, appID));
	}

	@Override
	@ParallelSafe
	public void loadMulticastRoutes(HasChipLocation chip,
			Collection<MulticastRoutingEntry> routes, AppID appID)
			throws IOException, ProcessException, InterruptedException {
		new MulticastRoutesControlProcess(scpSelector, this).setRoutes(chip,
				routes, appID);
	}

	@Override
	@ParallelSafe
	public void loadFixedRoute(HasChipLocation chip, RoutingEntry fixedRoute,
			AppID appID)
			throws IOException, ProcessException, InterruptedException {
		new FixedRouteControlProcess(scpSelector, this).loadFixedRoute(chip,
				fixedRoute, appID);
	}

	@Override
	@CheckReturnValue
	@ParallelSafe
	public RoutingEntry readFixedRoute(HasChipLocation chip, AppID appID)
			throws IOException, ProcessException, InterruptedException {
		return new FixedRouteControlProcess(scpSelector, this)
				.readFixedRoute(chip, appID);
	}

	@Override
	@CheckReturnValue
	@ParallelSafe
	public List<MulticastRoutingEntry> getMulticastRoutes(HasChipLocation chip,
			AppID appID)
			throws IOException, ProcessException, InterruptedException {
		var address = (MemoryLocation) getSystemVariable(chip,
				router_table_copy_address);
		return new MulticastRoutesControlProcess(scpSelector, this)
				.getRoutes(chip, address, appID);
	}

	@Override
	@ParallelSafe
	public void clearMulticastRoutes(HasChipLocation chip)
			throws IOException, ProcessException, InterruptedException {
		call(new RouterClear(chip));
	}

	@Override
	@CheckReturnValue
	@ParallelSafe
	public RouterDiagnostics getRouterDiagnostics(HasChipLocation chip)
			throws IOException, ProcessException, InterruptedException {
		return new RouterControlProcess(scpSelector, this)
				.getRouterDiagnostics(chip);
	}

	@Override
	@ParallelSafe
	public void setRouterDiagnosticFilter(HasChipLocation chip, int position,
			DiagnosticFilter diagnosticFilter)
			throws IOException, ProcessException, InterruptedException {
		if (position < 0 || position > NO_ROUTER_DIAGNOSTIC_FILTERS) {
			throw new IllegalArgumentException(
					"router filter positions must be between 0 and "
							+ NO_ROUTER_DIAGNOSTIC_FILTERS);
		}
		if (position <= ROUTER_DEFAULT_FILTERS_MAX_POSITION) {
			log.warn("You are planning to change a filter which is set by "
					+ "default. By doing this, other runs occurring on this "
					+ "machine will be forced to use this new configuration "
					+ "until the machine is reset. Please also note that "
					+ "these changes will make the the reports from ybug not "
					+ "correct. This has been executed and is trusted that "
					+ "the end user knows what they are doing.");
		}

		var address =
				ROUTER_FILTERS.add(position * ROUTER_DIAGNOSTIC_FILTER_SIZE);
		writeMemory(chip, address, diagnosticFilter.getFilterWord());
	}

	@Override
	@ParallelSafe
	public DiagnosticFilter getRouterDiagnosticFilter(HasChipLocation chip,
			int position)
			throws IOException, ProcessException, InterruptedException {
		if (position < 0 || position > NO_ROUTER_DIAGNOSTIC_FILTERS) {
			throw new IllegalArgumentException(
					"router filter positions must be between 0 and "
							+ NO_ROUTER_DIAGNOSTIC_FILTERS);
		}
		var address =
				ROUTER_FILTERS.add(position * ROUTER_DIAGNOSTIC_FILTER_SIZE);
		var response = get(new ReadMemory(chip, address, WORD_SIZE));
		return new DiagnosticFilter(response.getInt());
	}

	@Override
	@ParallelSafe
	public void clearRouterDiagnosticCounters(HasChipLocation chip,
			boolean enable, Iterable<Integer> counterIDs)
			throws IOException, ProcessException, InterruptedException {
		int clearData = 0;
		for (int counterID : requireNonNull(counterIDs)) {
			if (counterID < 0 || counterID >= NUM_ROUTER_DIAGNOSTIC_COUNTERS) {
				throw new IllegalArgumentException(
						"Diagnostic counter IDs must be between 0 and 15");
			}
			clearData |= 1 << counterID;
		}
		if (enable) {
			for (int counterID : counterIDs) {
				clearData |= 1 << (counterID + ENABLE_SHIFT);
			}
		}
		writeMemory(chip, ROUTER_DIAGNOSTIC_COUNTER, clearData);
	}

	@Override
	@ParallelSafe
	public void clearReinjectionQueues(HasCoreLocation monitorCore)
			throws IOException, ProcessException, InterruptedException {
		new RouterControlProcess(scpSelector, this)
				.clearQueue(monitorCore.asCoreLocation());
	}

	@Override
	@ParallelSafe
	public void clearReinjectionQueues(CoreSubsets monitorCores)
			throws IOException, ProcessException, InterruptedException {
		new RouterControlProcess(scpSelector, this).clearQueue(monitorCores);
	}

	@Override
	@ParallelSafe
	public ReinjectionStatus getReinjectionStatus(HasCoreLocation monitorCore)
			throws IOException, ProcessException, InterruptedException {
		return new RouterControlProcess(scpSelector, this)
				.getReinjectionStatus(monitorCore.asCoreLocation());
	}

	@Override
	@ParallelSafe
	public Map<CoreLocation, ReinjectionStatus> getReinjectionStatus(
			CoreSubsets monitorCores)
			throws IOException, ProcessException, InterruptedException {
		return new RouterControlProcess(scpSelector, this)
				.getReinjectionStatus(monitorCores);
	}

	@Override
	@ParallelSafe
	public void resetReinjectionCounters(HasCoreLocation monitorCore)
			throws IOException, ProcessException, InterruptedException {
		new RouterControlProcess(scpSelector, this)
				.resetCounters(monitorCore.asCoreLocation());
	}

	@Override
	@ParallelSafeWithCare
	public void resetReinjectionCounters(CoreSubsets monitorCores)
			throws IOException, ProcessException, InterruptedException {
		new RouterControlProcess(scpSelector, this).resetCounters(monitorCores);
	}

	@Override
	@ParallelSafe
	public void setReinjectionTypes(HasCoreLocation monitorCore,
			boolean multicast, boolean pointToPoint, boolean fixedRoute,
			boolean nearestNeighbour)
			throws IOException, ProcessException, InterruptedException {
		new RouterControlProcess(scpSelector, this).setPacketTypes(
				monitorCore.asCoreLocation(), multicast, pointToPoint,
				fixedRoute, nearestNeighbour);
	}

	@Override
	@ParallelSafeWithCare
	public void setReinjectionTypes(CoreSubsets monitorCores, boolean multicast,
			boolean pointToPoint, boolean fixedRoute, boolean nearestNeighbour)
			throws IOException, ProcessException, InterruptedException {
		new RouterControlProcess(scpSelector, this).setPacketTypes(monitorCores,
				multicast, pointToPoint, fixedRoute, nearestNeighbour);
	}

	@Override
	@ParallelSafe
	public void setReinjectionEmergencyTimeout(HasCoreLocation monitorCore,
			int timeoutMantissa, int timeoutExponent)
			throws IOException, ProcessException, InterruptedException {
		new RouterControlProcess(scpSelector, this).setEmergencyTimeout(
				monitorCore.asCoreLocation(), timeoutMantissa, timeoutExponent);
	}

	@Override
	@ParallelSafeWithCare
	public void setReinjectionEmergencyTimeout(CoreSubsets monitorCores,
			int timeoutMantissa, int timeoutExponent)
			throws IOException, ProcessException, InterruptedException {
		new RouterControlProcess(scpSelector, this).setEmergencyTimeout(
				monitorCores, timeoutMantissa, timeoutExponent);
	}

	@Override
	@ParallelSafe
	public void setReinjectionTimeout(HasCoreLocation monitorCore,
			int timeoutMantissa, int timeoutExponent)
			throws IOException, ProcessException, InterruptedException {
		new RouterControlProcess(scpSelector, this).setTimeout(
				monitorCore.asCoreLocation(), timeoutMantissa, timeoutExponent);
	}

	@Override
	@ParallelSafeWithCare
	public void setReinjectionTimeout(CoreSubsets monitorCores,
			int timeoutMantissa, int timeoutExponent)
			throws IOException, ProcessException, InterruptedException {
		new RouterControlProcess(scpSelector, this).setTimeout(monitorCores,
				timeoutMantissa, timeoutExponent);
	}

	@Override
	@CheckReturnValue
	@ParallelSafe
	public List<HeapElement> getHeap(HasChipLocation chip,
			SystemVariableDefinition heap)
			throws IOException, ProcessException, InterruptedException {
		return new GetHeapProcess(scpSelector, this).getBlocks(chip, heap);
	}

	@Override
	@ParallelSafe
	public void fillMemory(HasChipLocation chip, MemoryLocation baseAddress,
			int repeatValue, int size, FillDataType dataType)
			throws ProcessException, IOException, InterruptedException {
		if (repeatValue < 1) {
			throw new IllegalArgumentException("the repeat must be at least 1");
		}
		new FillProcess(scpSelector, this).fillMemory(chip, baseAddress,
				repeatValue, size, dataType);
	}

	@Override
	@ParallelSafeWithCare
	public void saveApplicationRouterTables(CoreSubsets monitorCores)
			throws IOException, ProcessException, InterruptedException {
		new RouterControlProcess(scpSelector, this)
				.saveApplicationRouterTable(monitorCores);
	}

	@Override
	@ParallelSafeWithCare
	public void loadApplicationRouterTables(CoreSubsets monitorCores)
			throws IOException, ProcessException, InterruptedException {
		new RouterControlProcess(scpSelector, this)
				.loadApplicationRouterTable(monitorCores);
	}

	@Override
	@ParallelSafeWithCare
	public void loadSystemRouterTables(CoreSubsets monitorCores)
			throws IOException, ProcessException, InterruptedException {
		new RouterControlProcess(scpSelector, this)
				.loadSystemRouterTable(monitorCores);
	}

	/**
	 * Close the transceiver and any threads that are running.
	 *
	 * @throws IOException
	 *             If anything goes wrong
	 */
	@Override
	public void close() throws IOException {
		try {
			close(true, false);
		} catch (InterruptedException e) {
			log.warn("unexpected interruption", e);
		}
	}

	/**
	 * Close the transceiver and any threads that are running.
	 *
	 * @param closeOriginalConnections
	 *            If True, the original connections passed to the transceiver in
	 *            the constructor are also closed. If False, only newly
	 *            discovered connections are closed.
	 * @param powerOffMachine
	 *            if true, the machine is sent a power down command via its BMP
	 *            (if it has one)
	 * @throws IOException
	 *             If anything goes wrong with networking
	 * @throws InterruptedException
	 *             If interrupted while waiting for the machine to power down
	 *             (only if that is requested).
	 */
	public void close(boolean closeOriginalConnections, boolean powerOffMachine)
			throws IOException, InterruptedException {
		if (powerOffMachine && !bmpConnections.isEmpty()) {
			try {
				powerOffMachine();
			} catch (ProcessException e) {
				log.warn("failed to power off machine", e);
			}
		}

		super.close();

		for (var connection : allConnections) {
			if (closeOriginalConnections
					|| !originalConnections.contains(connection)) {
				connection.close();
			}
		}

		log.info("total retries used: {}", retryCount);
	}

	/** @return The connection selectors used for BMP connections. */
	public Map<BMPCoords,
			ConnectionSelector<BMPConnection>> getBMPConnection() {
		return bmpSelectors;
	}

	/**
	 * A simple description of a connection to create.
	 *
	 * @param hostname
	 *            What host to talk to.
	 * @param portNumber
	 *            What port to talk to, or {@code null} for default.
	 * @param chip
	 *            What chip to talk to.
	 */
	public record ConnectionDescriptor(InetAddress hostname, Integer portNumber,
			ChipLocation chip) {
		/**
		 * Create a connection descriptor.
		 *
		 * @param hostname
		 *            The host to talk to. The default UDP port will be used.
		 * @param chip
		 *            The chip to talk to.
		 */
		public ConnectionDescriptor(InetAddress hostname,
				HasChipLocation chip) {
			this(requireNonNull(hostname), null, chip.asChipLocation());
		}

		/**
		 * Create a connection descriptor.
		 *
		 * @param host
		 *            The host to talk to.
		 * @param port
		 *            The UDP port to talk to.
		 * @param chip
		 *            The chip to talk to.
		 */
		public ConnectionDescriptor(InetAddress host, int port,
				HasChipLocation chip) {
			this(requireNonNull(host), (Integer) port, chip.asChipLocation());
		}
	}

	@Override
	protected void addConnection(Connection connection) {
		this.allConnections.add(connection);
	}

	@Override
	public void bind(BMPCoords bmp) {
		boundBMP = bmp;
	}

	@Override
	public BMPCoords getBoundBMP() {
		return boundBMP;
	}
}<|MERGE_RESOLUTION|>--- conflicted
+++ resolved
@@ -21,7 +21,6 @@
 import static java.lang.Thread.sleep;
 import static java.net.InetAddress.getByAddress;
 import static java.nio.ByteBuffer.allocate;
-import static java.util.Arrays.stream;
 import static java.util.Collections.unmodifiableSet;
 import static java.util.Objects.requireNonNull;
 import static org.apache.commons.io.IOUtils.buffer;
@@ -541,29 +540,8 @@
 	public static Transceiver makeWithDescriptors(MachineVersion version,
 			Collection<ConnectionDescriptor> scampConnections)
 			throws IOException, SpinnmanException, InterruptedException {
-<<<<<<< HEAD
-		this(requireNonNull(machine, "need a real machine")
-				.getBootEthernetAddress(), machine.version, null, null, null,
-				null, null, false, generateScampConnections(machine), null,
-				null);
-		this.machine = machine;
-		if (scpSelector instanceof MachineAware ma) {
-			ma.setMachine(machine);
-		}
-		log.info("known connections to this transceiver: {}",
-				udpScpConnections);
-	}
-
-	private static List<ConnectionDescriptor> generateScampConnections(
-			Machine machine) {
-		return machine.ethernetConnectedChips().stream()
-				.map(chip -> new ConnectionDescriptor(chip.ipAddress,
-						SCP_SCAMP_PORT, chip.asChipLocation()))
-				.collect(toList());
-=======
 		return new Transceiver(version, null, null, null, null,
 				scampConnections, null);
->>>>>>> 1e7c4415
 	}
 
 	/**
