/*
 * Copyright (c) 2018-2019 The University of Manchester
 *
 * This program is free software: you can redistribute it and/or modify
 * it under the terms of the GNU General Public License as published by
 * the Free Software Foundation, either version 3 of the License, or
 * (at your option) any later version.
 *
 * This program is distributed in the hope that it will be useful,
 * but WITHOUT ANY WARRANTY; without even the implied warranty of
 * MERCHANTABILITY or FITNESS FOR A PARTICULAR PURPOSE.  See the
 * GNU General Public License for more details.
 *
 * You should have received a copy of the GNU General Public License
 * along with this program.  If not, see <http://www.gnu.org/licenses/>.
 */
package uk.ac.manchester.spinnaker.transceiver;

import static java.lang.Byte.toUnsignedInt;
import static java.lang.String.format;
import static java.lang.System.currentTimeMillis;
import static java.lang.Thread.sleep;
import static java.net.InetAddress.getByAddress;
import static java.nio.ByteBuffer.allocate;
import static java.util.Arrays.stream;
import static java.util.Collections.unmodifiableSet;
import static java.util.Objects.isNull;
import static java.util.Objects.nonNull;
import static java.util.Objects.requireNonNull;
import static java.util.stream.Collectors.toList;
import static org.apache.commons.io.IOUtils.buffer;
import static org.slf4j.LoggerFactory.getLogger;
import static uk.ac.manchester.spinnaker.machine.MachineDefaults.NUM_ROUTER_DIAGNOSTIC_COUNTERS;
import static uk.ac.manchester.spinnaker.machine.SpiNNakerTriadGeometry.getSpinn5Geometry;
import static uk.ac.manchester.spinnaker.messages.Constants.BMP_POST_POWER_ON_SLEEP_TIME;
import static uk.ac.manchester.spinnaker.messages.Constants.BMP_POWER_ON_TIMEOUT;
import static uk.ac.manchester.spinnaker.messages.Constants.BMP_TIMEOUT;
import static uk.ac.manchester.spinnaker.messages.Constants.NO_ROUTER_DIAGNOSTIC_FILTERS;
import static uk.ac.manchester.spinnaker.messages.Constants.ROUTER_DEFAULT_FILTERS_MAX_POSITION;
import static uk.ac.manchester.spinnaker.messages.Constants.ROUTER_DIAGNOSTIC_FILTER_SIZE;
import static uk.ac.manchester.spinnaker.messages.Constants.SCP_SCAMP_PORT;
import static uk.ac.manchester.spinnaker.messages.Constants.UDP_BOOT_CONNECTION_DEFAULT_PORT;
import static uk.ac.manchester.spinnaker.messages.Constants.WORD_SIZE;
import static uk.ac.manchester.spinnaker.messages.bmp.ReadSerialVector.SerialVector.SERIAL_LENGTH;
import static uk.ac.manchester.spinnaker.messages.model.IPTagTimeOutWaitTime.TIMEOUT_2560_ms;
import static uk.ac.manchester.spinnaker.messages.model.PowerCommand.POWER_OFF;
import static uk.ac.manchester.spinnaker.messages.model.PowerCommand.POWER_ON;
import static uk.ac.manchester.spinnaker.messages.model.SystemVariableDefinition.ethernet_ip_address;
import static uk.ac.manchester.spinnaker.messages.model.SystemVariableDefinition.iobuf_size;
import static uk.ac.manchester.spinnaker.messages.model.SystemVariableDefinition.router_table_copy_address;
import static uk.ac.manchester.spinnaker.messages.model.SystemVariableDefinition.software_watchdog_count;
import static uk.ac.manchester.spinnaker.messages.model.SystemVariableDefinition.y_size;
import static uk.ac.manchester.spinnaker.messages.scp.SCPRequest.BOOT_CHIP;
import static uk.ac.manchester.spinnaker.transceiver.BMPCommandProcess.BMP_RETRIES;
import static uk.ac.manchester.spinnaker.transceiver.CommonMemoryLocations.EXECUTABLE_ADDRESS;
import static uk.ac.manchester.spinnaker.transceiver.CommonMemoryLocations.ROUTER_DIAGNOSTIC_COUNTER;
import static uk.ac.manchester.spinnaker.transceiver.CommonMemoryLocations.ROUTER_FILTERS;
import static uk.ac.manchester.spinnaker.transceiver.CommonMemoryLocations.SYS_VARS;
import static uk.ac.manchester.spinnaker.transceiver.Utils.defaultBMPforMachine;
import static uk.ac.manchester.spinnaker.utils.UnitConstants.MSEC_PER_SEC;

import java.io.File;
import java.io.FileInputStream;
import java.io.IOException;
import java.io.InputStream;
import java.net.InetAddress;
import java.net.SocketTimeoutException;
import java.nio.ByteBuffer;
import java.util.ArrayList;
import java.util.Collection;
import java.util.HashMap;
import java.util.HashSet;
import java.util.List;
import java.util.Map;
import java.util.Set;
import java.util.concurrent.Semaphore;
import java.util.concurrent.ThreadLocalRandom;

import org.slf4j.Logger;

import uk.ac.manchester.spinnaker.connections.BMPConnection;
import uk.ac.manchester.spinnaker.connections.BootConnection;
import uk.ac.manchester.spinnaker.connections.ConnectionSelector;
import uk.ac.manchester.spinnaker.connections.DelegatingSCPConnection;
import uk.ac.manchester.spinnaker.connections.MachineAware;
import uk.ac.manchester.spinnaker.connections.MostDirectConnectionSelector;
import uk.ac.manchester.spinnaker.connections.SCPConnection;
import uk.ac.manchester.spinnaker.connections.SDPConnection;
import uk.ac.manchester.spinnaker.connections.SingletonConnectionSelector;
import uk.ac.manchester.spinnaker.connections.UDPConnection;
import uk.ac.manchester.spinnaker.connections.model.BootReceiver;
import uk.ac.manchester.spinnaker.connections.model.BootSender;
import uk.ac.manchester.spinnaker.connections.model.Connection;
import uk.ac.manchester.spinnaker.connections.model.SCPReceiver;
import uk.ac.manchester.spinnaker.connections.model.SCPSender;
import uk.ac.manchester.spinnaker.connections.model.SDPSender;
import uk.ac.manchester.spinnaker.machine.ChipLocation;
import uk.ac.manchester.spinnaker.machine.CoreLocation;
import uk.ac.manchester.spinnaker.machine.CoreSubsets;
import uk.ac.manchester.spinnaker.machine.Direction;
import uk.ac.manchester.spinnaker.machine.HasChipLocation;
import uk.ac.manchester.spinnaker.machine.HasCoreLocation;
import uk.ac.manchester.spinnaker.machine.Machine;
import uk.ac.manchester.spinnaker.machine.MachineDimensions;
import uk.ac.manchester.spinnaker.machine.MachineVersion;
import uk.ac.manchester.spinnaker.machine.MemoryLocation;
import uk.ac.manchester.spinnaker.machine.MulticastRoutingEntry;
import uk.ac.manchester.spinnaker.machine.RoutingEntry;
import uk.ac.manchester.spinnaker.machine.tags.IPTag;
import uk.ac.manchester.spinnaker.machine.tags.ReverseIPTag;
import uk.ac.manchester.spinnaker.machine.tags.Tag;
import uk.ac.manchester.spinnaker.messages.bmp.BMPBoard;
import uk.ac.manchester.spinnaker.messages.bmp.BMPCoords;
import uk.ac.manchester.spinnaker.messages.bmp.BMPRequest;
import uk.ac.manchester.spinnaker.messages.bmp.BMPSetLED;
import uk.ac.manchester.spinnaker.messages.bmp.EraseFlash;
import uk.ac.manchester.spinnaker.messages.bmp.GetBMPVersion;
import uk.ac.manchester.spinnaker.messages.bmp.GetFPGAResetStatus;
import uk.ac.manchester.spinnaker.messages.bmp.ReadADC;
import uk.ac.manchester.spinnaker.messages.bmp.ReadCANStatus;
import uk.ac.manchester.spinnaker.messages.bmp.ReadFPGARegister;
import uk.ac.manchester.spinnaker.messages.bmp.ReadSerialFlashCRC;
import uk.ac.manchester.spinnaker.messages.bmp.ReadSerialVector;
import uk.ac.manchester.spinnaker.messages.bmp.ResetFPGA;
import uk.ac.manchester.spinnaker.messages.bmp.SetPower;
import uk.ac.manchester.spinnaker.messages.bmp.UpdateFlash;
import uk.ac.manchester.spinnaker.messages.bmp.WriteFPGARegister;
import uk.ac.manchester.spinnaker.messages.bmp.WriteFlashBuffer;
import uk.ac.manchester.spinnaker.messages.boot.BootMessages;
import uk.ac.manchester.spinnaker.messages.model.ADCInfo;
import uk.ac.manchester.spinnaker.messages.model.AppID;
import uk.ac.manchester.spinnaker.messages.model.BMPConnectionData;
import uk.ac.manchester.spinnaker.messages.model.CPUInfo;
import uk.ac.manchester.spinnaker.messages.model.CPUState;
import uk.ac.manchester.spinnaker.messages.model.DiagnosticFilter;
import uk.ac.manchester.spinnaker.messages.model.FPGA;
import uk.ac.manchester.spinnaker.messages.model.HeapElement;
import uk.ac.manchester.spinnaker.messages.model.IOBuffer;
import uk.ac.manchester.spinnaker.messages.model.LEDAction;
import uk.ac.manchester.spinnaker.messages.model.PowerCommand;
import uk.ac.manchester.spinnaker.messages.model.ReinjectionStatus;
import uk.ac.manchester.spinnaker.messages.model.RouterDiagnostics;
import uk.ac.manchester.spinnaker.messages.model.Signal;
import uk.ac.manchester.spinnaker.messages.model.SystemVariableDefinition;
import uk.ac.manchester.spinnaker.messages.model.Version;
import uk.ac.manchester.spinnaker.messages.model.VersionInfo;
import uk.ac.manchester.spinnaker.messages.scp.ApplicationRun;
import uk.ac.manchester.spinnaker.messages.scp.ApplicationStop;
import uk.ac.manchester.spinnaker.messages.scp.CountState;
import uk.ac.manchester.spinnaker.messages.scp.GetChipInfo;
import uk.ac.manchester.spinnaker.messages.scp.GetVersion;
import uk.ac.manchester.spinnaker.messages.scp.IPTagClear;
import uk.ac.manchester.spinnaker.messages.scp.IPTagSet;
import uk.ac.manchester.spinnaker.messages.scp.IPTagSetTTO;
import uk.ac.manchester.spinnaker.messages.scp.ReadMemory;
import uk.ac.manchester.spinnaker.messages.scp.ReverseIPTagSet;
import uk.ac.manchester.spinnaker.messages.scp.RouterClear;
import uk.ac.manchester.spinnaker.messages.scp.SCPRequest;
import uk.ac.manchester.spinnaker.messages.scp.SDRAMAlloc;
import uk.ac.manchester.spinnaker.messages.scp.SDRAMDeAlloc;
import uk.ac.manchester.spinnaker.messages.scp.SendSignal;
import uk.ac.manchester.spinnaker.messages.scp.SetLED;
import uk.ac.manchester.spinnaker.messages.sdp.SDPMessage;
import uk.ac.manchester.spinnaker.storage.BufferManagerStorage;
import uk.ac.manchester.spinnaker.storage.StorageException;
import uk.ac.manchester.spinnaker.utils.MappableIterable;

/**
 * An encapsulation of various communications with the SpiNNaker board.
 * <p>
 * The methods of this class are designed to be thread-safe; thus you can make
 * multiple calls to the same (or different) methods from multiple threads and
 * expect each call to work as if it had been called sequentially, although the
 * order of returns is not guaranteed. Note also that with multiple connections
 * to the board, using multiple threads in this way may result in an increase in
 * the overall speed of operation, since the multiple calls may be made
 * separately over the set of given connections.
 * <p>
 * For details of thread safety, see the methods annotated with
 * {@link ParallelSafe}, {@link ParallelSafeWithCare} and {@link ParallelUnsafe}
 * in {@link TransceiverInterface}. <em>Note that operations on a BMP are
 * <strong>always</strong> parallel-unsafe, other documentation in this class
 * notwithstanding.</em>
 */
public class Transceiver extends UDPTransceiver
		implements TransceiverInterface, RetryTracker {
	private static final Logger log = getLogger(Transceiver.class);

	private static final String SCAMP_NAME = "SC&MP";

	private static final Version SCAMP_VERSION = new Version(3, 0, 1);

	private static final String BMP_NAME = "BC&MP";

	private static final Set<Integer> BMP_MAJOR_VERSIONS = Set.of(1, 2);

	/**
	 * How many times do we try to find SCAMP?
	 */
	private static final int INITIAL_FIND_SCAMP_RETRIES_COUNT = 3;

	private static final int CONNECTION_CHECK_RETRY_COUNT = 3;

	private static final int CONNECTION_CHECK_DELAY = 100;

	private static final int NNID_MAX = 0x7F;

	private static final int POST_BOOT_DELAY = 2000;

	/**
	 * The number of milliseconds after powering on the machine to wait before
	 * attempting to boot SCAMP on its chips. This is time to allow the code on
	 * each chip's ROM to figure out what the state of the hardware is enough
	 * for booting to be viable.
	 */
	private static final int POST_POWER_ON_DELAY = 2000;

	private static final int ENABLE_SHIFT = 16;

	/**
	 * How much data to pile into SCAMP before reducing the number of messages
	 * in flight at a time.
	 */
	private static final int LARGE_DATA_WRITE_THRESHOLD = 16 * 1024;

	/**
	 * The maximum number of SCP messages to have in flight in a large data
	 * write.
	 */
	private static final int LARGE_WRITE_PARALLEL_MESSAGE_COUNT = 4;

	/** The version of the board being connected to. */
	private MachineVersion version;

	/** The discovered machine model. */
	private Machine machine;

	private MachineDimensions dimensions;

	/**
	 * A set of chips to ignore in the machine. Requests for a "machine" will
	 * have these chips excluded, as if they never existed. The processor IDs of
	 * the specified chips are ignored.
	 */
	private final Set<ChipLocation> ignoreChips = new HashSet<>();

	/**
	 * A set of cores to ignore in the machine. Requests for a "machine" will
	 * have these cores excluded, as if they never existed.
	 */
	private final Map<ChipLocation, Set<Integer>> ignoreCores = new HashMap<>();

	/**
	 * A set of links to ignore in the machine. Requests for a "machine" will
	 * have these links excluded, as if they never existed.
	 */
	private final Map<ChipLocation, Set<Direction>> ignoreLinks =
			new HashMap<>();

	/**
	 * The max size each chip can say it has for SDRAM. (This is mainly used for
	 * debugging purposes.)
	 */
	private final Integer maxSDRAMSize;

	private Integer iobufSize;

	private AppIdTracker appIDTracker;

	/**
	 * A set of the original connections. Used to determine what can be closed.
	 */
	private final Set<Connection> originalConnections = new HashSet<>();

	/** A set of all connections. Used for closing. */
	private final Set<Connection> allConnections = new HashSet<>();

	/**
	 * A boot send connection. There can only be one in the current system, or
	 * otherwise bad things can happen!
	 */
	private BootSender bootSendConnection;

	/**
	 * A list of all connections that can be used to send SCP messages.
	 * <p>
	 * Note that some of these might not be able to receive SCP; this could be
	 * useful if they are just using SCP to send a command that doesn't expect a
	 * response.
	 */
	private final List<SCPSender> scpSenderConnections = new ArrayList<>();

	/** A list of all connections that can be used to send SDP messages. */
	private final List<SDPSender> sdpSenderConnections = new ArrayList<>();

	/**
	 * A map of IP address &rarr; SCAMP connection. These are those that can be
	 * used for setting up IP Tags.
	 */
	private final Map<InetAddress, SCPConnection> udpScpConnections =
			new HashMap<>();

	/**
	 * A list of all connections that can be used to send and receive SCP
	 * messages for SCAMP interaction.
	 */
	private final List<SCPConnection> scpConnections = new ArrayList<>();

	/** The BMP connections. */
	private final List<BMPConnection> bmpConnections = new ArrayList<>();

	/** Connection selectors for the BMP processes. */
	private final Map<BMPCoords,
			ConnectionSelector<BMPConnection>> bmpSelectors = new HashMap<>();

	/** Connection selectors for the SCP processes. */
	private final ConnectionSelector<SCPConnection> scpSelector;

	/** The nearest neighbour start ID. */
	private int nearestNeighbourID = 1;

	/** The nearest neighbour lock. */
	private final Object nearestNeighbourLock = new Object();

	/**
	 * A lock against multiple flood fill writes. This is needed as SCAMP cannot
	 * cope with this.
	 */
	private final Object floodWriteLock = new Object();

	/**
	 * Lock against single chip executions. The condition should be acquired
	 * before the locks are checked or updated.
	 * <p>
	 * The write lock condition should also be acquired to avoid a flood fill
	 * during an individual chip execute.
	 */
	private final Map<ChipLocation, Semaphore> chipExecuteLocks =
			new HashMap<>();

	private final FloodLock executeFloodLock = new FloodLock();

	private boolean machineOff = false;

	private long retryCount = 0L;

	private BMPCoords boundBMP = new BMPCoords(0, 0);

	/**
	 * Create a Transceiver by creating a UDPConnection to the given hostname on
	 * port 17893 (the default SCAMP port), and a BootConnection on port 54321
	 * (the default boot port), optionally discovering any additional links
	 * using the UDPConnection, and then returning the transceiver created with
	 * the conjunction of the created UDPConnection and the discovered
	 * connections.
	 *
	 * @param host
	 *            The host IP address of the board
	 * @param version
	 *            The type of SpiNNaker board used within the SpiNNaker machine
	 *            being used. May be {@code null} if the board in question can
	 *            be assumed to be always already booted.
	 * @param numberOfBoards
	 *            a number of boards expected to be supported, or {@code null},
	 *            which defaults to a single board
	 * @param ignoredChips
	 *            An optional set of chips to ignore in the machine. Requests
	 *            for a "machine" will have these chips excluded, as if they
	 *            never existed. The processors of the specified chips are
	 *            ignored.
	 * @param ignoredCores
	 *            An optional map of cores to ignore in the machine. Requests
	 *            for a "machine" will have these cores excluded, as if they
	 *            never existed.
	 * @param ignoredLinks
	 *            An optional set of links to ignore in the machine. Requests
	 *            for a "machine" will have these links excluded, as if they
	 *            never existed.
	 * @param bmpConnectionData
	 *            the details of the BMP connections used to boot multi-board
	 *            systems
	 * @param autodetectBMP
	 *            True if the BMP of version 4 or 5 boards should be
	 *            automatically determined from the board IP address
	 * @param bootPortNumber
	 *            the port number used to boot the machine
	 * @param scampConnections
	 *            the list of connections used for SCAMP communications
	 * @param maxSDRAMSize
	 *            the max size each chip can say it has for SDRAM (mainly used
	 *            in debugging purposes)
	 * @throws IOException
	 *             if networking fails
	 * @throws SpinnmanException
	 *             If a BMP is uncontactable or SpiNNaker rejects a message.
	 */
	public Transceiver(InetAddress host, MachineVersion version,
			Collection<BMPConnectionData> bmpConnectionData,
			Integer numberOfBoards, Set<ChipLocation> ignoredChips,
			Map<ChipLocation, Set<Integer>> ignoredCores,
			Map<ChipLocation, Set<Direction>> ignoredLinks,
			boolean autodetectBMP, List<ConnectionDescriptor> scampConnections,
			Integer bootPortNumber, Integer maxSDRAMSize)
			throws IOException, SpinnmanException {
		log.info("Creating transceiver for {}", requireNonNull(host,
				"SpiNNaker machine host name must be not null"));
		var connections = new ArrayList<Connection>();

		/*
		 * if no BMP has been supplied, but the board is a spinn4 or a spinn5
		 * machine, then an assumption can be made that the BMP is at -1 on the
		 * final value of the IP address
		 */
		if (nonNull(version) && !version.isFourChip && autodetectBMP
				&& (isNull(bmpConnectionData) || bmpConnectionData.isEmpty())) {
			bmpConnectionData =
					List.of(defaultBMPforMachine(host, numberOfBoards));
		}

		// handle BMP connections
<<<<<<< HEAD
		if (nonNull(bmpConnectionData)) {
			List<InetAddress> bmpIPs = new ArrayList<>();
			for (BMPConnectionData connData : bmpConnectionData) {
				BMPConnection connection = new BMPConnection(connData);
=======
		if (bmpConnectionData != null) {
			var bmpIPs = new ArrayList<>();
			for (var connData : bmpConnectionData) {
				var connection = new BMPConnection(connData);
>>>>>>> 08bb0bca
				connections.add(connection);
				bmpIPs.add(connection.getRemoteIPAddress());
			}
			log.info("Transceiver using BMPs: {}", bmpIPs);
		}

		// handle the SpiNNaker connection
<<<<<<< HEAD
		if (isNull(scampConnections)) {
			scampConnections = emptyList();
=======
		if (scampConnections == null) {
			scampConnections = List.of();
>>>>>>> 08bb0bca
		}
		if (scampConnections.isEmpty()) {
			connections.add(new SCPConnection(host));
		}

		// handle the boot connection
		connections.add(new BootConnection(host, bootPortNumber));

		this.version = version;
		if (nonNull(ignoredChips)) {
			ignoreChips.addAll(ignoredChips);
		}
		if (nonNull(ignoredCores)) {
			ignoreCores.putAll(ignoredCores);
		}
		if (nonNull(ignoredLinks)) {
			ignoreLinks.putAll(ignoredLinks);
		}
		this.maxSDRAMSize = maxSDRAMSize;

		originalConnections.addAll(connections);
		allConnections.addAll(connections);
		// if there has been SCAMP connections given, build them
		for (var desc : scampConnections) {
			connections.add(new SCPConnection(desc.chip, desc.hostname,
					desc.portNumber));
		}
		for (Connection conn : connections) {
			identifyConnection(conn);
		}
		scpSelector = makeConnectionSelector();
		checkBMPConnections();
	}

	/**
	 * Create a Transceiver by creating a UDPConnection to the given hostname on
	 * port 17893 (the default SCAMP port), and a BootConnection on port 54321
	 * (the default boot port), discovering any additional links using the
	 * UDPConnection, and then returning the transceiver created with the
	 * conjunction of the created UDPConnection and the discovered connections.
	 *
	 * @param hostname
	 *            The hostname or IP address of the board
	 * @param version
	 *            The type of SpiNNaker board used within the SpiNNaker machine
	 *            being used. May be {@code null} if the board in question can
	 *            be assumed to be always already booted.
	 * @throws IOException
	 *             if networking fails
	 * @throws SpinnmanException
	 *             If a BMP is uncontactable or SpiNNaker rejects a message.
	 */
	public Transceiver(InetAddress hostname, MachineVersion version)
			throws IOException, SpinnmanException {
		this(hostname, version, null, 0, Set.of(), Map.of(), Map.of(), false,
				null, null, null);
	}

	/**
	 * Create a transceiver.
	 *
	 * @param version
	 *            The SpiNNaker board version number.
	 * @throws IOException
	 *             if networking fails
	 * @throws SpinnmanException
	 *             If a BMP is uncontactable or SpiNNaker rejects a message.
	 */
	public Transceiver(MachineVersion version)
			throws IOException, SpinnmanException {
		this(version, null, null, null, null, null, null);
	}

	/**
	 * Create a transceiver.
	 *
	 * @param version
	 *            The type of SpiNNaker board used within the SpiNNaker machine
	 *            being used. May be {@code null} if the board in question can
	 *            be assumed to be always already booted.
	 * @param connections
	 *            The connections to use in the transceiver. Note that the
	 *            transceiver may make additional connections.
	 * @throws IOException
	 *             if networking fails
	 * @throws SpinnmanException
	 *             If a BMP is uncontactable or SpiNNaker rejects a message.
	 */
	public Transceiver(MachineVersion version,
			Collection<Connection> connections)
			throws IOException, SpinnmanException {
		this(version, connections, null, null, null, null, null);
	}

	/**
	 * Given a machine, make a transceiver for talking to all boards of that
	 * machine.
	 *
	 * @param machine
	 *            The machine description
	 * @throws IOException
	 *             if networking fails
	 * @throws SpinnmanException
	 *             If a BMP is uncontactable or SpiNNaker rejects a message.
	 */
	public Transceiver(Machine machine) throws IOException, SpinnmanException {
		this(requireNonNull(machine, "need a real machine")
				.getBootEthernetAddress(), machine.version, null, null, null,
				null, null, false, generateScampConnections(machine), null,
				null);
		this.machine = machine;
		if (scpSelector instanceof MachineAware) {
			((MachineAware) scpSelector).setMachine(machine);
		}
		log.info("known connections to this transceiver: {}",
				udpScpConnections);
	}

	private static List<ConnectionDescriptor> generateScampConnections(
			Machine machine) {
		return machine.ethernetConnectedChips().stream()
				.map(chip -> new ConnectionDescriptor(chip.ipAddress,
						SCP_SCAMP_PORT, chip.asChipLocation()))
				.collect(toList());
	}

	/**
	 * Create a transceiver.
	 *
	 * @param version
	 *            The type of SpiNNaker board used within the SpiNNaker machine
	 *            being used. May be {@code null} if the board in question can
	 *            be assumed to be always already booted.
	 * @param connections
	 *            The connections to use in the transceiver. Note that the
	 *            transceiver may make additional connections. <em>This should
	 *            be modifiable (or {@code null}) if {@code scampConnections}
	 *            supplied and not empty.</em>
	 * @param ignoredChips
	 *            Blacklisted chips.
	 * @param ignoredCores
	 *            Blacklisted cores.
	 * @param ignoredLinks
	 *            Blacklisted links.
	 * @param scampConnections
	 *            Descriptions of SCP connections to create.
	 * @param maxSDRAMSize
	 *            If not {@code null}, the maximum SDRAM size to allow.
	 * @throws IOException
	 *             if networking fails
	 * @throws SpinnmanException
	 *             If a BMP is uncontactable or SpiNNaker rejects a message.
	 */
	public Transceiver(MachineVersion version,
			Collection<Connection> connections,
			Collection<ChipLocation> ignoredChips,
			Map<ChipLocation, Set<Integer>> ignoredCores,
			Map<ChipLocation, Set<Direction>> ignoredLinks,
			Collection<ConnectionDescriptor> scampConnections,
			Integer maxSDRAMSize) throws IOException, SpinnmanException {
		this.version = version;
		if (nonNull(ignoredChips)) {
			ignoreChips.addAll(ignoredChips);
		}
		if (nonNull(ignoredCores)) {
			ignoreCores.putAll(ignoredCores);
		}
		if (nonNull(ignoredLinks)) {
			ignoreLinks.putAll(ignoredLinks);
		}
		this.maxSDRAMSize = maxSDRAMSize;

<<<<<<< HEAD
		if (isNull(connections)) {
			connections = emptyList();
=======
		if (connections == null) {
			// Needs to be modifiable
			connections = new ArrayList<>();
>>>>>>> 08bb0bca
		}
		originalConnections.addAll(connections);
		allConnections.addAll(connections);
		// if there has been SCAMP connections given, build them
		if (nonNull(scampConnections)) {
			for (ConnectionDescriptor desc : scampConnections) {
				connections.add(new SCPConnection(desc.chip, desc.hostname,
						desc.portNumber));
			}
		}
		for (Connection conn : connections) {
			identifyConnection(conn);
		}
		scpSelector = makeConnectionSelector();
		checkBMPConnections();
	}

	private ConnectionSelector<SCPConnection> makeConnectionSelector() {
		return new MostDirectConnectionSelector<SCPConnection>(machine,
				scpConnections);
	}

	/**
	 * Work out what is going on with a connection. There are many types of
	 * connections, and some connections are several different things at once.
	 *
	 * @param conn
	 *            The connection to be handled.
	 */
	private void identifyConnection(Connection conn) {
		// locate the only boot send conn
		if (conn instanceof BootSender) {
			if (nonNull(bootSendConnection)) {
				throw new IllegalArgumentException(
						"Only a single BootSender can be specified");
			}
			bootSendConnection = (BootSender) conn;
		} else if (conn instanceof BootReceiver) {
			// non-sending boot receivers aren't supported; warn about them
			log.warn("unhandled boot connection: {}", conn);
		}

		// Locate any connections listening on a UDP port
		if (conn instanceof UDPConnection) {
			registerConnection((UDPConnection<?>) conn);
		}

		/*
		 * Locate any connections that can send SCP (that are not BMP
		 * connections)
		 */
		if (conn instanceof SCPSender && !(conn instanceof BMPConnection)) {
			scpSenderConnections.add((SCPSender) conn);
		}

		// Locate any connections that can send SDP
		if (conn instanceof SDPSender) {
			sdpSenderConnections.add((SDPSender) conn);
		}

		// Locate any connections that can send and receive SCP
		if (conn instanceof SCPSender && conn instanceof SCPReceiver) {
			// If it is a BMP connection, add it here
			if (conn instanceof BMPConnection) {
				var bmpc = (BMPConnection) conn;
				bmpConnections.add(bmpc);
				bmpSelectors.put(bmpc.getCoords(),
						new SingletonConnectionSelector<>(bmpc));
			} else if (conn instanceof SCPConnection) {
				var scpc = (SCPConnection) conn;
				scpConnections.add(scpc);
				udpScpConnections.put(scpc.getRemoteIPAddress(), scpc);
			}
		}
	}

	/**
	 * Get the connections for talking to a board.
	 *
	 * @param boardAddress
	 *            The address of the board to talk to. May be {@code null} to
	 *            use all connections.
	 * @return All the connections that could reach the board.
	 */
	private Collection<SCPConnection> getConnectionList(
			InetAddress boardAddress) {
		if (isNull(boardAddress)) {
			return scpConnections;
		}
<<<<<<< HEAD
		SCPConnection connection = locateSpinnakerConnection(boardAddress);
		if (isNull(connection)) {
			return emptyList();
=======
		var connection = locateSpinnakerConnection(boardAddress);
		if (connection == null) {
			return List.of();
>>>>>>> 08bb0bca
		}
		return List.of(connection);
	}

	/**
	 * Get the connections for talking to a board.
	 *
	 * @param connection
	 *            Directly gives the connection to use. May be {@code null} to
	 *            use defaults.
	 * @return List of connections that could reach a board.
	 */
	private Collection<SCPConnection> getConnectionList(
			SCPConnection connection) {
		if (isNull(connection)) {
			return scpConnections;
		}
		return List.of(connection);
	}

	private Object getSystemVariable(HasChipLocation chip,
			SystemVariableDefinition dataItem)
			throws IOException, ProcessException {
		var buffer = readMemory(chip, SYS_VARS.add(dataItem.offset),
				dataItem.type.value);
		switch (dataItem.type) {
		case BYTE:
			return Byte.toUnsignedInt(buffer.get());
		case SHORT:
			return Short.toUnsignedInt(buffer.getShort());
		case INT:
			return buffer.getInt();
		case LONG:
			return buffer.getLong();
		case BYTE_ARRAY:
			byte[] dst = (byte[]) dataItem.getDefault();
			buffer.get(dst);
			return dst;
		case ADDRESS:
			return new MemoryLocation(buffer.getInt());
		default:
			// Unreachable
			throw new IllegalStateException();
		}
	}

	private ConnectionSelector<BMPConnection> bmpConnection(BMPCoords bmp) {
		if (!bmpSelectors.containsKey(bmp)) {
			throw new IllegalArgumentException(
					"Unknown combination of cabinet (" + bmp.getCabinet()
							+ ") and frame (" + bmp.getFrame() + ")");
		}
		return bmpSelectors.get(bmp);
	}

	private byte getNextNearestNeighbourID() {
		synchronized (nearestNeighbourLock) {
			int next = (nearestNeighbourID + 1) & NNID_MAX;
			nearestNeighbourID = next;
			return (byte) next;
		}
	}

	@Override
	public ConnectionSelector<SCPConnection> getScampConnectionSelector() {
		return scpSelector;
	}

	/**
	 * Returns the given connection, or else picks one at random.
	 *
	 * @param <C>
	 *            the connection type
	 * @param connections
	 *            the list of connections to locate a random one from
	 * @return a connection object
	 */
	private static <C> C getRandomConnection(List<C> connections) {
		if (connections.isEmpty()) {
			return null;
		}
		int idx = ThreadLocalRandom.current().nextInt(0, connections.size());
		return connections.get(idx);
	}

	/** Check that the BMP connections are actually connected to valid BMPs. */
	private void checkBMPConnections() throws IOException, SpinnmanException {
		/*
		 * Check that the UDP BMP conn is actually connected to a BMP via the
		 * SVER command
		 */
		for (var conn : bmpConnections) {
			// try to send a BMP SVER to check if it responds as expected
			try {
				var versionInfo = readBMPVersion(conn.getCoords(), conn.boards);
				if (!BMP_NAME.equals(versionInfo.name) || !BMP_MAJOR_VERSIONS
						.contains(versionInfo.versionNumber.majorVersion)) {
					throw new IOException(format(
							"The BMP at %s is running %s %s which is "
									+ "incompatible with this transceiver, "
									+ "required version is %s %s",
							conn.getRemoteIPAddress(), versionInfo.name,
							versionInfo.versionString, BMP_NAME,
							BMP_MAJOR_VERSIONS));
				}

				log.info("Using BMP at {} with version {} {}",
						conn.getRemoteIPAddress(), versionInfo.name,
						versionInfo.versionString);
			} catch (SocketTimeoutException e) {
				/*
				 * If it fails to respond due to timeout, maybe that the
				 * connection isn't valid.
				 */
				throw new SpinnmanException(
						format("BMP connection to %s is not responding",
								conn.getRemoteIPAddress()),
						e);
			} catch (ProcessException e) {
				log.error("Failed to speak to BMP at {}",
						conn.getRemoteIPAddress(), e);
				throw e;
			}
		}
	}

	@Override
	public void retryNeeded() {
		retryCount++;
	}

	/**
	 * Check that the given connection to the given chip works.
	 *
	 * @param connection
	 *            the connection to use when doing the check
	 * @param chip
	 *            the chip coordinates to try to talk to
	 * @return True if a valid response is received, False otherwise
	 */
	private boolean checkConnection(SCPConnection connection,
			HasChipLocation chip) {
		for (int r = 0; r < CONNECTION_CHECK_RETRY_COUNT; r++) {
			try {
				var chipInfo = simpleProcess(connection)
						.execute(new GetChipInfo(chip)).chipInfo;
				if (chipInfo.isEthernetAvailable) {
					return true;
				}
				sleep(CONNECTION_CHECK_DELAY);
			} catch (InterruptedException | SocketTimeoutException
					| ProcessException e) {
				// do nothing
			} catch (IOException e) {
				break;
			}
		}
		return false;
	}

	@Override
	public void sendSCPMessage(SCPRequest<?> message, SCPConnection connection)
			throws IOException {
		SCPSender c = connection;
		if (isNull(c)) {
			c = getRandomConnection(scpSenderConnections);
		}
		c.send(message);
	}

	@Override
	public void sendSDPMessage(SDPMessage message, SDPConnection connection)
			throws IOException {
		SDPSender c = connection;
		if (isNull(c)) {
			c = getRandomConnection(sdpSenderConnections);
		}
		c.send(message);
	}

	/**
	 * Get the current machine status and store it.
	 *
	 * @throws IOException
	 *             if the OS has networking troubles
	 * @throws ProcessException
	 *             if SpiNNaker rejects a message
	 */
	void updateMachine() throws IOException, ProcessException {
		// Get the width and height of the machine
		getMachineDimensions();

		// Get the coordinates of the boot chip
		var versionInfo = getScampVersion();

		// Get the details of all the chips
		machine = new GetMachineProcess(scpSelector, ignoreChips, ignoreCores,
				ignoreLinks, maxSDRAMSize, this)
						.getMachineDetails(versionInfo.core, dimensions);

		/*
		 * Ask the machine to check itself and if required to rebuild itself
		 * with out invalid links or chips etc.
		 */
		machine = machine.rebuild();

		// update the SCAMP selector with the machine
		if (scpSelector instanceof MachineAware) {
			((MachineAware) scpSelector).setMachine(machine);
		}

		/*
		 * update the SCAMP connections replacing any x and y with the default
		 * SCP request params with the boot chip coordinates
		 */
		for (var sc : scpConnections) {
			if (sc.getChip().equals(BOOT_CHIP)) {
				sc.setChip(machine.boot);
			}
		}

		// Work out and add the SpiNNaker links and FPGA links
		machine.addSpinnakerLinks();
		machine.addFpgaLinks();

		// TODO: Actually get the existing APP_IDs in use
		appIDTracker = new AppIdTracker();

		log.info("Detected a machine on IP address {} which has {}",
				bootSendConnection.getRemoteIPAddress(),
				machine.coresAndLinkOutputString());
	}

	/**
	 * Find connections to the board and store these for future use. Note that
	 * connections can be empty, in which case another local discovery mechanism
	 * will be used. Note that an exception will be thrown if no initial
	 * connections can be found to the board.
	 *
	 * @return An iterable of discovered connections, not including the
	 *         initially given connections in the constructor
	 * @throws IOException
	 *             if networking fails
	 * @throws ProcessException
	 *             If SpiNNaker rejects a message.
	 */
	public List<SCPConnection> discoverScampConnections()
			throws IOException, ProcessException {
		/*
		 * Currently, this only finds other UDP connections given a connection
		 * that supports SCP - this is done via the machine
		 */
		if (scpConnections.isEmpty()) {
			return List.of();
		}

		// Get the machine dimensions
		var dims = getMachineDimensions();

		// Find all the new connections via the machine Ethernet-connected chips
		var newConnections = new ArrayList<SCPConnection>();
		for (var chip : getSpinn5Geometry().getPotentialRootChips(dims)) {
			var ipAddress = getByAddress(
					(byte[]) getSystemVariable(chip, ethernet_ip_address));
			if (udpScpConnections.containsKey(ipAddress)) {
				continue;
			}
			var conn = searchForProxies(chip);

			// if no data, no proxy
			if (isNull(conn)) {
				conn = new SCPConnection(chip, ipAddress);
			} else {
				// proxy, needs an adjustment
				udpScpConnections.remove(conn.getRemoteIPAddress());
			}

			// check if it works
			if (checkConnection(conn, chip)) {
				scpSenderConnections.add(conn);
				allConnections.add(conn);
				udpScpConnections.put(ipAddress, conn);
				scpConnections.add(conn);
				newConnections.add(conn);
			} else {
				log.warn(
						"Additional Ethernet connection on {} at "
								+ "chip {},{} cannot be contacted",
						ipAddress, chip.getX(), chip.getY());
			}
		}

		// Update the connection queues after finding new connections
		return newConnections;
	}

	/**
	 * Looks for an entry within the UDP SCAMP connections which is linked to a
	 * given chip.
	 *
	 * @param chip
	 *            The coordinates of the chip
	 * @return connection or {@code null} if there is no such connection
	 */
	private SCPConnection searchForProxies(ChipLocation chip) {
		for (var connection : scpConnections) {
			if (connection.getChip().equals(chip)) {
				return connection;
			}
		}
		return null;
	}

	/**
	 * Get the currently known connections to the board, made up of those passed
	 * in to the transceiver and those that are discovered during calls to
	 * {@link #discoverScampConnections()}. No further discovery is done here.
	 *
	 * @return The connections known to the transceiver
	 */
	public Set<Connection> getConnections() {
		return unmodifiableSet(allConnections);
	}

	@Override
	public MachineDimensions getMachineDimensions()
			throws IOException, ProcessException {
<<<<<<< HEAD
		if (isNull(dimensions)) {
			ByteBuffer data =
					readMemory(BOOT_CHIP, SYS_VARS.add(y_size.offset), 2);
=======
		if (dimensions == null) {
			var data = readMemory(BOOT_CHIP, SYS_VARS.add(y_size.offset), 2);
>>>>>>> 08bb0bca
			int height = toUnsignedInt(data.get());
			int width = toUnsignedInt(data.get());
			dimensions = new MachineDimensions(width, height);
		}
		return dimensions;
	}

	@Override
	public Machine getMachineDetails() throws IOException, ProcessException {
		if (isNull(machine)) {
			updateMachine();
		}
		return machine;
	}

	/**
	 * @return the application ID tracker for this transceiver.
	 * @throws IOException
	 *             If anything goes wrong with networking.
	 * @throws ProcessException
	 *             If SpiNNaker rejects a message.
	 */
	public AppIdTracker getAppIdTracker() throws IOException, ProcessException {
		if (isNull(appIDTracker)) {
			updateMachine();
		}
		return appIDTracker;
	}

	@Override
	public boolean isConnected(Connection connection) {
		if (nonNull(connection)) {
			return connectedTest(connection);
		}
		return scpConnections.stream().anyMatch(this::connectedTest);
	}

	private boolean connectedTest(Connection c) {
		try {
			return c.isConnected();
		} catch (IOException e) {
			return false;
		}
	}

	@Override
	public VersionInfo getScampVersion(HasChipLocation chip,
			ConnectionSelector<SCPConnection> connectionSelector)
			throws IOException, ProcessException {
		if (isNull(connectionSelector)) {
			connectionSelector = scpSelector;
		}
		return simpleProcess(connectionSelector)
				.execute(new GetVersion(chip.getScampCore())).versionInfo;
	}

	@Override
	@ParallelUnsafe
	public void bootBoard(Map<SystemVariableDefinition, Object> extraBootValues)
			throws InterruptedException, IOException {
		var bootMessages = new BootMessages(version, extraBootValues);
		var msgs = bootMessages.getMessages().iterator();
		while (msgs.hasNext()) {
			bootSendConnection.sendBootMessage(msgs.next());
		}
		sleep(POST_BOOT_DELAY);
	}

	/**
	 * Determine if the version of SCAMP is compatible with this transceiver.
	 *
	 * @param version
	 *            The version to test
	 * @return true exactly when they are compatible
	 */
	public static boolean isScampVersionCompatible(Version version) {
		// The major version must match exactly
		if (version.majorVersion != SCAMP_VERSION.majorVersion) {
			return false;
		}

		/*
		 * If the minor version matches, the patch version must be >= the
		 * required version
		 */
		if (version.minorVersion == SCAMP_VERSION.minorVersion) {
			return version.revision >= SCAMP_VERSION.revision;
		}

		/*
		 * If the minor version is > than the required version, the patch
		 * version is irrelevant
		 */
		return version.minorVersion > SCAMP_VERSION.minorVersion;
	}

	/**
	 * A neater way of getting a process for running simple SCP requests.
	 *
	 * @return The SCP runner process
	 */
	private BasicSCPCommandProcess simpleProcess() {
		return new BasicSCPCommandProcess(scpSelector, this);
	}

	/**
	 * A neater way of getting a process for running simple SCP requests.
	 *
	 * @param selector
	 *            The connection selector to use.
	 * @return The SCP runner process.
	 */
	private BasicSCPCommandProcess simpleProcess(
			ConnectionSelector<SCPConnection> selector) {
		return new BasicSCPCommandProcess(selector, this);
	}

	/**
	 * A neater way of getting a process for running simple SCP requests.
	 *
	 * @param connector
	 *            The specific connector to talk to the board along.
	 * @return The SCP runner process
	 * @throws IOException
	 *             If anything fails (unexpected).
	 */
	private SendSingleSCPCommandProcess simpleProcess(SCPConnection connector)
			throws IOException {
		return new SendSingleSCPCommandProcess(
				new SingletonConnectionSelector<>(connector), this);
	}

	/**
	 * A neater way of getting a process for running simple SCP requests.
	 *
	 * @param connector
	 *            The specific connector to talk to the board along.
	 * @return The SCP runner process
	 * @throws IOException If anything fails (unexpected).
	 */
	private SendSingleSCPCommandProcess simpleProcess(SDPConnection connector)
			throws IOException {
		return new SendSingleSCPCommandProcess(
				new SingletonConnectionSelector<>(
						new DelegatingSCPConnection(connector)),
				this);
	}

	@Override
	@ParallelUnsafe
	public VersionInfo ensureBoardIsReady(int numRetries,
			Map<SystemVariableDefinition, Object> extraBootValues)
			throws IOException, ProcessException, InterruptedException {
		// try to get a SCAMP version once
		log.info("Working out if machine is booted");
		VersionInfo versionInfo;
		if (machineOff) {
			versionInfo = null;
		} else {
			versionInfo = findScampAndBoot(INITIAL_FIND_SCAMP_RETRIES_COUNT,
					extraBootValues);
		}

		// If we fail to get a SCAMP version this time, try other things
		if (isNull(versionInfo) && !bmpConnections.isEmpty()) {
			// start by powering up each BMP connection
			log.info("Attempting to power on machine");
			powerOnMachine();

			// Sleep a bit to let things get going
			sleep(POST_POWER_ON_DELAY);
			log.info("Attempting to boot machine");

			// retry to get a SCAMP version, this time trying multiple times
			versionInfo = findScampAndBoot(numRetries, extraBootValues);
		}

		// verify that the version is the expected one for this transceiver
		if (isNull(versionInfo)) {
			throw new IOException("Failed to communicate with the machine");
		}
		if (!versionInfo.name.equals(SCAMP_NAME)
				|| !isScampVersionCompatible(versionInfo.versionNumber)) {
			throw new IOException(format(
					"The machine is currently booted with %s %s "
							+ "which is incompatible with this transceiver, "
							+ "required version is %s %s",
					versionInfo.name, versionInfo.versionNumber, SCAMP_NAME,
					SCAMP_VERSION));
		}

		log.info("Machine communication successful");

		/*
		 * Change the default SCP timeout on the machine, keeping the old one to
		 * revert at close
		 */
		var process = simpleProcess();
		for (var connection : scpConnections) {
			process.execute(
					new IPTagSetTTO(connection.getChip(), TIMEOUT_2560_ms));
		}

		return versionInfo;
	}

	/**
	 * Try to detect if SCAMP is running, and if not, boot the machine.
	 *
	 * @param numAttempts
	 *            how many attempts should be supported
	 * @param extraBootValues
	 *            Any additional values to set during boot
	 * @return version info for SCAMP on the booted system
	 * @throws IOException
	 *             if networking fails
	 * @throws ProcessException
	 *             If SpiNNaker rejects a message.
	 */
	private VersionInfo findScampAndBoot(int numAttempts,
			Map<SystemVariableDefinition, Object> extraBootValues)
			throws InterruptedException, IOException, ProcessException {
		VersionInfo versionInfo = null;
		int triesLeft = numAttempts;
		while (isNull(versionInfo) && triesLeft > 0) {
			try {
				versionInfo = getScampVersion();
				if (versionInfo.core.asChipLocation().equals(BOOT_CHIP)) {
					versionInfo = null;
					sleep(CONNECTION_CHECK_DELAY);
				}
			} catch (ProcessException e) {
				if (e.getCause() instanceof SocketTimeoutException) {
					log.info("Attempting to boot machine");
					bootBoard(extraBootValues);
					triesLeft--;
				} else if (e.getCause() instanceof IOException) {
					throw new IOException(
							"Failed to communicate with the machine", e);
				} else {
					throw e;
				}
			} catch (SocketTimeoutException e) {
				log.info("Attempting to boot machine");
				bootBoard(extraBootValues);
				triesLeft--;
			} catch (IOException e) {
				throw new IOException("Failed to communicate with the machine",
						e);
			}
		}

		// The last thing we tried was booting, so try again to get the version
		if (isNull(versionInfo)) {
			versionInfo = getScampVersion();
			if (versionInfo.core.asChipLocation().equals(BOOT_CHIP)) {
				versionInfo = null;
			}
		}
		if (nonNull(versionInfo)) {
			log.info("Found board with hardware {} firmware {} version {}",
					versionInfo.hardware, versionInfo.name,
					versionInfo.versionNumber);
		}
		return versionInfo;
	}

	private CoreSubsets getAllCores() throws IOException, ProcessException {
		if (isNull(machine)) {
			updateMachine();
		}
		var coreSubsets = new CoreSubsets();
		for (var chip : machine.chips()) {
			if (chip.virtual) {
				// Skip virtual chips; we can't talk to them
				continue;
			}
			for (var processor : chip.allProcessors()) {
				coreSubsets.addCore(new CoreLocation(chip.getX(), chip.getY(),
						processor.processorId));
			}
		}
		return coreSubsets;
	}

	@Override
	@ParallelSafeWithCare
	public MappableIterable<CPUInfo> getCPUInformation(CoreSubsets coreSubsets)
			throws IOException, ProcessException {
		// Get all the cores if the subsets are not given
		if (isNull(coreSubsets)) {
			coreSubsets = getAllCores();
		}

		return new GetCPUInfoProcess(scpSelector, this).getCPUInfo(coreSubsets);
	}

	@Override
	@ParallelSafeWithCare
	public MappableIterable<IOBuffer> getIobuf(CoreSubsets coreSubsets)
			throws IOException, ProcessException {
		// making the assumption that all chips have the same iobuf size.
		if (isNull(iobufSize)) {
			iobufSize = (Integer) getSystemVariable(BOOT_CHIP, iobuf_size);
		}

		// Get all the cores if the subsets are not given
		if (isNull(coreSubsets)) {
			coreSubsets = getAllCores();
		}

		// read iobuf from machine
		return new RuntimeControlProcess(scpSelector, this).readIOBuf(iobufSize,
				coreSubsets);
	}

	@Override
	@ParallelSafeWithCare
	public void clearIobuf(CoreSubsets coreSubsets)
			throws IOException, ProcessException {
		// Get all the cores if the subsets are not given
		if (isNull(coreSubsets)) {
			coreSubsets = getAllCores();
		}

		// read iobuf from machine
		new RuntimeControlProcess(scpSelector, this).clearIOBUF(coreSubsets);
	}

	@Override
	@ParallelSafeWithCare
	public void updateRuntime(Integer runTimesteps, CoreSubsets coreSubsets)
			throws IOException, ProcessException {
		// Get all the cores if the subsets are not given
		if (isNull(coreSubsets)) {
			coreSubsets = getAllCores();
		}

		// set the information
		new RuntimeControlProcess(scpSelector, this).updateRuntime(runTimesteps,
				coreSubsets);
	}

	@Override
	@ParallelSafeWithCare
	public void updateProvenanceAndExit(CoreSubsets coreSubsets)
			throws IOException, ProcessException {
		// Get all the cores if the subsets are not given
		if (isNull(coreSubsets)) {
			coreSubsets = getAllCores();
		}

		// set the information
		new RuntimeControlProcess(scpSelector, this)
				.updateProvenanceAndExit(coreSubsets);
	}

	private static ByteBuffer oneByte(int value) {
		var data = allocate(1);
		data.put((byte) value).flip();
		return data;
	}

	@Override
	@ParallelSafe
	public void setWatchDogTimeoutOnChip(HasChipLocation chip, int watchdog)
			throws IOException, ProcessException {
		// write data
		writeMemory(chip, SYS_VARS.add(software_watchdog_count.offset),
				oneByte(watchdog));
	}

	@Override
	@ParallelSafe
	public void enableWatchDogTimerOnChip(HasChipLocation chip,
			boolean watchdog) throws IOException, ProcessException {
		// write data
		writeMemory(chip, SYS_VARS.add(software_watchdog_count.offset), oneByte(
				watchdog ? (Integer) software_watchdog_count.getDefault() : 0));
	}

	@Override
	@ParallelUnsafe
	public int getCoreStateCount(AppID appID, CPUState state)
			throws IOException, ProcessException {
		return simpleProcess().execute(new CountState(appID, state)).count;
	}

	/**
	 * The guardian of the flood lock. Also the lock around that piece of global
	 * state.
	 *
	 * @see ExecuteLock
	 * @author Donal Fellows
	 */
	private class FloodLock {
		private int count = 0;

		/**
		 * Wait for the system to be ready to perform a flood fill. Must only
		 * ever be called with this object already locked.
		 *
		 * @throws InterruptedException
		 *             If the wait is interrupted.
		 */
		void waitForReady() throws InterruptedException {
			while (count > 0) {
				wait();
			}
		}

		/**
		 * Increment the lock counter. Must only ever be called with this object
		 * already locked.
		 */
		void increment() {
			count++;
		}

		/**
		 * Decrement the lock counter. Must only ever be called with this object
		 * already locked.
		 */
		void decrement() {
			count--;
			notifyAll();
		}
	}

	/**
	 * Helper class that makes lock management for application launch a lot
	 * easier.
	 *
	 * @see FloodLock
	 * @author Donal Fellows
	 */
	private class ExecuteLock implements AutoCloseable {
		private final Semaphore lock;

		/**
		 * Acquire the lock associated with a particular chip.
		 *
		 * @param chip
		 *            The chip we're talking about.
		 * @throws InterruptedException
		 *             If any waits to acquire locks are interrupted.
		 */
		ExecuteLock(HasChipLocation chip) throws InterruptedException {
			var key = chip.asChipLocation();
			synchronized (executeFloodLock) {
				lock = chipExecuteLocks.computeIfAbsent(key,
						k -> new Semaphore(1));
			}
			lock.acquire();
			synchronized (executeFloodLock) {
				executeFloodLock.increment();
			}
		}

		/**
		 * Release the lock associated with a particular chip.
		 */
		@Override
		public void close() {
			synchronized (executeFloodLock) {
				lock.release();
				executeFloodLock.decrement();
			}
		}
	}

	@Override
	@ParallelSafe
	public void execute(HasChipLocation chip, Collection<Integer> processors,
			InputStream executable, int numBytes, AppID appID, boolean wait)
			throws IOException, ProcessException, InterruptedException {
		// Lock against updates
		try (var lock = new ExecuteLock(chip)) {
			// Write the executable
			writeMemory(chip, EXECUTABLE_ADDRESS, executable, numBytes);

			// Request the start of the executable
			simpleProcess()
					.execute(new ApplicationRun(appID, chip, processors, wait));
		}
	}

	@Override
	@ParallelSafe
	public final void execute(HasChipLocation chip,
			Collection<Integer> processors, File executable, AppID appID,
			boolean wait)
			throws IOException, ProcessException, InterruptedException {
		// Lock against updates
		try (var lock = new ExecuteLock(chip)) {
			// Write the executable
			writeMemory(chip, EXECUTABLE_ADDRESS, executable);

			// Request the start of the executable
			simpleProcess()
					.execute(new ApplicationRun(appID, chip, processors, wait));
		}
	}

	@Override
	@ParallelSafe
	public void execute(HasChipLocation chip, Collection<Integer> processors,
			ByteBuffer executable, AppID appID, boolean wait)
			throws IOException, ProcessException, InterruptedException {
		// Lock against updates
		try (var lock = new ExecuteLock(chip)) {
			// Write the executable
			writeMemory(chip, EXECUTABLE_ADDRESS, executable);

			// Request the start of the executable
			simpleProcess()
					.execute(new ApplicationRun(appID, chip, processors, wait));
		}
	}

	@Override
	@ParallelSafeWithCare
	public void executeFlood(CoreSubsets coreSubsets, InputStream executable,
			int numBytes, AppID appID, boolean wait)
			throws IOException, ProcessException, InterruptedException {
		// Lock against other executables
		synchronized (executeFloodLock) {
			executeFloodLock.waitForReady();

			// Flood fill the system with the binary
			writeMemoryFlood(EXECUTABLE_ADDRESS, executable, numBytes);

			// Execute the binary on the cores on the chips where required
			new ApplicationRunProcess(scpSelector, this).run(appID, coreSubsets,
					wait);
		}
	}

	@Override
	@ParallelSafeWithCare
	public void executeFlood(CoreSubsets coreSubsets, File executable,
			AppID appID, boolean wait)
			throws IOException, ProcessException, InterruptedException {
		// Lock against other executables
		synchronized (executeFloodLock) {
			executeFloodLock.waitForReady();

			// Flood fill the system with the binary
			writeMemoryFlood(EXECUTABLE_ADDRESS, executable);

			// Execute the binary on the cores on the chips where required
			new ApplicationRunProcess(scpSelector, this).run(appID, coreSubsets,
					wait);
		}
	}

	@Override
	@ParallelSafeWithCare
	public void executeFlood(CoreSubsets coreSubsets, ByteBuffer executable,
			AppID appID, boolean wait)
			throws IOException, ProcessException, InterruptedException {
		// Lock against other executables
		synchronized (executeFloodLock) {
			executeFloodLock.waitForReady();

			// Flood fill the system with the binary
			writeMemoryFlood(EXECUTABLE_ADDRESS, executable);

			// Execute the binary on the cores on the chips where required
			new ApplicationRunProcess(scpSelector, this).run(appID, coreSubsets,
					wait);
		}
	}

	private <T extends BMPRequest.BMPResponse> T bmpCall(BMPCoords bmp,
			BMPRequest<T> request) throws IOException, ProcessException {
		return new BMPCommandProcess<T>(bmpConnection(bmp), this)
				.execute(request);
	}

	private <T extends BMPRequest.BMPResponse> T bmpCall(BMPCoords bmp,
			int timeout, int retries, BMPRequest<T> request)
			throws IOException, ProcessException {
		return new BMPCommandProcess<T>(bmpConnection(bmp), timeout, this)
				.execute(request, retries);
	}

	@Override
	@ParallelUnsafe
	public void powerOnMachine()
			throws InterruptedException, IOException, ProcessException {
		if (bmpConnections.isEmpty()) {
			log.warn("No BMP connections, so can't power on");
		}
		for (var connection : bmpConnections) {
			power(POWER_ON, connection.getCoords(), connection.boards);
		}
	}

	@Override
	@ParallelUnsafe
	public void powerOffMachine()
			throws InterruptedException, IOException, ProcessException {
		if (bmpConnections.isEmpty()) {
			log.warn("No BMP connections, so can't power off");
		}
		for (var connection : bmpConnections) {
			power(POWER_OFF, connection.getCoords(), connection.boards);
		}
	}

	@Override
	@ParallelUnsafe
	public void power(PowerCommand powerCommand, BMPCoords bmp,
			Collection<BMPBoard> boards)
			throws InterruptedException, IOException, ProcessException {
		int timeout = (int) (MSEC_PER_SEC
				* (powerCommand == POWER_ON ? BMP_POWER_ON_TIMEOUT
						: BMP_TIMEOUT));
		requireNonNull(bmpCall(bmp, timeout, 0,
				new SetPower(powerCommand, boards, 0.0)));
		machineOff = powerCommand == POWER_OFF;

		// Sleep for 5 seconds if the machine has just been powered on
		if (!machineOff) {
			sleep((int) (BMP_POST_POWER_ON_SLEEP_TIME * MSEC_PER_SEC));
		}
	}

	@Override
	@ParallelUnsafe
	public void setLED(Collection<Integer> leds, LEDAction action,
			BMPCoords bmp, Collection<BMPBoard> board)
			throws IOException, ProcessException {
		bmpCall(bmp, new BMPSetLED(leds, action, board));
	}

	@Override
	@ParallelUnsafe
	public int readFPGARegister(FPGA fpga, MemoryLocation register,
			BMPCoords bmp, BMPBoard board)
			throws IOException, ProcessException {
		return bmpCall(bmp,
				new ReadFPGARegister(fpga, register, board)).fpgaRegister;
	}

	@Override
	@ParallelUnsafe
	public void writeFPGARegister(FPGA fpga, MemoryLocation register, int value,
			BMPCoords bmp, BMPBoard board)
			throws IOException, ProcessException {
		bmpCall(bmp, new WriteFPGARegister(fpga, register, value, board));
	}

	@Override
	@ParallelUnsafe
	public ADCInfo readADCData(BMPCoords bmp, BMPBoard board)
			throws IOException, ProcessException {
		return bmpCall(bmp, new ReadADC(board)).adcInfo;
	}

	@Override
	@ParallelUnsafe
	public VersionInfo readBMPVersion(BMPCoords bmp, BMPBoard board)
			throws IOException, ProcessException {
		return bmpCall(bmp, new GetBMPVersion(board)).versionInfo;
	}

	@Override
	@ParallelSafeWithCare
	public ByteBuffer readBMPMemory(BMPCoords bmp, BMPBoard board,
			MemoryLocation baseAddress, int length)
			throws ProcessException, IOException {
		return new BMPReadMemoryProcess(bmpConnection(bmp), this).read(board,
				baseAddress, length);
	}

	@Override
	public void writeBMPMemory(BMPCoords bmp, BMPBoard board,
			MemoryLocation baseAddress, ByteBuffer data)
			throws IOException, ProcessException {
		new BMPWriteMemoryProcess(bmpConnection(bmp), this).writeMemory(board,
				baseAddress, data);
	}

	@Override
	public void writeBMPMemory(BMPCoords bmp, BMPBoard board,
			MemoryLocation baseAddress, File file)
			throws IOException, ProcessException {
		var wmp = new BMPWriteMemoryProcess(bmpConnection(bmp), this);
		try (var f = buffer(new FileInputStream(file))) {
			// The file had better fit...
			wmp.writeMemory(board, baseAddress, f, (int) file.length());
		}
	}

	@Override
	public MemoryLocation getSerialFlashBuffer(BMPCoords bmp, BMPBoard board)
			throws IOException, ProcessException {
		return bmpCall(bmp, new ReadSerialVector(board)).vector
				.getFlashBuffer();
	}

	@Override
	public String readBoardSerialNumber(BMPCoords bmp, BMPBoard board)
			throws IOException, ProcessException {
		var serialNumber = new int[SERIAL_LENGTH];
		bmpCall(bmp, new ReadSerialVector(board)).vector.getSerialNumber()
				.get(serialNumber);
		return format("%08x-%08x-%08x-%08x",
				stream(serialNumber).mapToObj(Integer::valueOf).toArray());
	}

	@Override
	public ByteBuffer readSerialFlash(BMPCoords bmp, BMPBoard board,
			MemoryLocation baseAddress, int length)
			throws IOException, ProcessException {
		return new BMPReadSerialFlashProcess(bmpConnection(bmp), this)
				.read(board, baseAddress, length);
	}

	// CRC calculations of megabytes can take a bit
	private static final int CRC_TIMEOUT = 2000;

	@Override
	public int readSerialFlashCRC(BMPCoords bmp, BMPBoard board,
			MemoryLocation address, int length)
			throws IOException, ProcessException {
		return bmpCall(bmp, CRC_TIMEOUT, BMP_RETRIES /* =default */,
				new ReadSerialFlashCRC(board, address, length)).crc;
	}

	@Override
	public void writeSerialFlash(BMPCoords bmp, BMPBoard board,
			MemoryLocation baseAddress, ByteBuffer data)
			throws ProcessException, IOException {
		new BMPWriteSerialFlashProcess(bmpConnection(bmp), this).write(board,
				baseAddress, data);
	}

	@Override
	public void writeSerialFlash(BMPCoords bmp, BMPBoard board,
			MemoryLocation baseAddress, int size, InputStream stream)
			throws ProcessException, IOException {
		new BMPWriteSerialFlashProcess(bmpConnection(bmp), this).write(board,
				baseAddress, stream, size);
	}

	@Override
	public void writeSerialFlash(BMPCoords bmp, BMPBoard board,
			MemoryLocation baseAddress, File file)
			throws ProcessException, IOException {
		try (var f = buffer(new FileInputStream(file))) {
			// The file had better fit...
			new BMPWriteSerialFlashProcess(bmpConnection(bmp), this)
					.write(board, baseAddress, f, (int) file.length());
		}
	}

	@Override
	public void writeBMPFlash(BMPCoords bmp, BMPBoard board,
			MemoryLocation address) throws IOException, ProcessException {
		bmpCall(bmp, new WriteFlashBuffer(board, address, true));
	}

	@Deprecated
	@Override
	public MemoryLocation eraseBMPFlash(BMPCoords bmp, BMPBoard board,
			MemoryLocation baseAddress, int size)
			throws IOException, ProcessException {
		return bmpCall(bmp, new EraseFlash(board, baseAddress, size)).address;
	}

	@Deprecated
	@Override
	public void chunkBMPFlash(BMPCoords bmp, BMPBoard board,
			MemoryLocation address) throws IOException, ProcessException {
		bmpCall(bmp, new WriteFlashBuffer(board, address, false));
	}

	@Deprecated
	@Override
	public void copyBMPFlash(BMPCoords bmp, BMPBoard board,
			MemoryLocation baseAddress, int size)
			throws IOException, ProcessException {
		// NB: no retries of this! Not idempotent!
		bmpCall(bmp, (int) (MSEC_PER_SEC * BMP_TIMEOUT), 0,
				new UpdateFlash(board, baseAddress, size));
	}

	@Override
	@ParallelSafe
	public boolean getResetStatus(BMPCoords bmp, BMPBoard board)
			throws IOException, ProcessException {
		return bmpCall(bmp, new GetFPGAResetStatus(board)).isReset();
	}

	@Override
	@ParallelSafe
	public void resetFPGA(BMPCoords bmp, BMPBoard board,
			FPGAResetType resetType) throws IOException, ProcessException {
		bmpCall(bmp, new ResetFPGA(board, resetType));
	}

	@Override
	public MappableIterable<BMPBoard> availableBoards(BMPCoords bmp)
			throws IOException, ProcessException {
		return bmpCall(bmp, new ReadCANStatus()).availableBoards()
				.map(BMPBoard::new);
	}

	private WriteMemoryProcess writeProcess(long size) {
		if (size > LARGE_DATA_WRITE_THRESHOLD) {
			/*
			 * If there's more than a (tunable) threshold of data to move, we
			 * limit the number of messages in flight when doing uploads so that
			 * we don't overload SCAMP. Overloading SCAMP *really* slows things
			 * down!
			 */
			return new WriteMemoryProcess(scpSelector,
					LARGE_WRITE_PARALLEL_MESSAGE_COUNT, this);
		}
		return new WriteMemoryProcess(scpSelector, this);
	}

	@Override
	@ParallelSafe
	public void writeMemory(HasCoreLocation core, MemoryLocation baseAddress,
			InputStream dataStream, int numBytes)
			throws IOException, ProcessException {
		writeProcess(numBytes).writeMemory(core, baseAddress, dataStream,
				numBytes);
	}

	@Override
	@ParallelSafe
	public void writeMemory(HasCoreLocation core, MemoryLocation baseAddress,
			File dataFile) throws IOException, ProcessException {
		writeProcess(dataFile.length()).writeMemory(core, baseAddress,
				dataFile);
	}

	@Override
	@ParallelSafe
	public void writeMemory(HasCoreLocation core, MemoryLocation baseAddress,
			ByteBuffer data) throws IOException, ProcessException {
		writeProcess(data.remaining()).writeMemory(core, baseAddress, data);
	}

	@Override
	@ParallelUnsafe
	public void writeNeighbourMemory(HasCoreLocation core, Direction link,
			MemoryLocation baseAddress, InputStream dataStream, int numBytes)
			throws IOException, ProcessException {
		writeProcess(numBytes).writeLink(core, link, baseAddress, dataStream,
				numBytes);
	}

	@Override
	@ParallelUnsafe
	public void writeNeighbourMemory(HasCoreLocation core, Direction link,
			MemoryLocation baseAddress, File dataFile)
			throws IOException, ProcessException {
		writeProcess(dataFile.length()).writeLink(core, link, baseAddress,
				dataFile);
	}

	@Override
	@ParallelUnsafe
	public void writeNeighbourMemory(HasCoreLocation core, Direction link,
			MemoryLocation baseAddress, ByteBuffer data)
			throws IOException, ProcessException {
		writeProcess(data.remaining()).writeLink(core, link, baseAddress, data);
	}

	@Override
	@ParallelUnsafe
	public void writeMemoryFlood(MemoryLocation baseAddress,
			InputStream dataStream, int numBytes)
			throws IOException, ProcessException {
		var process = new WriteMemoryFloodProcess(scpSelector, this);
		// Ensure only one flood fill occurs at any one time
		synchronized (floodWriteLock) {
			// Start the flood fill
			process.writeMemory(getNextNearestNeighbourID(), baseAddress,
					dataStream, numBytes);
		}
	}

	@Override
	@ParallelUnsafe
	public void writeMemoryFlood(MemoryLocation baseAddress, File dataFile)
			throws IOException, ProcessException {
		var process = new WriteMemoryFloodProcess(scpSelector, this);
		// Ensure only one flood fill occurs at any one time
		synchronized (floodWriteLock) {
			// Start the flood fill
			process.writeMemory(getNextNearestNeighbourID(), baseAddress,
					dataFile);
		}
	}

	@Override
	@ParallelUnsafe
	public void writeMemoryFlood(MemoryLocation baseAddress, ByteBuffer data)
			throws IOException, ProcessException {
		var process = new WriteMemoryFloodProcess(scpSelector, this);
		// Ensure only one flood fill occurs at any one time
		synchronized (floodWriteLock) {
			// Start the flood fill
			process.writeMemory(getNextNearestNeighbourID(), baseAddress, data);
		}
	}

	@Override
	@ParallelSafe
	public ByteBuffer readMemory(HasCoreLocation core,
			MemoryLocation baseAddress, int length)
			throws IOException, ProcessException {
		return new ReadMemoryProcess(scpSelector, this).readMemory(core,
				baseAddress, length);
	}

	@Override
	@ParallelSafe
	public void readRegion(BufferManagerStorage.Region region,
			BufferManagerStorage storage)
			throws IOException, ProcessException, StorageException {
		new ReadMemoryProcess(scpSelector, this).readMemory(region, storage);
	}

	@Override
	@ParallelUnsafe
	public ByteBuffer readNeighbourMemory(HasCoreLocation core, Direction link,
			MemoryLocation baseAddress, int length)
			throws IOException, ProcessException {
		return new ReadMemoryProcess(scpSelector, this).readLink(core, link,
				baseAddress, length);
	}

	@Override
	@ParallelUnsafe
	public void stopApplication(AppID appID)
			throws IOException, ProcessException {
		if (machineOff) {
			log.warn("You are calling a app stop on a turned off machine. "
					+ "Please fix and try again");
			return;
		}
		simpleProcess().execute(new ApplicationStop(appID));
	}

	private boolean inErrorStates(AppID appID, Set<CPUState> errorStates)
			throws IOException, ProcessException {
		for (var state : errorStates) {
			if (getCoreStateCount(appID, state) > 0) {
				return true;
			}
		}
		return false;
	}

	@Override
	@ParallelSafeWithCare
	public void waitForCoresToBeInState(CoreSubsets allCoreSubsets, AppID appID,
			Set<CPUState> cpuStates, Integer timeout, int timeBetweenPolls,
			Set<CPUState> errorStates, int countBetweenFullChecks)
			throws IOException, InterruptedException, SpinnmanException {
		// check that the right number of processors are in the states
		int processorsReady = 0;
		long timeoutTime =
				currentTimeMillis() + (isNull(timeout) ? 0 : timeout);
		int tries = 0;
		while (processorsReady < allCoreSubsets.size()
				&& (isNull(timeout) || currentTimeMillis() < timeoutTime)) {
			// Get the number of processors in the ready states
			processorsReady = 0;
			for (var state : cpuStates) {
				processorsReady += getCoreStateCount(appID, state);
			}

			// If the count is too small, check for error states
			if (processorsReady < allCoreSubsets.size()) {
				if (inErrorStates(appID, errorStates)) {
					// Small chance that inErrorStates() is wrong
					var errorCores =
							getCoresInState(allCoreSubsets, errorStates);
					if (!errorCores.isEmpty()) {
						throw new CoresNotInStateException(timeout, cpuStates,
								errorCores);
					}
				}

				/*
				 * If we haven't seen an error, increase the tries, and do a
				 * full check if required
				 */
				if (++tries >= countBetweenFullChecks) {
					var coresInState =
							getCoresInState(allCoreSubsets, cpuStates);
					processorsReady = coresInState.size();
					tries = 0;
				}

				// If we're still not in the correct state, wait a bit
				if (processorsReady < allCoreSubsets.size()) {
					sleep(timeBetweenPolls);
				}
			}
		}

		// If we haven't reached the final state, do a final full check
		if (processorsReady < allCoreSubsets.size()) {
			var coresInState = getCoresInState(allCoreSubsets, cpuStates);

			/*
			 * If we are sure we haven't reached the final state, report a
			 * timeout error
			 */
			if (coresInState.size() != allCoreSubsets.size()) {
				throw new SocketTimeoutException(
						format("waiting for cores %s to reach one of %s",
								allCoreSubsets, cpuStates));
			}
		}
	}

	@Override
	@ParallelUnsafe
	public void sendSignal(AppID appID, Signal signal)
			throws IOException, ProcessException {
		simpleProcess().execute(new SendSignal(appID, signal));
	}

	@Override
	@ParallelSafe
	public void setLEDs(HasCoreLocation core, Map<Integer, LEDAction> ledStates)
			throws IOException, ProcessException {
		simpleProcess().execute(new SetLED(core, ledStates));
	}

	@Override
	@ParallelSafe
	public SCPConnection locateSpinnakerConnection(InetAddress boardAddress) {
		return udpScpConnections.get(boardAddress);
	}

	@Override
	@ParallelSafeWithCare
	public void setIPTag(IPTag tag) throws IOException, ProcessException {
		// Check that the tag has a port assigned
		if (isNull(tag.getPort())) {
			throw new IllegalArgumentException(
					"The tag port must have been set");
		}

		/*
		 * Get the connections. If the tag specifies a connection, use that,
		 * otherwise apply the tag to all connections
		 */
<<<<<<< HEAD
		Collection<SCPConnection> connections =
				getConnectionList(tag.getBoardAddress());
		if (isNull(connections) || connections.isEmpty()) {
=======
		var connections = getConnectionList(tag.getBoardAddress());
		if (connections == null || connections.isEmpty()) {
>>>>>>> 08bb0bca
			throw new IllegalArgumentException(
					"The given board address is not recognised");
		}

		var process = simpleProcess();
		for (var connection : connections) {
			// Convert the host string
<<<<<<< HEAD
			InetAddress host = tag.getIPAddress();
			if (isNull(host) || host.isAnyLocalAddress()
=======
			var host = tag.getIPAddress();
			if (host == null || host.isAnyLocalAddress()
>>>>>>> 08bb0bca
					|| host.isLoopbackAddress()) {
				host = connection.getLocalIPAddress();
			}
			var tagSet = new IPTagSet(connection.getChip(),
					host.getAddress(), tag.getPort(), tag.getTag(),
					tag.isStripSDP(), false);
			process.execute(tagSet);
		}
	}

	@Override
	@ParallelSafeWithCare
	public void setIPTag(IPTag tag, SDPConnection connection)
			throws IOException, ProcessException {
		/*
		 * Check that the connection is actually pointing to somewhere we know.
		 */
<<<<<<< HEAD
		Collection<SCPConnection> connections =
				getConnectionList(connection.getRemoteIPAddress());
		if (isNull(connections) || connections.isEmpty()) {
=======
		var connections = getConnectionList(connection.getRemoteIPAddress());
		if (connections == null || connections.isEmpty()) {
>>>>>>> 08bb0bca
			throw new IllegalArgumentException(
					"The given board address is not recognised");
		}

		simpleProcess(connection).execute(new IPTagSet(connection.getChip(),
				null, 0, tag.getTag(), tag.isStripSDP(), true));
	}

	@Override
	@ParallelSafeWithCare
	public void setReverseIPTag(ReverseIPTag tag)
			throws IOException, ProcessException {
		if (requireNonNull(tag).getPort() == SCP_SCAMP_PORT
				|| tag.getPort() == UDP_BOOT_CONNECTION_DEFAULT_PORT) {
			throw new IllegalArgumentException(format(
					"The port number for the reverse IP tag conflicts with"
							+ " the SpiNNaker system ports (%d and %d)",
					SCP_SCAMP_PORT, UDP_BOOT_CONNECTION_DEFAULT_PORT));
		}

		/*
		 * Get the connections. If the tag specifies a connection, use that,
		 * otherwise apply the tag to all connections
		 */
<<<<<<< HEAD
		Collection<SCPConnection> connections =
				getConnectionList(tag.getBoardAddress());
		if (isNull(connections) || connections.isEmpty()) {
=======
		var connections = getConnectionList(tag.getBoardAddress());
		if (connections == null || connections.isEmpty()) {
>>>>>>> 08bb0bca
			throw new IllegalArgumentException(
					"The given board address is not recognised");
		}

		var process = simpleProcess();
		for (var connection : connections) {
			process.execute(new ReverseIPTagSet(connection.getChip(),
					tag.getDestination(), tag.getPort(), tag.getTag(),
					tag.getPort()));
		}
	}

	@Override
	@ParallelSafeWithCare
	public void clearIPTag(int tag, InetAddress boardAddress)
			throws IOException, ProcessException {
		var process = simpleProcess();
		for (var conn : getConnectionList(boardAddress)) {
			process.execute(new IPTagClear(conn.getChip(), tag));
		}
	}

	@Override
	@ParallelSafeWithCare
	public List<Tag> getTags(SCPConnection connection)
			throws IOException, ProcessException {
		var allTags = new ArrayList<Tag>();
		var process = new GetTagsProcess(scpSelector, this);
		for (var conn : getConnectionList(connection)) {
			allTags.addAll(process.getTags(conn));
		}
		return allTags;
	}

	@Override
	@ParallelSafeWithCare
	public Map<Tag, Integer> getTagUsage(SCPConnection connection)
			throws IOException, ProcessException {
		var allUsage = new HashMap<Tag, Integer>();
		var process = new GetTagsProcess(scpSelector, this);
		for (var conn : getConnectionList(connection)) {
			allUsage.putAll(process.getTagUsage(conn));
		}
		return allUsage;
	}

	@Override
	@ParallelSafe
	public MemoryLocation mallocSDRAM(HasChipLocation chip, int size,
			AppID appID, int tag) throws IOException, ProcessException {
		return simpleProcess()
				.execute(new SDRAMAlloc(chip, appID, size, tag)).baseAddress;
	}

	@Override
	@ParallelSafe
	public void freeSDRAM(HasChipLocation chip, MemoryLocation baseAddress)
			throws IOException, ProcessException {
		simpleProcess().execute(new SDRAMDeAlloc(chip, baseAddress));
	}

	@Override
	@ParallelSafe
	public int freeSDRAM(HasChipLocation chip, AppID appID)
			throws IOException, ProcessException {
		return simpleProcess()
				.execute(new SDRAMDeAlloc(chip, appID)).numFreedBlocks;
	}

	@Override
	@ParallelSafe
	public void loadMulticastRoutes(HasChipLocation chip,
			Collection<MulticastRoutingEntry> routes, AppID appID)
			throws IOException, ProcessException {
		new MulticastRoutesControlProcess(scpSelector, this).setRoutes(chip,
				routes, appID);
	}

	@Override
	@ParallelSafe
	public void loadFixedRoute(HasChipLocation chip, RoutingEntry fixedRoute,
			AppID appID) throws IOException, ProcessException {
		new FixedRouteControlProcess(scpSelector, this).loadFixedRoute(chip,
				fixedRoute, appID);
	}

	@Override
	@ParallelSafe
	public RoutingEntry readFixedRoute(HasChipLocation chip, AppID appID)
			throws IOException, ProcessException {
		return new FixedRouteControlProcess(scpSelector, this)
				.readFixedRoute(chip, appID);
	}

	@Override
	@ParallelSafe
	public List<MulticastRoutingEntry> getMulticastRoutes(HasChipLocation chip,
			AppID appID) throws IOException, ProcessException {
		var address = (MemoryLocation) getSystemVariable(chip,
				router_table_copy_address);
		return new MulticastRoutesControlProcess(scpSelector, this)
				.getRoutes(chip, address, appID);
	}

	@Override
	@ParallelSafe
	public void clearMulticastRoutes(HasChipLocation chip)
			throws IOException, ProcessException {
		simpleProcess().execute(new RouterClear(chip));
	}

	@Override
	@ParallelSafe
	public RouterDiagnostics getRouterDiagnostics(HasChipLocation chip)
			throws IOException, ProcessException {
		return new RouterControlProcess(scpSelector, this)
				.getRouterDiagnostics(chip);
	}

	@Override
	@ParallelSafe
	public void setRouterDiagnosticFilter(HasChipLocation chip, int position,
			DiagnosticFilter diagnosticFilter)
			throws IOException, ProcessException {
		if (position < 0 || position > NO_ROUTER_DIAGNOSTIC_FILTERS) {
			throw new IllegalArgumentException(
					"router filter positions must be between 0 and "
							+ NO_ROUTER_DIAGNOSTIC_FILTERS);
		}
		if (position <= ROUTER_DEFAULT_FILTERS_MAX_POSITION) {
			log.warn("You are planning to change a filter which is set by "
					+ "default. By doing this, other runs occurring on this "
					+ "machine will be forced to use this new configuration "
					+ "until the machine is reset. Please also note that "
					+ "these changes will make the the reports from ybug not "
					+ "correct. This has been executed and is trusted that "
					+ "the end user knows what they are doing.");
		}

		var address =
				ROUTER_FILTERS.add(position * ROUTER_DIAGNOSTIC_FILTER_SIZE);
		writeMemory(chip, address, diagnosticFilter.getFilterWord());
	}

	@Override
	@ParallelSafe
	public DiagnosticFilter getRouterDiagnosticFilter(HasChipLocation chip,
			int position) throws IOException, ProcessException {
		if (position < 0 || position > NO_ROUTER_DIAGNOSTIC_FILTERS) {
			throw new IllegalArgumentException(
					"router filter positions must be between 0 and "
							+ NO_ROUTER_DIAGNOSTIC_FILTERS);
		}
		var address =
				ROUTER_FILTERS.add(position * ROUTER_DIAGNOSTIC_FILTER_SIZE);
		var response = simpleProcess()
				.execute(new ReadMemory(chip, address, WORD_SIZE));
		return new DiagnosticFilter(response.data.getInt());
	}

	@Override
	@ParallelSafe
	public void clearRouterDiagnosticCounters(HasChipLocation chip,
			boolean enable, Iterable<Integer> counterIDs)
			throws IOException, ProcessException {
		int clearData = 0;
		for (int counterID : requireNonNull(counterIDs)) {
			if (counterID < 0 || counterID >= NUM_ROUTER_DIAGNOSTIC_COUNTERS) {
				throw new IllegalArgumentException(
						"Diagnostic counter IDs must be between 0 and 15");
			}
			clearData |= 1 << counterID;
		}
		if (enable) {
			for (int counterID : counterIDs) {
				clearData |= 1 << counterID + ENABLE_SHIFT;
			}
		}
		writeMemory(chip, ROUTER_DIAGNOSTIC_COUNTER, clearData);
	}

	@Override
	@ParallelSafe
	public void clearReinjectionQueues(HasCoreLocation monitorCore)
			throws IOException, ProcessException {
		new RouterControlProcess(scpSelector, this)
				.clearQueue(monitorCore.asCoreLocation());
	}

	@Override
	@ParallelSafe
	public void clearReinjectionQueues(CoreSubsets monitorCores)
			throws IOException, ProcessException {
		new RouterControlProcess(scpSelector, this).clearQueue(monitorCores);
	}

	@Override
	@ParallelSafe
	public ReinjectionStatus getReinjectionStatus(HasCoreLocation monitorCore)
			throws IOException, ProcessException {
		return new RouterControlProcess(scpSelector, this)
				.getReinjectionStatus(monitorCore.asCoreLocation());
	}

	@Override
	@ParallelSafe
	public Map<CoreLocation, ReinjectionStatus> getReinjectionStatus(
			CoreSubsets monitorCores) throws IOException, ProcessException {
		return new RouterControlProcess(scpSelector, this)
				.getReinjectionStatus(monitorCores);
	}

	@Override
	@ParallelSafe
	public void resetReinjectionCounters(HasCoreLocation monitorCore)
			throws IOException, ProcessException {
		new RouterControlProcess(scpSelector, this)
				.resetCounters(monitorCore.asCoreLocation());
	}

	@Override
	@ParallelSafeWithCare
	public void resetReinjectionCounters(CoreSubsets monitorCores)
			throws IOException, ProcessException {
		new RouterControlProcess(scpSelector, this).resetCounters(monitorCores);
	}

	@Override
	@ParallelSafe
	public void setReinjectionTypes(HasCoreLocation monitorCore,
			boolean multicast, boolean pointToPoint, boolean fixedRoute,
			boolean nearestNeighbour) throws IOException, ProcessException {
		new RouterControlProcess(scpSelector, this).setPacketTypes(
				monitorCore.asCoreLocation(), multicast, pointToPoint,
				fixedRoute, nearestNeighbour);
	}

	@Override
	@ParallelSafeWithCare
	public void setReinjectionTypes(CoreSubsets monitorCores, boolean multicast,
			boolean pointToPoint, boolean fixedRoute, boolean nearestNeighbour)
			throws IOException, ProcessException {
		new RouterControlProcess(scpSelector, this).setPacketTypes(monitorCores,
				multicast, pointToPoint, fixedRoute, nearestNeighbour);
	}

	@Override
	@ParallelSafe
	public void setReinjectionEmergencyTimeout(HasCoreLocation monitorCore,
			int timeoutMantissa, int timeoutExponent)
			throws IOException, ProcessException {
		new RouterControlProcess(scpSelector, this).setEmergencyTimeout(
				monitorCore.asCoreLocation(), timeoutMantissa, timeoutExponent);
	}

	@Override
	@ParallelSafeWithCare
	public void setReinjectionEmergencyTimeout(CoreSubsets monitorCores,
			int timeoutMantissa, int timeoutExponent)
			throws IOException, ProcessException {
		new RouterControlProcess(scpSelector, this).setEmergencyTimeout(
				monitorCores, timeoutMantissa, timeoutExponent);
	}

	@Override
	@ParallelSafe
	public void setReinjectionTimeout(HasCoreLocation monitorCore,
			int timeoutMantissa, int timeoutExponent)
			throws IOException, ProcessException {
		new RouterControlProcess(scpSelector, this).setTimeout(
				monitorCore.asCoreLocation(), timeoutMantissa, timeoutExponent);
	}

	@Override
	@ParallelSafeWithCare
	public void setReinjectionTimeout(CoreSubsets monitorCores,
			int timeoutMantissa, int timeoutExponent)
			throws IOException, ProcessException {
		new RouterControlProcess(scpSelector, this).setTimeout(monitorCores,
				timeoutMantissa, timeoutExponent);
	}

	@Override
	@ParallelSafe
	public List<HeapElement> getHeap(HasChipLocation chip,
			SystemVariableDefinition heap)
			throws IOException, ProcessException {
		return new GetHeapProcess(scpSelector, this).getBlocks(chip, heap);
	}

	@Override
	@ParallelSafe
	public void fillMemory(HasChipLocation chip, MemoryLocation baseAddress,
			int repeatValue, int size, FillDataType dataType)
			throws ProcessException, IOException {
		if (repeatValue < 1) {
			throw new IllegalArgumentException("the repeat must be at least 1");
		}
		new FillProcess(scpSelector, this).fillMemory(chip, baseAddress,
				repeatValue, size, dataType);
	}

	@Override
	@ParallelSafeWithCare
	public void saveApplicationRouterTables(CoreSubsets monitorCores)
			throws IOException, ProcessException {
		new RouterControlProcess(scpSelector, this)
				.saveApplicationRouterTable(monitorCores);
	}

	@Override
	@ParallelSafeWithCare
	public void loadApplicationRouterTables(CoreSubsets monitorCores)
			throws IOException, ProcessException {
		new RouterControlProcess(scpSelector, this)
				.loadApplicationRouterTable(monitorCores);
	}

	@Override
	@ParallelSafeWithCare
	public void loadSystemRouterTables(CoreSubsets monitorCores)
			throws IOException, ProcessException {
		new RouterControlProcess(scpSelector, this)
				.loadSystemRouterTable(monitorCores);
	}

	/**
	 * Close the transceiver and any threads that are running.
	 *
	 * @throws Exception
	 *             If anything goes wrong
	 */
	@Override
	public void close() throws Exception {
		close(true, false);
	}

	/**
	 * Close the transceiver and any threads that are running.
	 *
	 * @param closeOriginalConnections
	 *            If True, the original connections passed to the transceiver in
	 *            the constructor are also closed. If False, only newly
	 *            discovered connections are closed.
	 * @param powerOffMachine
	 *            if true, the machine is sent a power down command via its BMP
	 *            (if it has one)
	 * @throws Exception
	 *             If anything goes wrong
	 */
	public void close(boolean closeOriginalConnections, boolean powerOffMachine)
			throws Exception {
		if (powerOffMachine && !bmpConnections.isEmpty()) {
			powerOffMachine();
		}

		super.close();

		for (var connection : allConnections) {
			if (closeOriginalConnections
					|| !originalConnections.contains(connection)) {
				connection.close();
			}
		}

		log.info("total retries used: {}", retryCount);
	}

	/**
	 * @return The connection selectors used for BMP connections.
	 */
	public Map<BMPCoords,
			ConnectionSelector<BMPConnection>> getBMPConnection() {
		return bmpSelectors;
	}

	/**
	 * A simple description of a connnection to create.
	 */
	public static final class ConnectionDescriptor {
		/** What host to talk to. */
		private InetAddress hostname;

		/** What port to talk to, or {@code null} for default. */
		private Integer portNumber;

		/** What chip to talk to. */
		private ChipLocation chip;

		/**
		 * Create a connection descriptor.
		 *
		 * @param hostname
		 *            The host to talk to. The default UDP port will be used.
		 * @param chip
		 *            The chip to talk to.
		 */
		public ConnectionDescriptor(InetAddress hostname,
				HasChipLocation chip) {
			this.hostname = requireNonNull(hostname);
			this.chip = chip.asChipLocation();
			this.portNumber = null;
		}

		/**
		 * Create a connection descriptor.
		 *
		 * @param host
		 *            The host to talk to.
		 * @param port
		 *            The UDP port to talk to.
		 * @param chip
		 *            The chip to talk to.
		 */
		public ConnectionDescriptor(InetAddress host, int port,
				HasChipLocation chip) {
			this.hostname = requireNonNull(host);
			this.chip = chip.asChipLocation();
			this.portNumber = port;
		}
	}

	@Override
	protected void addConnection(Connection connection) {
		this.allConnections.add(connection);
	}

	@Override
	public void bind(BMPCoords bmp) {
		boundBMP = bmp;
	}

	@Override
	public BMPCoords getBoundBMP() {
		return boundBMP;
	}
}<|MERGE_RESOLUTION|>--- conflicted
+++ resolved
@@ -418,17 +418,10 @@
 		}
 
 		// handle BMP connections
-<<<<<<< HEAD
 		if (nonNull(bmpConnectionData)) {
-			List<InetAddress> bmpIPs = new ArrayList<>();
-			for (BMPConnectionData connData : bmpConnectionData) {
-				BMPConnection connection = new BMPConnection(connData);
-=======
-		if (bmpConnectionData != null) {
 			var bmpIPs = new ArrayList<>();
 			for (var connData : bmpConnectionData) {
 				var connection = new BMPConnection(connData);
->>>>>>> 08bb0bca
 				connections.add(connection);
 				bmpIPs.add(connection.getRemoteIPAddress());
 			}
@@ -436,13 +429,8 @@
 		}
 
 		// handle the SpiNNaker connection
-<<<<<<< HEAD
 		if (isNull(scampConnections)) {
-			scampConnections = emptyList();
-=======
-		if (scampConnections == null) {
 			scampConnections = List.of();
->>>>>>> 08bb0bca
 		}
 		if (scampConnections.isEmpty()) {
 			connections.add(new SCPConnection(host));
@@ -615,14 +603,9 @@
 		}
 		this.maxSDRAMSize = maxSDRAMSize;
 
-<<<<<<< HEAD
 		if (isNull(connections)) {
-			connections = emptyList();
-=======
-		if (connections == null) {
 			// Needs to be modifiable
 			connections = new ArrayList<>();
->>>>>>> 08bb0bca
 		}
 		originalConnections.addAll(connections);
 		allConnections.addAll(connections);
@@ -712,15 +695,9 @@
 		if (isNull(boardAddress)) {
 			return scpConnections;
 		}
-<<<<<<< HEAD
-		SCPConnection connection = locateSpinnakerConnection(boardAddress);
+		var connection = locateSpinnakerConnection(boardAddress);
 		if (isNull(connection)) {
-			return emptyList();
-=======
-		var connection = locateSpinnakerConnection(boardAddress);
-		if (connection == null) {
 			return List.of();
->>>>>>> 08bb0bca
 		}
 		return List.of(connection);
 	}
@@ -1048,14 +1025,8 @@
 	@Override
 	public MachineDimensions getMachineDimensions()
 			throws IOException, ProcessException {
-<<<<<<< HEAD
 		if (isNull(dimensions)) {
-			ByteBuffer data =
-					readMemory(BOOT_CHIP, SYS_VARS.add(y_size.offset), 2);
-=======
-		if (dimensions == null) {
 			var data = readMemory(BOOT_CHIP, SYS_VARS.add(y_size.offset), 2);
->>>>>>> 08bb0bca
 			int height = toUnsignedInt(data.get());
 			int width = toUnsignedInt(data.get());
 			dimensions = new MachineDimensions(width, height);
@@ -2116,14 +2087,8 @@
 		 * Get the connections. If the tag specifies a connection, use that,
 		 * otherwise apply the tag to all connections
 		 */
-<<<<<<< HEAD
-		Collection<SCPConnection> connections =
-				getConnectionList(tag.getBoardAddress());
+		var connections = getConnectionList(tag.getBoardAddress());
 		if (isNull(connections) || connections.isEmpty()) {
-=======
-		var connections = getConnectionList(tag.getBoardAddress());
-		if (connections == null || connections.isEmpty()) {
->>>>>>> 08bb0bca
 			throw new IllegalArgumentException(
 					"The given board address is not recognised");
 		}
@@ -2131,13 +2096,8 @@
 		var process = simpleProcess();
 		for (var connection : connections) {
 			// Convert the host string
-<<<<<<< HEAD
-			InetAddress host = tag.getIPAddress();
+			var host = tag.getIPAddress();
 			if (isNull(host) || host.isAnyLocalAddress()
-=======
-			var host = tag.getIPAddress();
-			if (host == null || host.isAnyLocalAddress()
->>>>>>> 08bb0bca
 					|| host.isLoopbackAddress()) {
 				host = connection.getLocalIPAddress();
 			}
@@ -2155,14 +2115,8 @@
 		/*
 		 * Check that the connection is actually pointing to somewhere we know.
 		 */
-<<<<<<< HEAD
-		Collection<SCPConnection> connections =
-				getConnectionList(connection.getRemoteIPAddress());
+		var connections = getConnectionList(connection.getRemoteIPAddress());
 		if (isNull(connections) || connections.isEmpty()) {
-=======
-		var connections = getConnectionList(connection.getRemoteIPAddress());
-		if (connections == null || connections.isEmpty()) {
->>>>>>> 08bb0bca
 			throw new IllegalArgumentException(
 					"The given board address is not recognised");
 		}
@@ -2187,14 +2141,8 @@
 		 * Get the connections. If the tag specifies a connection, use that,
 		 * otherwise apply the tag to all connections
 		 */
-<<<<<<< HEAD
-		Collection<SCPConnection> connections =
-				getConnectionList(tag.getBoardAddress());
+		var connections = getConnectionList(tag.getBoardAddress());
 		if (isNull(connections) || connections.isEmpty()) {
-=======
-		var connections = getConnectionList(tag.getBoardAddress());
-		if (connections == null || connections.isEmpty()) {
->>>>>>> 08bb0bca
 			throw new IllegalArgumentException(
 					"The given board address is not recognised");
 		}
