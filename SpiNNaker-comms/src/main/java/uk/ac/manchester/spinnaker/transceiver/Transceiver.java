/*
 * Copyright (c) 2018-2019 The University of Manchester
 *
 * This program is free software: you can redistribute it and/or modify
 * it under the terms of the GNU General Public License as published by
 * the Free Software Foundation, either version 3 of the License, or
 * (at your option) any later version.
 *
 * This program is distributed in the hope that it will be useful,
 * but WITHOUT ANY WARRANTY; without even the implied warranty of
 * MERCHANTABILITY or FITNESS FOR A PARTICULAR PURPOSE.  See the
 * GNU General Public License for more details.
 *
 * You should have received a copy of the GNU General Public License
 * along with this program.  If not, see <http://www.gnu.org/licenses/>.
 */
package uk.ac.manchester.spinnaker.transceiver;

import static java.lang.Byte.toUnsignedInt;
import static java.lang.String.format;
import static java.lang.System.currentTimeMillis;
import static java.lang.Thread.sleep;
import static java.net.InetAddress.getByAddress;
import static java.nio.ByteBuffer.allocate;
<<<<<<< HEAD
=======
import static java.util.Arrays.asList;
import static java.util.Arrays.stream;
import static java.util.Collections.emptyList;
import static java.util.Collections.emptyMap;
import static java.util.Collections.emptySet;
import static java.util.Collections.singletonList;
>>>>>>> 158020a9
import static java.util.Collections.unmodifiableSet;
import static java.util.Objects.requireNonNull;
import static java.util.stream.Collectors.toList;
import static org.slf4j.LoggerFactory.getLogger;
import static uk.ac.manchester.spinnaker.machine.MachineDefaults.NUM_ROUTER_DIAGNOSTIC_COUNTERS;
import static uk.ac.manchester.spinnaker.machine.SpiNNakerTriadGeometry.getSpinn5Geometry;
import static uk.ac.manchester.spinnaker.messages.Constants.BMP_POST_POWER_ON_SLEEP_TIME;
import static uk.ac.manchester.spinnaker.messages.Constants.BMP_POWER_ON_TIMEOUT;
import static uk.ac.manchester.spinnaker.messages.Constants.BMP_TIMEOUT;
import static uk.ac.manchester.spinnaker.messages.Constants.NO_ROUTER_DIAGNOSTIC_FILTERS;
import static uk.ac.manchester.spinnaker.messages.Constants.ROUTER_DEFAULT_FILTERS_MAX_POSITION;
import static uk.ac.manchester.spinnaker.messages.Constants.ROUTER_DIAGNOSTIC_FILTER_SIZE;
import static uk.ac.manchester.spinnaker.messages.Constants.SCP_SCAMP_PORT;
import static uk.ac.manchester.spinnaker.messages.Constants.UDP_BOOT_CONNECTION_DEFAULT_PORT;
import static uk.ac.manchester.spinnaker.messages.Constants.WORD_SIZE;
import static uk.ac.manchester.spinnaker.messages.bmp.ReadSerialVector.SerialVector.SERIAL_LENGTH;
import static uk.ac.manchester.spinnaker.messages.model.IPTagTimeOutWaitTime.TIMEOUT_2560_ms;
import static uk.ac.manchester.spinnaker.messages.model.PowerCommand.POWER_OFF;
import static uk.ac.manchester.spinnaker.messages.model.PowerCommand.POWER_ON;
import static uk.ac.manchester.spinnaker.messages.model.SystemVariableDefinition.ethernet_ip_address;
import static uk.ac.manchester.spinnaker.messages.model.SystemVariableDefinition.iobuf_size;
import static uk.ac.manchester.spinnaker.messages.model.SystemVariableDefinition.router_table_copy_address;
import static uk.ac.manchester.spinnaker.messages.model.SystemVariableDefinition.software_watchdog_count;
import static uk.ac.manchester.spinnaker.messages.model.SystemVariableDefinition.y_size;
import static uk.ac.manchester.spinnaker.messages.scp.SCPRequest.BOOT_CHIP;
import static uk.ac.manchester.spinnaker.transceiver.BMPCommandProcess.BMP_RETRIES;
import static uk.ac.manchester.spinnaker.transceiver.CommonMemoryLocations.EXECUTABLE_ADDRESS;
import static uk.ac.manchester.spinnaker.transceiver.CommonMemoryLocations.ROUTER_DIAGNOSTIC_COUNTER;
import static uk.ac.manchester.spinnaker.transceiver.CommonMemoryLocations.ROUTER_FILTERS;
import static uk.ac.manchester.spinnaker.transceiver.CommonMemoryLocations.SYS_VARS;
import static uk.ac.manchester.spinnaker.transceiver.Utils.defaultBMPforMachine;
import static uk.ac.manchester.spinnaker.utils.UnitConstants.MSEC_PER_SEC;

import java.io.BufferedInputStream;
import java.io.File;
import java.io.FileInputStream;
import java.io.IOException;
import java.io.InputStream;
import java.net.InetAddress;
import java.net.SocketTimeoutException;
import java.nio.ByteBuffer;
import java.util.ArrayList;
import java.util.Collection;
import java.util.HashMap;
import java.util.HashSet;
import java.util.List;
import java.util.Map;
import java.util.Set;
import java.util.concurrent.Semaphore;
import java.util.concurrent.ThreadLocalRandom;

import org.slf4j.Logger;

import uk.ac.manchester.spinnaker.connections.BMPConnection;
import uk.ac.manchester.spinnaker.connections.BootConnection;
import uk.ac.manchester.spinnaker.connections.ConnectionSelector;
import uk.ac.manchester.spinnaker.connections.DelegatingSCPConnection;
import uk.ac.manchester.spinnaker.connections.MachineAware;
import uk.ac.manchester.spinnaker.connections.MostDirectConnectionSelector;
import uk.ac.manchester.spinnaker.connections.SCPConnection;
import uk.ac.manchester.spinnaker.connections.SDPConnection;
import uk.ac.manchester.spinnaker.connections.SingletonConnectionSelector;
import uk.ac.manchester.spinnaker.connections.UDPConnection;
import uk.ac.manchester.spinnaker.connections.model.BootReceiver;
import uk.ac.manchester.spinnaker.connections.model.BootSender;
import uk.ac.manchester.spinnaker.connections.model.Connection;
import uk.ac.manchester.spinnaker.connections.model.SCPReceiver;
import uk.ac.manchester.spinnaker.connections.model.SCPSender;
import uk.ac.manchester.spinnaker.connections.model.SDPSender;
import uk.ac.manchester.spinnaker.machine.ChipLocation;
import uk.ac.manchester.spinnaker.machine.CoreLocation;
import uk.ac.manchester.spinnaker.machine.CoreSubsets;
import uk.ac.manchester.spinnaker.machine.Direction;
import uk.ac.manchester.spinnaker.machine.HasChipLocation;
import uk.ac.manchester.spinnaker.machine.HasCoreLocation;
import uk.ac.manchester.spinnaker.machine.Machine;
import uk.ac.manchester.spinnaker.machine.MachineDimensions;
import uk.ac.manchester.spinnaker.machine.MachineVersion;
import uk.ac.manchester.spinnaker.machine.MemoryLocation;
import uk.ac.manchester.spinnaker.machine.MulticastRoutingEntry;
import uk.ac.manchester.spinnaker.machine.RoutingEntry;
import uk.ac.manchester.spinnaker.machine.tags.IPTag;
import uk.ac.manchester.spinnaker.machine.tags.ReverseIPTag;
import uk.ac.manchester.spinnaker.machine.tags.Tag;
import uk.ac.manchester.spinnaker.messages.bmp.BMPBoard;
import uk.ac.manchester.spinnaker.messages.bmp.BMPCoords;
import uk.ac.manchester.spinnaker.messages.bmp.BMPRequest;
import uk.ac.manchester.spinnaker.messages.bmp.BMPSetLED;
import uk.ac.manchester.spinnaker.messages.bmp.EraseFlash;
import uk.ac.manchester.spinnaker.messages.bmp.GetBMPVersion;
import uk.ac.manchester.spinnaker.messages.bmp.GetFPGAResetStatus;
import uk.ac.manchester.spinnaker.messages.bmp.ReadADC;
import uk.ac.manchester.spinnaker.messages.bmp.ReadCANStatus;
import uk.ac.manchester.spinnaker.messages.bmp.ReadFPGARegister;
import uk.ac.manchester.spinnaker.messages.bmp.ReadSerialFlashCRC;
import uk.ac.manchester.spinnaker.messages.bmp.ReadSerialVector;
import uk.ac.manchester.spinnaker.messages.bmp.ResetFPGA;
import uk.ac.manchester.spinnaker.messages.bmp.SetPower;
import uk.ac.manchester.spinnaker.messages.bmp.UpdateFlash;
import uk.ac.manchester.spinnaker.messages.bmp.WriteFPGARegister;
import uk.ac.manchester.spinnaker.messages.bmp.WriteFlashBuffer;
import uk.ac.manchester.spinnaker.messages.boot.BootMessages;
import uk.ac.manchester.spinnaker.messages.model.ADCInfo;
import uk.ac.manchester.spinnaker.messages.model.AppID;
import uk.ac.manchester.spinnaker.messages.model.BMPConnectionData;
import uk.ac.manchester.spinnaker.messages.model.CPUInfo;
import uk.ac.manchester.spinnaker.messages.model.CPUState;
import uk.ac.manchester.spinnaker.messages.model.DiagnosticFilter;
import uk.ac.manchester.spinnaker.messages.model.FPGA;
import uk.ac.manchester.spinnaker.messages.model.HeapElement;
import uk.ac.manchester.spinnaker.messages.model.IOBuffer;
import uk.ac.manchester.spinnaker.messages.model.LEDAction;
import uk.ac.manchester.spinnaker.messages.model.PowerCommand;
import uk.ac.manchester.spinnaker.messages.model.ReinjectionStatus;
import uk.ac.manchester.spinnaker.messages.model.RouterDiagnostics;
import uk.ac.manchester.spinnaker.messages.model.Signal;
import uk.ac.manchester.spinnaker.messages.model.SystemVariableDefinition;
import uk.ac.manchester.spinnaker.messages.model.Version;
import uk.ac.manchester.spinnaker.messages.model.VersionInfo;
import uk.ac.manchester.spinnaker.messages.scp.ApplicationRun;
import uk.ac.manchester.spinnaker.messages.scp.ApplicationStop;
import uk.ac.manchester.spinnaker.messages.scp.CountState;
import uk.ac.manchester.spinnaker.messages.scp.GetChipInfo;
import uk.ac.manchester.spinnaker.messages.scp.GetVersion;
import uk.ac.manchester.spinnaker.messages.scp.IPTagClear;
import uk.ac.manchester.spinnaker.messages.scp.IPTagSet;
import uk.ac.manchester.spinnaker.messages.scp.IPTagSetTTO;
import uk.ac.manchester.spinnaker.messages.scp.ReadMemory;
import uk.ac.manchester.spinnaker.messages.scp.ReverseIPTagSet;
import uk.ac.manchester.spinnaker.messages.scp.RouterClear;
import uk.ac.manchester.spinnaker.messages.scp.SCPRequest;
import uk.ac.manchester.spinnaker.messages.scp.SDRAMAlloc;
import uk.ac.manchester.spinnaker.messages.scp.SDRAMDeAlloc;
import uk.ac.manchester.spinnaker.messages.scp.SendSignal;
import uk.ac.manchester.spinnaker.messages.scp.SetLED;
import uk.ac.manchester.spinnaker.messages.sdp.SDPMessage;
import uk.ac.manchester.spinnaker.storage.BufferManagerStorage;
import uk.ac.manchester.spinnaker.storage.StorageException;
import uk.ac.manchester.spinnaker.utils.MappableIterable;

/**
 * An encapsulation of various communications with the SpiNNaker board.
 * <p>
 * The methods of this class are designed to be thread-safe; thus you can make
 * multiple calls to the same (or different) methods from multiple threads and
 * expect each call to work as if it had been called sequentially, although the
 * order of returns is not guaranteed. Note also that with multiple connections
 * to the board, using multiple threads in this way may result in an increase in
 * the overall speed of operation, since the multiple calls may be made
 * separately over the set of given connections.
 * <p>
 * For details of thread safety, see the methods annotated with
 * {@link ParallelSafe}, {@link ParallelSafeWithCare} and {@link ParallelUnsafe}
 * in {@link TransceiverInterface}. <em>Note that operations on a BMP are
 * <strong>always</strong> parallel-unsafe, other documentation in this class
 * notwithstanding.</em>
 */
public class Transceiver extends UDPTransceiver
		implements TransceiverInterface, RetryTracker {
	private static final Logger log = getLogger(Transceiver.class);

	private static final String SCAMP_NAME = "SC&MP";

	private static final Version SCAMP_VERSION = new Version(3, 0, 1);

	private static final String BMP_NAME = "BC&MP";

	private static final Set<Integer> BMP_MAJOR_VERSIONS = Set.of(1, 2);

	/**
	 * How many times do we try to find SCAMP?
	 */
	private static final int INITIAL_FIND_SCAMP_RETRIES_COUNT = 3;

	private static final int CONNECTION_CHECK_RETRY_COUNT = 3;

	private static final int CONNECTION_CHECK_DELAY = 100;

	private static final int NNID_MAX = 0x7F;

	private static final int POST_BOOT_DELAY = 2000;

	/**
	 * The number of milliseconds after powering on the machine to wait before
	 * attempting to boot SCAMP on its chips. This is time to allow the code on
	 * each chip's ROM to figure out what the state of the hardware is enough
	 * for booting to be viable.
	 */
	private static final int POST_POWER_ON_DELAY = 2000;

	private static final int ENABLE_SHIFT = 16;

	/**
	 * How much data to pile into SCAMP before reducing the number of messages
	 * in flight at a time.
	 */
	private static final int LARGE_DATA_WRITE_THRESHOLD = 16 * 1024;

	/**
	 * The maximum number of SCP messages to have in flight in a large data
	 * write.
	 */
	private static final int LARGE_WRITE_PARALLEL_MESSAGE_COUNT = 4;

	/** The version of the board being connected to. */
	private MachineVersion version;

	/** The discovered machine model. */
	private Machine machine;

	private MachineDimensions dimensions;

	/**
	 * A set of chips to ignore in the machine. Requests for a "machine" will
	 * have these chips excluded, as if they never existed. The processor IDs of
	 * the specified chips are ignored.
	 */
	private final Set<ChipLocation> ignoreChips = new HashSet<>();

	/**
	 * A set of cores to ignore in the machine. Requests for a "machine" will
	 * have these cores excluded, as if they never existed.
	 */
	private final Map<ChipLocation, Set<Integer>> ignoreCores = new HashMap<>();

	/**
	 * A set of links to ignore in the machine. Requests for a "machine" will
	 * have these links excluded, as if they never existed.
	 */
	private final Map<ChipLocation, Set<Direction>> ignoreLinks =
			new HashMap<>();

	/**
	 * The max size each chip can say it has for SDRAM. (This is mainly used for
	 * debugging purposes.)
	 */
	private final Integer maxSDRAMSize;

	private Integer iobufSize;

	private AppIdTracker appIDTracker;

	/**
	 * A set of the original connections. Used to determine what can be closed.
	 */
	private final Set<Connection> originalConnections = new HashSet<>();

	/** A set of all connections. Used for closing. */
	private final Set<Connection> allConnections = new HashSet<>();

	/**
	 * A boot send connection. There can only be one in the current system, or
	 * otherwise bad things can happen!
	 */
	private BootSender bootSendConnection;

	/**
	 * A list of all connections that can be used to send SCP messages.
	 * <p>
	 * Note that some of these might not be able to receive SCP; this could be
	 * useful if they are just using SCP to send a command that doesn't expect a
	 * response.
	 */
	private final List<SCPSender> scpSenderConnections = new ArrayList<>();

	/** A list of all connections that can be used to send SDP messages. */
	private final List<SDPSender> sdpSenderConnections = new ArrayList<>();

	/**
	 * A map of IP address &rarr; SCAMP connection. These are those that can be
	 * used for setting up IP Tags.
	 */
	private final Map<InetAddress, SCPConnection> udpScpConnections =
			new HashMap<>();

	/**
	 * A list of all connections that can be used to send and receive SCP
	 * messages for SCAMP interaction.
	 */
	private final List<SCPConnection> scpConnections = new ArrayList<>();

	/** The BMP connections. */
	private final List<BMPConnection> bmpConnections = new ArrayList<>();

	/** Connection selectors for the BMP processes. */
	private final Map<BMPCoords,
			ConnectionSelector<BMPConnection>> bmpSelectors = new HashMap<>();

	/** Connection selectors for the SCP processes. */
	private final ConnectionSelector<SCPConnection> scpSelector;

	/** The nearest neighbour start ID. */
	private int nearestNeighbourID = 1;

	/** The nearest neighbour lock. */
	private final Object nearestNeighbourLock = new Object();

	/**
	 * A lock against multiple flood fill writes. This is needed as SCAMP cannot
	 * cope with this.
	 */
	private final Object floodWriteLock = new Object();

	/**
	 * Lock against single chip executions. The condition should be acquired
	 * before the locks are checked or updated.
	 * <p>
	 * The write lock condition should also be acquired to avoid a flood fill
	 * during an individual chip execute.
	 */
	private final Map<ChipLocation, Semaphore> chipExecuteLocks =
			new HashMap<>();

	private final FloodLock executeFloodLock = new FloodLock();

	private boolean machineOff = false;

	private long retryCount = 0L;

	private BMPCoords boundBMP = new BMPCoords(0, 0);

	/**
	 * Create a Transceiver by creating a UDPConnection to the given hostname on
	 * port 17893 (the default SCAMP port), and a BootConnection on port 54321
	 * (the default boot port), optionally discovering any additional links
	 * using the UDPConnection, and then returning the transceiver created with
	 * the conjunction of the created UDPConnection and the discovered
	 * connections.
	 *
	 * @param host
	 *            The host IP address of the board
	 * @param version
	 *            The type of SpiNNaker board used within the SpiNNaker machine
	 *            being used. May be {@code null} if the board in question can
	 *            be assumed to be always already booted.
	 * @param numberOfBoards
	 *            a number of boards expected to be supported, or {@code null},
	 *            which defaults to a single board
	 * @param ignoredChips
	 *            An optional set of chips to ignore in the machine. Requests
	 *            for a "machine" will have these chips excluded, as if they
	 *            never existed. The processors of the specified chips are
	 *            ignored.
	 * @param ignoredCores
	 *            An optional map of cores to ignore in the machine. Requests
	 *            for a "machine" will have these cores excluded, as if they
	 *            never existed.
	 * @param ignoredLinks
	 *            An optional set of links to ignore in the machine. Requests
	 *            for a "machine" will have these links excluded, as if they
	 *            never existed.
	 * @param bmpConnectionData
	 *            the details of the BMP connections used to boot multi-board
	 *            systems
	 * @param autodetectBMP
	 *            True if the BMP of version 4 or 5 boards should be
	 *            automatically determined from the board IP address
	 * @param bootPortNumber
	 *            the port number used to boot the machine
	 * @param scampConnections
	 *            the list of connections used for SCAMP communications
	 * @param maxSDRAMSize
	 *            the max size each chip can say it has for SDRAM (mainly used
	 *            in debugging purposes)
	 * @throws IOException
	 *             if networking fails
	 * @throws SpinnmanException
	 *             If a BMP is uncontactable or SpiNNaker rejects a message.
	 */
	public Transceiver(InetAddress host, MachineVersion version,
			Collection<BMPConnectionData> bmpConnectionData,
			Integer numberOfBoards, Set<ChipLocation> ignoredChips,
			Map<ChipLocation, Set<Integer>> ignoredCores,
			Map<ChipLocation, Set<Direction>> ignoredLinks,
			boolean autodetectBMP, List<ConnectionDescriptor> scampConnections,
			Integer bootPortNumber, Integer maxSDRAMSize)
			throws IOException, SpinnmanException {
		log.info("Creating transceiver for {}", requireNonNull(host,
				"SpiNNaker machine host name must be not null"));
		var connections = new ArrayList<Connection>();

		/*
		 * if no BMP has been supplied, but the board is a spinn4 or a spinn5
		 * machine, then an assumption can be made that the BMP is at -1 on the
		 * final value of the IP address
		 */
		if (version != null && !version.isFourChip && autodetectBMP
				&& (bmpConnectionData == null || bmpConnectionData.isEmpty())) {
			bmpConnectionData =
					List.of(defaultBMPforMachine(host, numberOfBoards));
		}

		// handle BMP connections
		if (bmpConnectionData != null) {
			var bmpIPs = new ArrayList<>();
			for (var connData : bmpConnectionData) {
				var connection = new BMPConnection(connData);
				connections.add(connection);
				bmpIPs.add(connection.getRemoteIPAddress());
			}
			log.info("Transceiver using BMPs: {}", bmpIPs);
		}

		// handle the SpiNNaker connection
		if (scampConnections == null) {
			scampConnections = List.of();
		}
		if (scampConnections.isEmpty()) {
			connections.add(new SCPConnection(host));
		}

		// handle the boot connection
		connections.add(new BootConnection(host, bootPortNumber));

		this.version = version;
		if (ignoredChips != null) {
			ignoreChips.addAll(ignoredChips);
		}
		if (ignoredCores != null) {
			ignoreCores.putAll(ignoredCores);
		}
		if (ignoredLinks != null) {
			ignoreLinks.putAll(ignoredLinks);
		}
		this.maxSDRAMSize = maxSDRAMSize;

		originalConnections.addAll(connections);
		allConnections.addAll(connections);
		// if there has been SCAMP connections given, build them
		for (var desc : scampConnections) {
			connections.add(new SCPConnection(desc.chip, desc.hostname,
					desc.portNumber));
		}
		for (Connection conn : connections) {
			identifyConnection(conn);
		}
		scpSelector = makeConnectionSelector();
		checkBMPConnections();
	}

	/**
	 * Create a Transceiver by creating a UDPConnection to the given hostname on
	 * port 17893 (the default SCAMP port), and a BootConnection on port 54321
	 * (the default boot port), discovering any additional links using the
	 * UDPConnection, and then returning the transceiver created with the
	 * conjunction of the created UDPConnection and the discovered connections.
	 *
	 * @param hostname
	 *            The hostname or IP address of the board
	 * @param version
	 *            The type of SpiNNaker board used within the SpiNNaker machine
	 *            being used. May be {@code null} if the board in question can
	 *            be assumed to be always already booted.
	 * @throws IOException
	 *             if networking fails
	 * @throws SpinnmanException
	 *             If a BMP is uncontactable or SpiNNaker rejects a message.
	 */
	public Transceiver(InetAddress hostname, MachineVersion version)
			throws IOException, SpinnmanException {
		this(hostname, version, null, 0, Set.of(), Map.of(), Map.of(), false,
				null, null, null);
	}

	/**
	 * Create a transceiver.
	 *
	 * @param version
	 *            The SpiNNaker board version number.
	 * @throws IOException
	 *             if networking fails
	 * @throws SpinnmanException
	 *             If a BMP is uncontactable or SpiNNaker rejects a message.
	 */
	public Transceiver(MachineVersion version)
			throws IOException, SpinnmanException {
		this(version, null, null, null, null, null, null);
	}

	/**
	 * Create a transceiver.
	 *
	 * @param version
	 *            The type of SpiNNaker board used within the SpiNNaker machine
	 *            being used. May be {@code null} if the board in question can
	 *            be assumed to be always already booted.
	 * @param connections
	 *            The connections to use in the transceiver. Note that the
	 *            transceiver may make additional connections.
	 * @throws IOException
	 *             if networking fails
	 * @throws SpinnmanException
	 *             If a BMP is uncontactable or SpiNNaker rejects a message.
	 */
	public Transceiver(MachineVersion version,
			Collection<Connection> connections)
			throws IOException, SpinnmanException {
		this(version, connections, null, null, null, null, null);
	}

	/**
	 * Given a machine, make a transceiver for talking to all boards of that
	 * machine.
	 *
	 * @param machine
	 *            The machine description
	 * @throws IOException
	 *             if networking fails
	 * @throws SpinnmanException
	 *             If a BMP is uncontactable or SpiNNaker rejects a message.
	 */
	public Transceiver(Machine machine) throws IOException, SpinnmanException {
		this(requireNonNull(machine, "need a real machine")
				.getBootEthernetAddress(), machine.version, null, null, null,
				null, null, false, generateScampConnections(machine), null,
				null);
		this.machine = machine;
		if (scpSelector instanceof MachineAware) {
			((MachineAware) scpSelector).setMachine(machine);
		}
		log.info("known connections to this transceiver: {}",
				udpScpConnections);
	}

	private static List<ConnectionDescriptor> generateScampConnections(
			Machine machine) {
		return machine.ethernetConnectedChips().stream()
				.map(chip -> new ConnectionDescriptor(chip.ipAddress,
						SCP_SCAMP_PORT, chip.asChipLocation()))
				.collect(toList());
	}

	/**
	 * Create a transceiver.
	 *
	 * @param version
	 *            The type of SpiNNaker board used within the SpiNNaker machine
	 *            being used. May be {@code null} if the board in question can
	 *            be assumed to be always already booted.
	 * @param connections
	 *            The connections to use in the transceiver. Note that the
	 *            transceiver may make additional connections. <em>This should
	 *            be modifiable (or {@code null}) if {@code scampConnections}
	 *            supplied and not empty.</em>
	 * @param ignoredChips
	 *            Blacklisted chips.
	 * @param ignoredCores
	 *            Blacklisted cores.
	 * @param ignoredLinks
	 *            Blacklisted links.
	 * @param scampConnections
	 *            Descriptions of SCP connections to create.
	 * @param maxSDRAMSize
	 *            If not {@code null}, the maximum SDRAM size to allow.
	 * @throws IOException
	 *             if networking fails
	 * @throws SpinnmanException
	 *             If a BMP is uncontactable or SpiNNaker rejects a message.
	 */
	public Transceiver(MachineVersion version,
			Collection<Connection> connections,
			Collection<ChipLocation> ignoredChips,
			Map<ChipLocation, Set<Integer>> ignoredCores,
			Map<ChipLocation, Set<Direction>> ignoredLinks,
			Collection<ConnectionDescriptor> scampConnections,
			Integer maxSDRAMSize) throws IOException, SpinnmanException {
		this.version = version;
		if (ignoredChips != null) {
			ignoreChips.addAll(ignoredChips);
		}
		if (ignoredCores != null) {
			ignoreCores.putAll(ignoredCores);
		}
		if (ignoredLinks != null) {
			ignoreLinks.putAll(ignoredLinks);
		}
		this.maxSDRAMSize = maxSDRAMSize;

		if (connections == null) {
			// Needs to be modifiable
			connections = new ArrayList<>();
		}
		originalConnections.addAll(connections);
		allConnections.addAll(connections);
		// if there has been SCAMP connections given, build them
		if (scampConnections != null) {
			for (ConnectionDescriptor desc : scampConnections) {
				connections.add(new SCPConnection(desc.chip, desc.hostname,
						desc.portNumber));
			}
		}
		for (Connection conn : connections) {
			identifyConnection(conn);
		}
		scpSelector = makeConnectionSelector();
		checkBMPConnections();
	}

	private ConnectionSelector<SCPConnection> makeConnectionSelector() {
		return new MostDirectConnectionSelector<SCPConnection>(machine,
				scpConnections);
	}

	/**
	 * Work out what is going on with a connection. There are many types of
	 * connections, and some connections are several different things at once.
	 *
	 * @param conn
	 *            The connection to be handled.
	 */
	private void identifyConnection(Connection conn) {
		// locate the only boot send conn
		if (conn instanceof BootSender) {
			if (bootSendConnection != null) {
				throw new IllegalArgumentException(
						"Only a single BootSender can be specified");
			}
			bootSendConnection = (BootSender) conn;
		} else if (conn instanceof BootReceiver) {
			// non-sending boot receivers aren't supported; warn about them
			log.warn("unhandled boot connection: {}", conn);
		}

		// Locate any connections listening on a UDP port
		if (conn instanceof UDPConnection) {
			registerConnection((UDPConnection<?>) conn);
		}

		/*
		 * Locate any connections that can send SCP (that are not BMP
		 * connections)
		 */
		if (conn instanceof SCPSender && !(conn instanceof BMPConnection)) {
			scpSenderConnections.add((SCPSender) conn);
		}

		// Locate any connections that can send SDP
		if (conn instanceof SDPSender) {
			sdpSenderConnections.add((SDPSender) conn);
		}

		// Locate any connections that can send and receive SCP
		if (conn instanceof SCPSender && conn instanceof SCPReceiver) {
			// If it is a BMP connection, add it here
			if (conn instanceof BMPConnection) {
				var bmpc = (BMPConnection) conn;
				bmpConnections.add(bmpc);
				bmpSelectors.put(bmpc.getCoords(),
						new SingletonConnectionSelector<>(bmpc));
			} else if (conn instanceof SCPConnection) {
				var scpc = (SCPConnection) conn;
				scpConnections.add(scpc);
				udpScpConnections.put(scpc.getRemoteIPAddress(), scpc);
			}
		}
	}

	/**
	 * Get the connections for talking to a board.
	 *
	 * @param boardAddress
	 *            The address of the board to talk to. May be {@code null} to
	 *            use all connections.
	 * @return All the connections that could reach the board.
	 */
	private Collection<SCPConnection> getConnectionList(
			InetAddress boardAddress) {
		if (boardAddress == null) {
			return scpConnections;
		}
		var connection = locateSpinnakerConnection(boardAddress);
		if (connection == null) {
			return List.of();
		}
		return List.of(connection);
	}

	/**
	 * Get the connections for talking to a board.
	 *
	 * @param connection
	 *            Directly gives the connection to use. May be {@code null} to
	 *            use defaults.
	 * @return List of connections that could reach a board.
	 */
	private Collection<SCPConnection> getConnectionList(
			SCPConnection connection) {
		if (connection == null) {
			return scpConnections;
		}
		return List.of(connection);
	}

	private Object getSystemVariable(HasChipLocation chip,
			SystemVariableDefinition dataItem)
			throws IOException, ProcessException {
		var buffer = readMemory(chip, SYS_VARS.add(dataItem.offset),
				dataItem.type.value);
		switch (dataItem.type) {
		case BYTE:
			return Byte.toUnsignedInt(buffer.get());
		case SHORT:
			return Short.toUnsignedInt(buffer.getShort());
		case INT:
			return buffer.getInt();
		case LONG:
			return buffer.getLong();
		case BYTE_ARRAY:
			byte[] dst = (byte[]) dataItem.getDefault();
			buffer.get(dst);
			return dst;
		case ADDRESS:
			return new MemoryLocation(buffer.getInt());
		default:
			// Unreachable
			throw new IllegalStateException();
		}
	}

	private ConnectionSelector<BMPConnection> bmpConnection(BMPCoords bmp) {
		if (!bmpSelectors.containsKey(bmp)) {
			throw new IllegalArgumentException(
					"Unknown combination of cabinet (" + bmp.getCabinet()
							+ ") and frame (" + bmp.getFrame() + ")");
		}
		return bmpSelectors.get(bmp);
	}

	private byte getNextNearestNeighbourID() {
		synchronized (nearestNeighbourLock) {
			int next = (nearestNeighbourID + 1) & NNID_MAX;
			nearestNeighbourID = next;
			return (byte) next;
		}
	}

	@Override
	public ConnectionSelector<SCPConnection> getScampConnectionSelector() {
		return scpSelector;
	}

	/**
	 * Returns the given connection, or else picks one at random.
	 *
	 * @param <C>
	 *            the connection type
	 * @param connections
	 *            the list of connections to locate a random one from
	 * @return a connection object
	 */
	private static <C> C getRandomConnection(List<C> connections) {
		if (connections.isEmpty()) {
			return null;
		}
		int idx = ThreadLocalRandom.current().nextInt(0, connections.size());
		return connections.get(idx);
	}

	/** Check that the BMP connections are actually connected to valid BMPs. */
	private void checkBMPConnections() throws IOException, SpinnmanException {
		/*
		 * Check that the UDP BMP conn is actually connected to a BMP via the
		 * SVER command
		 */
		for (var conn : bmpConnections) {
			// try to send a BMP SVER to check if it responds as expected
			try {
				var versionInfo = readBMPVersion(conn.getCoords(), conn.boards);
				if (!BMP_NAME.equals(versionInfo.name) || !BMP_MAJOR_VERSIONS
						.contains(versionInfo.versionNumber.majorVersion)) {
					throw new IOException(format(
							"The BMP at %s is running %s %s which is "
									+ "incompatible with this transceiver, "
									+ "required version is %s %s",
							conn.getRemoteIPAddress(), versionInfo.name,
							versionInfo.versionString, BMP_NAME,
							BMP_MAJOR_VERSIONS));
				}

				log.info("Using BMP at {} with version {} {}",
						conn.getRemoteIPAddress(), versionInfo.name,
						versionInfo.versionString);
			} catch (SocketTimeoutException e) {
				/*
				 * If it fails to respond due to timeout, maybe that the
				 * connection isn't valid.
				 */
				throw new SpinnmanException(
						format("BMP connection to %s is not responding",
								conn.getRemoteIPAddress()),
						e);
			} catch (ProcessException e) {
				log.error("Failed to speak to BMP at {}",
						conn.getRemoteIPAddress(), e);
				throw e;
			}
		}
	}

	@Override
	public void retryNeeded() {
		retryCount++;
	}

	/**
	 * Check that the given connection to the given chip works.
	 *
	 * @param connection
	 *            the connection to use when doing the check
	 * @param chip
	 *            the chip coordinates to try to talk to
	 * @return True if a valid response is received, False otherwise
	 */
	private boolean checkConnection(SCPConnection connection,
			HasChipLocation chip) {
		for (int r = 0; r < CONNECTION_CHECK_RETRY_COUNT; r++) {
			try {
				var chipInfo = simpleProcess(connection)
						.execute(new GetChipInfo(chip)).chipInfo;
				if (chipInfo.isEthernetAvailable) {
					return true;
				}
				sleep(CONNECTION_CHECK_DELAY);
			} catch (InterruptedException | SocketTimeoutException
					| ProcessException e) {
				// do nothing
			} catch (IOException e) {
				break;
			}
		}
		return false;
	}

	@Override
	public void sendSCPMessage(SCPRequest<?> message, SCPConnection connection)
			throws IOException {
		SCPSender c = connection;
		if (c == null) {
			c = getRandomConnection(scpSenderConnections);
		}
		c.send(message);
	}

	@Override
	public void sendSDPMessage(SDPMessage message, SDPConnection connection)
			throws IOException {
		SDPSender c = connection;
		if (c == null) {
			c = getRandomConnection(sdpSenderConnections);
		}
		c.send(message);
	}

	/**
	 * Get the current machine status and store it.
	 *
	 * @throws IOException
	 *             if the OS has networking troubles
	 * @throws ProcessException
	 *             if SpiNNaker rejects a message
	 */
	void updateMachine() throws IOException, ProcessException {
		// Get the width and height of the machine
		getMachineDimensions();

		// Get the coordinates of the boot chip
		var versionInfo = getScampVersion();

		// Get the details of all the chips
		machine = new GetMachineProcess(scpSelector, ignoreChips, ignoreCores,
				ignoreLinks, maxSDRAMSize, this)
						.getMachineDetails(versionInfo.core, dimensions);

		/*
		 * Ask the machine to check itself and if required to rebuild itself
		 * with out invalid links or chips etc.
		 */
		machine = machine.rebuild();

		// update the SCAMP selector with the machine
		if (scpSelector instanceof MachineAware) {
			((MachineAware) scpSelector).setMachine(machine);
		}

		/*
		 * update the SCAMP connections replacing any x and y with the default
		 * SCP request params with the boot chip coordinates
		 */
		for (var sc : scpConnections) {
			if (sc.getChip().equals(BOOT_CHIP)) {
				sc.setChip(machine.boot);
			}
		}

		// Work out and add the SpiNNaker links and FPGA links
		machine.addSpinnakerLinks();
		machine.addFpgaLinks();

		// TODO: Actually get the existing APP_IDs in use
		appIDTracker = new AppIdTracker();

		log.info("Detected a machine on IP address {} which has {}",
				bootSendConnection.getRemoteIPAddress(),
				machine.coresAndLinkOutputString());
	}

	/**
	 * Find connections to the board and store these for future use. Note that
	 * connections can be empty, in which case another local discovery mechanism
	 * will be used. Note that an exception will be thrown if no initial
	 * connections can be found to the board.
	 *
	 * @return An iterable of discovered connections, not including the
	 *         initially given connections in the constructor
	 * @throws IOException
	 *             if networking fails
	 * @throws ProcessException
	 *             If SpiNNaker rejects a message.
	 */
	public List<SCPConnection> discoverScampConnections()
			throws IOException, ProcessException {
		/*
		 * Currently, this only finds other UDP connections given a connection
		 * that supports SCP - this is done via the machine
		 */
		if (scpConnections.isEmpty()) {
			return List.of();
		}

		// Get the machine dimensions
		var dims = getMachineDimensions();

		// Find all the new connections via the machine Ethernet-connected chips
		var newConnections = new ArrayList<SCPConnection>();
		for (var chip : getSpinn5Geometry().getPotentialRootChips(dims)) {
			var ipAddress = getByAddress(
					(byte[]) getSystemVariable(chip, ethernet_ip_address));
			if (udpScpConnections.containsKey(ipAddress)) {
				continue;
			}
			var conn = searchForProxies(chip);

			// if no data, no proxy
			if (conn == null) {
				conn = new SCPConnection(chip, ipAddress);
			} else {
				// proxy, needs an adjustment
				udpScpConnections.remove(conn.getRemoteIPAddress());
			}

			// check if it works
			if (checkConnection(conn, chip)) {
				scpSenderConnections.add(conn);
				allConnections.add(conn);
				udpScpConnections.put(ipAddress, conn);
				scpConnections.add(conn);
				newConnections.add(conn);
			} else {
				log.warn(
						"Additional Ethernet connection on {} at "
								+ "chip {},{} cannot be contacted",
						ipAddress, chip.getX(), chip.getY());
			}
		}

		// Update the connection queues after finding new connections
		return newConnections;
	}

	/**
	 * Looks for an entry within the UDP SCAMP connections which is linked to a
	 * given chip.
	 *
	 * @param chip
	 *            The coordinates of the chip
	 * @return connection or {@code null} if there is no such connection
	 */
	private SCPConnection searchForProxies(ChipLocation chip) {
		for (var connection : scpConnections) {
			if (connection.getChip().equals(chip)) {
				return connection;
			}
		}
		return null;
	}

	/**
	 * Get the currently known connections to the board, made up of those passed
	 * in to the transceiver and those that are discovered during calls to
	 * {@link #discoverScampConnections()}. No further discovery is done here.
	 *
	 * @return The connections known to the transceiver
	 */
	public Set<Connection> getConnections() {
		return unmodifiableSet(allConnections);
	}

	@Override
	public MachineDimensions getMachineDimensions()
			throws IOException, ProcessException {
		if (dimensions == null) {
			var data = readMemory(BOOT_CHIP, SYS_VARS.add(y_size.offset), 2);
			int height = toUnsignedInt(data.get());
			int width = toUnsignedInt(data.get());
			dimensions = new MachineDimensions(width, height);
		}
		return dimensions;
	}

	@Override
	public Machine getMachineDetails() throws IOException, ProcessException {
		if (machine == null) {
			updateMachine();
		}
		return machine;
	}

	/**
	 * @return the application ID tracker for this transceiver.
	 * @throws IOException
	 *             If anything goes wrong with networking.
	 * @throws ProcessException
	 *             If SpiNNaker rejects a message.
	 */
	public AppIdTracker getAppIdTracker() throws IOException, ProcessException {
		if (appIDTracker == null) {
			updateMachine();
		}
		return appIDTracker;
	}

	@Override
	public boolean isConnected(Connection connection) {
		if (connection != null) {
			return connectedTest(connection);
		}
		return scpConnections.stream().anyMatch(this::connectedTest);
	}

	private boolean connectedTest(Connection c) {
		try {
			return c.isConnected();
		} catch (IOException e) {
			return false;
		}
	}

	@Override
	public VersionInfo getScampVersion(HasChipLocation chip,
			ConnectionSelector<SCPConnection> connectionSelector)
			throws IOException, ProcessException {
		if (connectionSelector == null) {
			connectionSelector = scpSelector;
		}
		return simpleProcess(connectionSelector)
				.execute(new GetVersion(chip.getScampCore())).versionInfo;
	}

	@Override
	@ParallelUnsafe
	public void bootBoard(Map<SystemVariableDefinition, Object> extraBootValues)
			throws InterruptedException, IOException {
		var bootMessages = new BootMessages(version, extraBootValues);
		var msgs = bootMessages.getMessages().iterator();
		while (msgs.hasNext()) {
			bootSendConnection.sendBootMessage(msgs.next());
		}
		sleep(POST_BOOT_DELAY);
	}

	/**
	 * Determine if the version of SCAMP is compatible with this transceiver.
	 *
	 * @param version
	 *            The version to test
	 * @return true exactly when they are compatible
	 */
	public static boolean isScampVersionCompatible(Version version) {
		// The major version must match exactly
		if (version.majorVersion != SCAMP_VERSION.majorVersion) {
			return false;
		}

		/*
		 * If the minor version matches, the patch version must be >= the
		 * required version
		 */
		if (version.minorVersion == SCAMP_VERSION.minorVersion) {
			return version.revision >= SCAMP_VERSION.revision;
		}

		/*
		 * If the minor version is > than the required version, the patch
		 * version is irrelevant
		 */
		return version.minorVersion > SCAMP_VERSION.minorVersion;
	}

	/**
	 * A neater way of getting a process for running simple SCP requests.
	 *
	 * @return The SCP runner process
	 */
	private BasicSCPCommandProcess simpleProcess() {
		return new BasicSCPCommandProcess(scpSelector, this);
	}

	/**
	 * A neater way of getting a process for running simple SCP requests.
	 *
	 * @param selector
	 *            The connection selector to use.
	 * @return The SCP runner process.
	 */
	private BasicSCPCommandProcess simpleProcess(
			ConnectionSelector<SCPConnection> selector) {
		return new BasicSCPCommandProcess(selector, this);
	}

	/**
	 * A neater way of getting a process for running simple SCP requests.
	 *
	 * @param connector
	 *            The specific connector to talk to the board along.
	 * @return The SCP runner process
	 * @throws IOException
	 *             If anything fails (unexpected).
	 */
	private SendSingleSCPCommandProcess simpleProcess(SCPConnection connector)
			throws IOException {
		return new SendSingleSCPCommandProcess(
				new SingletonConnectionSelector<>(connector), this);
	}

	/**
	 * A neater way of getting a process for running simple SCP requests.
	 *
	 * @param connector
	 *            The specific connector to talk to the board along.
	 * @return The SCP runner process
	 * @throws IOException If anything fails (unexpected).
	 */
	private SendSingleSCPCommandProcess simpleProcess(SDPConnection connector)
			throws IOException {
		return new SendSingleSCPCommandProcess(
				new SingletonConnectionSelector<>(
						new DelegatingSCPConnection(connector)),
				this);
	}

	@Override
	@ParallelUnsafe
	public VersionInfo ensureBoardIsReady(int numRetries,
			Map<SystemVariableDefinition, Object> extraBootValues)
			throws IOException, ProcessException, InterruptedException {
		// try to get a SCAMP version once
		log.info("Working out if machine is booted");
		VersionInfo versionInfo;
		if (machineOff) {
			versionInfo = null;
		} else {
			versionInfo = findScampAndBoot(INITIAL_FIND_SCAMP_RETRIES_COUNT,
					extraBootValues);
		}

		// If we fail to get a SCAMP version this time, try other things
		if (versionInfo == null && !bmpConnections.isEmpty()) {
			// start by powering up each BMP connection
			log.info("Attempting to power on machine");
			powerOnMachine();

			// Sleep a bit to let things get going
			sleep(POST_POWER_ON_DELAY);
			log.info("Attempting to boot machine");

			// retry to get a SCAMP version, this time trying multiple times
			versionInfo = findScampAndBoot(numRetries, extraBootValues);
		}

		// verify that the version is the expected one for this transceiver
		if (versionInfo == null) {
			throw new IOException("Failed to communicate with the machine");
		}
		if (!versionInfo.name.equals(SCAMP_NAME)
				|| !isScampVersionCompatible(versionInfo.versionNumber)) {
			throw new IOException(format(
					"The machine is currently booted with %s %s "
							+ "which is incompatible with this transceiver, "
							+ "required version is %s %s",
					versionInfo.name, versionInfo.versionNumber, SCAMP_NAME,
					SCAMP_VERSION));
		}

		log.info("Machine communication successful");

		/*
		 * Change the default SCP timeout on the machine, keeping the old one to
		 * revert at close
		 */
		var process = simpleProcess();
		for (var connection : scpConnections) {
			process.execute(
					new IPTagSetTTO(connection.getChip(), TIMEOUT_2560_ms));
		}

		return versionInfo;
	}

	/**
	 * Try to detect if SCAMP is running, and if not, boot the machine.
	 *
	 * @param numAttempts
	 *            how many attempts should be supported
	 * @param extraBootValues
	 *            Any additional values to set during boot
	 * @return version info for SCAMP on the booted system
	 * @throws IOException
	 *             if networking fails
	 * @throws ProcessException
	 *             If SpiNNaker rejects a message.
	 */
	private VersionInfo findScampAndBoot(int numAttempts,
			Map<SystemVariableDefinition, Object> extraBootValues)
			throws InterruptedException, IOException, ProcessException {
		VersionInfo versionInfo = null;
		int triesLeft = numAttempts;
		while (versionInfo == null && triesLeft > 0) {
			try {
				versionInfo = getScampVersion();
				if (versionInfo.core.asChipLocation().equals(BOOT_CHIP)) {
					versionInfo = null;
					sleep(CONNECTION_CHECK_DELAY);
				}
			} catch (ProcessException e) {
				if (e.getCause() instanceof SocketTimeoutException) {
					log.info("Attempting to boot machine");
					bootBoard(extraBootValues);
					triesLeft--;
				} else if (e.getCause() instanceof IOException) {
					throw new IOException(
							"Failed to communicate with the machine", e);
				} else {
					throw e;
				}
			} catch (SocketTimeoutException e) {
				log.info("Attempting to boot machine");
				bootBoard(extraBootValues);
				triesLeft--;
			} catch (IOException e) {
				throw new IOException("Failed to communicate with the machine",
						e);
			}
		}

		// The last thing we tried was booting, so try again to get the version
		if (versionInfo == null) {
			versionInfo = getScampVersion();
			if (versionInfo.core.asChipLocation().equals(BOOT_CHIP)) {
				versionInfo = null;
			}
		}
		if (versionInfo != null) {
			log.info("Found board with hardware {} firmware {} version {}",
					versionInfo.hardware, versionInfo.name,
					versionInfo.versionNumber);
		}
		return versionInfo;
	}

	private CoreSubsets getAllCores() throws IOException, ProcessException {
		if (machine == null) {
			updateMachine();
		}
		var coreSubsets = new CoreSubsets();
		for (var chip : machine.chips()) {
			if (chip.virtual) {
				// Skip virtual chips; we can't talk to them
				continue;
			}
			for (var processor : chip.allProcessors()) {
				coreSubsets.addCore(new CoreLocation(chip.getX(), chip.getY(),
						processor.processorId));
			}
		}
		return coreSubsets;
	}

	@Override
	@ParallelSafeWithCare
	public MappableIterable<CPUInfo> getCPUInformation(CoreSubsets coreSubsets)
			throws IOException, ProcessException {
		// Get all the cores if the subsets are not given
		if (coreSubsets == null) {
			coreSubsets = getAllCores();
		}

		return new GetCPUInfoProcess(scpSelector, this).getCPUInfo(coreSubsets);
	}

	@Override
	@ParallelSafeWithCare
	public MappableIterable<IOBuffer> getIobuf(CoreSubsets coreSubsets)
			throws IOException, ProcessException {
		// making the assumption that all chips have the same iobuf size.
		if (iobufSize == null) {
			iobufSize = (Integer) getSystemVariable(BOOT_CHIP, iobuf_size);
		}

		// Get all the cores if the subsets are not given
		if (coreSubsets == null) {
			coreSubsets = getAllCores();
		}

		// read iobuf from machine
		return new RuntimeControlProcess(scpSelector, this).readIOBuf(iobufSize,
				coreSubsets);
	}

	@Override
	@ParallelSafeWithCare
	public void clearIobuf(CoreSubsets coreSubsets)
			throws IOException, ProcessException {
		// Get all the cores if the subsets are not given
		if (coreSubsets == null) {
			coreSubsets = getAllCores();
		}

		// read iobuf from machine
		new RuntimeControlProcess(scpSelector, this).clearIOBUF(coreSubsets);
	}

	@Override
	@ParallelSafeWithCare
	public void updateRuntime(Integer runTimesteps, CoreSubsets coreSubsets)
			throws IOException, ProcessException {
		// Get all the cores if the subsets are not given
		if (coreSubsets == null) {
			coreSubsets = getAllCores();
		}

		// set the information
		new RuntimeControlProcess(scpSelector, this).updateRuntime(runTimesteps,
				coreSubsets);
	}

	@Override
	@ParallelSafeWithCare
	public void updateProvenanceAndExit(CoreSubsets coreSubsets)
			throws IOException, ProcessException {
		// Get all the cores if the subsets are not given
		if (coreSubsets == null) {
			coreSubsets = getAllCores();
		}

		// set the information
		new RuntimeControlProcess(scpSelector, this)
				.updateProvenanceAndExit(coreSubsets);
	}

	private static ByteBuffer oneByte(int value) {
		ByteBuffer data = allocate(1);
		data.put((byte) value).flip();
		return data;
	}

	@Override
	@ParallelSafe
	public void setWatchDogTimeoutOnChip(HasChipLocation chip, int watchdog)
			throws IOException, ProcessException {
		// write data
		writeMemory(chip, SYS_VARS.add(software_watchdog_count.offset),
				oneByte(watchdog));
	}

	@Override
	@ParallelSafe
	public void enableWatchDogTimerOnChip(HasChipLocation chip,
			boolean watchdog) throws IOException, ProcessException {
		// write data
		writeMemory(chip, SYS_VARS.add(software_watchdog_count.offset), oneByte(
				watchdog ? (Integer) software_watchdog_count.getDefault() : 0));
	}

	@Override
	@ParallelUnsafe
	public int getCoreStateCount(AppID appID, CPUState state)
			throws IOException, ProcessException {
		return simpleProcess().execute(new CountState(appID, state)).count;
	}

	/**
	 * The guardian of the flood lock. Also the lock around that piece of global
	 * state.
	 *
	 * @see ExecuteLock
	 * @author Donal Fellows
	 */
	private class FloodLock {
		private int count = 0;

		/**
		 * Wait for the system to be ready to perform a flood fill. Must only
		 * ever be called with this object already locked.
		 *
		 * @throws InterruptedException
		 *             If the wait is interrupted.
		 */
		void waitForReady() throws InterruptedException {
			while (count > 0) {
				wait();
			}
		}

		/**
		 * Increment the lock counter. Must only ever be called with this object
		 * already locked.
		 */
		void increment() {
			count++;
		}

		/**
		 * Decrement the lock counter. Must only ever be called with this object
		 * already locked.
		 */
		void decrement() {
			count--;
			notifyAll();
		}
	}

	/**
	 * Helper class that makes lock management for application launch a lot
	 * easier.
	 *
	 * @see FloodLock
	 * @author Donal Fellows
	 */
	private class ExecuteLock implements AutoCloseable {
		private final Semaphore lock;

		/**
		 * Acquire the lock associated with a particular chip.
		 *
		 * @param chip
		 *            The chip we're talking about.
		 * @throws InterruptedException
		 *             If any waits to acquire locks are interrupted.
		 */
		ExecuteLock(HasChipLocation chip) throws InterruptedException {
			var key = chip.asChipLocation();
			synchronized (executeFloodLock) {
				lock = chipExecuteLocks.computeIfAbsent(key,
						k -> new Semaphore(1));
			}
			lock.acquire();
			synchronized (executeFloodLock) {
				executeFloodLock.increment();
			}
		}

		/**
		 * Release the lock associated with a particular chip.
		 */
		@Override
		public void close() {
			synchronized (executeFloodLock) {
				lock.release();
				executeFloodLock.decrement();
			}
		}
	}

	@Override
	@ParallelSafe
	public void execute(HasChipLocation chip, Collection<Integer> processors,
			InputStream executable, int numBytes, AppID appID, boolean wait)
			throws IOException, ProcessException, InterruptedException {
		// Lock against updates
		try (var lock = new ExecuteLock(chip)) {
			// Write the executable
			writeMemory(chip, EXECUTABLE_ADDRESS, executable, numBytes);

			// Request the start of the executable
			simpleProcess()
					.execute(new ApplicationRun(appID, chip, processors, wait));
		}
	}

	@Override
	@ParallelSafe
	public final void execute(HasChipLocation chip,
			Collection<Integer> processors, File executable, AppID appID,
			boolean wait)
			throws IOException, ProcessException, InterruptedException {
		// Lock against updates
		try (var lock = new ExecuteLock(chip)) {
			// Write the executable
			writeMemory(chip, EXECUTABLE_ADDRESS, executable);

			// Request the start of the executable
			simpleProcess()
					.execute(new ApplicationRun(appID, chip, processors, wait));
		}
	}

	@Override
	@ParallelSafe
	public void execute(HasChipLocation chip, Collection<Integer> processors,
			ByteBuffer executable, AppID appID, boolean wait)
			throws IOException, ProcessException, InterruptedException {
		// Lock against updates
		try (var lock = new ExecuteLock(chip)) {
			// Write the executable
			writeMemory(chip, EXECUTABLE_ADDRESS, executable);

			// Request the start of the executable
			simpleProcess()
					.execute(new ApplicationRun(appID, chip, processors, wait));
		}
	}

	@Override
	@ParallelSafeWithCare
	public void executeFlood(CoreSubsets coreSubsets, InputStream executable,
			int numBytes, AppID appID, boolean wait)
			throws IOException, ProcessException, InterruptedException {
		// Lock against other executables
		synchronized (executeFloodLock) {
			executeFloodLock.waitForReady();

			// Flood fill the system with the binary
			writeMemoryFlood(EXECUTABLE_ADDRESS, executable, numBytes);

			// Execute the binary on the cores on the chips where required
			new ApplicationRunProcess(scpSelector, this).run(appID, coreSubsets,
					wait);
		}
	}

	@Override
	@ParallelSafeWithCare
	public void executeFlood(CoreSubsets coreSubsets, File executable,
			AppID appID, boolean wait)
			throws IOException, ProcessException, InterruptedException {
		// Lock against other executables
		synchronized (executeFloodLock) {
			executeFloodLock.waitForReady();

			// Flood fill the system with the binary
			writeMemoryFlood(EXECUTABLE_ADDRESS, executable);

			// Execute the binary on the cores on the chips where required
			new ApplicationRunProcess(scpSelector, this).run(appID, coreSubsets,
					wait);
		}
	}

	@Override
	@ParallelSafeWithCare
	public void executeFlood(CoreSubsets coreSubsets, ByteBuffer executable,
			AppID appID, boolean wait)
			throws IOException, ProcessException, InterruptedException {
		// Lock against other executables
		synchronized (executeFloodLock) {
			executeFloodLock.waitForReady();

			// Flood fill the system with the binary
			writeMemoryFlood(EXECUTABLE_ADDRESS, executable);

			// Execute the binary on the cores on the chips where required
			new ApplicationRunProcess(scpSelector, this).run(appID, coreSubsets,
					wait);
		}
	}

	private <T extends BMPRequest.BMPResponse> T bmpCall(BMPCoords bmp,
			BMPRequest<T> request) throws IOException, ProcessException {
		return new BMPCommandProcess<T>(bmpConnection(bmp), this)
				.execute(request);
	}

	private <T extends BMPRequest.BMPResponse> T bmpCall(BMPCoords bmp,
			int timeout, int retries, BMPRequest<T> request)
			throws IOException, ProcessException {
		return new BMPCommandProcess<T>(bmpConnection(bmp), timeout, this)
				.execute(request, retries);
	}

	@Override
	@ParallelUnsafe
	public void powerOnMachine()
			throws InterruptedException, IOException, ProcessException {
		if (bmpConnections.isEmpty()) {
			log.warn("No BMP connections, so can't power on");
		}
		for (var connection : bmpConnections) {
			power(POWER_ON, connection.getCoords(), connection.boards);
		}
	}

	@Override
	@ParallelUnsafe
	public void powerOffMachine()
			throws InterruptedException, IOException, ProcessException {
		if (bmpConnections.isEmpty()) {
			log.warn("No BMP connections, so can't power off");
		}
		for (var connection : bmpConnections) {
			power(POWER_OFF, connection.getCoords(), connection.boards);
		}
	}

	@Override
	@ParallelUnsafe
	public void power(PowerCommand powerCommand, BMPCoords bmp,
			Collection<BMPBoard> boards)
			throws InterruptedException, IOException, ProcessException {
		int timeout = (int) (MSEC_PER_SEC
				* (powerCommand == POWER_ON ? BMP_POWER_ON_TIMEOUT
						: BMP_TIMEOUT));
		requireNonNull(bmpCall(bmp, timeout, 0,
				new SetPower(powerCommand, boards, 0.0)));
		machineOff = powerCommand == POWER_OFF;

		// Sleep for 5 seconds if the machine has just been powered on
		if (!machineOff) {
			sleep((int) (BMP_POST_POWER_ON_SLEEP_TIME * MSEC_PER_SEC));
		}
	}

	@Override
	@ParallelUnsafe
	public void setLED(Collection<Integer> leds, LEDAction action,
			BMPCoords bmp, Collection<BMPBoard> board)
			throws IOException, ProcessException {
		bmpCall(bmp, new BMPSetLED(leds, action, board));
	}

	@Override
	@ParallelUnsafe
	public int readFPGARegister(FPGA fpga, MemoryLocation register,
			BMPCoords bmp, BMPBoard board)
			throws IOException, ProcessException {
		return bmpCall(bmp,
				new ReadFPGARegister(fpga, register, board)).fpgaRegister;
	}

	@Override
	@ParallelUnsafe
	public void writeFPGARegister(FPGA fpga, MemoryLocation register, int value,
			BMPCoords bmp, BMPBoard board)
			throws IOException, ProcessException {
		bmpCall(bmp, new WriteFPGARegister(fpga, register, value, board));
	}

	@Override
	@ParallelUnsafe
	public ADCInfo readADCData(BMPCoords bmp, BMPBoard board)
			throws IOException, ProcessException {
		return bmpCall(bmp, new ReadADC(board)).adcInfo;
	}

	@Override
	@ParallelUnsafe
	public VersionInfo readBMPVersion(BMPCoords bmp, BMPBoard board)
			throws IOException, ProcessException {
		return bmpCall(bmp, new GetBMPVersion(board)).versionInfo;
	}

	@Override
	@ParallelSafeWithCare
	public ByteBuffer readBMPMemory(BMPCoords bmp, BMPBoard board,
			MemoryLocation baseAddress, int length)
			throws ProcessException, IOException {
		return new BMPReadMemoryProcess(bmpConnection(bmp), this).read(board,
				baseAddress, length);
	}

	@Override
	public void writeBMPMemory(BMPCoords bmp, BMPBoard board,
			MemoryLocation baseAddress, ByteBuffer data)
			throws IOException, ProcessException {
		new BMPWriteMemoryProcess(bmpConnection(bmp), this).writeMemory(board,
				baseAddress, data);
	}

	@Override
	public void writeBMPMemory(BMPCoords bmp, BMPBoard board,
			MemoryLocation baseAddress, File file)
			throws IOException, ProcessException {
		BMPWriteMemoryProcess wmp =
				new BMPWriteMemoryProcess(bmpConnection(bmp), this);
		try (var f = new BufferedInputStream(new FileInputStream(file))) {
			// The file had better fit...
			wmp.writeMemory(board, baseAddress, f, (int) file.length());
		}
	}

	@Override
	public MemoryLocation getSerialFlashBuffer(BMPCoords bmp, BMPBoard board)
			throws IOException, ProcessException {
		return bmpCall(bmp, new ReadSerialVector(board)).vector
				.getFlashBuffer();
	}

	@Override
	public String readBoardSerialNumber(BMPCoords bmp, BMPBoard board)
			throws IOException, ProcessException {
		int[] serialNumber = new int[SERIAL_LENGTH];
		bmpCall(bmp, new ReadSerialVector(board)).vector.getSerialNumber()
				.get(serialNumber);
		return format("%08x-%08x-%08x-%08x",
				stream(serialNumber).mapToObj(Integer::valueOf).toArray());
	}

	@Override
	public ByteBuffer readSerialFlash(BMPCoords bmp, BMPBoard board,
			MemoryLocation baseAddress, int length)
			throws IOException, ProcessException {
		return new BMPReadSerialFlashProcess(bmpConnection(bmp), this)
				.read(board, baseAddress, length);
	}

	// CRC calculations of megabytes can take a bit
	private static final int CRC_TIMEOUT = 2000;

	@Override
	public int readSerialFlashCRC(BMPCoords bmp, BMPBoard board,
			MemoryLocation address, int length)
			throws IOException, ProcessException {
		return bmpCall(bmp, CRC_TIMEOUT, BMP_RETRIES /* =default */,
				new ReadSerialFlashCRC(board, address, length)).crc;
	}

	@Override
	public void writeSerialFlash(BMPCoords bmp, BMPBoard board,
			MemoryLocation baseAddress, ByteBuffer data)
			throws ProcessException, IOException {
		new BMPWriteSerialFlashProcess(bmpConnection(bmp), this).write(board,
				baseAddress, data);
	}

	@Override
	public void writeSerialFlash(BMPCoords bmp, BMPBoard board,
			MemoryLocation baseAddress, int size, InputStream stream)
			throws ProcessException, IOException {
		new BMPWriteSerialFlashProcess(bmpConnection(bmp), this).write(board,
				baseAddress, stream, size);
	}

	@Override
	public void writeSerialFlash(BMPCoords bmp, BMPBoard board,
			MemoryLocation baseAddress, File file)
			throws ProcessException, IOException {
		try (var f =
				new BufferedInputStream(new FileInputStream(file))) {
			// The file had better fit...
			new BMPWriteSerialFlashProcess(bmpConnection(bmp), this)
					.write(board, baseAddress, f, (int) file.length());
		}
	}

	@Override
	public void writeBMPFlash(BMPCoords bmp, BMPBoard board,
			MemoryLocation address) throws IOException, ProcessException {
		bmpCall(bmp, new WriteFlashBuffer(board, address, true));
	}

	@Deprecated
	@Override
	public MemoryLocation eraseBMPFlash(BMPCoords bmp, BMPBoard board,
			MemoryLocation baseAddress, int size)
			throws IOException, ProcessException {
		return bmpCall(bmp, new EraseFlash(board, baseAddress, size)).address;
	}

	@Deprecated
	@Override
	public void chunkBMPFlash(BMPCoords bmp, BMPBoard board,
			MemoryLocation address) throws IOException, ProcessException {
		bmpCall(bmp, new WriteFlashBuffer(board, address, false));
	}

	@Deprecated
	@Override
	public void copyBMPFlash(BMPCoords bmp, BMPBoard board,
			MemoryLocation baseAddress, int size)
			throws IOException, ProcessException {
		// NB: no retries of this! Not idempotent!
		bmpCall(bmp, (int) (MSEC_PER_SEC * BMP_TIMEOUT), 0,
				new UpdateFlash(board, baseAddress, size));
	}

	@Override
	@ParallelSafe
	public boolean getResetStatus(BMPCoords bmp, BMPBoard board)
			throws IOException, ProcessException {
		return bmpCall(bmp, new GetFPGAResetStatus(board)).isReset();
	}

	@Override
	@ParallelSafe
	public void resetFPGA(BMPCoords bmp, BMPBoard board,
			FPGAResetType resetType) throws IOException, ProcessException {
		bmpCall(bmp, new ResetFPGA(board, resetType));
	}

	@Override
	public MappableIterable<BMPBoard> availableBoards(BMPCoords bmp)
			throws IOException, ProcessException {
		return bmpCall(bmp, new ReadCANStatus()).availableBoards()
				.map(BMPBoard::new);
	}

	private WriteMemoryProcess writeProcess(long size) {
		if (size > LARGE_DATA_WRITE_THRESHOLD) {
			/*
			 * If there's more than a (tunable) threshold of data to move, we
			 * limit the number of messages in flight when doing uploads so that
			 * we don't overload SCAMP. Overloading SCAMP *really* slows things
			 * down!
			 */
			return new WriteMemoryProcess(scpSelector,
					LARGE_WRITE_PARALLEL_MESSAGE_COUNT, this);
		}
		return new WriteMemoryProcess(scpSelector, this);
	}

	@Override
	@ParallelSafe
	public void writeMemory(HasCoreLocation core, MemoryLocation baseAddress,
			InputStream dataStream, int numBytes)
			throws IOException, ProcessException {
		writeProcess(numBytes).writeMemory(core, baseAddress, dataStream,
				numBytes);
	}

	@Override
	@ParallelSafe
	public void writeMemory(HasCoreLocation core, MemoryLocation baseAddress,
			File dataFile) throws IOException, ProcessException {
		writeProcess(dataFile.length()).writeMemory(core, baseAddress,
				dataFile);
	}

	@Override
	@ParallelSafe
	public void writeMemory(HasCoreLocation core, MemoryLocation baseAddress,
			ByteBuffer data) throws IOException, ProcessException {
		writeProcess(data.remaining()).writeMemory(core, baseAddress, data);
	}

	@Override
	@ParallelUnsafe
	public void writeNeighbourMemory(HasCoreLocation core, Direction link,
			MemoryLocation baseAddress, InputStream dataStream, int numBytes)
			throws IOException, ProcessException {
		writeProcess(numBytes).writeLink(core, link, baseAddress, dataStream,
				numBytes);
	}

	@Override
	@ParallelUnsafe
	public void writeNeighbourMemory(HasCoreLocation core, Direction link,
			MemoryLocation baseAddress, File dataFile)
			throws IOException, ProcessException {
		writeProcess(dataFile.length()).writeLink(core, link, baseAddress,
				dataFile);
	}

	@Override
	@ParallelUnsafe
	public void writeNeighbourMemory(HasCoreLocation core, Direction link,
			MemoryLocation baseAddress, ByteBuffer data)
			throws IOException, ProcessException {
		writeProcess(data.remaining()).writeLink(core, link, baseAddress, data);
	}

	@Override
	@ParallelUnsafe
	public void writeMemoryFlood(MemoryLocation baseAddress,
			InputStream dataStream, int numBytes)
			throws IOException, ProcessException {
		var process = new WriteMemoryFloodProcess(scpSelector, this);
		// Ensure only one flood fill occurs at any one time
		synchronized (floodWriteLock) {
			// Start the flood fill
			process.writeMemory(getNextNearestNeighbourID(), baseAddress,
					dataStream, numBytes);
		}
	}

	@Override
	@ParallelUnsafe
	public void writeMemoryFlood(MemoryLocation baseAddress, File dataFile)
			throws IOException, ProcessException {
		var process = new WriteMemoryFloodProcess(scpSelector, this);
		// Ensure only one flood fill occurs at any one time
		synchronized (floodWriteLock) {
			// Start the flood fill
			process.writeMemory(getNextNearestNeighbourID(), baseAddress,
					dataFile);
		}
	}

	@Override
	@ParallelUnsafe
	public void writeMemoryFlood(MemoryLocation baseAddress, ByteBuffer data)
			throws IOException, ProcessException {
		var process = new WriteMemoryFloodProcess(scpSelector, this);
		// Ensure only one flood fill occurs at any one time
		synchronized (floodWriteLock) {
			// Start the flood fill
			process.writeMemory(getNextNearestNeighbourID(), baseAddress, data);
		}
	}

	@Override
	@ParallelSafe
	public ByteBuffer readMemory(HasCoreLocation core,
			MemoryLocation baseAddress, int length)
			throws IOException, ProcessException {
		return new ReadMemoryProcess(scpSelector, this).readMemory(core,
				baseAddress, length);
	}

	@Override
	@ParallelSafe
	public void readRegion(BufferManagerStorage.Region region,
			BufferManagerStorage storage)
			throws IOException, ProcessException, StorageException {
		new ReadMemoryProcess(scpSelector, this).readMemory(region, storage);
	}

	@Override
	@ParallelUnsafe
	public ByteBuffer readNeighbourMemory(HasCoreLocation core, Direction link,
			MemoryLocation baseAddress, int length)
			throws IOException, ProcessException {
		return new ReadMemoryProcess(scpSelector, this).readLink(core, link,
				baseAddress, length);
	}

	@Override
	@ParallelUnsafe
	public void stopApplication(AppID appID)
			throws IOException, ProcessException {
		if (machineOff) {
			log.warn("You are calling a app stop on a turned off machine. "
					+ "Please fix and try again");
			return;
		}
		simpleProcess().execute(new ApplicationStop(appID));
	}

	private boolean inErrorStates(AppID appID, Set<CPUState> errorStates)
			throws IOException, ProcessException {
		for (var state : errorStates) {
			if (getCoreStateCount(appID, state) > 0) {
				return true;
			}
		}
		return false;
	}

	@Override
	@ParallelSafeWithCare
	public void waitForCoresToBeInState(CoreSubsets allCoreSubsets, AppID appID,
			Set<CPUState> cpuStates, Integer timeout, int timeBetweenPolls,
			Set<CPUState> errorStates, int countBetweenFullChecks)
			throws IOException, InterruptedException, SpinnmanException {
		// check that the right number of processors are in the states
		int processorsReady = 0;
		long timeoutTime =
				currentTimeMillis() + (timeout == null ? 0 : timeout);
		int tries = 0;
		while (processorsReady < allCoreSubsets.size()
				&& (timeout == null || currentTimeMillis() < timeoutTime)) {
			// Get the number of processors in the ready states
			processorsReady = 0;
			for (var state : cpuStates) {
				processorsReady += getCoreStateCount(appID, state);
			}

			// If the count is too small, check for error states
			if (processorsReady < allCoreSubsets.size()) {
				if (inErrorStates(appID, errorStates)) {
					// Small chance that inErrorStates() is wrong
					var errorCores =
							getCoresInState(allCoreSubsets, errorStates);
					if (!errorCores.isEmpty()) {
						throw new CoresNotInStateException(timeout, cpuStates,
								errorCores);
					}
				}

				/*
				 * If we haven't seen an error, increase the tries, and do a
				 * full check if required
				 */
				if (++tries >= countBetweenFullChecks) {
					var coresInState =
							getCoresInState(allCoreSubsets, cpuStates);
					processorsReady = coresInState.size();
					tries = 0;
				}

				// If we're still not in the correct state, wait a bit
				if (processorsReady < allCoreSubsets.size()) {
					sleep(timeBetweenPolls);
				}
			}
		}

		// If we haven't reached the final state, do a final full check
		if (processorsReady < allCoreSubsets.size()) {
			var coresInState = getCoresInState(allCoreSubsets, cpuStates);

			/*
			 * If we are sure we haven't reached the final state, report a
			 * timeout error
			 */
			if (coresInState.size() != allCoreSubsets.size()) {
				throw new SocketTimeoutException(
						format("waiting for cores %s to reach one of %s",
								allCoreSubsets, cpuStates));
			}
		}
	}

	@Override
	@ParallelUnsafe
	public void sendSignal(AppID appID, Signal signal)
			throws IOException, ProcessException {
		simpleProcess().execute(new SendSignal(appID, signal));
	}

	@Override
	@ParallelSafe
	public void setLEDs(HasCoreLocation core, Map<Integer, LEDAction> ledStates)
			throws IOException, ProcessException {
		simpleProcess().execute(new SetLED(core, ledStates));
	}

	@Override
	@ParallelSafe
	public SCPConnection locateSpinnakerConnection(InetAddress boardAddress) {
		return udpScpConnections.get(boardAddress);
	}

	@Override
	@ParallelSafeWithCare
	public void setIPTag(IPTag tag) throws IOException, ProcessException {
		// Check that the tag has a port assigned
		if (tag.getPort() == null) {
			throw new IllegalArgumentException(
					"The tag port must have been set");
		}

		/*
		 * Get the connections. If the tag specifies a connection, use that,
		 * otherwise apply the tag to all connections
		 */
		var connections = getConnectionList(tag.getBoardAddress());
		if (connections == null || connections.isEmpty()) {
			throw new IllegalArgumentException(
					"The given board address is not recognised");
		}

		var process = simpleProcess();
		for (var connection : connections) {
			// Convert the host string
			var host = tag.getIPAddress();
			if (host == null || host.isAnyLocalAddress()
					|| host.isLoopbackAddress()) {
				host = connection.getLocalIPAddress();
			}
			var tagSet = new IPTagSet(connection.getChip(),
					host.getAddress(), tag.getPort(), tag.getTag(),
					tag.isStripSDP(), false);
			process.execute(tagSet);
		}
	}

	@Override
	@ParallelSafeWithCare
	public void setIPTag(IPTag tag, SDPConnection connection)
			throws IOException, ProcessException {
		/*
		 * Check that the connection is actually pointing to somewhere we know.
		 */
		var connections = getConnectionList(connection.getRemoteIPAddress());
		if (connections == null || connections.isEmpty()) {
			throw new IllegalArgumentException(
					"The given board address is not recognised");
		}

		simpleProcess(connection).execute(new IPTagSet(connection.getChip(),
				null, 0, tag.getTag(), tag.isStripSDP(), true));
	}

	@Override
	@ParallelSafeWithCare
	public void setReverseIPTag(ReverseIPTag tag)
			throws IOException, ProcessException {
		if (requireNonNull(tag).getPort() == SCP_SCAMP_PORT
				|| tag.getPort() == UDP_BOOT_CONNECTION_DEFAULT_PORT) {
			throw new IllegalArgumentException(format(
					"The port number for the reverse IP tag conflicts with"
							+ " the SpiNNaker system ports (%d and %d)",
					SCP_SCAMP_PORT, UDP_BOOT_CONNECTION_DEFAULT_PORT));
		}

		/*
		 * Get the connections. If the tag specifies a connection, use that,
		 * otherwise apply the tag to all connections
		 */
		var connections = getConnectionList(tag.getBoardAddress());
		if (connections == null || connections.isEmpty()) {
			throw new IllegalArgumentException(
					"The given board address is not recognised");
		}

		var process = simpleProcess();
		for (var connection : connections) {
			process.execute(new ReverseIPTagSet(connection.getChip(),
					tag.getDestination(), tag.getPort(), tag.getTag(),
					tag.getPort()));
		}
	}

	@Override
	@ParallelSafeWithCare
	public void clearIPTag(int tag, InetAddress boardAddress)
			throws IOException, ProcessException {
		var process = simpleProcess();
		for (var conn : getConnectionList(boardAddress)) {
			process.execute(new IPTagClear(conn.getChip(), tag));
		}
	}

	@Override
	@ParallelSafeWithCare
	public List<Tag> getTags(SCPConnection connection)
			throws IOException, ProcessException {
		var allTags = new ArrayList<Tag>();
		var process = new GetTagsProcess(scpSelector, this);
		for (var conn : getConnectionList(connection)) {
			allTags.addAll(process.getTags(conn));
		}
		return allTags;
	}

	@Override
	@ParallelSafeWithCare
	public Map<Tag, Integer> getTagUsage(SCPConnection connection)
			throws IOException, ProcessException {
		var allUsage = new HashMap<Tag, Integer>();
		var process = new GetTagsProcess(scpSelector, this);
		for (var conn : getConnectionList(connection)) {
			allUsage.putAll(process.getTagUsage(conn));
		}
		return allUsage;
	}

	@Override
	@ParallelSafe
	public MemoryLocation mallocSDRAM(HasChipLocation chip, int size,
			AppID appID, int tag) throws IOException, ProcessException {
		return simpleProcess()
				.execute(new SDRAMAlloc(chip, appID, size, tag)).baseAddress;
	}

	@Override
	@ParallelSafe
	public void freeSDRAM(HasChipLocation chip, MemoryLocation baseAddress)
			throws IOException, ProcessException {
		simpleProcess().execute(new SDRAMDeAlloc(chip, baseAddress));
	}

	@Override
	@ParallelSafe
	public int freeSDRAM(HasChipLocation chip, AppID appID)
			throws IOException, ProcessException {
		return simpleProcess()
				.execute(new SDRAMDeAlloc(chip, appID)).numFreedBlocks;
	}

	@Override
	@ParallelSafe
	public void loadMulticastRoutes(HasChipLocation chip,
			Collection<MulticastRoutingEntry> routes, AppID appID)
			throws IOException, ProcessException {
		new MulticastRoutesControlProcess(scpSelector, this).setRoutes(chip,
				routes, appID);
	}

	@Override
	@ParallelSafe
	public void loadFixedRoute(HasChipLocation chip, RoutingEntry fixedRoute,
			AppID appID) throws IOException, ProcessException {
		new FixedRouteControlProcess(scpSelector, this).loadFixedRoute(chip,
				fixedRoute, appID);
	}

	@Override
	@ParallelSafe
	public RoutingEntry readFixedRoute(HasChipLocation chip, AppID appID)
			throws IOException, ProcessException {
		return new FixedRouteControlProcess(scpSelector, this)
				.readFixedRoute(chip, appID);
	}

	@Override
	@ParallelSafe
	public List<MulticastRoutingEntry> getMulticastRoutes(HasChipLocation chip,
			AppID appID) throws IOException, ProcessException {
		var address = (MemoryLocation) getSystemVariable(chip,
				router_table_copy_address);
		return new MulticastRoutesControlProcess(scpSelector, this)
				.getRoutes(chip, address, appID);
	}

	@Override
	@ParallelSafe
	public void clearMulticastRoutes(HasChipLocation chip)
			throws IOException, ProcessException {
		simpleProcess().execute(new RouterClear(chip));
	}

	@Override
	@ParallelSafe
	public RouterDiagnostics getRouterDiagnostics(HasChipLocation chip)
			throws IOException, ProcessException {
		return new RouterControlProcess(scpSelector, this)
				.getRouterDiagnostics(chip);
	}

	@Override
	@ParallelSafe
	public void setRouterDiagnosticFilter(HasChipLocation chip, int position,
			DiagnosticFilter diagnosticFilter)
			throws IOException, ProcessException {
		if (position < 0 || position > NO_ROUTER_DIAGNOSTIC_FILTERS) {
			throw new IllegalArgumentException(
					"router filter positions must be between 0 and "
							+ NO_ROUTER_DIAGNOSTIC_FILTERS);
		}
		if (position <= ROUTER_DEFAULT_FILTERS_MAX_POSITION) {
			log.warn("You are planning to change a filter which is set by "
					+ "default. By doing this, other runs occurring on this "
					+ "machine will be forced to use this new configuration "
					+ "until the machine is reset. Please also note that "
					+ "these changes will make the the reports from ybug not "
					+ "correct. This has been executed and is trusted that "
					+ "the end user knows what they are doing.");
		}

		var address =
				ROUTER_FILTERS.add(position * ROUTER_DIAGNOSTIC_FILTER_SIZE);
		writeMemory(chip, address, diagnosticFilter.getFilterWord());
	}

	@Override
	@ParallelSafe
	public DiagnosticFilter getRouterDiagnosticFilter(HasChipLocation chip,
			int position) throws IOException, ProcessException {
		if (position < 0 || position > NO_ROUTER_DIAGNOSTIC_FILTERS) {
			throw new IllegalArgumentException(
					"router filter positions must be between 0 and "
							+ NO_ROUTER_DIAGNOSTIC_FILTERS);
		}
		var address =
				ROUTER_FILTERS.add(position * ROUTER_DIAGNOSTIC_FILTER_SIZE);
		var response = simpleProcess()
				.execute(new ReadMemory(chip, address, WORD_SIZE));
		return new DiagnosticFilter(response.data.getInt());
	}

	@Override
	@ParallelSafe
	public void clearRouterDiagnosticCounters(HasChipLocation chip,
			boolean enable, Iterable<Integer> counterIDs)
			throws IOException, ProcessException {
		int clearData = 0;
		for (int counterID : requireNonNull(counterIDs)) {
			if (counterID < 0 || counterID >= NUM_ROUTER_DIAGNOSTIC_COUNTERS) {
				throw new IllegalArgumentException(
						"Diagnostic counter IDs must be between 0 and 15");
			}
			clearData |= 1 << counterID;
		}
		if (enable) {
			for (int counterID : counterIDs) {
				clearData |= 1 << counterID + ENABLE_SHIFT;
			}
		}
		writeMemory(chip, ROUTER_DIAGNOSTIC_COUNTER, clearData);
	}

	@Override
	@ParallelSafe
	public void clearReinjectionQueues(HasCoreLocation monitorCore)
			throws IOException, ProcessException {
		new RouterControlProcess(scpSelector, this)
				.clearQueue(monitorCore.asCoreLocation());
	}

	@Override
	@ParallelSafe
	public void clearReinjectionQueues(CoreSubsets monitorCores)
			throws IOException, ProcessException {
		new RouterControlProcess(scpSelector, this).clearQueue(monitorCores);
	}

	@Override
	@ParallelSafe
	public ReinjectionStatus getReinjectionStatus(HasCoreLocation monitorCore)
			throws IOException, ProcessException {
		return new RouterControlProcess(scpSelector, this)
				.getReinjectionStatus(monitorCore.asCoreLocation());
	}

	@Override
	@ParallelSafe
	public Map<CoreLocation, ReinjectionStatus> getReinjectionStatus(
			CoreSubsets monitorCores) throws IOException, ProcessException {
		return new RouterControlProcess(scpSelector, this)
				.getReinjectionStatus(monitorCores);
	}

	@Override
	@ParallelSafe
	public void resetReinjectionCounters(HasCoreLocation monitorCore)
			throws IOException, ProcessException {
		new RouterControlProcess(scpSelector, this)
				.resetCounters(monitorCore.asCoreLocation());
	}

	@Override
	@ParallelSafeWithCare
	public void resetReinjectionCounters(CoreSubsets monitorCores)
			throws IOException, ProcessException {
		new RouterControlProcess(scpSelector, this).resetCounters(monitorCores);
	}

	@Override
	@ParallelSafe
	public void setReinjectionTypes(HasCoreLocation monitorCore,
			boolean multicast, boolean pointToPoint, boolean fixedRoute,
			boolean nearestNeighbour) throws IOException, ProcessException {
		new RouterControlProcess(scpSelector, this).setPacketTypes(
				monitorCore.asCoreLocation(), multicast, pointToPoint,
				fixedRoute, nearestNeighbour);
	}

	@Override
	@ParallelSafeWithCare
	public void setReinjectionTypes(CoreSubsets monitorCores, boolean multicast,
			boolean pointToPoint, boolean fixedRoute, boolean nearestNeighbour)
			throws IOException, ProcessException {
		new RouterControlProcess(scpSelector, this).setPacketTypes(monitorCores,
				multicast, pointToPoint, fixedRoute, nearestNeighbour);
	}

	@Override
	@ParallelSafe
	public void setReinjectionEmergencyTimeout(HasCoreLocation monitorCore,
			int timeoutMantissa, int timeoutExponent)
			throws IOException, ProcessException {
		new RouterControlProcess(scpSelector, this).setEmergencyTimeout(
				monitorCore.asCoreLocation(), timeoutMantissa, timeoutExponent);
	}

	@Override
	@ParallelSafeWithCare
	public void setReinjectionEmergencyTimeout(CoreSubsets monitorCores,
			int timeoutMantissa, int timeoutExponent)
			throws IOException, ProcessException {
		new RouterControlProcess(scpSelector, this).setEmergencyTimeout(
				monitorCores, timeoutMantissa, timeoutExponent);
	}

	@Override
	@ParallelSafe
	public void setReinjectionTimeout(HasCoreLocation monitorCore,
			int timeoutMantissa, int timeoutExponent)
			throws IOException, ProcessException {
		new RouterControlProcess(scpSelector, this).setTimeout(
				monitorCore.asCoreLocation(), timeoutMantissa, timeoutExponent);
	}

	@Override
	@ParallelSafeWithCare
	public void setReinjectionTimeout(CoreSubsets monitorCores,
			int timeoutMantissa, int timeoutExponent)
			throws IOException, ProcessException {
		new RouterControlProcess(scpSelector, this).setTimeout(monitorCores,
				timeoutMantissa, timeoutExponent);
	}

	@Override
	@ParallelSafe
	public List<HeapElement> getHeap(HasChipLocation chip,
			SystemVariableDefinition heap)
			throws IOException, ProcessException {
		return new GetHeapProcess(scpSelector, this).getBlocks(chip, heap);
	}

	@Override
	@ParallelSafe
	public void fillMemory(HasChipLocation chip, MemoryLocation baseAddress,
			int repeatValue, int size, FillDataType dataType)
			throws ProcessException, IOException {
		if (repeatValue < 1) {
			throw new IllegalArgumentException("the repeat must be at least 1");
		}
		new FillProcess(scpSelector, this).fillMemory(chip, baseAddress,
				repeatValue, size, dataType);
	}

	@Override
	@ParallelSafeWithCare
	public void saveApplicationRouterTables(CoreSubsets monitorCores)
			throws IOException, ProcessException {
		new RouterControlProcess(scpSelector, this)
				.saveApplicationRouterTable(monitorCores);
	}

	@Override
	@ParallelSafeWithCare
	public void loadApplicationRouterTables(CoreSubsets monitorCores)
			throws IOException, ProcessException {
		new RouterControlProcess(scpSelector, this)
				.loadApplicationRouterTable(monitorCores);
	}

	@Override
	@ParallelSafeWithCare
	public void loadSystemRouterTables(CoreSubsets monitorCores)
			throws IOException, ProcessException {
		new RouterControlProcess(scpSelector, this)
				.loadSystemRouterTable(monitorCores);
	}

	/**
	 * Close the transceiver and any threads that are running.
	 *
	 * @throws Exception
	 *             If anything goes wrong
	 */
	@Override
	public void close() throws Exception {
		close(true, false);
	}

	/**
	 * Close the transceiver and any threads that are running.
	 *
	 * @param closeOriginalConnections
	 *            If True, the original connections passed to the transceiver in
	 *            the constructor are also closed. If False, only newly
	 *            discovered connections are closed.
	 * @param powerOffMachine
	 *            if true, the machine is sent a power down command via its BMP
	 *            (if it has one)
	 * @throws Exception
	 *             If anything goes wrong
	 */
	public void close(boolean closeOriginalConnections, boolean powerOffMachine)
			throws Exception {
		if (powerOffMachine && !bmpConnections.isEmpty()) {
			powerOffMachine();
		}

		super.close();

		for (var connection : allConnections) {
			if (closeOriginalConnections
					|| !originalConnections.contains(connection)) {
				connection.close();
			}
		}

		log.info("total retries used: {}", retryCount);
	}

	/**
	 * @return The connection selectors used for BMP connections.
	 */
	public Map<BMPCoords,
			ConnectionSelector<BMPConnection>> getBMPConnection() {
		return bmpSelectors;
	}

	/**
	 * A simple description of a connnection to create.
	 */
	public static final class ConnectionDescriptor {
		/** What host to talk to. */
		private InetAddress hostname;

		/** What port to talk to, or {@code null} for default. */
		private Integer portNumber;

		/** What chip to talk to. */
		private ChipLocation chip;

		/**
		 * Create a connection descriptor.
		 *
		 * @param hostname
		 *            The host to talk to. The default UDP port will be used.
		 * @param chip
		 *            The chip to talk to.
		 */
		public ConnectionDescriptor(InetAddress hostname,
				HasChipLocation chip) {
			this.hostname = requireNonNull(hostname);
			this.chip = chip.asChipLocation();
			this.portNumber = null;
		}

		/**
		 * Create a connection descriptor.
		 *
		 * @param host
		 *            The host to talk to.
		 * @param port
		 *            The UDP port to talk to.
		 * @param chip
		 *            The chip to talk to.
		 */
		public ConnectionDescriptor(InetAddress host, int port,
				HasChipLocation chip) {
			this.hostname = requireNonNull(host);
			this.chip = chip.asChipLocation();
			this.portNumber = port;
		}
	}

	@Override
	protected void addConnection(Connection connection) {
		this.allConnections.add(connection);
	}

	@Override
	public void bind(BMPCoords bmp) {
		boundBMP = bmp;
	}

	@Override
	public BMPCoords getBoundBMP() {
		return boundBMP;
	}
}<|MERGE_RESOLUTION|>--- conflicted
+++ resolved
@@ -22,15 +22,7 @@
 import static java.lang.Thread.sleep;
 import static java.net.InetAddress.getByAddress;
 import static java.nio.ByteBuffer.allocate;
-<<<<<<< HEAD
-=======
-import static java.util.Arrays.asList;
 import static java.util.Arrays.stream;
-import static java.util.Collections.emptyList;
-import static java.util.Collections.emptyMap;
-import static java.util.Collections.emptySet;
-import static java.util.Collections.singletonList;
->>>>>>> 158020a9
 import static java.util.Collections.unmodifiableSet;
 import static java.util.Objects.requireNonNull;
 import static java.util.stream.Collectors.toList;
@@ -1722,8 +1714,7 @@
 	public void writeBMPMemory(BMPCoords bmp, BMPBoard board,
 			MemoryLocation baseAddress, File file)
 			throws IOException, ProcessException {
-		BMPWriteMemoryProcess wmp =
-				new BMPWriteMemoryProcess(bmpConnection(bmp), this);
+		var wmp = new BMPWriteMemoryProcess(bmpConnection(bmp), this);
 		try (var f = new BufferedInputStream(new FileInputStream(file))) {
 			// The file had better fit...
 			wmp.writeMemory(board, baseAddress, f, (int) file.length());
@@ -1740,7 +1731,7 @@
 	@Override
 	public String readBoardSerialNumber(BMPCoords bmp, BMPBoard board)
 			throws IOException, ProcessException {
-		int[] serialNumber = new int[SERIAL_LENGTH];
+		var serialNumber = new int[SERIAL_LENGTH];
 		bmpCall(bmp, new ReadSerialVector(board)).vector.getSerialNumber()
 				.get(serialNumber);
 		return format("%08x-%08x-%08x-%08x",
@@ -1786,8 +1777,7 @@
 	public void writeSerialFlash(BMPCoords bmp, BMPBoard board,
 			MemoryLocation baseAddress, File file)
 			throws ProcessException, IOException {
-		try (var f =
-				new BufferedInputStream(new FileInputStream(file))) {
+		try (var f = new BufferedInputStream(new FileInputStream(file))) {
 			// The file had better fit...
 			new BMPWriteSerialFlashProcess(bmpConnection(bmp), this)
 					.write(board, baseAddress, f, (int) file.length());
