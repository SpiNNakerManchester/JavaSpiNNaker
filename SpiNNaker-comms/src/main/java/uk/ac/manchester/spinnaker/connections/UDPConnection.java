/*
 * Copyright (c) 2018-2020 The University of Manchester
 *
 * This program is free software: you can redistribute it and/or modify
 * it under the terms of the GNU General Public License as published by
 * the Free Software Foundation, either version 3 of the License, or
 * (at your option) any later version.
 *
 * This program is distributed in the hope that it will be useful,
 * but WITHOUT ANY WARRANTY; without even the implied warranty of
 * MERCHANTABILITY or FITNESS FOR A PARTICULAR PURPOSE.  See the
 * GNU General Public License for more details.
 *
 * You should have received a copy of the GNU General Public License
 * along with this program.  If not, see <http://www.gnu.org/licenses/>.
 */
package uk.ac.manchester.spinnaker.connections;

import static java.lang.String.format;
import static java.lang.ThreadLocal.withInitial;
import static java.net.InetAddress.getByAddress;
import static java.net.StandardProtocolFamily.INET;
import static java.net.StandardSocketOptions.SO_RCVBUF;
import static java.nio.ByteBuffer.allocate;
import static java.nio.ByteBuffer.wrap;
import static java.nio.ByteOrder.LITTLE_ENDIAN;
import static java.nio.channels.SelectionKey.OP_READ;
import static java.util.stream.Collectors.toList;
import static java.util.stream.IntStream.range;
import static org.slf4j.LoggerFactory.getLogger;
import static uk.ac.manchester.spinnaker.messages.Constants.IPV4_SIZE;
import static uk.ac.manchester.spinnaker.messages.Constants.SCP_SCAMP_PORT;
import static uk.ac.manchester.spinnaker.messages.sdp.SDPHeader.Flag.REPLY_NOT_EXPECTED;
import static uk.ac.manchester.spinnaker.messages.sdp.SDPPort.RUNNING_COMMAND_SDP_PORT;
import static uk.ac.manchester.spinnaker.utils.MathUtils.hexbyte;
import static uk.ac.manchester.spinnaker.utils.Ping.ping;

import java.io.EOFException;
import java.io.IOException;
import java.net.DatagramPacket;
import java.net.Inet4Address;
import java.net.InetAddress;
import java.net.InetSocketAddress;
import java.net.SocketAddress;
import java.net.SocketTimeoutException;
import java.net.UnknownHostException;
import java.nio.ByteBuffer;
import java.nio.channels.DatagramChannel;
import java.nio.channels.SelectionKey;
import java.nio.channels.Selector;
import java.util.List;
import java.util.function.IntFunction;

import org.slf4j.Logger;

import uk.ac.manchester.spinnaker.connections.model.Connection;
import uk.ac.manchester.spinnaker.connections.model.Listenable;
import uk.ac.manchester.spinnaker.machine.CoreLocation;
import uk.ac.manchester.spinnaker.messages.sdp.SDPHeader;
import uk.ac.manchester.spinnaker.messages.sdp.SDPMessage;

/**
 * A connection to SpiNNaker over UDP/IPv4.
 *
 * @param <T>
 *            The Java type of message received on this connection.
 */
public abstract class UDPConnection<T> implements Connection, Listenable<T> {
	private static final Logger log = getLogger(UDPConnection.class);

	private static final int RECEIVE_BUFFER_SIZE = 1048576;

	private static final int PING_COUNT = 5;

	private static final int PACKET_MAX_SIZE = 300;

	private static final ThreadLocal<Selector> SELECTOR_FACTORY =
			withInitial(() -> {
				try {
					return Selector.open();
				} catch (IOException e) {
					log.error("failed to create selector for thread", e);
					return null;
				}
			});

	private boolean canSend;

	private Inet4Address remoteIPAddress;

	private InetSocketAddress remoteAddress;

	private final DatagramChannel channel;

	private boolean receivable;

	private final ThreadLocal<SelectionKey> selectionKeyFactory;

	private int receivePacketSize = PACKET_MAX_SIZE;

	/**
	 * Main constructor, any argument of which could {@code null}.
	 * <p>
	 * No default constructors are provided as it would not be possible to
	 * disambiguate between ones with only a local host/port like
	 * {@link IPAddressConnection} and ones with only remote host/port like
	 * {@link BMPConnection}.
	 *
	 * @param localHost
	 *            The local host to bind to. If {@code null}, it defaults to
	 *            binding to all interfaces, unless {@code remoteHost} is
	 *            specified, in which case binding is done to the IP address
	 *            that will be used to send packets.
	 * @param localPort
	 *            The local port to bind to, 0 (or {@code null}) or between 1025
	 *            and 65535.
	 * @param remoteHost
	 *            The remote host name or IP address to send packets to. If
	 *            {@code null}, the socket will be available for listening only,
	 *            and will throw and exception if used for sending.
	 * @param remotePort
	 *            The remote port to send packets to. If remoteHost is
	 *            {@code null}, this is ignored. If remoteHost is specified,
	 *            this must also be specified as non-zero for the connection to
	 *            allow sending.
	 * @throws IOException
	 *             If there is an error setting up the communication channel
	 */
	public UDPConnection(InetAddress localHost, Integer localPort,
			InetAddress remoteHost, Integer remotePort) throws IOException {
		canSend = (remoteHost != null && remotePort != null && remotePort > 0);
		channel =
				initialiseSocket(localHost, localPort, remoteHost, remotePort);
		selectionKeyFactory = withInitial(this::makeSelectionKey);
		if (channel != null && log.isDebugEnabled()) {
			logInitialCreation();
		}
	}

	/**
	 * Set the maximum size of packet that can be received. Packets larger than
	 * this will be truncated. The default is large enough for any packet that
	 * is sent by SCAMP.
	 *
	 * @param receivePacketSize
	 *            The new maximum packet size.
	 */
	protected void setReceivePacketSize(int receivePacketSize) {
		this.receivePacketSize = receivePacketSize;
	}

	/**
	 * How to actually make a selection key for the current thread. Selection
	 * keys are thread-specific.
	 *
	 * @return The selection key for the current thread. <em>This method does
	 *         not cache these keys.</em>
	 */
	SelectionKey makeSelectionKey() {
		try {
			return channel.register(SELECTOR_FACTORY.get(), OP_READ);
		} catch (IOException e) {
			log.error("failed to create selection key for thread", e);
			return null;
		}
	}

	private void logInitialCreation() {
		InetSocketAddress us = null;
		try {
			us = getLocalAddress();
		} catch (Exception ignore) {
		}
		if (us == null) {
			us = new InetSocketAddress((InetAddress) null, 0);
		}
		InetSocketAddress them = null;
		try {
			them = getRemoteAddress();
		} catch (Exception ignore) {
		}
		if (them == null) {
			them = new InetSocketAddress((InetAddress) null, 0);
		}
		log.debug("{} socket created ({} <--> {})", getClass().getName(), us,
				them);
	}

	/**
	 * Set up a UDP/IPv4 socket.
	 *
	 * @param localHost
	 *            Local side address.
	 * @param localPort
	 *            Local side port.
	 * @param remoteHost
	 *            Remote side address.
	 * @param remotePort
	 *            Remote side port.
	 * @return The configured, connected socket.
	 * @throws IOException
	 *             If anything fails.
	 */
	DatagramChannel initialiseSocket(InetAddress localHost, Integer localPort,
			InetAddress remoteHost, Integer remotePort) throws IOException {
		// SpiNNaker only speaks IPv4
		DatagramChannel chan = DatagramChannel.open(INET);
		chan.bind(createLocalAddress(localHost, localPort));
		chan.configureBlocking(false);
		chan.setOption(SO_RCVBUF, RECEIVE_BUFFER_SIZE);
		if (canSend) {
			remoteIPAddress = (Inet4Address) remoteHost;
			remoteAddress = new InetSocketAddress(remoteIPAddress, remotePort);
			chan.connect(remoteAddress);
		}
		return chan;
	}

	private static SocketAddress createLocalAddress(InetAddress localHost,
			Integer localPort) throws UnknownHostException {
		// Convert null into wildcard
		if (localPort == null) {
			localPort = 0;
		}
		Inet4Address localAddr;
		try {
			if (localHost == null) {
				localAddr = (Inet4Address) getByAddress(new byte[IPV4_SIZE]);
			} else {
				localAddr = (Inet4Address) localHost;
			}
		} catch (ClassCastException e) {
			throw new UnknownHostException("SpiNNaker only talks IPv4");
		}
		return new InetSocketAddress(localAddr, localPort);
	}

	/**
	 * Get the local socket address. (Sockets have two ends, one local, one
	 * remote.)
	 * <p>
	 * This operation is <em>delegatable</em>; see
	 * {@link DelegatingSCPConnection}.
	 *
	 * @return The socket's local address
	 * @throws IOException
	 *             If the socket is closed.
	 */
	InetSocketAddress getLocalAddress() throws IOException {
		return (InetSocketAddress) channel.getLocalAddress();
	}

	/**
	 * Get the remote socket address. (Sockets have two ends, one local, one
	 * remote.)
	 * <p>
	 * This operation is <em>delegatable</em>; see
	 * {@link DelegatingSCPConnection}.
	 *
	 * @return The socket's remote address
	 * @throws IOException
	 *             If the socket is closed.
	 */
	InetSocketAddress getRemoteAddress() throws IOException {
		return (InetSocketAddress) channel.getRemoteAddress();
	}

	/** @return The local IP address to which the connection is bound. */
	@Override
	public final InetAddress getLocalIPAddress() {
		try {
			return getLocalAddress().getAddress();
		} catch (NullPointerException | IOException e) {
			return null;
		}
	}

	/** @return The local port to which the connection is bound. */
	@Override
	public final int getLocalPort() {
		try {
			return getLocalAddress().getPort();
		} catch (NullPointerException | IOException e) {
			return -1;
		}
	}

	/**
	 * @return The remote IP address to which the connection is connected, or
	 *         {@code null} if it is not connected.
	 */
	@Override
	public final InetAddress getRemoteIPAddress() {
		try {
			return getRemoteAddress().getAddress();
		} catch (NullPointerException | IOException e) {
			return null;
		}
	}

	/**
	 * @return The remote port to which the connection is connected, or zero if
	 *         it is not connected.
	 */
	@Override
	public final int getRemotePort() {
		try {
			return getRemoteAddress().getPort();
		} catch (NullPointerException | IOException e) {
			return -1;
		}
	}

	/**
	 * Receive data from the connection.
	 *
	 * @param timeout
	 *            The timeout in milliseconds, or {@code null} to wait forever
	 * @return The data received, in a little-endian buffer
	 * @throws SocketTimeoutException
	 *             If a timeout occurs before any data is received
	 * @throws EOFException
	 *             If the connection is closed
	 * @throws IOException
	 *             If an error occurs receiving the data
	 */
	public final ByteBuffer receive(Integer timeout)
			throws SocketTimeoutException, IOException {
		return receive(convertTimeout(timeout));
	}

	/**
	 * Receive data from the connection.
	 *
	 * @param timeout
	 *            The timeout in milliseconds
	 * @return The data received, in a little-endian buffer
	 * @throws SocketTimeoutException
	 *             If a timeout occurs before any data is received
	 * @throws EOFException
	 *             If the connection is closed
	 * @throws IOException
	 *             If an error occurs receiving the data
	 */
	public final ByteBuffer receive(int timeout)
			throws SocketTimeoutException, IOException {
		if (isClosed()) {
			throw new EOFException();
		}
		return doReceive(timeout);
	}

	/**
	 * Receive data from the connection.
	 * <p>
	 * This operation is <em>delegatable</em>; see
	 * {@link DelegatingSCPConnection}.
	 *
	 * @param timeout
	 *            The timeout in milliseconds
	 * @return The data received, in a little-endian buffer
	 * @throws SocketTimeoutException
	 *             If a timeout occurs before any data is received
	 * @throws IOException
	 *             If an error occurs receiving the data
	 */
	ByteBuffer doReceive(int timeout)
			throws SocketTimeoutException, IOException {
		if (!receivable && !isReadyToReceive(timeout)) {
			log.debug("not ready to recieve");
			throw new SocketTimeoutException();
		}
		ByteBuffer buffer = allocate(receivePacketSize);
		SocketAddress addr = channel.receive(buffer);
		receivable = false;
		if (addr == null) {
			throw new SocketTimeoutException("no packet available");
		}
		buffer.flip();
		logRecv(buffer, addr);
		return buffer.order(LITTLE_ENDIAN);
	}

	/**
	 * Receive data from the connection along with the address where the data
	 * was received from.
	 *
	 * @param timeout
	 *            The timeout in milliseconds, or {@code null} to wait forever
	 * @return The datagram packet received
	 * @throws SocketTimeoutException
	 *             If a timeout occurs before any data is received
	 * @throws EOFException
	 *             If the connection is closed
	 * @throws IOException
	 *             If an error occurs receiving the data
	 */
	public final DatagramPacket receiveWithAddress(Integer timeout)
			throws SocketTimeoutException, IOException {
		return receiveWithAddress(convertTimeout(timeout));
	}

	/**
	 * Receive data from the connection along with the address where the data
	 * was received from.
	 *
	 * @param timeout
	 *            The timeout in milliseconds
	 * @return The datagram packet received
	 * @throws SocketTimeoutException
	 *             If a timeout occurs before any data is received
	 * @throws EOFException
	 *             If the connection is closed
	 * @throws IOException
	 *             If an error occurs receiving the data
	 */
	public final DatagramPacket receiveWithAddress(int timeout)
			throws SocketTimeoutException, IOException {
		if (isClosed()) {
			throw new EOFException();
		}
		return doReceiveWithAddress(timeout);
	}

	/**
	 * Receive data from the connection along with the address where the data
	 * was received from.
	 * <p>
	 * This operation is <em>delegatable</em>; see
	 * {@link DelegatingSCPConnection}.
	 *
	 * @param timeout
	 *            The timeout in milliseconds
	 * @return The datagram packet received
	 * @throws SocketTimeoutException
	 *             If a timeout occurs before any data is received
	 * @throws IOException
	 *             If an error occurs receiving the data
	 */
	DatagramPacket doReceiveWithAddress(int timeout)
			throws SocketTimeoutException, IOException {
		if (!receivable && !isReadyToReceive(timeout)) {
			throw new SocketTimeoutException();
		}
<<<<<<< HEAD
		ByteBuffer buffer = allocate(PACKET_MAX_SIZE);
=======
		ByteBuffer buffer = ByteBuffer.allocate(receivePacketSize);
>>>>>>> bc53fd30
		SocketAddress addr = channel.receive(buffer);
		receivable = false;
		if (addr == null) {
			throw new SocketTimeoutException();
		}
		logRecv(buffer, addr);
		return new DatagramPacket(buffer.array(), 0, buffer.position(), addr);
	}

	/**
	 * Send data down this connection.
	 *
	 * @param data
	 *            The data to be sent
	 * @throws EOFException
	 *             If the connection is closed
	 * @throws IOException
	 *             If there is an error sending the data
	 * @throws IllegalStateException
	 *             If the data packet doesn't hold a real message; zero-length
	 *             messages are not supported!
	 */
	public final void send(DatagramPacket data) throws IOException {
		send(wrap(data.getData(), data.getOffset(), data.getLength()));
	}

	/**
	 * Send data down this connection.
	 * <p>
	 * This operation is <em>delegatable</em>; see
	 * {@link DelegatingSCPConnection}.
	 *
	 * @param data
	 *            The data to be sent; the position in this buffer will
	 *            <em>not</em> be updated by this method
	 * @throws IOException
	 *             If there is an error sending the data
	 */
	void doSend(ByteBuffer data) throws IOException {
		if (log.isDebugEnabled()) {
			logSend(data, getRemoteAddress());
		}
		while (true) {
			int sent = channel.send(data.slice(), remoteAddress);
			if (sent > 0) {
				log.debug("sent {} bytes", sent);
				break;
			}
		}
	}

	/**
	 * Send data down this connection.
	 *
	 * @param data
	 *            The data to be sent
	 * @throws EOFException
	 *             If the connection is closed
	 * @throws IOException
	 *             If there is an error sending the data
	 * @throws IllegalStateException
	 *             If the data buffer doesn't hold a message; zero-length
	 *             messages are not supported!
	 */
	public final void send(ByteBuffer data) throws IOException {
		if (!canSend) {
			throw new IOException("Remote host and/or port not set; "
					+ "data cannot be sent with this connection");
		}
		if (isClosed()) {
			throw new EOFException();
		}
		if (!data.hasRemaining()) {
			throw new IllegalStateException(
					"data buffer must have bytes to send");
		}
		doSend(data);
	}

	/**
	 * Send data down this connection.
	 *
	 * @param data
	 *            The data to be sent
	 * @param address
	 *            Where to send (must be non-{@code null})
	 * @param port
	 *            What port to send to (must be non-zero)
	 * @throws EOFException
	 *             If the connection is closed
	 * @throws IOException
	 *             If there is an error sending the data
	 * @throws IllegalStateException
	 *             If the data packet doesn't hold a real message; zero-length
	 *             messages are not supported!
	 */
	public final void sendTo(DatagramPacket data, InetAddress address, int port)
			throws IOException {
		sendTo(wrap(data.getData(), data.getOffset(), data.getLength()),
				address, port);
	}

	/**
	 * Send data down this connection.
	 *
	 * @param data
	 *            The data to be sent
	 * @param address
	 *            Where to send (must be non-{@code null})
	 * @param port
	 *            What port to send to (must be non-zero)
	 * @throws EOFException
	 *             If the connection is closed
	 * @throws IOException
	 *             If there is an error sending the data
	 * @throws IllegalStateException
	 *             If the data array doesn't hold a message; zero-length
	 *             messages are not supported!
	 */
	public final void sendTo(byte[] data, InetAddress address, int port)
			throws IOException {
		sendTo(wrap(data, 0, data.length), address, port);
	}

	/**
	 * Send data down this connection.
	 *
	 * @param data
	 *            The data to be sent
	 * @param address
	 *            Where to send (must be non-{@code null})
	 * @param port
	 *            What port to send to (must be non-zero)
	 * @throws EOFException
	 *             If the connection is closed
	 * @throws IOException
	 *             If there is an error sending the data
	 * @throws IllegalStateException
	 *             If the data buffer doesn't hold a message; zero-length
	 *             messages are not supported!
	 */
	public final void sendTo(ByteBuffer data, InetAddress address, int port)
			throws IOException {
		if (!canSend) {
			throw new IOException("Remote host address or port not set; "
					+ "data cannot be sent with this connection");
		}
		if (isClosed()) {
			throw new EOFException();
		}
		if (!data.hasRemaining()) {
			throw new IllegalStateException(
					"data buffer must have bytes to send");
		}
		doSendTo(data, address, port);
	}

	/**
	 * Send data down this connection.
	 * <p>
	 * This operation is <em>delegatable</em>; see
	 * {@link DelegatingSCPConnection}.
	 *
	 * @param data
	 *            The data to be sent
	 * @param address
	 *            Where to send (must be non-{@code null})
	 * @param port
	 *            What port to send to (must be non-zero)
	 * @throws IOException
	 *             If there is an error sending the data
	 */
	void doSendTo(ByteBuffer data, InetAddress address, int port)
			throws IOException {
		InetSocketAddress addr = new InetSocketAddress(address, port);
		if (log.isDebugEnabled()) {
			logSend(data, addr);
		}
		while (true) {
			int sent = channel.send(data.slice(), addr);
			if (sent > 0) {
				log.debug("sent {} bytes", sent);
				break;
			}
		}
	}

	private void logSend(ByteBuffer data, SocketAddress addr) {
		log.debug("sending data of length {} to {}", data.remaining(), addr);
		log.debug("message data: {}", describe(data));
	}

	private void logRecv(ByteBuffer data, SocketAddress addr) {
		log.debug("received data of length {} from {}", data.remaining(), addr);
		log.debug("message data: {}", describe(data));
	}

	private List<String> describe(ByteBuffer data) {
		int pos = data.position();
		IntFunction<String> foo = i -> hexbyte(data.get(pos + i));
		return range(0, data.remaining()).mapToObj(foo).collect(toList());
	}

	@Override
	public boolean isConnected() {
		if (!canSend) {
			return false;
		}
		for (int i = 0; i < PING_COUNT; i++) {
			if (ping(remoteIPAddress) == 0) {
				return true;
			}
		}
		return false;
	}

	@Override
	public void close() throws IOException {
		try {
			channel.disconnect();
		} catch (Exception e) {
			// Ignore any possible exception here
		}
		channel.close();
	}

	@Override
	public boolean isClosed() {
		return !channel.isOpen();
	}

	private SelectionKey remake(SelectionKey stale) {
		log.debug("remaking selection key");
		selectionKeyFactory.remove();
		stale.cancel();
		SelectionKey key = selectionKeyFactory.get();
		if (!key.isValid()) {
			throw new IllegalStateException(
					"newly manufactured selection key is invalid");
		}
		return key;
	}

	@Override
	public final boolean isReadyToReceive(int timeout) throws IOException {
		if (isClosed()) {
			log.debug("connection closed, so not ready to receive");
			return false;
		}
		boolean r = readyToReceive(timeout);
		receivable = r;
		return r;
	}

	/**
	 * Determines if there is a message available to be received without
	 * blocking. <em>This method</em> may block until the timeout given, and a
	 * zero timeout means do not wait.
	 * <p>
	 * This operation is <em>delegatable</em>; see
	 * {@link DelegatingSCPConnection}.
	 *
	 * @param timeout
	 *            How long to wait, in milliseconds.
	 * @return true when there is a message waiting to be received
	 * @throws IOException
	 *             If anything goes wrong.
	 */
	boolean readyToReceive(int timeout) throws IOException {
		SelectionKey key = selectionKeyFactory.get();
		if (!key.isValid()) {
			// Key is stale; try to remake it
			key = remake(key);
		}
		if (log.isDebugEnabled()) {
			log.debug("timout on UDP({} <--> {}) will happen at {} ({})",
					getLocalAddress(), getRemoteAddress(), timeout,
					key.interestOps());
		}
		int result;
		if (timeout == 0) {
			result = key.selector().selectNow();
		} else {
			result = key.selector().select(timeout);
		}

		if (log.isDebugEnabled()) {
			log.debug("wait result: select={}, valid={}, readable={}", result,
					key.isValid(), key.isValid() && key.isReadable());
		}
		boolean r = key.isValid() && key.isReadable();
		receivable = r;
		return r;
	}

	/**
	 * Sends a port trigger message using a connection to (hopefully) open a
	 * port in a NAT and/or firewall to allow incoming packets to be received.
	 *
	 * @param host
	 *            The address of the SpiNNaker board to which the message should
	 *            be sent
	 * @throws IOException
	 *             If anything goes wrong
	 */
	public final void sendPortTriggerMessage(InetAddress host)
			throws IOException {
		/*
		 * Set up the message so that no reply is expected and it is sent to an
		 * invalid port for SCAMP. The current version of SCAMP will reject this
		 * message, but then fail to send a response since the
		 * REPLY_NOT_EXPECTED flag is set (see scamp-3.c line 728 and 625-644)
		 */
		SDPMessage triggerMessage =
				new SDPMessage(new SDPHeader(REPLY_NOT_EXPECTED,
						new CoreLocation(0, 0, 0), RUNNING_COMMAND_SDP_PORT));
		sendTo(triggerMessage.getMessageData(null), host, SCP_SCAMP_PORT);
	}

	@Override
	public String toString() {
		InetSocketAddress la = null, ra = null;
		try {
			la = getLocalAddress();
		} catch (IOException ignore) {
		}
		try {
			ra = getRemoteAddress();
		} catch (IOException ignore) {
		}
		return format("%s(%s <-%s-> %s)",
				getClass().getSimpleName().replaceAll("^.*\\.", ""), la,
				isClosed() ? "|" : "", ra);
	}
}<|MERGE_RESOLUTION|>--- conflicted
+++ resolved
@@ -442,11 +442,7 @@
 		if (!receivable && !isReadyToReceive(timeout)) {
 			throw new SocketTimeoutException();
 		}
-<<<<<<< HEAD
-		ByteBuffer buffer = allocate(PACKET_MAX_SIZE);
-=======
-		ByteBuffer buffer = ByteBuffer.allocate(receivePacketSize);
->>>>>>> bc53fd30
+		ByteBuffer buffer = allocate(receivePacketSize);
 		SocketAddress addr = channel.receive(buffer);
 		receivable = false;
 		if (addr == null) {
