--- conflicted
+++ resolved
@@ -21,12 +21,9 @@
 import static java.nio.ByteBuffer.allocate;
 import static java.nio.ByteBuffer.wrap;
 import static java.nio.ByteOrder.LITTLE_ENDIAN;
-<<<<<<< HEAD
 import static java.util.Objects.isNull;
 import static java.util.Objects.nonNull;
-=======
 import static java.util.Objects.requireNonNullElse;
->>>>>>> f2ee4a30
 import static java.util.stream.Collectors.toList;
 import static java.util.stream.IntStream.range;
 import static org.slf4j.LoggerFactory.getLogger;
@@ -181,31 +178,8 @@
 		this.receivePacketSize = receivePacketSize;
 	}
 
-<<<<<<< HEAD
-	private void logInitialCreation() {
-		InetSocketAddress us = null;
-		try {
-			us = getLocalAddress();
-		} catch (Exception ignore) {
-		}
-		if (isNull(us)) {
-			us = new InetSocketAddress((InetAddress) null, 0);
-		}
-		InetSocketAddress them = null;
-		try {
-			them = getRemoteAddress();
-		} catch (Exception ignore) {
-		}
-		if (isNull(them)) {
-			them = new InetSocketAddress((InetAddress) null, 0);
-		}
-		log.debug("{} socket created ({} <--> {})", getClass().getName(), us,
-				them);
-	}
-=======
 	private static final InetSocketAddress ANY =
 			new InetSocketAddress((InetAddress) null, 0);
->>>>>>> f2ee4a30
 
 	/**
 	 * Set up a UDP/IPv4 socket.
@@ -707,7 +681,7 @@
 	@Override
 	@OverridingMethodsMustInvokeSuper
 	public void close() throws IOException {
-		if (socket == null) {
+		if (isNull(socket)) {
 			return;
 		}
 		try {
