--- conflicted
+++ resolved
@@ -64,11 +64,7 @@
  *            The Java type of message received on this connection.
  */
 public abstract class UDPConnection<T>
-<<<<<<< HEAD
-        implements Connection, MessageReceiver<T> {
-=======
 		implements Connection, MessageReceiver<T> {
->>>>>>> 28076e19
 	private static final Logger log = getLogger(UDPConnection.class);
 
 	private static final int RECEIVE_BUFFER_SIZE = 1048576;
@@ -126,19 +122,11 @@
 		channel = initialiseSocket(localHost, localPort, remoteHost,
 				remotePort);
 		if (channel != null) {
-<<<<<<< HEAD
-		    if (log.isDebugEnabled()) {
-			    logInitialCreation();
-    		}
-		    readThread = new ReadThread();
-		    readThread.start();
-=======
 			if (log.isDebugEnabled()) {
 				logInitialCreation();
 			}
 			readThread = new ReadThread();
 			readThread.start();
->>>>>>> 28076e19
 		} else {
 			readThread = null;
 		}
@@ -345,21 +333,12 @@
 	ByteBuffer doReceive(int timeout)
 			throws SocketTimeoutException, IOException {
 		try {
-<<<<<<< HEAD
-		    UDPPacket packet = readQueue.pollFirst(timeout,
-		    		TimeUnit.MILLISECONDS);
-		    if (packet == null) {
-		    	throw new SocketTimeoutException();
-		    }
-		    return packet.getByteBuffer();
-=======
 			UDPPacket packet = readQueue.pollFirst(timeout,
 					TimeUnit.MILLISECONDS);
 			if (packet == null) {
 				throw new SocketTimeoutException();
 			}
 			return packet.getByteBuffer();
->>>>>>> 28076e19
 		} catch (InterruptedException e) {
 			throw new SocketTimeoutException();
 		}
@@ -405,21 +384,12 @@
 	UDPPacket doReceiveWithAddress(int timeout)
 			throws SocketTimeoutException, IOException {
 		try {
-<<<<<<< HEAD
-		    UDPPacket packet = readQueue.pollFirst(timeout,
-		    		TimeUnit.MILLISECONDS);
-		    if (packet == null) {
-		    	throw new SocketTimeoutException();
-		    }
-		    return packet;
-=======
 			UDPPacket packet = readQueue.pollFirst(timeout,
 					TimeUnit.MILLISECONDS);
 			if (packet == null) {
 				throw new SocketTimeoutException();
 			}
 			return packet;
->>>>>>> 28076e19
 		} catch (InterruptedException e) {
 			throw new SocketTimeoutException();
 		}
@@ -694,11 +664,7 @@
 							new UDPPacket(buffer.order(LITTLE_ENDIAN), addr));
 				} catch (InterruptedException | IOException e) {
 					if (channel.isOpen()) {
-<<<<<<< HEAD
-					    log.warn("Error while reading data", e);
-=======
 						log.warn("Error while reading data", e);
->>>>>>> 28076e19
 					}
 				}
 			}
