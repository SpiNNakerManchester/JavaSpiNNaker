--- conflicted
+++ resolved
@@ -381,8 +381,6 @@
 	 *             If an error occurs receiving the data
 	 */
 	public final UDPPacket receiveWithAddress(Integer timeout)
-<<<<<<< HEAD
-=======
 			throws SocketTimeoutException, IOException {
 		return receiveWithAddress(convertTimeout(timeout));
 	}
@@ -402,7 +400,6 @@
 	 *             If an error occurs receiving the data
 	 */
 	public final UDPPacket receiveWithAddress(int timeout)
->>>>>>> eed77daa
 			throws SocketTimeoutException, IOException {
 		if (isClosed()) {
 			throw new EOFException();
