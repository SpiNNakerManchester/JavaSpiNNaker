/*
 * Copyright (c) 2018-2020 The University of Manchester
 *
 * This program is free software: you can redistribute it and/or modify
 * it under the terms of the GNU General Public License as published by
 * the Free Software Foundation, either version 3 of the License, or
 * (at your option) any later version.
 *
 * This program is distributed in the hope that it will be useful,
 * but WITHOUT ANY WARRANTY; without even the implied warranty of
 * MERCHANTABILITY or FITNESS FOR A PARTICULAR PURPOSE.  See the
 * GNU General Public License for more details.
 *
 * You should have received a copy of the GNU General Public License
 * along with this program.  If not, see <http://www.gnu.org/licenses/>.
 */
package uk.ac.manchester.spinnaker.connections;

import static java.net.InetAddress.getByAddress;
import static java.net.StandardProtocolFamily.INET;
import static java.net.StandardSocketOptions.SO_RCVBUF;
import static java.net.StandardSocketOptions.SO_SNDBUF;
import static java.nio.ByteBuffer.allocate;
import static java.nio.ByteBuffer.wrap;
import static java.nio.ByteOrder.LITTLE_ENDIAN;
import static java.nio.channels.SelectionKey.OP_READ;
import static java.util.stream.Collectors.toList;
import static java.util.stream.IntStream.range;
import static org.slf4j.LoggerFactory.getLogger;
import static uk.ac.manchester.spinnaker.messages.Constants.IPV4_SIZE;
import static uk.ac.manchester.spinnaker.messages.Constants.SCP_SCAMP_PORT;
import static uk.ac.manchester.spinnaker.messages.sdp.SDPHeader.Flag.REPLY_NOT_EXPECTED;
import static uk.ac.manchester.spinnaker.messages.sdp.SDPPort.RUNNING_COMMAND_SDP_PORT;
import static uk.ac.manchester.spinnaker.utils.MathUtils.hexbyte;
import static uk.ac.manchester.spinnaker.utils.Ping.ping;

import java.io.EOFException;
import java.io.IOException;
import java.net.DatagramPacket;
import java.net.Inet4Address;
import java.net.InetAddress;
import java.net.InetSocketAddress;
import java.net.SocketAddress;
import java.net.SocketTimeoutException;
import java.net.UnknownHostException;
import java.nio.ByteBuffer;
import java.nio.channels.DatagramChannel;
import java.nio.channels.SelectionKey;
import java.nio.channels.Selector;
import java.util.List;
import java.util.function.IntFunction;

import org.slf4j.Logger;

import uk.ac.manchester.spinnaker.connections.model.Connection;
import uk.ac.manchester.spinnaker.connections.model.Listenable;
import uk.ac.manchester.spinnaker.machine.CoreLocation;
import uk.ac.manchester.spinnaker.messages.sdp.SDPHeader;
import uk.ac.manchester.spinnaker.messages.sdp.SDPMessage;

/**
 * A connection to SpiNNaker over UDP/IPv4.
 *
 * @param <T>
 *            The Java type of message received on this connection.
 */
public abstract class UDPConnection<T> implements Connection, Listenable<T> {
	private static final Logger log = getLogger(UDPConnection.class);
	private static final int RECEIVE_BUFFER_SIZE = 1048576;
	private static final int ETHERNET_MTU = 1500;
	private static final int PING_COUNT = 5;
	private static final int PACKET_MAX_SIZE = 300;
	private static final ThreadLocal<Selector> SELECTOR_FACTORY =
			ThreadLocal.withInitial(() -> {
				try {
					return Selector.open();
				} catch (IOException e) {
					log.error("failed to create selector for thread", e);
					return null;
				}
			});

	private boolean canSend;
	private Inet4Address remoteIPAddress;
	private InetSocketAddress remoteAddress;
	private final DatagramChannel channel;
	private boolean receivable;
	private final ThreadLocal<SelectionKey> selectionKeyFactory;

	/**
	 * Main constructor, any argument of which could {@code null}.
	 * <p>
	 * No default constructors are provided as it would not be possible to
	 * disambiguate between ones with only a local host/port like
	 * {@link IPAddressConnection} and ones with only remote host/port like
	 * {@link BMPConnection}.
	 *
	 * @param localHost
	 *            The local host to bind to. If {@code null}, it defaults to
	 *            binding to all interfaces, unless {@code remoteHost} is
	 *            specified, in which case binding is done to the IP address
	 *            that will be used to send packets.
	 * @param localPort
	 *            The local port to bind to, 0 (or {@code null}) or between 1025
	 *            and 65535.
	 * @param remoteHost
	 *            The remote host name or IP address to send packets to. If
	 *            {@code null}, the socket will be available for listening only,
	 *            and will throw and exception if used for sending.
	 * @param remotePort
	 *            The remote port to send packets to. If remoteHost is
	 *            {@code null}, this is ignored. If remoteHost is specified,
	 *            this must also be specified as non-zero for the connection to
	 *            allow sending.
	 * @throws IOException
	 *             If there is an error setting up the communication channel
	 */
	public UDPConnection(InetAddress localHost, Integer localPort,
			InetAddress remoteHost, Integer remotePort) throws IOException {
		canSend = (remoteHost != null && remotePort != null && remotePort > 0);
		channel =
				initialiseSocket(localHost, localPort, remoteHost, remotePort);
		selectionKeyFactory = ThreadLocal.withInitial(() -> {
			try {
				return channel.register(SELECTOR_FACTORY.get(), OP_READ);
			} catch (IOException e) {
				log.error("failed to create selection key for thread", e);
				return null;
			}
		});
		if (channel != null && log.isDebugEnabled()) {
			InetSocketAddress us = null;
			try {
				us = getLocalAddress();
			} catch (Exception ignore) {
			}
			if (us == null) {
				us = new InetSocketAddress((InetAddress) null, 0);
			}
			InetSocketAddress them = null;
			try {
				them = getRemoteAddress();
			} catch (Exception ignore) {
			}
			if (them == null) {
				them = new InetSocketAddress((InetAddress) null, 0);
			}
			log.debug("{} socket created ({} <--> {})", getClass().getName(),
					us, them);
		}
	}

	/**
	 * Set up a UDP/IPv4 socket.
	 *
	 * @param localHost
	 *            Local side address.
	 * @param localPort
	 *            Local side port.
	 * @param remoteHost
	 *            Remote side address.
	 * @param remotePort
	 *            Remote side port.
	 * @return The configured, connected socket.
	 * @throws IOException
	 *             If anything fails.
	 */
	DatagramChannel initialiseSocket(InetAddress localHost, Integer localPort,
			InetAddress remoteHost, Integer remotePort) throws IOException {
		// SpiNNaker only speaks IPv4
		DatagramChannel chan = DatagramChannel.open(INET);
		chan.bind(createLocalAddress(localHost, localPort));
		chan.configureBlocking(false);
		chan.setOption(SO_RCVBUF, RECEIVE_BUFFER_SIZE);
		chan.setOption(SO_SNDBUF, ETHERNET_MTU);
		if (canSend) {
			remoteIPAddress = (Inet4Address) remoteHost;
			remoteAddress = new InetSocketAddress(remoteIPAddress, remotePort);
			chan.connect(remoteAddress);
		}
		return chan;
	}

	private static SocketAddress createLocalAddress(InetAddress localHost,
			Integer localPort) throws UnknownHostException {
		// Convert null into wildcard
		if (localPort == null) {
			localPort = 0;
		}
		Inet4Address localAddr;
		try {
			if (localHost == null) {
				localAddr = (Inet4Address) getByAddress(new byte[IPV4_SIZE]);
			} else {
				localAddr = (Inet4Address) localHost;
			}
		} catch (ClassCastException e) {
			throw new UnknownHostException("SpiNNaker only talks IPv4");
		}
		return new InetSocketAddress(localAddr, localPort);
	}

	InetSocketAddress getLocalAddress() throws IOException {
		return (InetSocketAddress) channel.getLocalAddress();
	}

	InetSocketAddress getRemoteAddress() throws IOException {
		return (InetSocketAddress) channel.getRemoteAddress();
	}

	/** @return The local IP address to which the connection is bound. */
	@Override
	public final InetAddress getLocalIPAddress() {
		try {
			return getLocalAddress().getAddress();
		} catch (NullPointerException | IOException e) {
			return null;
		}
	}

	/** @return The local port to which the connection is bound. */
	@Override
	public final int getLocalPort() {
		try {
			return getLocalAddress().getPort();
		} catch (NullPointerException | IOException e) {
			return -1;
		}
	}

	/**
	 * @return The remote IP address to which the connection is connected, or
	 *         {@code null} if it is not connected.
	 */
	@Override
	public final InetAddress getRemoteIPAddress() {
		try {
			return getRemoteAddress().getAddress();
		} catch (NullPointerException | IOException e) {
			return null;
		}
	}

	/**
	 * @return The remote port to which the connection is connected, or zero if
	 *         it is not connected.
	 */
	@Override
	public final int getRemotePort() {
		try {
			return getRemoteAddress().getPort();
		} catch (NullPointerException | IOException e) {
			return -1;
		}
	}

	/**
	 * Receive data from the connection.
	 *
	 * @param timeout
	 *            The timeout in milliseconds, or {@code null} to wait forever
	 * @return The data received, in a little-endian buffer
	 * @throws SocketTimeoutException
	 *             If a timeout occurs before any data is received
	 * @throws IOException
	 *             If an error occurs receiving the data
	 */
	public final ByteBuffer receive(Integer timeout)
			throws SocketTimeoutException, IOException {
		if (isClosed()) {
			throw new EOFException();
		}
		if (timeout == null) {
			/*
			 * "Infinity" is nearly 25 days, which is a very long time to wait
			 * for any message from SpiNNaker.
			 */
			timeout = Integer.MAX_VALUE;
		}
		return doReceive(timeout);
	}

	/**
	 * Receive data from the connection.
	 *
	 * @param timeout
	 *            The timeout in milliseconds
	 * @return The data received, in a little-endian buffer
	 * @throws SocketTimeoutException
	 *             If a timeout occurs before any data is received
	 * @throws IOException
	 *             If an error occurs receiving the data
	 */
	ByteBuffer doReceive(Integer timeout)
			throws SocketTimeoutException, IOException {
		if (!receivable && !isReadyToReceive(timeout)) {
			log.debug("not ready to recieve");
			throw new SocketTimeoutException();
		}
		ByteBuffer buffer = allocate(PACKET_MAX_SIZE);
		SocketAddress addr = channel.receive(buffer);
		receivable = false;
		if (addr == null) {
			throw new SocketTimeoutException("no packet available");
		}
		buffer.flip();
		logRecv(buffer, addr);
		return buffer.order(LITTLE_ENDIAN);
	}

	/**
	 * Receive data from the connection along with the address where the data
	 * was received from.
	 *
	 * @param timeout
	 *            The timeout in milliseconds, or {@code null} to wait forever
	 * @return The datagram packet received
	 * @throws SocketTimeoutException
	 *             If a timeout occurs before any data is received
	 * @throws IOException
	 *             If an error occurs receiving the data
	 */
	public final DatagramPacket receiveWithAddress(Integer timeout)
			throws SocketTimeoutException, IOException {
		if (isClosed()) {
			throw new EOFException();
		}
		if (timeout == null) {
			/*
			 * "Infinity" is nearly 25 days, which is a very long time to wait
			 * for any message from SpiNNaker.
			 */
			timeout = Integer.MAX_VALUE;
		}
		return doReceiveWithAddress(timeout);
	}

	/**
	 * Receive data from the connection along with the address where the data
	 * was received from.
	 *
	 * @param timeout
	 *            The timeout in milliseconds
	 * @return The datagram packet received
	 * @throws SocketTimeoutException
	 *             If a timeout occurs before any data is received
	 * @throws IOException
	 *             If an error occurs receiving the data
	 */
	DatagramPacket doReceiveWithAddress(int timeout)
			throws SocketTimeoutException, IOException {
		if (!receivable && !isReadyToReceive(timeout)) {
			throw new SocketTimeoutException();
		}
		ByteBuffer buffer = ByteBuffer.allocate(PACKET_MAX_SIZE);
		SocketAddress addr = channel.receive(buffer);
		receivable = false;
		if (addr == null) {
			throw new SocketTimeoutException();
		}
		logRecv(buffer, addr);
		return new DatagramPacket(buffer.array(), 0, buffer.position(), addr);
	}

	/**
	 * Send data down this connection.
	 *
	 * @param data
	 *            The data to be sent
	 * @throws IOException
	 *             If there is an error sending the data
	 */
	void doSend(ByteBuffer data) throws IOException {
		if (log.isDebugEnabled()) {
			logSend(data, getRemoteAddress());
		}
		int sent = channel.send(data, remoteAddress);
		log.debug("sent {} bytes", sent);
	}

	/**
	 * Send data down this connection.
	 *
	 * @param data
	 *            The data to be sent
	 * @throws IOException
	 *             If there is an error sending the data
	 */
	public final void send(ByteBuffer data) throws IOException {
		if (!canSend) {
			throw new IOException("Remote host and/or port not set; "
					+ "data cannot be sent with this connection");
		}
		if (isClosed()) {
			throw new EOFException();
		}
		if (!data.hasRemaining()) {
			throw new IllegalStateException(
					"data buffer must have bytes to send");
		}
		doSend(data);
	}

	/**
	 * Send data down this connection.
	 *
	 * @param data
	 *            The data to be sent
	 * @param address
	 *            Where to send (must be non-{@code null})
	 * @param port
	 *            What port to send to (must be non-zero)
	 * @throws IOException
	 *             If there is an error sending the data
	 */
	public final void sendTo(DatagramPacket data, InetAddress address, int port)
			throws IOException {
		sendTo(wrap(data.getData(), data.getOffset(), data.getLength()),
				address, port);
	}

	/**
	 * Send data down this connection.
	 *
	 * @param data
	 *            The data to be sent
	 * @param address
	 *            Where to send (must be non-{@code null})
	 * @param port
	 *            What port to send to (must be non-zero)
	 * @throws IOException
	 *             If there is an error sending the data
	 */
	public final void sendTo(byte[] data, InetAddress address, int port)
			throws IOException {
		sendTo(wrap(data, 0, data.length), address, port);
	}

	/**
	 * Send data down this connection.
	 *
	 * @param data
	 *            The data to be sent
	 * @param address
	 *            Where to send (must be non-{@code null})
	 * @param port
	 *            What port to send to (must be non-zero)
	 * @throws IOException
	 *             If there is an error sending the data
	 */
	public final void sendTo(ByteBuffer data, InetAddress address, int port)
			throws IOException {
		if (!canSend) {
			throw new IOException("Remote host address or port not set; "
					+ "data cannot be sent with this connection");
		}
		if (isClosed()) {
			throw new EOFException();
		}
		if (!data.hasRemaining()) {
			throw new IllegalStateException(
					"data buffer must have bytes to send");
		}
		doSendTo(data, address, port);
	}

	/**
	 * Send data down this connection.
	 *
	 * @param data
	 *            The data to be sent
	 * @param address
	 *            Where to send (must be non-{@code null})
	 * @param port
	 *            What port to send to (must be non-zero)
	 * @throws IOException
	 *             If there is an error sending the data
	 */
	void doSendTo(ByteBuffer data, InetAddress address, int port)
			throws IOException {
		InetSocketAddress addr = new InetSocketAddress(address, port);
		if (log.isDebugEnabled()) {
			logSend(data, addr);
		}
		int sent = channel.send(data, addr);
		log.debug("sent {} bytes", sent);
	}

	private void logSend(ByteBuffer data, SocketAddress addr) {
		log.debug("sending data of length {} to {}", data.remaining(), addr);
		log.debug("message data: {}", describe(data));
	}

	private void logRecv(ByteBuffer data, SocketAddress addr) {
		log.debug("received data of length {} from {}", data.remaining(), addr);
		log.debug("message data: {}", describe(data));
	}

	private List<String> describe(ByteBuffer data) {
		int pos = data.position();
		IntFunction<String> foo = i -> hexbyte(data.get(pos + i));
		return range(0, data.remaining()).mapToObj(foo).collect(toList());
	}

	@Override
	public boolean isConnected() {
		if (!canSend) {
			return false;
		}
		for (int i = 0; i < PING_COUNT; i++) {
			if (ping(remoteIPAddress) == 0) {
				return true;
			}
		}
		return false;
	}

	@Override
	public void close() throws IOException {
		try {
			channel.disconnect();
		} catch (Exception e) {
			// Ignore any possible exception here
		}
		channel.close();
	}

	@Override
	public boolean isClosed() {
		return !channel.isOpen();
	}

	private SelectionKey remake(SelectionKey stale) {
		log.debug("remaking selection key");
		selectionKeyFactory.remove();
		stale.cancel();
		SelectionKey key = selectionKeyFactory.get();
		if (!key.isValid()) {
			throw new IllegalStateException(
					"newly manufactured selection key is invalid");
		}
		return key;
	}

	@Override
	public final boolean isReadyToReceive(Integer timeout) throws IOException {
		if (isClosed()) {
			log.debug("connection closed, so not ready to receive");
			return false;
		}
		int t = (timeout == null ? 0 : timeout);
		boolean r = readyToReceive(t);
		receivable = r;
		return r;
	}

	/**
	 * Determines if there is a message available to be received without
	 * blocking. <em>This method</em> may block until the timeout given, and a
	 * zero timeout means do not wait.
	 *
	 * @param timeout
	 *            How long to wait, in milliseconds.
	 * @return true when there is a message waiting to be received
	 * @throws IOException
	 *             If anything goes wrong.
	 */
	boolean readyToReceive(int timeout) throws IOException {
		SelectionKey key = selectionKeyFactory.get();
		if (!key.isValid()) {
			// Key is stale; try to remake it
			key = remake(key);
		}
		if (log.isDebugEnabled()) {
			log.debug("timout on UDP({} <--> {}) will happen at {} ({})",
					getLocalAddress(), getRemoteAddress(), timeout,
					key.interestOps());
		}
		int result;
		if (timeout == 0) {
			result = key.selector().selectNow();
		} else {
			result = key.selector().select(timeout);
		}

		if (log.isDebugEnabled()) {
			log.debug("wait result: select={}, valid={}, readable={}", result,
					key.isValid(), key.isValid() && key.isReadable());
		}
<<<<<<< HEAD
		return key.isValid() && key.isReadable();
=======

		boolean r = key.isValid() && key.isReadable();
		receivable = r;
		return r;
>>>>>>> 24fd4dda
	}

	/**
	 * Sends a port trigger message using a connection to (hopefully) open a
	 * port in a NAT and/or firewall to allow incoming packets to be received.
	 *
	 * @param host
	 *            The address of the SpiNNaker board to which the message should
	 *            be sent
	 * @throws IOException
	 *             If anything goes wrong
	 */
	public final void sendPortTriggerMessage(InetAddress host)
			throws IOException {
		/*
		 * Set up the message so that no reply is expected and it is sent to an
		 * invalid port for SCAMP. The current version of SCAMP will reject this
		 * message, but then fail to send a response since the
		 * REPLY_NOT_EXPECTED flag is set (see scamp-3.c line 728 and 625-644)
		 */
		SDPMessage triggerMessage =
				new SDPMessage(new SDPHeader(REPLY_NOT_EXPECTED,
						new CoreLocation(0, 0, 0), RUNNING_COMMAND_SDP_PORT));
		sendTo(triggerMessage.getMessageData(null), host, SCP_SCAMP_PORT);
	}

	@Override
	public String toString() {
		InetSocketAddress la = null, ra = null;
		try {
			la = getLocalAddress();
		} catch (IOException ignore) {
		}
		try {
			ra = getRemoteAddress();
		} catch (IOException ignore) {
		}
		return String.format("%s(%s <-%s-> %s)",
				getClass().getSimpleName().replaceAll("^.*\\.", ""), la,
				isClosed() ? "|" : "", ra);
	}
}<|MERGE_RESOLUTION|>--- conflicted
+++ resolved
@@ -587,14 +587,9 @@
 			log.debug("wait result: select={}, valid={}, readable={}", result,
 					key.isValid(), key.isValid() && key.isReadable());
 		}
-<<<<<<< HEAD
-		return key.isValid() && key.isReadable();
-=======
-
 		boolean r = key.isValid() && key.isReadable();
 		receivable = r;
 		return r;
->>>>>>> 24fd4dda
 	}
 
 	/**
