--- conflicted
+++ resolved
@@ -41,14 +41,7 @@
 import java.net.SocketTimeoutException;
 import java.net.UnknownHostException;
 import java.nio.ByteBuffer;
-<<<<<<< HEAD
-import java.nio.channels.DatagramChannel;
-=======
->>>>>>> 97d101b3
 import java.util.List;
-import java.util.concurrent.BlockingDeque;
-import java.util.concurrent.LinkedBlockingDeque;
-import java.util.concurrent.TimeUnit;
 import java.util.function.IntFunction;
 
 import org.slf4j.Logger;
@@ -75,9 +68,6 @@
 
 	private static final int PACKET_MAX_SIZE = 300;
 
-<<<<<<< HEAD
-	private static final int MAX_QUEUE_SIZE = 10;
-=======
 	/**
 	 * The type of traffic being sent on a socket.
 	 *
@@ -99,7 +89,6 @@
 			this.value = value;
 		}
 	}
->>>>>>> 97d101b3
 
 	private boolean canSend;
 
@@ -109,14 +98,7 @@
 
 	private final DatagramSocket socket;
 
-<<<<<<< HEAD
-	private final BlockingDeque<UDPPacket> readQueue =
-			new LinkedBlockingDeque<>(MAX_QUEUE_SIZE);
-
-	private final ReadThread readThread;
-=======
 	private int receivePacketSize = PACKET_MAX_SIZE;
->>>>>>> 97d101b3
 
 	/**
 	 * Main constructor, any argument of which could {@code null}.
@@ -154,19 +136,6 @@
 			InetAddress remoteHost, Integer remotePort,
 			TrafficClass trafficClass) throws IOException {
 		canSend = (remoteHost != null && remotePort != null && remotePort > 0);
-<<<<<<< HEAD
-		channel = initialiseSocket(localHost, localPort, remoteHost,
-				remotePort);
-		if (channel != null) {
-			if (log.isDebugEnabled()) {
-				logInitialCreation();
-			}
-			readThread = new ReadThread();
-			readThread.start();
-		} else {
-			readThread = null;
-		}
-=======
 		socket = initialiseSocket(localHost, localPort, remoteHost, remotePort,
 				trafficClass);
 		if (log.isDebugEnabled()) {
@@ -184,7 +153,6 @@
 	 */
 	protected void setReceivePacketSize(int receivePacketSize) {
 		this.receivePacketSize = receivePacketSize;
->>>>>>> 97d101b3
 	}
 
 	private void logInitialCreation() {
@@ -230,18 +198,12 @@
 			InetAddress remoteHost, Integer remotePort,
 			TrafficClass trafficClass) throws IOException {
 		// SpiNNaker only speaks IPv4
-<<<<<<< HEAD
-		DatagramChannel chan = DatagramChannel.open(INET);
-		chan.bind(createLocalAddress(localHost, localPort));
-		chan.setOption(SO_RCVBUF, RECEIVE_BUFFER_SIZE);
-=======
 		DatagramSocket sock = new DatagramSocket(
 				createLocalAddress(localHost, localPort));
 		if (trafficClass != null) {
 			sock.setTrafficClass(trafficClass.value);
 		}
 		sock.setReceiveBufferSize(RECEIVE_BUFFER_SIZE);
->>>>>>> 97d101b3
 		if (canSend) {
 			remoteIPAddress = (Inet4Address) remoteHost;
 			remoteAddress = new InetSocketAddress(remoteIPAddress, remotePort);
@@ -410,17 +372,6 @@
 	 */
 	ByteBuffer doReceive(int timeout)
 			throws SocketTimeoutException, IOException {
-<<<<<<< HEAD
-		try {
-			UDPPacket packet = readQueue.pollFirst(timeout,
-					TimeUnit.MILLISECONDS);
-			if (packet == null) {
-				throw new SocketTimeoutException();
-			}
-			return packet.getByteBuffer();
-		} catch (InterruptedException e) {
-			throw new SocketTimeoutException();
-=======
 		socket.setSoTimeout(timeout);
 		ByteBuffer buffer = allocate(receivePacketSize);
 		DatagramPacket pkt = new DatagramPacket(
@@ -437,37 +388,6 @@
 	 * was received from.
 	 *
 	 * @param timeout
-	 *            The timeout in milliseconds, or {@code null} to wait forever
-	 * @return The datagram packet received; caller is responsible for only
-	 *         accessing the valid part of the buffer.
-	 * @throws SocketTimeoutException
-	 *             If a timeout occurs before any data is received
-	 * @throws EOFException
-	 *             If the connection is closed
-	 * @throws IOException
-	 *             If an error occurs receiving the data
-	 */
-	public final DatagramPacket receiveWithAddress(Integer timeout)
-			throws SocketTimeoutException, IOException {
-		if (timeout != null) {
-			return receiveWithAddress(convertTimeout(timeout));
-		}
-		// Want to wait forever but the underlying engine won't...
-		while (true) {
-			try {
-				return receiveWithAddress(convertTimeout(timeout));
-			} catch (SocketTimeoutException e) {
-				continue;
-			}
->>>>>>> 97d101b3
-		}
-	}
-
-	/**
-	 * Receive data from the connection along with the address where the data
-	 * was received from.
-	 *
-	 * @param timeout
 	 *            The timeout in milliseconds
 	 * @return The datagram packet received; caller is responsible for only
 	 *         accessing the valid part of the buffer.
@@ -503,25 +423,15 @@
 	 */
 	UDPPacket doReceiveWithAddress(int timeout)
 			throws SocketTimeoutException, IOException {
-<<<<<<< HEAD
-		try {
-			UDPPacket packet = readQueue.pollFirst(timeout,
-					TimeUnit.MILLISECONDS);
-			if (packet == null) {
-				throw new SocketTimeoutException();
-			}
-			return packet;
-		} catch (InterruptedException e) {
-			throw new SocketTimeoutException();
-=======
 		socket.setSoTimeout(timeout);
 		ByteBuffer buffer = allocate(receivePacketSize);
 		DatagramPacket pkt = new DatagramPacket(
 				buffer.array(), receivePacketSize);
 		socket.receive(pkt);
 		buffer.position(pkt.getLength());
+		buffer.flip();
 		logRecv(buffer, pkt.getSocketAddress());
-		return pkt;
+		return new UDPPacket(buffer.order(LITTLE_ENDIAN), remoteAddress);
 	}
 
 	/**
@@ -546,7 +456,6 @@
 			return new DatagramPacket(
 					data.array(), data.arrayOffset() + data.position(),
 					data.remaining(), remoteAddress);
->>>>>>> 97d101b3
 		}
 	}
 
@@ -747,25 +656,17 @@
 
 	@Override
 	public void close() throws IOException {
-<<<<<<< HEAD
-		channel.close();
-=======
 		try {
 			socket.disconnect();
 		} catch (Exception e) {
 			// Ignore any possible exception here
 		}
 		socket.close();
->>>>>>> 97d101b3
 	}
 
 	@Override
 	public boolean isClosed() {
-<<<<<<< HEAD
-		return !channel.isOpen();
-=======
 		return socket.isClosed();
->>>>>>> 97d101b3
 	}
 
 	/**
@@ -807,23 +708,4 @@
 				getClass().getSimpleName().replaceAll("^.*\\.", ""), la,
 				isClosed() ? "|" : "", ra);
 	}
-
-	private class ReadThread extends Thread {
-		public void run() {
-			while (channel.isOpen()) {
-				try {
-					ByteBuffer buffer = allocate(PACKET_MAX_SIZE);
-					SocketAddress addr = channel.receive(buffer);
-					buffer.flip();
-					logRecv(buffer, addr);
-					readQueue.putLast(
-							new UDPPacket(buffer.order(LITTLE_ENDIAN), addr));
-				} catch (InterruptedException | IOException e) {
-					if (channel.isOpen()) {
-						log.warn("Error while reading data", e);
-					}
-				}
-			}
-		}
-	}
 }