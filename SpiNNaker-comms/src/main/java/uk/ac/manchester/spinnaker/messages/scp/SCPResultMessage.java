package uk.ac.manchester.spinnaker.messages.scp;

import static java.nio.ByteOrder.LITTLE_ENDIAN;
import static uk.ac.manchester.spinnaker.messages.scp.SCPResult.RC_LEN;
import static uk.ac.manchester.spinnaker.messages.scp.SCPResult.RC_P2P_NOREPLY;
import static uk.ac.manchester.spinnaker.messages.scp.SCPResult.RC_P2P_TIMEOUT;
import static uk.ac.manchester.spinnaker.messages.scp.SCPResult.RC_TIMEOUT;

import java.nio.ByteBuffer;
import java.util.HashSet;
import java.util.Map;
import java.util.Set;

/** The low-level format of SCP result message. */
public class SCPResultMessage {
	private static final int SDP_HEADER_LENGTH = 8;
	private static final int SKIP_HEADER_BYTES = 2 + SDP_HEADER_LENGTH;
	private static final Set<SCPResult> RETRY_CODES = new HashSet<>();
	static {
		RETRY_CODES.add(RC_TIMEOUT);
		RETRY_CODES.add(RC_P2P_TIMEOUT);
		RETRY_CODES.add(RC_LEN);
		RETRY_CODES.add(RC_P2P_NOREPLY);
	}

	/** The response code. */
	private final SCPResult result;
	/** The sequence number of the request that this is a response to. */
	private final int sequenceNumber;
	/** The remaining data of the response. */
	private ByteBuffer responseData;

	/**
	 * @param response
	 *            The payload of the UDP message, which must be an SDP message
	 *            without header stripped.
	 */
	public SCPResultMessage(ByteBuffer response) {
<<<<<<< HEAD
		responseData = response.duplicate().order(LITTLE_ENDIAN);
		responseData.mark();
		result = SCPResult.get(response.getShort());
		sequenceNumber = response.getShort();
		responseData.reset();
=======
		ByteBuffer peek = response.duplicate().order(LITTLE_ENDIAN);
		// Skip the padding bytes and the SDP header
		peek.position(SKIP_HEADER_BYTES);
		result = SCPResult.get(peek.getShort());
		sequenceNumber = peek.getShort();
		responseData = response;
>>>>>>> 632f598f
	}

	/**
	 * @return Whether this response indicates that the request should be
	 *         retried.
	 */
	public boolean isRetriable() {
		return RETRY_CODES.contains(result);
	}

	/**
	 * Given a collection of requests, pick the one that correlates to this
	 * result.
	 *
	 * @param <T>
	 *            The type of requests.
	 * @param requestStore
	 *            The store of requests.
	 * @return The correlated request, or <tt>null</tt> if no correlation
	 *         exists.
	 */
	public <T> T pickRequest(Map<Integer, T> requestStore) {
		return requestStore.get(getSequenceNumber());
	}

	/**
	 * Given a collection of requests, remove the one that correlates to this
	 * result.
	 *
	 * @param requestStore
	 *            The store of requests.
	 */
	public void removeRequest(Map<Integer, ?> requestStore) {
		requestStore.remove(getSequenceNumber());
	}

	/**
	 * Parse the payload data of the data into something higher level. Note that
	 * it is assumed that the caller has already done the sequence number
	 * matching (or has good reasons to not do so).
	 *
	 * @param <T>
	 *            The type of response associated with the request.
	 * @param request
	 *            The request that this class was a response to.
	 * @return The response, assuming it was successful.
	 * @throws Exception
	 *             If anything goes wrong with result code checking or
	 *             deserialization.
	 */
	public <T extends SCPResponse> T parsePayload(SCPRequest<T> request)
			throws Exception {
		if (responseData == null) {
			throw new IllegalStateException("can only parse a payload once");
		}
		try {
			return request.getSCPResponse(responseData);
		} finally {
			responseData = null;
		}
	}

	public SCPResult getResult() {
		return result;
	}

	public int getSequenceNumber() {
		return sequenceNumber;
	}
}<|MERGE_RESOLUTION|>--- conflicted
+++ resolved
@@ -36,20 +36,12 @@
 	 *            without header stripped.
 	 */
 	public SCPResultMessage(ByteBuffer response) {
-<<<<<<< HEAD
-		responseData = response.duplicate().order(LITTLE_ENDIAN);
-		responseData.mark();
-		result = SCPResult.get(response.getShort());
-		sequenceNumber = response.getShort();
-		responseData.reset();
-=======
 		ByteBuffer peek = response.duplicate().order(LITTLE_ENDIAN);
 		// Skip the padding bytes and the SDP header
 		peek.position(SKIP_HEADER_BYTES);
 		result = SCPResult.get(peek.getShort());
 		sequenceNumber = peek.getShort();
 		responseData = response;
->>>>>>> 632f598f
 	}
 
 	/**
