--- conflicted
+++ resolved
@@ -139,13 +139,8 @@
 	@Override
 	public String toString() {
 		Object contents;
-<<<<<<< HEAD
 		if (nonNull(responseData)) {
-			List<String> data = new ArrayList<>();
-=======
-		if (responseData != null) {
 			var data = new ArrayList<String>();
->>>>>>> 08bb0bca
 			for (int i = 0; i < responseData.limit(); i++) {
 				data.add(toHexString(toUnsignedInt(responseData.get(i))));
 			}
