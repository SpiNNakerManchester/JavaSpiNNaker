/*
 * Copyright (c) 2018 The University of Manchester
 *
 * This program is free software: you can redistribute it and/or modify
 * it under the terms of the GNU General Public License as published by
 * the Free Software Foundation, either version 3 of the License, or
 * (at your option) any later version.
 *
 * This program is distributed in the hope that it will be useful,
 * but WITHOUT ANY WARRANTY; without even the implied warranty of
 * MERCHANTABILITY or FITNESS FOR A PARTICULAR PURPOSE.  See the
 * GNU General Public License for more details.
 *
 * You should have received a copy of the GNU General Public License
 * along with this program.  If not, see <http://www.gnu.org/licenses/>.
 */
package uk.ac.manchester.spinnaker.spalloc.messages;

import static java.util.Collections.unmodifiableList;
import static java.util.Objects.isNull;

import java.util.List;

/**
 * Describes a machine by its name, tags, width and height.
 */
public class Machine {
	private String name;

	private List<String> tags = List.of();

	private int width;

	private int height;

	private List<BoardCoordinates> deadBoards = List.of();

	private List<BoardLink> deadLinks = List.of();

	/** @return The name of the machine. */
	public String getName() {
		return name;
	}

	/** @param name The name of the machine. */
	public void setName(String name) {
		this.name = name;
	}

	/** @return The tags on the machine. */
	public List<String> getTags() {
		return tags;
	}

	/** @param tags The tags on the machine. */
	public void setTags(List<String> tags) {
<<<<<<< HEAD
		this.tags = isNull(tags) ? emptyList() : unmodifiableList(tags);
=======
		this.tags = tags == null ? List.of() : unmodifiableList(tags);
>>>>>>> 08bb0bca
	}

	/** @return The width of the machine. */
	public int getWidth() {
		return width;
	}

	/** @param width The width of the machine. */
	public void setWidth(int width) {
		this.width = width;
	}

	/** @return The height of the machine. */
	public int getHeight() {
		return height;
	}

	/** @param height The height of the machine. */
	public void setHeight(int height) {
		this.height = height;
	}

	/** @return The dead boards on the machine. */
	public List<BoardCoordinates> getDeadBoards() {
		return deadBoards;
	}

	/** @param deadBoards The dead boards on the machine. */
	public void setDeadBoards(List<BoardCoordinates> deadBoards) {
		this.deadBoards = deadBoards;
	}

	/** @return The dead links on the machine. */
	public List<BoardLink> getDeadLinks() {
		return deadLinks;
	}

	/** @param deadLinks The dead links on the machine. */
	public void setDeadLinks(List<BoardLink> deadLinks) {
		this.deadLinks = deadLinks;
	}

	@Override
	public String toString() {
		return name + " " + width + "," + height + " # tags: " + tags.size()
				+ " deadBoards: " + deadBoards.size() + " deadLinks: "
				+ deadLinks.size();
	}
}<|MERGE_RESOLUTION|>--- conflicted
+++ resolved
@@ -54,11 +54,7 @@
 
 	/** @param tags The tags on the machine. */
 	public void setTags(List<String> tags) {
-<<<<<<< HEAD
-		this.tags = isNull(tags) ? emptyList() : unmodifiableList(tags);
-=======
-		this.tags = tags == null ? List.of() : unmodifiableList(tags);
->>>>>>> 08bb0bca
+		this.tags = isNull(tags) ? List.of() : unmodifiableList(tags);
 	}
 
 	/** @return The width of the machine. */
