/*
 * Copyright (c) 2018 The University of Manchester
 *
 * This program is free software: you can redistribute it and/or modify
 * it under the terms of the GNU General Public License as published by
 * the Free Software Foundation, either version 3 of the License, or
 * (at your option) any later version.
 *
 * This program is distributed in the hope that it will be useful,
 * but WITHOUT ANY WARRANTY; without even the implied warranty of
 * MERCHANTABILITY or FITNESS FOR A PARTICULAR PURPOSE.  See the
 * GNU General Public License for more details.
 *
 * You should have received a copy of the GNU General Public License
 * along with this program.  If not, see <http://www.gnu.org/licenses/>.
 */
package uk.ac.manchester.spinnaker.spalloc.messages;

<<<<<<< HEAD
import static java.util.Collections.unmodifiableList;
import static java.util.Objects.isNull;

=======
>>>>>>> 462adc2c
import java.util.List;

import com.fasterxml.jackson.annotation.JsonProperty;

/**
 * Describes a machine by its name, tags, width and height.
 */
public class Machine {
	private String name;

	private List<String> tags = List.of();

	private int width;

	private int height;

	private List<BoardCoordinates> deadBoards = List.of();

	private List<BoardLink> deadLinks = List.of();

	/**
	 * @param name
	 *            The name of the machine.
	 * @param tags
	 *            The tags on the machine.
	 * @param width
	 *            The width of the machine.
	 * @param height
	 *            The height of the machine.
	 * @param deadBoards
	 *            The dead boards on the machine.
	 * @param deadLinks
	 *            The dead links on the machine.
	 */
	public Machine(@JsonProperty("name") String name,
			@JsonProperty("tags") List<String> tags,
			@JsonProperty("width") int width,
			@JsonProperty("height") int height,
			@JsonProperty("dead_boards") List<BoardCoordinates> deadBoards,
			@JsonProperty("dead_links") List<BoardLink> deadLinks) {
		this.name = name;
		this.tags = tags == null ? List.of() : List.copyOf(tags);
		this.width = width;
		this.height = height;
		this.deadBoards =
				deadBoards == null ? List.of() : List.copyOf(deadBoards);
		this.deadLinks = deadLinks == null ? List.of() : List.copyOf(deadLinks);
	}

	/** @return The name of the machine. */
	public String getName() {
		return name;
	}

	/** @return The tags on the machine. */
	public List<String> getTags() {
		return tags;
	}

<<<<<<< HEAD
	/** @param tags The tags on the machine. */
	public void setTags(List<String> tags) {
		this.tags = isNull(tags) ? List.of() : unmodifiableList(tags);
	}

=======
>>>>>>> 462adc2c
	/** @return The width of the machine. */
	public int getWidth() {
		return width;
	}

	/** @return The height of the machine. */
	public int getHeight() {
		return height;
	}

	/** @return The dead boards on the machine. */
	public List<BoardCoordinates> getDeadBoards() {
		return deadBoards;
	}

	/** @return The dead links on the machine. */
	public List<BoardLink> getDeadLinks() {
		return deadLinks;
	}

	@Override
	public String toString() {
		return name + " " + width + "," + height + " # tags: " + tags.size()
				+ " deadBoards: " + deadBoards.size() + " deadLinks: "
				+ deadLinks.size();
	}
}<|MERGE_RESOLUTION|>--- conflicted
+++ resolved
@@ -16,12 +16,8 @@
  */
 package uk.ac.manchester.spinnaker.spalloc.messages;
 
-<<<<<<< HEAD
-import static java.util.Collections.unmodifiableList;
-import static java.util.Objects.isNull;
+import static uk.ac.manchester.spinnaker.utils.CollectionUtils.copy;
 
-=======
->>>>>>> 462adc2c
 import java.util.List;
 
 import com.fasterxml.jackson.annotation.JsonProperty;
@@ -30,17 +26,17 @@
  * Describes a machine by its name, tags, width and height.
  */
 public class Machine {
-	private String name;
+	private final String name;
 
-	private List<String> tags = List.of();
+	private final List<String> tags;
 
-	private int width;
+	private final int width;
 
-	private int height;
+	private final int height;
 
-	private List<BoardCoordinates> deadBoards = List.of();
+	private final List<BoardCoordinates> deadBoards;
 
-	private List<BoardLink> deadLinks = List.of();
+	private final List<BoardLink> deadLinks;
 
 	/**
 	 * @param name
@@ -63,12 +59,11 @@
 			@JsonProperty("dead_boards") List<BoardCoordinates> deadBoards,
 			@JsonProperty("dead_links") List<BoardLink> deadLinks) {
 		this.name = name;
-		this.tags = tags == null ? List.of() : List.copyOf(tags);
+		this.tags = copy(tags);
 		this.width = width;
 		this.height = height;
-		this.deadBoards =
-				deadBoards == null ? List.of() : List.copyOf(deadBoards);
-		this.deadLinks = deadLinks == null ? List.of() : List.copyOf(deadLinks);
+		this.deadBoards = copy(deadBoards);
+		this.deadLinks = copy(deadLinks);
 	}
 
 	/** @return The name of the machine. */
@@ -81,14 +76,6 @@
 		return tags;
 	}
 
-<<<<<<< HEAD
-	/** @param tags The tags on the machine. */
-	public void setTags(List<String> tags) {
-		this.tags = isNull(tags) ? List.of() : unmodifiableList(tags);
-	}
-
-=======
->>>>>>> 462adc2c
 	/** @return The width of the machine. */
 	public int getWidth() {
 		return width;
