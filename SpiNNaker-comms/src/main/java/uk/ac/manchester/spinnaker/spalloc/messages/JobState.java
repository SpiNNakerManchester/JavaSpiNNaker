package uk.ac.manchester.spinnaker.spalloc.messages;

/**
 * A description of the state of a job, in terms of its state, whether its
 * boards are powered, the advised keep-alive polling interval and the reason
 * that the job died (if in the {@link State#DESTROYED DESTROYED} state).
 */
public class JobState {
	private State state;
	private Boolean power;
	private double keepAlive;
	private float startTime;
	private String reason;
	private String keepalivehost;

	public State getState() {
		return state;
	}

	public void setState(State state) {
		this.state = state;
	}

	public Boolean getPower() {
		return power;
	}

	public void setPower(Boolean power) {
		this.power = power;
	}

	public double getKeepalive() {
		return keepAlive;
	}

	public void setKeepalive(double keepAlive) {
		this.keepAlive = keepAlive;
	}

	public String getReason() {
		return reason;
	}

	public void setReason(String reason) {
		this.reason = reason;
	}
<<<<<<< HEAD

    /**
     * @return the startTime
     */
    public float getStartTime() {
        return startTime;
    }
=======
>>>>>>> 240e2c7e

	/**
	 * @return the startTime
	 */
	public float getStartTime() {
		return startTime;
	}

	/**
	 * @param startTime
	 *            the startTime to set
	 */
	public void setStartTime(float startTime) {
		this.startTime = startTime;
	}

	/**
	 * @return the keepalivehost
	 */
	public String getKeepalivehost() {
		return keepalivehost;
	}

	/**
	 * @param keepalivehost
	 *            the keepalivehost to set
	 */
	public void setKeepalivehost(String keepalivehost) {
		this.keepalivehost = keepalivehost;
	}

<<<<<<< HEAD
    @Override
    public String toString() {
        return "State: " + state + " power: " + power
                + " keepalive " + keepAlive + " reason: " + reason;
    }
=======
	@Override
	public String toString() {
		return "State: " + state + " power: " + power + " keepalive "
				+ keepAlive + " reason: " + reason;
	}
>>>>>>> 240e2c7e
}<|MERGE_RESOLUTION|>--- conflicted
+++ resolved
@@ -44,7 +44,6 @@
 	public void setReason(String reason) {
 		this.reason = reason;
 	}
-<<<<<<< HEAD
 
     /**
      * @return the startTime
@@ -52,15 +51,6 @@
     public float getStartTime() {
         return startTime;
     }
-=======
->>>>>>> 240e2c7e
-
-	/**
-	 * @return the startTime
-	 */
-	public float getStartTime() {
-		return startTime;
-	}
 
 	/**
 	 * @param startTime
@@ -85,17 +75,9 @@
 		this.keepalivehost = keepalivehost;
 	}
 
-<<<<<<< HEAD
-    @Override
-    public String toString() {
-        return "State: " + state + " power: " + power
-                + " keepalive " + keepAlive + " reason: " + reason;
-    }
-=======
 	@Override
 	public String toString() {
 		return "State: " + state + " power: " + power + " keepalive "
 				+ keepAlive + " reason: " + reason;
 	}
->>>>>>> 240e2c7e
 }