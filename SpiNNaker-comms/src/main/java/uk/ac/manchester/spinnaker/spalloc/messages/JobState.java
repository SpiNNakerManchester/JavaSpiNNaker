/*
 * Copyright (c) 2018 The University of Manchester
 *
 * This program is free software: you can redistribute it and/or modify
 * it under the terms of the GNU General Public License as published by
 * the Free Software Foundation, either version 3 of the License, or
 * (at your option) any later version.
 *
 * This program is distributed in the hope that it will be useful,
 * but WITHOUT ANY WARRANTY; without even the implied warranty of
 * MERCHANTABILITY or FITNESS FOR A PARTICULAR PURPOSE.  See the
 * GNU General Public License for more details.
 *
 * You should have received a copy of the GNU General Public License
 * along with this program.  If not, see <http://www.gnu.org/licenses/>.
 */
package uk.ac.manchester.spinnaker.spalloc.messages;

import javax.validation.constraints.Positive;

import com.fasterxml.jackson.databind.annotation.JsonDeserialize;
import com.fasterxml.jackson.databind.annotation.JsonPOJOBuilder;
import com.google.errorprone.annotations.CanIgnoreReturnValue;
import com.google.errorprone.annotations.Immutable;

/**
 * A description of the state of a job, in terms of its state, whether its
 * boards are powered, the advised keep-alive polling interval and the reason
 * that the job died (if in the {@link State#DESTROYED DESTROYED} state).
 */
<<<<<<< HEAD
public final class JobState {
	private State state;
=======
@Immutable
@JsonDeserialize(builder = JobState.Builder.class)
public final class JobState {
	private final State state;
>>>>>>> 462adc2c

	private final Boolean power;

	@Positive
	private final double keepAlive;

	@Positive
	private final double startTime;

	private final String reason;

	private final String keepalivehost;

	private JobState(State state, Boolean power, double keepAlive,
			double startTime, String reason, String keepalivehost) {
		this.state = state;
		this.power = power;
		this.keepAlive = keepAlive;
		this.startTime = startTime;
		this.reason = reason;
		this.keepalivehost = keepalivehost;
	}

	/** @return the state of the job */
	public State getState() {
		return state;
	}

	/** @return whether the job's boards are powered */
	public Boolean getPower() {
		return power;
	}

	/** @return the keepalive interval, in seconds */
	public double getKeepalive() {
		return keepAlive;
	}

	/** @return the reason why the job was destroyed */
	public String getReason() {
		return reason;
	}

	/** @return the time the job started, in seconds from the epoch */
	public double getStartTime() {
		return startTime;
	}

	/** @return the host keeping the job alive */
	public String getKeepalivehost() {
		return keepalivehost;
	}

	@Override
	public String toString() {
		return "State: " + state + " power: " + power + " keepalive "
				+ keepAlive + " reason: " + reason;
	}

	@JsonPOJOBuilder
	public static class Builder {
		private State state = null;

		private Boolean power = null;

		private double keepAlive;

		private double startTime;

		private String reason;

		private String keepalivehost;

		@CanIgnoreReturnValue
		public Builder withState(State state) {
			this.state = state;
			return this;
		}

		@CanIgnoreReturnValue
		public Builder withPower(Boolean power) {
			this.power = power;
			return this;
		}

		@CanIgnoreReturnValue
		public Builder withKeepalive(double keepAlive) {
			this.keepAlive = keepAlive;
			return this;
		}

		@CanIgnoreReturnValue
		public Builder withStartTime(double startTime) {
			this.startTime = startTime;
			return this;
		}

		@CanIgnoreReturnValue
		public Builder withReason(String reason) {
			this.reason = reason;
			return this;
		}

		@CanIgnoreReturnValue
		public Builder withKeepalivehost(String keepalivehost) {
			this.keepalivehost = keepalivehost;
			return this;
		}

		public JobState build() {
			return new JobState(state, power, keepAlive, startTime, reason,
					keepalivehost);
		}
	}
}<|MERGE_RESOLUTION|>--- conflicted
+++ resolved
@@ -28,15 +28,10 @@
  * boards are powered, the advised keep-alive polling interval and the reason
  * that the job died (if in the {@link State#DESTROYED DESTROYED} state).
  */
-<<<<<<< HEAD
-public final class JobState {
-	private State state;
-=======
 @Immutable
 @JsonDeserialize(builder = JobState.Builder.class)
 public final class JobState {
 	private final State state;
->>>>>>> 462adc2c
 
 	private final Boolean power;
 
