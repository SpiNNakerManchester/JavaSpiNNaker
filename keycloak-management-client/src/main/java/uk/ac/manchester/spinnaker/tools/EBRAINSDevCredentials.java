--- conflicted
+++ resolved
@@ -43,18 +43,12 @@
  * @author Donal Fellows
  */
 interface EBRAINSDevCredentials {
-<<<<<<< HEAD
 	/** The content type for submitting an HTML form (or equivalent). */
 	String FORM_ENCODED = "application/x-www-form-urlencoded; charset=UTF-8";
 
-	/** URL for getting an OIDC token. */
+	/** Where to get the developer access token from. This is non-standard. */
 	String OIDC_TOKEN_URL = HBP_OPENID_BASE + "realms/" + REALM
 			+ "/protocol/openid-connect/token";
-=======
-	/** Where to get the developer access token from. This is non-standard. */
-	String OIDC_TOKEN_URL =
-			HBP_OPENID_BASE + "realms/hbp/protocol/openid-connect/token";
->>>>>>> 84db0fb2
 
 	/**
 	 * @return The user that will do the registration. Must not be {@code null}.
