--- conflicted
+++ resolved
@@ -93,21 +93,11 @@
 	 *
 	 * @param clientId
 	 *            The client ID
-<<<<<<< HEAD
-	 * @return The proposed descriptor
-	 * @see <a href=
-	 *      "https://wiki.ebrains.eu/bin/view/Collabs/the-collaboratory/Documentation%20IAM/FAQ/OIDC%20Clients%20explained/1.%20Registering%20an%20OIDC%20client/">wiki
-	 *      page</a>
-	 * @see <a href=
-	 *      "https://www.keycloak.org/docs-api/11.0/javadocs/org/keycloak/representations/idm/ClientRepresentation.html">Keycloak
-	 *      documentation</a>
-=======
 	 * @return The client description.
 	 * @see <a href="https://wiki.ebrains.eu/bin/view/Collabs/the-collaboratory/Documentation%20IAM/FAQ/OIDC%20Clients%20explained/1.%20Registering%20an%20OIDC%20client/"
 	 *      >wiki page</a>
 	 * @see <a href="https://www.keycloak.org/docs-api/11.0/javadocs/org/keycloak/representations/idm/ClientRepresentation.html"
 	 *      >Keycloak documentation</a>
->>>>>>> 84db0fb2
 	 */
 	// CHECKSTYLE:ON
 	static ClientRepresentation makeSpallocDescriptor(String clientId) {
