--- conflicted
+++ resolved
@@ -61,12 +61,7 @@
 
 		assertEquals(emptyList(), storage.getCoresWithStorage());
 
-<<<<<<< HEAD
-		var rr = new BufferManagerStorage.Region(core, 0, 0, 100);
-=======
-		BufferManagerStorage.Region rr =
-				new BufferManagerStorage.Region(core, 0, NULL, 100);
->>>>>>> 84db0fb2
+		var rr = new BufferManagerStorage.Region(core, 0, NULL, 100);
 		storage.appendRecordingContents(rr, bytes("def"));
 		assertArrayEquals("def".getBytes(UTF_8),
 				storage.getRecordingRegionContents(rr));
@@ -81,12 +76,7 @@
 		var core = new CoreLocation(0, 0, 0);
 
 		// append creates
-<<<<<<< HEAD
-		var rr = new BufferManagerStorage.Region(core, 1, 0, 100);
-=======
-		BufferManagerStorage.Region rr =
-				new BufferManagerStorage.Region(core, 1, NULL, 100);
->>>>>>> 84db0fb2
+		var rr = new BufferManagerStorage.Region(core, 1, NULL, 100);
 		storage.appendRecordingContents(rr, bytes("ab"));
 		storage.appendRecordingContents(rr, bytes("cd"));
 		storage.appendRecordingContents(rr, bytes("ef"));
