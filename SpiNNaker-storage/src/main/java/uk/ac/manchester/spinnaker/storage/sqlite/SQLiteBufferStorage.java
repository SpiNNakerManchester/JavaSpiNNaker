--- conflicted
+++ resolved
@@ -104,14 +104,8 @@
 		try (var s = conn.prepareStatement(INSERT_REGION,
 				RETURN_GENERATED_KEYS)) {
 			// core_id, local_region_index, address
-<<<<<<< HEAD
-			s.setInt(FIRST, coreID);
-			s.setInt(SECOND, region.regionIndex);
-			s.setInt(THIRD, region.startAddress.address());
-=======
 			setArguments(s, coreID, region.regionIndex,
-					region.startAddress.address);
->>>>>>> ec4044bc
+					region.startAddress.address());
 			s.executeUpdate();
 			return getLastKey(s).orElseThrow(() -> new IllegalStateException(
 					"could not make or find recording region record"));
