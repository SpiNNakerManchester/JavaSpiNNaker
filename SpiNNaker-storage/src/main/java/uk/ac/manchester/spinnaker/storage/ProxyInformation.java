--- conflicted
+++ resolved
@@ -15,13 +15,8 @@
  */
 package uk.ac.manchester.spinnaker.storage;
 
-<<<<<<< HEAD
 import jakarta.validation.constraints.NotEmpty;
-=======
 import java.util.Map;
-
-import javax.validation.constraints.NotEmpty;
->>>>>>> 1e7c4415
 
 /**
  * Information about the proxy to allow connection.
