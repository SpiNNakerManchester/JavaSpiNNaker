/*
 * Copyright (c) 2018 The University of Manchester
 *
 * Licensed under the Apache License, Version 2.0 (the "License");
 * you may not use this file except in compliance with the License.
 * You may obtain a copy of the License at
 *
 *     http://www.apache.org/licenses/LICENSE-2.0
 *
 * Unless required by applicable law or agreed to in writing, software
 * distributed under the License is distributed on an "AS IS" BASIS,
 * WITHOUT WARRANTIES OR CONDITIONS OF ANY KIND, either express or implied.
 * See the License for the specific language governing permissions and
 * limitations under the License.
 */
package uk.ac.manchester.spinnaker.storage.sqlite;

import uk.ac.manchester.spinnaker.storage.GeneratesID;
import uk.ac.manchester.spinnaker.storage.Parameter;
import uk.ac.manchester.spinnaker.storage.Parameters;
import uk.ac.manchester.spinnaker.storage.ResultColumn;

/**
 * The actual queries used by the data access layer.
 *
 * @author Donal Fellows
 */
abstract class SQL {
	private SQL() {
	}

	// -----------------------------------------------------------------
	// Recording regions -----------------------------------------------
	// -----------------------------------------------------------------

	/** Create an (x,y,p) record. */
	@Parameter("x")
	@Parameter("y")
	@Parameter("processor")
	@GeneratesID
	static final String INSERT_LOCATION = """
			INSERT INTO core(
				x, y, processor)
			VALUES(?, ?, ?)
			""";

	/** Find an existing (x,y,p) record. */
	@Parameter("x")
	@Parameter("y")
	@Parameter("processor")
	@ResultColumn("core_id")
	static final String GET_LOCATION = """
			SELECT core_id
			FROM core
			WHERE x = ? AND y = ? AND processor = ?
			LIMIT 1
			""";

	/** Create an empty region record. */
	@Parameter("core_id")
	@Parameter("local_region_index")
	@Parameter("address")
	@GeneratesID
	static final String INSERT_REGION = """
			INSERT INTO region(
				core_id, local_region_index, address)
			VALUES (?, ?, ?)
			""";

	/** Find an existing region record. */
	@Parameter("core_id")
	@Parameter("local_region_index")
	@ResultColumn("region_id")
	static final String GET_REGION = """
			SELECT region_id
			FROM region
			WHERE core_id = ? AND local_region_index = ?
			LIMIT 1
			""";

	/** Append content to a region record. */
	@Parameter("content_to_add")
	@Parameter("content_len")
	@Parameter("append_time")
	@Parameter("region_id")
	static final String ADD_CONTENT = """
			UPDATE region
			SET content = CAST(? AS BLOB), content_len = ?,
				fetches = 1, append_time = ?
			WHERE region_id = ?
			""";

	/** Prepare a region record for handling content in the extra table. */
	@Parameter("append_time")
	@Parameter("region_id")
	static final String PREP_EXTRA_CONTENT = """
			UPDATE region
			SET fetches = fetches + 1, append_time = ?
			WHERE region_id = ?
			""";

	/** Add content to a new row in the extra table. */
	@Parameter("region_id")
	@Parameter("content_to_add")
	@Parameter("content_len")
	@GeneratesID
	static final String ADD_EXTRA_CONTENT = """
			INSERT INTO region_extra(
				region_id, content, content_len)
			VALUES (?, CAST(? AS BLOB), ?)
			""";

	/**
	 * Discover whether region in the main region table is available for storing
	 * data.
	 */
	@Parameter("region_id")
	@ResultColumn("existing")
	static final String GET_MAIN_CONTENT_AVAILABLE = """
			SELECT COUNT(*) AS existing
			FROM region
			WHERE region_id = ? AND fetches = 0
			""";

	/**
	 * Determine just how much content there is for a row, overall.
	 */
	@Parameter("region_id")
	@ResultColumn("len")
	static final String GET_CONTENT_TOTAL_LENGTH = """
			SELECT r.content_len + (
				SELECT SUM(x.content_len)
				FROM region_extra AS x
				WHERE x.region_id = r.region_id) AS len
			FROM region AS r
			WHERE region_id = ?
			""";

	/** Fetch the current variable state of a region record. */
	@Parameter("x")
	@Parameter("y")
	@Parameter("processor")
	@Parameter("local_region_index")
	@ResultColumn("content")
	@ResultColumn("content_len")
	@ResultColumn("fetches")
	@ResultColumn("append_time")
	@ResultColumn("region_id")
	static final String FETCH_RECORDING = """
			SELECT content, content_len, fetches, append_time, region_id
			FROM region_view
			WHERE x = ? AND y = ? AND processor = ? AND local_region_index = ?
			LIMIT 1
			""";

	/** Fetch the current variable state of a region record. */
	@Parameter("region_id")
	@ResultColumn("content")
	@ResultColumn("content_len")
	static final String FETCH_EXTRA_RECORDING = """
			SELECT content, content_len
			FROM region_extra
			WHERE region_id = ?
			ORDER BY extra_id ASC
			""";

	/** List the cores with storage. */
	@Parameters({})
	@ResultColumn("x")
	@ResultColumn("y")
	@ResultColumn("processor")
	static final String GET_CORES_WITH_STORAGE = """
			SELECT DISTINCT x, y, processor
			FROM region_view
			ORDER BY x, y, processor
			""";

	/** List the regions of a core with storage. */
	@Parameter("x")
	@Parameter("y")
	@Parameter("processor")
	@ResultColumn("local_region_index")
	static final String GET_REGIONS_WITH_STORAGE = """
			SELECT DISTINCT local_region_index
			FROM region_view
			WHERE x = ? AND y = ? AND processor = ?
			ORDER BY local_region_index
			""";

	// -----------------------------------------------------------------
	// Data loading ----------------------------------------------------
	// -----------------------------------------------------------------

	/** Count the data specifications in the DB that are still to be run. */
	@Parameters({})
	@ResultColumn("count_content")
	static final String COUNT_WORK = """
			SELECT count(content) AS count_content
			FROM core_view
			WHERE start_address IS NULL
				AND app_id IS NOT NULL AND content IS NOT NULL
			""";

	/** List the ethernets described in the database. */
	@Parameters({})
	@ResultColumn("ethernet_id")
	@ResultColumn("ethernet_x")
	@ResultColumn("ethernet_y")
	@ResultColumn("ip_address")
	static final String LIST_ETHERNETS = """
			SELECT DISTINCT ethernet_id, ethernet_x, ethernet_y, ip_address
			FROM core_view
			""";

	/** List the cores of a ethernets with a data specification to run. */
	@Parameter("ethernet_id")
	@ResultColumn("core_id")
	@ResultColumn("x")
	@ResultColumn("y")
	@ResultColumn("processor")
	@ResultColumn("app_id")
	@ResultColumn("memory_used")
	static final String LIST_CORES_TO_LOAD = """
			SELECT core_id, x, y, processor, app_id, memory_used
			FROM core_view
			WHERE ethernet_id = ? AND app_id IS NOT NULL
				AND content IS NOT NULL
			""";

	/** List the cores of a ethernets with a data specification to run. */
	@Parameter("ethernet_id")
	@Parameter("is_system")
	@ResultColumn("core_id")
	@ResultColumn("x")
	@ResultColumn("y")
	@ResultColumn("processor")
	@ResultColumn("app_id")
	@ResultColumn("memory_used")
	static final String LIST_CORES_TO_LOAD_FILTERED = """
			SELECT core_id, x, y, processor, app_id, memory_used
			FROM core_view
			WHERE ethernet_id = ? AND is_system = ?
				AND app_id IS NOT NULL AND content IS NOT NULL
			""";

	/** Get the data specification to run for a particular core. */
	@Parameter("core_id")
	@ResultColumn("content")
	static final String GET_CORE_DATA_SPEC = """
			SELECT content
			FROM core_view
			WHERE core_id = ?
			LIMIT 1
			""";

	/**
	 * Store the metadata about the loaded data generated by data specification
	 * execution.
	 */
	@Parameter("start_address")
	@Parameter("memory_used")
	@Parameter("memory_written")
	@Parameter("core_id")
	static final String ADD_LOADING_METADATA = """
			UPDATE core
			SET start_address = ?, memory_used = ?, memory_written = ?
			WHERE core_id = ?
			""";

	/**
	 * The name of the result containing the spalloc URI.
	 * <p>
	 * Must match {@link #GET_PROXY_INFORMATION}.
	 */
	static final String SPALLOC_URI = "service uri";

	/**
	 * The name of the result containing the proxy URI.
	 * <p>
	 * Must match {@link #GET_PROXY_INFORMATION}.
	 */
	static final String PROXY_URI = "job uri";

	/**
<<<<<<< HEAD
	 * The name of the result containing the proxy Authorization.
	 * <p>
	 * Must match {@link #GET_PROXY_INFORMATION}.
=======
	 * The kind of the result containing a proxy cookie.
>>>>>>> 1e7c4415
	 */
	static final String COOKIE = "COOKIE";

	/**
	 * The kind of the result containing a proxy header.
	 */
	static final String HEADER = "HEADER";

	/**
	 * The kind of the result containing a spalloc information.
	 */
	static final String SPALLOC = "SPALLOC";

	/**
	 * Get information about the proxy.
	 */
<<<<<<< HEAD
	@ResultColumn("name")
	@ResultColumn("value")
	static final String GET_PROXY_INFORMATION = """
			SELECT name, value FROM proxy_configuration
			WHERE (kind = 'SPALLOC' AND name = 'job uri')
				OR (kind = 'HEADER' AND name = 'Authorization')
				OR (kind = 'SPALLOC' AND name = 'service uri')
			""";
=======
	static final String GET_PROXY_INFORMATION =
			"SELECT kind, name, value FROM proxy_configuration WHERE "
			+ "((kind = '" + SPALLOC + "' AND name = '" + PROXY_URI + "') OR"
			+ " (kind = '" + HEADER +  "') OR (kind = '" + COOKIE + "') OR"
			+ " (kind = '" + SPALLOC + "' AND name = '" + SPALLOC_URI + "'))";
>>>>>>> 1e7c4415
}<|MERGE_RESOLUTION|>--- conflicted
+++ resolved
@@ -282,13 +282,9 @@
 	static final String PROXY_URI = "job uri";
 
 	/**
-<<<<<<< HEAD
-	 * The name of the result containing the proxy Authorization.
+	 * The name of the result containing the proxy Authorization cookie.
 	 * <p>
 	 * Must match {@link #GET_PROXY_INFORMATION}.
-=======
-	 * The kind of the result containing a proxy cookie.
->>>>>>> 1e7c4415
 	 */
 	static final String COOKIE = "COOKIE";
 
@@ -305,20 +301,15 @@
 	/**
 	 * Get information about the proxy.
 	 */
-<<<<<<< HEAD
+	@ResultColumn("kind")
 	@ResultColumn("name")
 	@ResultColumn("value")
 	static final String GET_PROXY_INFORMATION = """
-			SELECT name, value FROM proxy_configuration
-			WHERE (kind = 'SPALLOC' AND name = 'job uri')
-				OR (kind = 'HEADER' AND name = 'Authorization')
-				OR (kind = 'SPALLOC' AND name = 'service uri')
-			""";
-=======
-	static final String GET_PROXY_INFORMATION =
-			"SELECT kind, name, value FROM proxy_configuration WHERE "
-			+ "((kind = '" + SPALLOC + "' AND name = '" + PROXY_URI + "') OR"
-			+ " (kind = '" + HEADER +  "') OR (kind = '" + COOKIE + "') OR"
-			+ " (kind = '" + SPALLOC + "' AND name = '" + SPALLOC_URI + "'))";
->>>>>>> 1e7c4415
+			SELECT kind, name, value
+			FROM proxy_configuration
+			WHERE ((kind = 'SPALLOC' AND name = 'job uri')
+				OR (kind = 'HEADER')
+				OR (kind = 'COOKIE')
+				OR (kind = 'SPALLOC' AND name = 'service uri'))
+			""";
 }