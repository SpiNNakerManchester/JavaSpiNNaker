/*
 * Copyright (c) 2018 The University of Manchester
 *
 * Licensed under the Apache License, Version 2.0 (the "License");
 * you may not use this file except in compliance with the License.
 * You may obtain a copy of the License at
 *
 *     https://www.apache.org/licenses/LICENSE-2.0
 *
 * Unless required by applicable law or agreed to in writing, software
 * distributed under the License is distributed on an "AS IS" BASIS,
 * WITHOUT WARRANTIES OR CONDITIONS OF ANY KIND, either express or implied.
 * See the License for the specific language governing permissions and
 * limitations under the License.
 */
package uk.ac.manchester.spinnaker.storage.sqlite;

import uk.ac.manchester.spinnaker.storage.GeneratesID;
import uk.ac.manchester.spinnaker.storage.Parameter;
import uk.ac.manchester.spinnaker.storage.Parameters;
import uk.ac.manchester.spinnaker.storage.ResultColumn;

/**
 * The actual queries used by the data access layer.
 *
 * @author Donal Fellows
 */
abstract class SQL {
	private SQL() {
	}

	// -----------------------------------------------------------------
	// Recording regions -----------------------------------------------
	// -----------------------------------------------------------------

	/** Create an (x,y,p) record. */
	@Parameter("x")
	@Parameter("y")
	@Parameter("processor")
	@GeneratesID
	static final String INSERT_LOCATION = """
			INSERT INTO core(
				x, y, processor)
			VALUES(?, ?, ?)
			""";

	/** Find an existing (x,y,p) record. */
	@Parameter("x")
	@Parameter("y")
	@Parameter("processor")
	@ResultColumn("core_id")
	static final String GET_LOCATION = """
			SELECT core_id
			FROM core
			WHERE x = ? AND y = ? AND processor = ?
			LIMIT 1
			""";

	/** Create an empty region record. */
	@Parameter("core_id")
	@Parameter("local_region_index")
	@Parameter("address")
	@GeneratesID
	static final String INSERT_REGION = """
			INSERT INTO region(
				core_id, local_region_index, address)
			VALUES (?, ?, ?)
			""";

	/** Find an existing region record. */
	@Parameter("core_id")
	@Parameter("local_region_index")
	@ResultColumn("region_id")
	static final String GET_REGION = """
			SELECT region_id
			FROM region
			WHERE core_id = ? AND local_region_index = ?
			LIMIT 1
			""";

	/** Append content to a region record. */
	@Parameter("content_to_add")
	@Parameter("content_len")
	@Parameter("append_time")
	@Parameter("region_id")
	static final String ADD_CONTENT = """
			UPDATE region
			SET content = CAST(? AS BLOB), content_len = ?,
				fetches = 1, append_time = ?
			WHERE region_id = ?
			""";

	/** Prepare a region record for handling content in the extra table. */
	@Parameter("append_time")
	@Parameter("region_id")
	static final String PREP_EXTRA_CONTENT = """
			UPDATE region
			SET fetches = fetches + 1, append_time = ?
			WHERE region_id = ?
			""";

	/** Add content to a new row in the extra table. */
	@Parameter("region_id")
	@Parameter("content_to_add")
	@Parameter("content_len")
	@GeneratesID
	static final String ADD_EXTRA_CONTENT = """
			INSERT INTO region_extra(
				region_id, content, content_len)
			VALUES (?, CAST(? AS BLOB), ?)
			""";

	/**
	 * Discover whether region in the main region table is available for storing
	 * data.
	 */
	@Parameter("region_id")
	@ResultColumn("existing")
	static final String GET_MAIN_CONTENT_AVAILABLE = """
			SELECT COUNT(*) AS existing
			FROM region
			WHERE region_id = ? AND fetches = 0
			""";

	/**
	 * Determine just how much content there is for a row, overall.
	 */
	@Parameter("region_id")
	@ResultColumn("len")
	static final String GET_CONTENT_TOTAL_LENGTH = """
			SELECT r.content_len + (
				SELECT SUM(x.content_len)
				FROM region_extra AS x
				WHERE x.region_id = r.region_id) AS len
			FROM region AS r
			WHERE region_id = ?
			""";

	/** Fetch the current variable state of a region record. */
	@Parameter("x")
	@Parameter("y")
	@Parameter("processor")
	@Parameter("local_region_index")
	@ResultColumn("content")
	@ResultColumn("content_len")
	@ResultColumn("fetches")
	@ResultColumn("append_time")
	@ResultColumn("region_id")
	static final String FETCH_RECORDING = """
			SELECT content, content_len, fetches, append_time, region_id
			FROM region_view
			WHERE x = ? AND y = ? AND processor = ? AND local_region_index = ?
			LIMIT 1
			""";

	/** Fetch the current variable state of a region record. */
	@Parameter("region_id")
	@ResultColumn("content")
	@ResultColumn("content_len")
	static final String FETCH_EXTRA_RECORDING = """
			SELECT content, content_len
			FROM region_extra
			WHERE region_id = ?
			ORDER BY extra_id ASC
			""";

	/** List the cores with storage. */
	@Parameters({})
	@ResultColumn("x")
	@ResultColumn("y")
	@ResultColumn("processor")
	static final String GET_CORES_WITH_STORAGE = """
			SELECT DISTINCT x, y, processor
			FROM region_view
			ORDER BY x, y, processor
			""";

	/** List the regions of a core with storage. */
	@Parameter("x")
	@Parameter("y")
	@Parameter("processor")
	@ResultColumn("local_region_index")
	static final String GET_REGIONS_WITH_STORAGE = """
			SELECT DISTINCT local_region_index
			FROM region_view
			WHERE x = ? AND y = ? AND processor = ?
			ORDER BY local_region_index
			""";

	// -----------------------------------------------------------------
	// Data loading ----------------------------------------------------
	// -----------------------------------------------------------------

<<<<<<< HEAD
	/** Count the data specifications in the DB that are still to be run. */
	@Parameters({})
	@ResultColumn("count_content")
	static final String COUNT_WORK = """
			SELECT count(content) AS count_content
			FROM core_view
			WHERE start_address IS NULL
				AND app_id IS NOT NULL AND content IS NOT NULL
			""";

=======
>>>>>>> fb01db48
	/** List the ethernets described in the database. */
	@Parameters({})
	@ResultColumn("ethernet_x")
	@ResultColumn("ethernet_y")
	@ResultColumn("ip_address")
<<<<<<< HEAD
	static final String LIST_ETHERNETS = """
			SELECT DISTINCT ethernet_id, ethernet_x, ethernet_y, ip_address
			FROM core_view
			""";
=======
	static final String LIST_ETHERNETS =
			"SELECT DISTINCT ethernet_x, ethernet_y, ip_address"
					+ " FROM core_view";
>>>>>>> fb01db48

	/** List the cores of a ethernets with a data specification to run. */
	@Parameter("ethernet_x")
	@Parameter("ethernet_y")
	@Parameter("is_system")
	@ResultColumn("x")
	@ResultColumn("y")
<<<<<<< HEAD
	@ResultColumn("processor")
	@ResultColumn("app_id")
	@ResultColumn("memory_used")
	static final String LIST_CORES_TO_LOAD = """
			SELECT core_id, x, y, processor, app_id, memory_used
			FROM core_view
			WHERE ethernet_id = ? AND app_id IS NOT NULL
				AND content IS NOT NULL
			""";

	/** List the cores of a ethernets with a data specification to run. */
	@Parameter("ethernet_id")
	@Parameter("is_system")
	@ResultColumn("core_id")
	@ResultColumn("x")
	@ResultColumn("y")
	@ResultColumn("processor")
	@ResultColumn("app_id")
	@ResultColumn("memory_used")
	static final String LIST_CORES_TO_LOAD_FILTERED = """
			SELECT core_id, x, y, processor, app_id, memory_used
			FROM core_view
			WHERE ethernet_id = ? AND is_system = ?
				AND app_id IS NOT NULL AND content IS NOT NULL
			""";
=======
	@ResultColumn("p")
	static final String LIST_CORES_TO_LOAD =
			"SELECT x, y, p "
					+ "FROM core_view "
					+ "WHERE ethernet_x = ? AND ethernet_y = ? "
					+ "AND is_system = ? ";

	/** List the cores of a ethernets with a data specification to run. */
	@Parameter("x")
	@Parameter("y")
	@Parameter("p")
	@ResultColumn("region_num")
	@ResultColumn("size")
	static final String GET_REGION_SIZES =
			"SELECT region_num, size "
					+ "FROM region "
					+ "WHERE x = ? AND y = ? AND p = ? "
					+ "ORDER BY region_num";
>>>>>>> fb01db48

	/** Get the data specification to run for a particular core. */
	@Parameter("x")
	@Parameter("y")
	@Parameter("p")
	@ResultColumn("content")
<<<<<<< HEAD
	static final String GET_CORE_DATA_SPEC = """
			SELECT content
			FROM core_view
			WHERE core_id = ?
			LIMIT 1
			""";
=======
	@ResultColumn("pointer")
	static final String GET_REGION_POINTER_AND_CONTEXT =
			"SELECT region_num, content, pointer "
					+ "FROM pointer_content_view "
					+ "WHERE x = ? AND y = ? AND p = ? "
					+ "ORDER BY region_num";
>>>>>>> fb01db48

	/**
	 * Store the start_address for the core.
	 */
	@Parameter("start_address")
<<<<<<< HEAD
	@Parameter("memory_used")
	@Parameter("memory_written")
	@Parameter("core_id")
	static final String ADD_LOADING_METADATA = """
			UPDATE core
			SET start_address = ?, memory_used = ?, memory_written = ?
			WHERE core_id = ?
			""";
=======
	@Parameter("x")
	@Parameter("y")
	@Parameter("p")
	static final String SET_START_ADDRESS = "UPDATE core "
			+ "SET start_address = ? "
			+ "WHERE x = ? AND y = ? AND p = ?";

	/** Get the start address for this core. */
	@Parameter("x")
	@Parameter("y")
	@Parameter("p")
	@ResultColumn("start_address")
	static final String GET_START_ADDRESS =
			"SELECT start_address "
					+ "FROM core "
					+ "WHERE x = ? AND y = ? AND p = ? ";

	/**
	 * Store the pointer for this reason.
	 */
	@Parameter("pointer")
	@Parameter("x")
	@Parameter("y")
	@Parameter("p")
	@Parameter("region_num")
	static final String SET_REGION_POINTER = "UPDATE region "
			+ "SET pointer = ?"
			+ "WHERE x = ? AND y = ? and p = ? and region_num = ?";

	/** Get the app_id. */
	@ResultColumn("app_id")
	static final String GET_APP_ID =
			"SELECT app_id "
					+ "FROM app_id ";
>>>>>>> fb01db48

	/**
	 * The name of the result containing the spalloc URI.
	 * <p>
	 * Must match {@link #GET_PROXY_INFORMATION}.
	 */
	static final String SPALLOC_URI = "service uri";

	/**
	 * The name of the result containing the proxy URI.
	 * <p>
	 * Must match {@link #GET_PROXY_INFORMATION}.
	 */
	static final String PROXY_URI = "job uri";

	/**
	 * The name of the result containing the proxy Authorization cookie.
	 * <p>
	 * Must match {@link #GET_PROXY_INFORMATION}.
	 */
	static final String COOKIE = "COOKIE";

	/**
	 * The kind of the result containing a proxy header.
	 */
	static final String HEADER = "HEADER";

	/**
	 * The kind of the result containing a spalloc information.
	 */
	static final String SPALLOC = "SPALLOC";

	/**
	 * Get information about the proxy.
	 */
	@ResultColumn("kind")
	@ResultColumn("name")
	@ResultColumn("value")
	static final String GET_PROXY_INFORMATION = """
			SELECT kind, name, value
			FROM proxy_configuration
			WHERE ((kind = 'SPALLOC' AND name = 'job uri')
				OR (kind = 'HEADER')
				OR (kind = 'COOKIE')
				OR (kind = 'SPALLOC' AND name = 'service uri'))
			""";
}<|MERGE_RESOLUTION|>--- conflicted
+++ resolved
@@ -191,34 +191,15 @@
 	// Data loading ----------------------------------------------------
 	// -----------------------------------------------------------------
 
-<<<<<<< HEAD
-	/** Count the data specifications in the DB that are still to be run. */
-	@Parameters({})
-	@ResultColumn("count_content")
-	static final String COUNT_WORK = """
-			SELECT count(content) AS count_content
-			FROM core_view
-			WHERE start_address IS NULL
-				AND app_id IS NOT NULL AND content IS NOT NULL
-			""";
-
-=======
->>>>>>> fb01db48
 	/** List the ethernets described in the database. */
 	@Parameters({})
 	@ResultColumn("ethernet_x")
 	@ResultColumn("ethernet_y")
 	@ResultColumn("ip_address")
-<<<<<<< HEAD
 	static final String LIST_ETHERNETS = """
-			SELECT DISTINCT ethernet_id, ethernet_x, ethernet_y, ip_address
+			SELECT DISTINCT ethernet_x, ethernet_y, ip_address
 			FROM core_view
 			""";
-=======
-	static final String LIST_ETHERNETS =
-			"SELECT DISTINCT ethernet_x, ethernet_y, ip_address"
-					+ " FROM core_view";
->>>>>>> fb01db48
 
 	/** List the cores of a ethernets with a data specification to run. */
 	@Parameter("ethernet_x")
@@ -226,39 +207,12 @@
 	@Parameter("is_system")
 	@ResultColumn("x")
 	@ResultColumn("y")
-<<<<<<< HEAD
-	@ResultColumn("processor")
-	@ResultColumn("app_id")
-	@ResultColumn("memory_used")
+	@ResultColumn("p")
 	static final String LIST_CORES_TO_LOAD = """
-			SELECT core_id, x, y, processor, app_id, memory_used
+			SELECT x, y, p
 			FROM core_view
-			WHERE ethernet_id = ? AND app_id IS NOT NULL
-				AND content IS NOT NULL
-			""";
-
-	/** List the cores of a ethernets with a data specification to run. */
-	@Parameter("ethernet_id")
-	@Parameter("is_system")
-	@ResultColumn("core_id")
-	@ResultColumn("x")
-	@ResultColumn("y")
-	@ResultColumn("processor")
-	@ResultColumn("app_id")
-	@ResultColumn("memory_used")
-	static final String LIST_CORES_TO_LOAD_FILTERED = """
-			SELECT core_id, x, y, processor, app_id, memory_used
-			FROM core_view
-			WHERE ethernet_id = ? AND is_system = ?
-				AND app_id IS NOT NULL AND content IS NOT NULL
-			""";
-=======
-	@ResultColumn("p")
-	static final String LIST_CORES_TO_LOAD =
-			"SELECT x, y, p "
-					+ "FROM core_view "
-					+ "WHERE ethernet_x = ? AND ethernet_y = ? "
-					+ "AND is_system = ? ";
+			WHERE ethernet_x = ? AND ethernet_y = ? AND is_system = ?
+			""";
 
 	/** List the cores of a ethernets with a data specification to run. */
 	@Parameter("x")
@@ -266,64 +220,50 @@
 	@Parameter("p")
 	@ResultColumn("region_num")
 	@ResultColumn("size")
-	static final String GET_REGION_SIZES =
-			"SELECT region_num, size "
-					+ "FROM region "
-					+ "WHERE x = ? AND y = ? AND p = ? "
-					+ "ORDER BY region_num";
->>>>>>> fb01db48
+	static final String GET_REGION_SIZES = """
+			SELECT region_num, size
+			FROM region
+			WHERE x = ? AND y = ? AND p = ?
+			ORDER BY region_num
+			""";
 
 	/** Get the data specification to run for a particular core. */
 	@Parameter("x")
 	@Parameter("y")
 	@Parameter("p")
+	@ResultColumn("region_num")
 	@ResultColumn("content")
-<<<<<<< HEAD
-	static final String GET_CORE_DATA_SPEC = """
-			SELECT content
-			FROM core_view
-			WHERE core_id = ?
-			LIMIT 1
-			""";
-=======
 	@ResultColumn("pointer")
-	static final String GET_REGION_POINTER_AND_CONTEXT =
-			"SELECT region_num, content, pointer "
-					+ "FROM pointer_content_view "
-					+ "WHERE x = ? AND y = ? AND p = ? "
-					+ "ORDER BY region_num";
->>>>>>> fb01db48
+	static final String GET_REGION_POINTER_AND_CONTEXT = """
+			SELECT region_num, content, pointer
+			FROM pointer_content_view
+			WHERE x = ? AND y = ? AND p = ?
+			ORDER BY region_num
+			""";
 
 	/**
 	 * Store the start_address for the core.
 	 */
 	@Parameter("start_address")
-<<<<<<< HEAD
-	@Parameter("memory_used")
-	@Parameter("memory_written")
-	@Parameter("core_id")
-	static final String ADD_LOADING_METADATA = """
+	@Parameter("x")
+	@Parameter("y")
+	@Parameter("p")
+	static final String SET_START_ADDRESS = """
 			UPDATE core
-			SET start_address = ?, memory_used = ?, memory_written = ?
-			WHERE core_id = ?
-			""";
-=======
-	@Parameter("x")
-	@Parameter("y")
-	@Parameter("p")
-	static final String SET_START_ADDRESS = "UPDATE core "
-			+ "SET start_address = ? "
-			+ "WHERE x = ? AND y = ? AND p = ?";
+			SET start_address = ?
+			WHERE x = ? AND y = ? AND p = ?
+			""";
 
 	/** Get the start address for this core. */
 	@Parameter("x")
 	@Parameter("y")
 	@Parameter("p")
 	@ResultColumn("start_address")
-	static final String GET_START_ADDRESS =
-			"SELECT start_address "
-					+ "FROM core "
-					+ "WHERE x = ? AND y = ? AND p = ? ";
+	static final String GET_START_ADDRESS = """
+			SELECT start_address
+			FROM core
+			WHERE x = ? AND y = ? AND p = ?
+			""";
 
 	/**
 	 * Store the pointer for this reason.
@@ -333,16 +273,18 @@
 	@Parameter("y")
 	@Parameter("p")
 	@Parameter("region_num")
-	static final String SET_REGION_POINTER = "UPDATE region "
-			+ "SET pointer = ?"
-			+ "WHERE x = ? AND y = ? and p = ? and region_num = ?";
+	static final String SET_REGION_POINTER = """
+			UPDATE region
+			SET pointer = ?
+			WHERE x = ? AND y = ? and p = ? and region_num = ?
+			""";
 
 	/** Get the app_id. */
 	@ResultColumn("app_id")
-	static final String GET_APP_ID =
-			"SELECT app_id "
-					+ "FROM app_id ";
->>>>>>> fb01db48
+	static final String GET_APP_ID = """
+			SELECT app_id
+			FROM app_id
+			""";
 
 	/**
 	 * The name of the result containing the spalloc URI.
