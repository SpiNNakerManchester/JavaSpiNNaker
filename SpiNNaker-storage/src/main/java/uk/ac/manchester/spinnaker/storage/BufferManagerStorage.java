--- conflicted
+++ resolved
@@ -33,11 +33,7 @@
  *
  * @author Donal Fellows
  */
-<<<<<<< HEAD
-public non-sealed interface BufferManagerStorage extends DatabaseAPI {
-=======
 public interface BufferManagerStorage extends ProxyAwareStorage {
->>>>>>> df80eff6
 	/**
 	 * Retrieves some bytes from the database. The bytes represent the contents
 	 * of a DSE region of a particular SpiNNaker core.
