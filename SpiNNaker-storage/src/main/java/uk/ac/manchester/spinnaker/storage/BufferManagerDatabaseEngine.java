--- conflicted
+++ resolved
@@ -16,11 +16,7 @@
  */
 package uk.ac.manchester.spinnaker.storage;
 
-<<<<<<< HEAD
-import static uk.ac.manchester.spinnaker.storage.sqlite.ResourceLoader.resourceToString;
-=======
 import static uk.ac.manchester.spinnaker.storage.sqlite.ResourceLoader.loadResource;
->>>>>>> 5f7219c5
 
 import java.io.File;
 
@@ -33,11 +29,7 @@
  */
 public final class BufferManagerDatabaseEngine
 		extends DatabaseEngine<BufferManagerStorage> {
-<<<<<<< HEAD
-	private static String sqlDDL = resourceToString("buffer_manager.sql");
-=======
 	private static String sqlDDL = loadResource("buffer_manager.sql");
->>>>>>> 5f7219c5
 
 	/**
 	 * Create an engine interface for an in-memory database.
