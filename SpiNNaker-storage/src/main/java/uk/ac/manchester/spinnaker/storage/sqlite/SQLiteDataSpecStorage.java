/*
 * Copyright (c) 2018 The University of Manchester
 *
 * Licensed under the Apache License, Version 2.0 (the "License");
 * you may not use this file except in compliance with the License.
 * You may obtain a copy of the License at
 *
 *     https://www.apache.org/licenses/LICENSE-2.0
 *
 * Unless required by applicable law or agreed to in writing, software
 * distributed under the License is distributed on an "AS IS" BASIS,
 * WITHOUT WARRANTIES OR CONDITIONS OF ANY KIND, either express or implied.
 * See the License for the specific language governing permissions and
 * limitations under the License.
 */
package uk.ac.manchester.spinnaker.storage.sqlite;

import java.nio.ByteBuffer;
import static java.nio.ByteBuffer.wrap;
import java.sql.Connection;
import java.sql.SQLException;
import java.util.ArrayList;
import java.util.HashMap;
import java.util.LinkedHashMap;
import java.util.List;

import uk.ac.manchester.spinnaker.machine.CoreLocation;
import uk.ac.manchester.spinnaker.machine.MemoryLocation;

import static uk.ac.manchester.spinnaker.storage.sqlite.SQL.GET_APP_ID;
import static uk.ac.manchester.spinnaker.storage.sqlite.SQL.GET_REGION_POINTER_AND_CONTEXT;
import static uk.ac.manchester.spinnaker.storage.sqlite.SQL.GET_REGION_SIZES;
import static uk.ac.manchester.spinnaker.storage.sqlite.SQL.GET_START_ADDRESS;
import static uk.ac.manchester.spinnaker.storage.sqlite.SQL.LIST_ETHERNETS;
import static uk.ac.manchester.spinnaker.storage.sqlite.SQL.SET_REGION_POINTER;
import static uk.ac.manchester.spinnaker.storage.sqlite.SQL.SET_START_ADDRESS;
import static uk.ac.manchester.spinnaker.storage.sqlite.SQL.LIST_CORES_TO_LOAD;

import uk.ac.manchester.spinnaker.storage.DSEDatabaseEngine;
import uk.ac.manchester.spinnaker.storage.DSEStorage;
import uk.ac.manchester.spinnaker.storage.RegionInfo;
import uk.ac.manchester.spinnaker.storage.StorageException;

/**
 * How to actually talk to an SQLite database.
 *
 * @author Donal Fellows
 */
public final class SQLiteDataSpecStorage extends SQLiteStorage<DSEStorage>
		implements DSEStorage {
	/**
	 * Create an instance.
	 *
	 * @param db
	 *            The database engine that will be asked for how to talk SQL to
	 *            the database.
	 */
	public SQLiteDataSpecStorage(DSEDatabaseEngine db) {
		super(db);
	}

	@Override
	public List<Ethernet> listEthernetsToLoad() throws StorageException {
		return callR(SQLiteDataSpecStorage::listEthernetsToLoad,
				"listing ethernets");
	}

	private static List<Ethernet> listEthernetsToLoad(Connection conn)
			throws SQLException {
		try (var s = conn.prepareStatement(LIST_ETHERNETS);
				var rs = s.executeQuery()) {
			var result = new ArrayList<Ethernet>();
			while (rs.next()) {
				result.add(new EthernetImpl(rs.getInt("ethernet_x"),
						rs.getInt("ethernet_y"), rs.getString("ip_address")));
			}
			return result;
		}
	}

	private static EthernetImpl sanitise(Ethernet ethernet) {
		if (ethernet instanceof EthernetImpl eth) {
			return eth;
		}
		throw new IllegalArgumentException("can only list cores"
				+ " for ethernets described by this class");
	}

	@Override
	public List<CoreLocation> listCoresToLoad(Ethernet ethernet,
			boolean loadSystemCores) throws StorageException {
		return callR(conn -> listCoresToLoad(conn, sanitise(ethernet),
				loadSystemCores), "listing cores to load data onto");
	}

	private List<CoreLocation> listCoresToLoad(Connection conn,
			EthernetImpl ethernet, boolean loadSystemCores)
			throws SQLException {
		try (var s = conn.prepareStatement(LIST_CORES_TO_LOAD)) {
			// ethernet_x, ethernet_y, is_system
			setArguments(s, ethernet.location.getX(), ethernet.location.getY(),
					loadSystemCores);
			try (var rs = s.executeQuery()) {
				var result = new ArrayList<CoreLocation>();
				while (rs.next()) {
					result.add(new CoreLocation(rs.getInt("x"),
							rs.getInt("y"), rs.getInt("p")));
				}
				return result;
			}
		}
	}

	@Override
	public LinkedHashMap<Integer, Integer> getRegionSizes(CoreLocation core)
			throws StorageException {
		return callR(conn -> getRegionSizes(conn, core),
				"getting region sizes");
	}

	private LinkedHashMap<Integer, Integer> getRegionSizes(
			Connection conn, CoreLocation xyp) throws SQLException {
		try (var s = conn.prepareStatement(GET_REGION_SIZES)) {
			// x, y, p
			setArguments(s, xyp.getX(), xyp.getY(), xyp.getP());
			try (var rs = s.executeQuery()) {
				var result = new LinkedHashMap<Integer, Integer>();
				while (rs.next()) {
					result.put(rs.getInt("region_num"), rs.getInt("size"));
				}
				return result;
			}
		}
	}

	@Override
	public HashMap<Integer, RegionInfo> getRegionPointersAndContent(
			CoreLocation xyp) throws StorageException {
		return callR(
				conn -> getRegionPointersAndContent(conn, xyp),
				"reading data specification for region");
	}

	private static HashMap<Integer, RegionInfo> getRegionPointersAndContent(
			Connection conn, CoreLocation xyp) throws SQLException {
		HashMap<Integer, RegionInfo> results =
				new HashMap<Integer, RegionInfo>();
		try (var s = conn.prepareStatement(GET_REGION_POINTER_AND_CONTEXT)) {
			// x, y, p
			setArguments(s, xyp.getX(), xyp.getY(), xyp.getP());
			try (var rs = s.executeQuery()) {
				while (rs.next()) {
					ByteBuffer content = null;
					if (rs.getBytes("content") != null) {
						content =
								wrap(rs.getBytes("content")).asReadOnlyBuffer();
					}
					var info = new RegionInfo(
							content, new MemoryLocation(rs.getInt("pointer")));
					results.put(rs.getInt("region_num"), info);
				}
			}
			return results;
		}
	}

	@Override
	public void setStartAddress(CoreLocation xyp,
			MemoryLocation start) throws StorageException {
		callV(conn -> setStartAddres(conn, xyp, start),
				"saving data loading metadata");
	}

	private static void setStartAddres(Connection conn,
			CoreLocation xyp, MemoryLocation start) throws SQLException {
		try (var s = conn.prepareStatement(SET_START_ADDRESS)) {
<<<<<<< HEAD
			s.setInt(FIRST, start.address());
			s.setInt(SECOND, xyp.getX());
			s.setInt(THIRD, xyp.getY());
			s.setInt(FOURTH, xyp.getP());
=======
			// start_address, x, y, p
			setArguments(s, start.address, xyp.getX(), xyp.getY(), xyp.getP());
>>>>>>> ec4044bc
			s.executeUpdate();
		}
	}

	@Override
	public MemoryLocation getStartAddress(CoreLocation xyp)
			throws StorageException {
		return callR(conn -> getStartAddress(conn, xyp),
				"getting start address");
	}

	private MemoryLocation getStartAddress(Connection conn, CoreLocation xyp)
			throws SQLException {
		try (var s = conn.prepareStatement(GET_START_ADDRESS)) {
			// x, y, p
			setArguments(s, xyp.getX(), xyp.getY(), xyp.getP());
			try (var rs = s.executeQuery()) {
				while (rs.next()) {
					return new MemoryLocation(rs.getInt("start_address"));
				}
			}
		}
		throw new IllegalStateException(
				"could not get_start_address for core "
						+  xyp.getX() + ":" + xyp.getY() + ":" + xyp.getP()
						+ " known to have one");
	}

	@Override
	public void setRegionPointer(CoreLocation xyp, int regionNum,
			int pointer) throws StorageException {
		callV(conn -> setRegionPointer(conn, xyp, regionNum, pointer),
				"saving data loading metadata");
	}

	private static void setRegionPointer(Connection conn,
			CoreLocation xyp, int regionNum, int pointer)
			throws SQLException {
		try (var s = conn.prepareStatement(SET_REGION_POINTER)) {
			// pointer, x, y, p, region_num
			setArguments(s, pointer, xyp.getX(), xyp.getY(), xyp.getP(),
					regionNum);
			s.executeUpdate();
		}
	}

	@Override
	public int getAppId() throws StorageException {
		return callR(conn -> getAppId(conn), "getting app id");
	}

	private int getAppId(Connection conn)
			throws SQLException {
		try (var s = conn.prepareStatement(GET_APP_ID)) {
			try (var rs = s.executeQuery()) {
				while (rs.next()) {
					return rs.getInt("app_id");
				}
			}
		}
		throw new IllegalStateException("could not ge app id");
	}

	private static final class EthernetImpl extends Ethernet {
		private EthernetImpl(int etherx, int ethery, String addr) {
			super(etherx, ethery, addr);
		}

		@Override
		public boolean equals(Object other) {
			if (!(other instanceof EthernetImpl)) {
				return false;
			}
			var b = (EthernetImpl) other;
			return location == b.location;
		}

		@Override
		public int hashCode() {
			return location.hashCode();
		}
	}
}<|MERGE_RESOLUTION|>--- conflicted
+++ resolved
@@ -174,15 +174,9 @@
 	private static void setStartAddres(Connection conn,
 			CoreLocation xyp, MemoryLocation start) throws SQLException {
 		try (var s = conn.prepareStatement(SET_START_ADDRESS)) {
-<<<<<<< HEAD
-			s.setInt(FIRST, start.address());
-			s.setInt(SECOND, xyp.getX());
-			s.setInt(THIRD, xyp.getY());
-			s.setInt(FOURTH, xyp.getP());
-=======
 			// start_address, x, y, p
-			setArguments(s, start.address, xyp.getX(), xyp.getY(), xyp.getP());
->>>>>>> ec4044bc
+			setArguments(s, start.address(), xyp.getX(), xyp.getY(),
+					xyp.getP());
 			s.executeUpdate();
 		}
 	}
