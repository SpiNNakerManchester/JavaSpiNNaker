/*
 * Copyright (c) 2018-2019 The University of Manchester
 *
 * This program is free software: you can redistribute it and/or modify
 * it under the terms of the GNU General Public License as published by
 * the Free Software Foundation, either version 3 of the License, or
 * (at your option) any later version.
 *
 * This program is distributed in the hope that it will be useful,
 * but WITHOUT ANY WARRANTY; without even the implied warranty of
 * MERCHANTABILITY or FITNESS FOR A PARTICULAR PURPOSE.  See the
 * GNU General Public License for more details.
 *
 * You should have received a copy of the GNU General Public License
 * along with this program.  If not, see <http://www.gnu.org/licenses/>.
 */
package uk.ac.manchester.spinnaker.storage.sqlite;

import static java.nio.ByteBuffer.wrap;
import static uk.ac.manchester.spinnaker.storage.sqlite.SQL.ADD_LOADING_METADATA;
import static uk.ac.manchester.spinnaker.storage.sqlite.SQL.COUNT_WORK;
import static uk.ac.manchester.spinnaker.storage.sqlite.SQL.GET_CORE_DATA_SPEC;
import static uk.ac.manchester.spinnaker.storage.sqlite.SQL.LIST_CORES_TO_LOAD;
import static uk.ac.manchester.spinnaker.storage.sqlite.SQL.LIST_CORES_TO_LOAD_FILTERED;
import static uk.ac.manchester.spinnaker.storage.sqlite.SQL.LIST_ETHERNETS;

import java.nio.ByteBuffer;
import java.sql.Connection;
import java.sql.SQLException;
import java.util.ArrayList;
import java.util.List;

import uk.ac.manchester.spinnaker.storage.DSEDatabaseEngine;
import uk.ac.manchester.spinnaker.storage.DSEStorage;
import uk.ac.manchester.spinnaker.storage.StorageException;

/**
 * How to actually talk to an SQLite database.
 *
 * @author Donal Fellows
 */
public class SQLiteDataSpecStorage extends SQLiteConnectionManager<DSEStorage>
		implements DSEStorage {
	private static final int FIRST = 1;

	private static final int SECOND = 2;

	private static final int THIRD = 3;

	private static final int FOURTH = 4;

	private static final int FIFTH = 5;

	private static final int SIXTH = 6;

	/**
	 * Create an instance.
	 *
	 * @param connectionProvider
	 *            The connection provider that will be asked for how to talk SQL
	 *            to the database.
	 */
	public SQLiteDataSpecStorage(DSEDatabaseEngine connectionProvider) {
		super(connectionProvider);
	}

	@Override
	public int countWorkRequired() throws StorageException {
		return callR(SQLiteDataSpecStorage::countWorkRequired,
				"listing ethernets");
	}

	private static int countWorkRequired(Connection conn) throws SQLException {
<<<<<<< HEAD
		try (PreparedStatement s = conn.prepareStatement(COUNT_WORK);
				ResultSet rs = s.executeQuery()) {
=======
		try (var s = conn.prepareStatement(SQL.COUNT_WORK);
				var rs = s.executeQuery()) {
>>>>>>> ca30b949
			while (rs.next()) {
				// count_content
				return rs.getInt(FIRST);
			}
		}
		return 0; // If we get here, nothing to count
	}

	@Override
	public List<Ethernet> listEthernetsToLoad() throws StorageException {
		return callR(SQLiteDataSpecStorage::listEthernetsToLoad,
				"listing ethernets");
	}

	private static List<Ethernet> listEthernetsToLoad(Connection conn)
			throws SQLException {
<<<<<<< HEAD
		try (PreparedStatement s = conn.prepareStatement(LIST_ETHERNETS);
				ResultSet rs = s.executeQuery()) {
			List<Ethernet> result = new ArrayList<>();
=======
		try (var s = conn.prepareStatement(SQL.LIST_ETHERNETS);
				var rs = s.executeQuery()) {
			var result = new ArrayList<Ethernet>();
>>>>>>> ca30b949
			while (rs.next()) {
				// ethernet_id, ethernet_x, ethernet_y, ip_address
				result.add(new EthernetImpl(rs.getInt(FIRST), rs.getInt(SECOND),
						rs.getInt(THIRD), rs.getString(FOURTH)));
			}
			return result;
		}
	}

	private static EthernetImpl sanitise(Ethernet ethernet) {
		if (!(ethernet instanceof EthernetImpl)) {
			throw new IllegalArgumentException("can only list cores"
					+ " for ethernets described by this class");
		}
		return (EthernetImpl) ethernet;
	}

	private static CoreToLoadImpl sanitise(CoreToLoad core, String desc) {
		if (!(core instanceof CoreToLoadImpl)) {
			throw new IllegalArgumentException(
					"can only " + desc + " for cores described by this class");
		}
		return (CoreToLoadImpl) core;
	}

	@Override
	public List<CoreToLoad> listCoresToLoad(Ethernet ethernet)
			throws StorageException {
		return callR(conn -> listCoresToLoad(conn, sanitise(ethernet)),
				"listing cores to load data onto");
	}

	private List<CoreToLoad> listCoresToLoad(Connection conn,
			EthernetImpl ethernet) throws SQLException {
<<<<<<< HEAD
		try (PreparedStatement s = conn.prepareStatement(LIST_CORES_TO_LOAD)) {
=======
		try (var s = conn.prepareStatement(SQL.LIST_CORES_TO_LOAD)) {
>>>>>>> ca30b949
			// ethernet_id
			s.setInt(FIRST, ethernet.id);
			try (var rs = s.executeQuery()) {
				var result = new ArrayList<CoreToLoad>();
				while (rs.next()) {
					// core_id, x, y, processor, content
					result.add(new CoreToLoadImpl(rs.getInt(FIRST),
							rs.getInt(SECOND), rs.getInt(THIRD),
							rs.getInt(FOURTH), rs.getInt(FIFTH),
							rs.getInt(SIXTH)));
				}
				return result;
			}
		}
	}

	@Override
	public List<CoreToLoad> listCoresToLoad(Ethernet ethernet,
			boolean loadSystemCores) throws StorageException {
		return callR(conn -> listCoresToLoad(conn, sanitise(ethernet),
				loadSystemCores), "listing cores to load data onto");
	}

	private List<CoreToLoad> listCoresToLoad(Connection conn,
			EthernetImpl ethernet, boolean loadSystemCores)
			throws SQLException {
<<<<<<< HEAD
		try (PreparedStatement s =
				conn.prepareStatement(LIST_CORES_TO_LOAD_FILTERED)) {
=======
		try (var s = conn.prepareStatement(SQL.LIST_CORES_TO_LOAD_FILTERED)) {
>>>>>>> ca30b949
			// ethernet_id
			s.setInt(FIRST, ethernet.id);
			s.setBoolean(SECOND, loadSystemCores);
			try (var rs = s.executeQuery()) {
				var result = new ArrayList<CoreToLoad>();
				while (rs.next()) {
					// core_id, x, y, processor, content
					result.add(new CoreToLoadImpl(rs.getInt(FIRST),
							rs.getInt(SECOND), rs.getInt(THIRD),
							rs.getInt(FOURTH), rs.getInt(FIFTH),
							rs.getInt(SIXTH)));
				}
				return result;
			}
		}
	}

	/**
	 * Gets the actual data specification data.
	 *
	 * @param core
	 *            What core to load from.
	 * @return The contents of the data spec.
	 * @throws StorageException
	 *             If anything fails with the database, or if the core doesn't
	 *             have a data spec.
	 */
	ByteBuffer getDataSpec(CoreToLoad core) throws StorageException {
		return callR(
				conn -> getDataSpec(conn, sanitise(core, "read data specs")),
				"reading data specification for core");
	}

	private static ByteBuffer getDataSpec(Connection conn, CoreToLoadImpl core)
			throws SQLException {
<<<<<<< HEAD
		try (PreparedStatement s = conn.prepareStatement(GET_CORE_DATA_SPEC)) {
=======
		try (var s = conn.prepareStatement(SQL.GET_CORE_DATA_SPEC)) {
>>>>>>> ca30b949
			s.setInt(FIRST, core.id);
			try (var rs = s.executeQuery()) {
				while (rs.next()) {
					return wrap(rs.getBytes(FIRST)).asReadOnlyBuffer();
				}
			}
			throw new IllegalStateException(
					"could not read data spec for core known to have one");
		}
	}

	@Override
	public void saveLoadingMetadata(CoreToLoad core, int startAddress,
			int memoryUsed, int memoryWritten) throws StorageException {
		callV(conn -> saveLoadingMetadata(conn, sanitise(core, "save metadata"),
				startAddress, memoryUsed, memoryWritten),
				"saving data loading metadata");
	}

	private static void saveLoadingMetadata(Connection conn,
			CoreToLoadImpl core, int startAddress, int memoryUsed,
			int memoryWritten) throws SQLException {
<<<<<<< HEAD
		try (PreparedStatement s =
				conn.prepareStatement(ADD_LOADING_METADATA)) {
=======
		try (var s = conn.prepareStatement(SQL.ADD_LOADING_METADATA)) {
>>>>>>> ca30b949
			s.setInt(FIRST, startAddress);
			s.setInt(SECOND, memoryUsed);
			s.setInt(THIRD, memoryWritten);
			s.setInt(FOURTH, core.id);
			s.executeUpdate();
		}
	}

	private static final class EthernetImpl extends Ethernet {
		/** The primary key. */
		final int id;

		private EthernetImpl(int id, int etherx, int ethery, String addr) {
			super(etherx, ethery, addr);
			this.id = id;
		}

		@Override
		public boolean equals(Object other) {
			if (!(other instanceof EthernetImpl)) {
				return false;
			}
			EthernetImpl b = (EthernetImpl) other;
			return id == b.id;
		}

		@Override
		public int hashCode() {
			return id ^ 444113;
		}
	}

	private final class CoreToLoadImpl extends CoreToLoad {
		/** The primary key. */
		final int id;

		private CoreToLoadImpl(int id, int x, int y, int p, int appID,
				int sizeToWrite) {
			super(x, y, p, appID, sizeToWrite);
			this.id = id;
		}

		@Override
		public boolean equals(Object other) {
			if (!(other instanceof CoreToLoadImpl)) {
				return false;
			}
			CoreToLoadImpl c = (CoreToLoadImpl) other;
			return id == c.id;
		}

		@Override
		public int hashCode() {
			return id ^ 187043;
		}

		@Override
		public ByteBuffer getDataSpec() throws StorageException {
			return SQLiteDataSpecStorage.this.getDataSpec(this);
		}
	}

	@Override
	public int getSizeForCore(CoreToLoad coreToLoad) {
		return 0; // FIXME incomplete method
	}
}<|MERGE_RESOLUTION|>--- conflicted
+++ resolved
@@ -71,13 +71,8 @@
 	}
 
 	private static int countWorkRequired(Connection conn) throws SQLException {
-<<<<<<< HEAD
-		try (PreparedStatement s = conn.prepareStatement(COUNT_WORK);
-				ResultSet rs = s.executeQuery()) {
-=======
-		try (var s = conn.prepareStatement(SQL.COUNT_WORK);
+		try (var s = conn.prepareStatement(COUNT_WORK);
 				var rs = s.executeQuery()) {
->>>>>>> ca30b949
 			while (rs.next()) {
 				// count_content
 				return rs.getInt(FIRST);
@@ -94,15 +89,9 @@
 
 	private static List<Ethernet> listEthernetsToLoad(Connection conn)
 			throws SQLException {
-<<<<<<< HEAD
-		try (PreparedStatement s = conn.prepareStatement(LIST_ETHERNETS);
-				ResultSet rs = s.executeQuery()) {
-			List<Ethernet> result = new ArrayList<>();
-=======
-		try (var s = conn.prepareStatement(SQL.LIST_ETHERNETS);
+		try (var s = conn.prepareStatement(LIST_ETHERNETS);
 				var rs = s.executeQuery()) {
 			var result = new ArrayList<Ethernet>();
->>>>>>> ca30b949
 			while (rs.next()) {
 				// ethernet_id, ethernet_x, ethernet_y, ip_address
 				result.add(new EthernetImpl(rs.getInt(FIRST), rs.getInt(SECOND),
@@ -137,11 +126,7 @@
 
 	private List<CoreToLoad> listCoresToLoad(Connection conn,
 			EthernetImpl ethernet) throws SQLException {
-<<<<<<< HEAD
-		try (PreparedStatement s = conn.prepareStatement(LIST_CORES_TO_LOAD)) {
-=======
-		try (var s = conn.prepareStatement(SQL.LIST_CORES_TO_LOAD)) {
->>>>>>> ca30b949
+		try (var s = conn.prepareStatement(LIST_CORES_TO_LOAD)) {
 			// ethernet_id
 			s.setInt(FIRST, ethernet.id);
 			try (var rs = s.executeQuery()) {
@@ -168,12 +153,7 @@
 	private List<CoreToLoad> listCoresToLoad(Connection conn,
 			EthernetImpl ethernet, boolean loadSystemCores)
 			throws SQLException {
-<<<<<<< HEAD
-		try (PreparedStatement s =
-				conn.prepareStatement(LIST_CORES_TO_LOAD_FILTERED)) {
-=======
-		try (var s = conn.prepareStatement(SQL.LIST_CORES_TO_LOAD_FILTERED)) {
->>>>>>> ca30b949
+		try (var s = conn.prepareStatement(LIST_CORES_TO_LOAD_FILTERED)) {
 			// ethernet_id
 			s.setInt(FIRST, ethernet.id);
 			s.setBoolean(SECOND, loadSystemCores);
@@ -209,11 +189,7 @@
 
 	private static ByteBuffer getDataSpec(Connection conn, CoreToLoadImpl core)
 			throws SQLException {
-<<<<<<< HEAD
-		try (PreparedStatement s = conn.prepareStatement(GET_CORE_DATA_SPEC)) {
-=======
-		try (var s = conn.prepareStatement(SQL.GET_CORE_DATA_SPEC)) {
->>>>>>> ca30b949
+		try (var s = conn.prepareStatement(GET_CORE_DATA_SPEC)) {
 			s.setInt(FIRST, core.id);
 			try (var rs = s.executeQuery()) {
 				while (rs.next()) {
@@ -236,12 +212,7 @@
 	private static void saveLoadingMetadata(Connection conn,
 			CoreToLoadImpl core, int startAddress, int memoryUsed,
 			int memoryWritten) throws SQLException {
-<<<<<<< HEAD
-		try (PreparedStatement s =
-				conn.prepareStatement(ADD_LOADING_METADATA)) {
-=======
-		try (var s = conn.prepareStatement(SQL.ADD_LOADING_METADATA)) {
->>>>>>> ca30b949
+		try (var s = conn.prepareStatement(ADD_LOADING_METADATA)) {
 			s.setInt(FIRST, startAddress);
 			s.setInt(SECOND, memoryUsed);
 			s.setInt(THIRD, memoryWritten);
