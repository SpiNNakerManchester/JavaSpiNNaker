/*
 * Copyright (c) 2018-2019 The University of Manchester
 *
 * This program is free software: you can redistribute it and/or modify
 * it under the terms of the GNU General Public License as published by
 * the Free Software Foundation, either version 3 of the License, or
 * (at your option) any later version.
 *
 * This program is distributed in the hope that it will be useful,
 * but WITHOUT ANY WARRANTY; without even the implied warranty of
 * MERCHANTABILITY or FITNESS FOR A PARTICULAR PURPOSE.  See the
 * GNU General Public License for more details.
 *
 * You should have received a copy of the GNU General Public License
 * along with this program.  If not, see <http://www.gnu.org/licenses/>.
 */
package uk.ac.manchester.spinnaker.storage.sqlite;

import static java.nio.ByteBuffer.wrap;
import static uk.ac.manchester.spinnaker.storage.sqlite.Ordinals.FIFTH;
import static uk.ac.manchester.spinnaker.storage.sqlite.Ordinals.FIRST;
import static uk.ac.manchester.spinnaker.storage.sqlite.Ordinals.FOURTH;
import static uk.ac.manchester.spinnaker.storage.sqlite.Ordinals.SECOND;
import static uk.ac.manchester.spinnaker.storage.sqlite.Ordinals.SIXTH;
import static uk.ac.manchester.spinnaker.storage.sqlite.Ordinals.THIRD;
import static uk.ac.manchester.spinnaker.storage.sqlite.SQL.ADD_LOADING_METADATA;
import static uk.ac.manchester.spinnaker.storage.sqlite.SQL.COUNT_WORK;
import static uk.ac.manchester.spinnaker.storage.sqlite.SQL.GET_CORE_DATA_SPEC;
import static uk.ac.manchester.spinnaker.storage.sqlite.SQL.LIST_CORES_TO_LOAD;
import static uk.ac.manchester.spinnaker.storage.sqlite.SQL.LIST_CORES_TO_LOAD_FILTERED;
import static uk.ac.manchester.spinnaker.storage.sqlite.SQL.LIST_ETHERNETS;

import java.nio.ByteBuffer;
import java.sql.Connection;
import java.sql.SQLException;
import java.util.ArrayList;
import java.util.List;

import uk.ac.manchester.spinnaker.machine.MemoryLocation;
import uk.ac.manchester.spinnaker.storage.DSEDatabaseEngine;
import uk.ac.manchester.spinnaker.storage.DSEStorage;
import uk.ac.manchester.spinnaker.storage.StorageException;

/**
 * How to actually talk to an SQLite database.
 *
 * @author Donal Fellows
 */
<<<<<<< HEAD
public final class SQLiteDataSpecStorage
		extends SQLiteConnectionManager<DSEStorage> implements DSEStorage {
=======
public class SQLiteDataSpecStorage extends SQLiteProxyStorage<DSEStorage>
		implements DSEStorage {
>>>>>>> df80eff6
	/**
	 * Create an instance.
	 *
	 * @param connectionProvider
	 *            The connection provider that will be asked for how to talk SQL
	 *            to the database.
	 */
	public SQLiteDataSpecStorage(DSEDatabaseEngine connectionProvider) {
		super(connectionProvider);
	}

	@Override
	public int countWorkRequired() throws StorageException {
		return callR(SQLiteDataSpecStorage::countWorkRequired,
				"listing ethernets");
	}

	private static int countWorkRequired(Connection conn) throws SQLException {
		try (var s = conn.prepareStatement(COUNT_WORK);
				var rs = s.executeQuery()) {
			while (rs.next()) {
				// count_content
				return rs.getInt(FIRST);
			}
		}
		return 0; // If we get here, nothing to count
	}

	@Override
	public List<Ethernet> listEthernetsToLoad() throws StorageException {
		return callR(SQLiteDataSpecStorage::listEthernetsToLoad,
				"listing ethernets");
	}

	private static List<Ethernet> listEthernetsToLoad(Connection conn)
			throws SQLException {
		try (var s = conn.prepareStatement(LIST_ETHERNETS);
				var rs = s.executeQuery()) {
			var result = new ArrayList<Ethernet>();
			while (rs.next()) {
				// ethernet_id, ethernet_x, ethernet_y, ip_address
				result.add(new EthernetImpl(rs.getInt(FIRST), rs.getInt(SECOND),
						rs.getInt(THIRD), rs.getString(FOURTH)));
			}
			return result;
		}
	}

	private static EthernetImpl sanitise(Ethernet ethernet) {
		if (ethernet instanceof EthernetImpl eth) {
			return eth;
		}
		throw new IllegalArgumentException("can only list cores"
				+ " for ethernets described by this class");
	}

	private static CoreToLoadImpl sanitise(CoreToLoad core, String desc) {
		if (core instanceof CoreToLoadImpl ctl) {
			return ctl;
		}
		throw new IllegalArgumentException(
				"can only " + desc + " for cores described by this class");
	}

	@Override
	public List<CoreToLoad> listCoresToLoad(Ethernet ethernet)
			throws StorageException {
		return callR(conn -> listCoresToLoad(conn, sanitise(ethernet)),
				"listing cores to load data onto");
	}

	private List<CoreToLoad> listCoresToLoad(Connection conn,
			EthernetImpl ethernet) throws SQLException {
		try (var s = conn.prepareStatement(LIST_CORES_TO_LOAD)) {
			// ethernet_id
			s.setInt(FIRST, ethernet.id);
			try (var rs = s.executeQuery()) {
				var result = new ArrayList<CoreToLoad>();
				while (rs.next()) {
					// core_id, x, y, processor, content
					result.add(new CoreToLoadImpl(rs.getInt(FIRST),
							rs.getInt(SECOND), rs.getInt(THIRD),
							rs.getInt(FOURTH), rs.getInt(FIFTH),
							rs.getInt(SIXTH)));
				}
				return result;
			}
		}
	}

	@Override
	public List<CoreToLoad> listCoresToLoad(Ethernet ethernet,
			boolean loadSystemCores) throws StorageException {
		return callR(conn -> listCoresToLoad(conn, sanitise(ethernet),
				loadSystemCores), "listing cores to load data onto");
	}

	private List<CoreToLoad> listCoresToLoad(Connection conn,
			EthernetImpl ethernet, boolean loadSystemCores)
			throws SQLException {
		try (var s = conn.prepareStatement(LIST_CORES_TO_LOAD_FILTERED)) {
			// ethernet_id
			s.setInt(FIRST, ethernet.id);
			s.setBoolean(SECOND, loadSystemCores);
			try (var rs = s.executeQuery()) {
				var result = new ArrayList<CoreToLoad>();
				while (rs.next()) {
					// core_id, x, y, processor, content
					result.add(new CoreToLoadImpl(rs.getInt(FIRST),
							rs.getInt(SECOND), rs.getInt(THIRD),
							rs.getInt(FOURTH), rs.getInt(FIFTH),
							rs.getInt(SIXTH)));
				}
				return result;
			}
		}
	}

	/**
	 * Gets the actual data specification data.
	 *
	 * @param core
	 *            What core to load from.
	 * @return The contents of the data spec.
	 * @throws StorageException
	 *             If anything fails with the database, or if the core doesn't
	 *             have a data spec.
	 */
	ByteBuffer getDataSpec(CoreToLoad core) throws StorageException {
		return callR(
				conn -> getDataSpec(conn, sanitise(core, "read data specs")),
				"reading data specification for core");
	}

	private static ByteBuffer getDataSpec(Connection conn, CoreToLoadImpl core)
			throws SQLException {
		try (var s = conn.prepareStatement(GET_CORE_DATA_SPEC)) {
			s.setInt(FIRST, core.id);
			try (var rs = s.executeQuery()) {
				while (rs.next()) {
					return wrap(rs.getBytes(FIRST)).asReadOnlyBuffer();
				}
			}
			throw new IllegalStateException(
					"could not read data spec for core known to have one");
		}
	}

	@Override
	public void saveLoadingMetadata(CoreToLoad core, MemoryLocation start,
			int memoryUsed, int memoryWritten) throws StorageException {
		callV(conn -> saveLoadingMetadata(conn, sanitise(core, "save metadata"),
				start, memoryUsed, memoryWritten),
				"saving data loading metadata");
	}

	private static void saveLoadingMetadata(Connection conn,
			CoreToLoadImpl core, MemoryLocation start, int memoryUsed,
			int memoryWritten) throws SQLException {
		try (var s = conn.prepareStatement(ADD_LOADING_METADATA)) {
			s.setInt(FIRST, start.address());
			s.setInt(SECOND, memoryUsed);
			s.setInt(THIRD, memoryWritten);
			s.setInt(FOURTH, core.id);
			s.executeUpdate();
		}
	}

	private static final class EthernetImpl extends Ethernet {
		/** The primary key. */
		final int id;

		private EthernetImpl(int id, int etherx, int ethery, String addr) {
			super(etherx, ethery, addr);
			this.id = id;
		}

		@Override
		public boolean equals(Object other) {
			if (!(other instanceof EthernetImpl)) {
				return false;
			}
			var b = (EthernetImpl) other;
			return id == b.id;
		}

		@Override
		public int hashCode() {
			return id ^ 444113;
		}
	}

	private final class CoreToLoadImpl extends CoreToLoad {
		/** The primary key. */
		final int id;

		private CoreToLoadImpl(int id, int x, int y, int p, int appID,
				int sizeToWrite) {
			super(x, y, p, appID, sizeToWrite);
			this.id = id;
		}

		@Override
		public boolean equals(Object other) {
			return (other instanceof CoreToLoadImpl c) && id == c.id;
		}

		@Override
		public int hashCode() {
			return id ^ 187043;
		}

		@Override
		public ByteBuffer getDataSpec() throws StorageException {
			return SQLiteDataSpecStorage.this.getDataSpec(this);
		}
	}
}<|MERGE_RESOLUTION|>--- conflicted
+++ resolved
@@ -46,13 +46,8 @@
  *
  * @author Donal Fellows
  */
-<<<<<<< HEAD
-public final class SQLiteDataSpecStorage
-		extends SQLiteConnectionManager<DSEStorage> implements DSEStorage {
-=======
-public class SQLiteDataSpecStorage extends SQLiteProxyStorage<DSEStorage>
+public final class SQLiteDataSpecStorage extends SQLiteProxyStorage<DSEStorage>
 		implements DSEStorage {
->>>>>>> df80eff6
 	/**
 	 * Create an instance.
 	 *
