--- conflicted
+++ resolved
@@ -213,14 +213,8 @@
 	private static void saveLoadingMetadata(Connection conn,
 			CoreToLoadImpl core, MemoryLocation start, int memoryUsed,
 			int memoryWritten) throws SQLException {
-<<<<<<< HEAD
 		try (var s = conn.prepareStatement(ADD_LOADING_METADATA)) {
-			s.setInt(FIRST, startAddress);
-=======
-		try (PreparedStatement s =
-				conn.prepareStatement(ADD_LOADING_METADATA)) {
 			s.setInt(FIRST, start.address);
->>>>>>> 84db0fb2
 			s.setInt(SECOND, memoryUsed);
 			s.setInt(THIRD, memoryWritten);
 			s.setInt(FOURTH, core.id);
