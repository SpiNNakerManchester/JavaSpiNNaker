/*
 * Copyright (c) 2018 The University of Manchester
 *
 * Licensed under the Apache License, Version 2.0 (the "License");
 * you may not use this file except in compliance with the License.
 * You may obtain a copy of the License at
 *
 *     https://www.apache.org/licenses/LICENSE-2.0
 *
 * Unless required by applicable law or agreed to in writing, software
 * distributed under the License is distributed on an "AS IS" BASIS,
 * WITHOUT WARRANTIES OR CONDITIONS OF ANY KIND, either express or implied.
 * See the License for the specific language governing permissions and
 * limitations under the License.
 */
package uk.ac.manchester.spinnaker.storage;

import java.util.LinkedHashMap;
import java.util.List;
import java.util.Map;

import javax.validation.Valid;

import uk.ac.manchester.spinnaker.machine.ChipLocation;
import uk.ac.manchester.spinnaker.machine.CoreLocation;
import uk.ac.manchester.spinnaker.machine.MemoryLocation;
import uk.ac.manchester.spinnaker.utils.validation.IPAddress;

/**
 * The interface supported by the DSE part of the storage system.
 *
 * @author Donal Fellows
 */
<<<<<<< HEAD
public interface DSEStorage extends DatabaseAPI {

	/**
	 * See how many DSE loading actions have to be done.
	 *
	 * @param loadSystemCores
	 *            If {@code true}, just count system cores. If {@code false},
	 *            just count application (non-system) cores.
	 * @return The count of the cores which match the is loadSystemCores
	 * @throws StorageException
	 *             If the database access fails.
	 */
	int countCores(boolean loadSystemCores) throws StorageException;

=======
public interface DSEStorage extends ProxyAwareStorage {
>>>>>>> ec4044bc
	/**
	 * Get a list of all ethernets that need to have DSE loading done on them.
	 *
	 * @return The list of ethernets.
	 * @throws StorageException
	 *             If the database access fails.
	 */
	List<Ethernet> listEthernetsToLoad() throws StorageException;

	/**
	 * Get a list of all cores that need to be done for a particular ethernet.
	 *
	 * @param ethernet
	 *            The ethernet we're loading onto.
	 * @param loadSystemCores
	 *            If {@code true}, just list system cores. If {@code false},
	 *            just list application (non-system) cores.
	 * @return The list of core locations.
	 * @throws StorageException
	 *             If the database access fails.
	 */
	List<CoreLocation> listCoresToLoad(Ethernet ethernet,
			boolean loadSystemCores) throws StorageException;

	/**
	 *
	 * Get a map of region id to size for regions with a none zero size.
	 *
	 * @param xyp
	 *      Coordinates to get the region sizes for
	 * @return Sorted Map of Region number to size.
	 *           For the regions with a none zero size
	 * @throws StorageException
	 *             If the database access fails.
	 */
	LinkedHashMap<Integer, Integer> getRegionSizes(CoreLocation xyp)
			throws StorageException;

	/**
	 * Record the start address for the metadata on this core.
	 *
	 * @param xyp
	 *            Coordinates for the core
	 * @param start
	 *            Where the load metadata starts.
	 * @throws StorageException
	 *             If the database access fails.
	 */
	void setStartAddress(CoreLocation xyp, MemoryLocation start)
			throws StorageException;

	/**
	 * Gets the start address for the metadata on this core.
	 *
	 * @param xyp
	 *            Coordinates for the core
	 * @return The location of the start of the metadata region
	 * @throws StorageException
	 *             If the database access fails.
	 */
	MemoryLocation getStartAddress(CoreLocation xyp) throws StorageException;

	/**
	 * Get the system wide app id.
	 *
	 * @return the app id
	 * @throws StorageException
	 *             If the database access fails.
	 */
	int getAppId() throws StorageException;

	/**
	 * Set the pointer for where to write the region data to.
	 *
	 * @param xyp
	 *            Coordinates for the core
	 * @param regionNum
	 *            region number for this pointer
	 * @param pointer
	 *            start address for this regions metadata
	 * @throws StorageException
	 *             If the database access fails.
	 */
	void setRegionPointer(CoreLocation xyp, int regionNum, int pointer)
			throws StorageException;

	/**
	 * Gets a map of region ids to pointers and content
	 *
	 * Maps only regions with a none zero size.
	 *
	 * The content may be null is no data added
	 *
	 * @param xyp
	 *            Coordinates for the core
	 * @return map of region number to object holding pointer and content
	 * @throws StorageException
	 *             If the database access fails.
	 */
	Map<Integer, RegionInfo> getRegionPointersAndContent(CoreLocation xyp)
			throws StorageException;

	/**
	 * A ethernet which allows data specifications to be loaded.
	 *
	 * @author Donal Fellows
	 */
	abstract class Ethernet {
		/**
		 * The virtual location of this ethernet.
		 */
		@Valid
		public final ChipLocation location;

		/**
		 * The network address of this ethernet.
		 */
		@IPAddress
		public final String ethernetAddress;

		/**
		 * Create an instance.
		 *
		 * @param ethernetX
		 *            The X coordinate of the ethernet chip.
		 * @param ethernetY
		 *            The Y coordinate of the ethernet chip.
		 * @param address
		 *            The IP address of the ethernet.
		 */
		protected Ethernet(int ethernetX, int ethernetY, String address) {
			this.location = new ChipLocation(ethernetX, ethernetY);
			this.ethernetAddress = address;
		}
	}
}<|MERGE_RESOLUTION|>--- conflicted
+++ resolved
@@ -31,24 +31,7 @@
  *
  * @author Donal Fellows
  */
-<<<<<<< HEAD
 public interface DSEStorage extends DatabaseAPI {
-
-	/**
-	 * See how many DSE loading actions have to be done.
-	 *
-	 * @param loadSystemCores
-	 *            If {@code true}, just count system cores. If {@code false},
-	 *            just count application (non-system) cores.
-	 * @return The count of the cores which match the is loadSystemCores
-	 * @throws StorageException
-	 *             If the database access fails.
-	 */
-	int countCores(boolean loadSystemCores) throws StorageException;
-
-=======
-public interface DSEStorage extends ProxyAwareStorage {
->>>>>>> ec4044bc
 	/**
 	 * Get a list of all ethernets that need to have DSE loading done on them.
 	 *
