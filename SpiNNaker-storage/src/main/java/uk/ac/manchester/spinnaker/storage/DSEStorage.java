/*
 * Copyright (c) 2018 The University of Manchester
 *
 * Licensed under the Apache License, Version 2.0 (the "License");
 * you may not use this file except in compliance with the License.
 * You may obtain a copy of the License at
 *
 *     https://www.apache.org/licenses/LICENSE-2.0
 *
 * Unless required by applicable law or agreed to in writing, software
 * distributed under the License is distributed on an "AS IS" BASIS,
 * WITHOUT WARRANTIES OR CONDITIONS OF ANY KIND, either express or implied.
 * See the License for the specific language governing permissions and
 * limitations under the License.
 */
package uk.ac.manchester.spinnaker.storage;

import java.util.LinkedHashMap;
import java.util.List;
import java.util.Map;

import javax.validation.Valid;

import uk.ac.manchester.spinnaker.machine.ChipLocation;
import uk.ac.manchester.spinnaker.machine.CoreLocation;
import uk.ac.manchester.spinnaker.machine.MemoryLocation;
import uk.ac.manchester.spinnaker.utils.validation.IPAddress;

/**
 * The interface supported by the DSE part of the storage system.
 *
 * @author Donal Fellows
 */
<<<<<<< HEAD
public interface DSEStorage extends DatabaseAPI {
=======
public interface DSEStorage extends ProxyAwareStorage {

>>>>>>> fb01db48
	/**
	 * See how many DSE loading actions have to be done.
	 *
	 * @param loadSystemCores
	 *            If {@code true}, just count system cores. If {@code false},
	 *            just count application (non-system) cores.
	 * @return The count of the cores which match the is loadSystemCores
	 * @throws StorageException
	 *             If the database access fails.
	 */
	int countCores(boolean loadSystemCores) throws StorageException;

	/**
	 * Get a list of all ethernets that need to have DSE loading done on them.
	 *
	 * @return The list of ethernets.
	 * @throws StorageException
	 *             If the database access fails.
	 */
	List<Ethernet> listEthernetsToLoad() throws StorageException;

	/**
	 * Get a list of all cores that need to be done for a particular ethernet.
	 *
	 * @param ethernet
	 *            The ethernet we're loading onto.
	 * @param loadSystemCores
	 *            If {@code true}, just list system cores. If {@code false},
	 *            just list application (non-system) cores.
	 * @return The list of core locations.
	 * @throws StorageException
	 *             If the database access fails.
	 */
	List<CoreLocation> listCoresToLoad(Ethernet ethernet,
			boolean loadSystemCores) throws StorageException;

	/**
	 *
	 * Get a map of region id to size for regions with a none zero size.
	 *
	 * @param xyp
	 *      Coordinates to get the region sizes for
	 * @return Sorted Map of Region number to size.
	 *           For the regions with a none zero size
	 * @throws StorageException
	 *             If the database access fails.
	 */
	LinkedHashMap<Integer, Integer> getRegionSizes(CoreLocation xyp)
			throws StorageException;

	/**
	 * Record the start address for the metadata on this core.
	 *
	 * @param xyp
	 *            Coordinates for the core
	 * @param start
	 *            Where the load metadata starts.
	 * @throws StorageException
	 *             If the database access fails.
	 */
	void setStartAddress(CoreLocation xyp, MemoryLocation start)
			throws StorageException;

	/**
	 * Gets the start address for the metadata on this core.
	 *
	 * @param xyp
	 *            Coordinates for the core
	 * @return The location of the start of the metadata region
	 * @throws StorageException
	 *             If the database access fails.
	 */
	MemoryLocation getStartAddress(CoreLocation xyp) throws StorageException;

	/**
	 * Get the system wide app id.
	 *
	 * @return the app id
	 * @throws StorageException
	 *             If the database access fails.
	 */
	int getAppId() throws StorageException;

	/**
	 * Set the pointer for where to write the region data to.
	 *
	 * @param xyp
	 *            Coordinates for the core
	 * @param regionNum
	 *            region number for this pointer
	 * @param pointer
	 *            start address for this regions metadata
	 * @throws StorageException
	 *             If the database access fails.
	 */
	void setRegionPointer(CoreLocation xyp, int regionNum, int pointer)
			throws StorageException;

	/**
	 * Gets a map of region ids to pointers and content
	 *
	 * Maps only regions with a none zero size.
	 *
	 * The content may be null is no data added
	 *
	 * @param xyp
	 *            Coordinates for the core
	 * @return map of region number to object holding pointer and content
	 * @throws StorageException
	 *             If the database access fails.
	 */
	Map<Integer, RegionInfo> getRegionPointersAndContent(CoreLocation xyp)
			throws StorageException;

	/**
	 * A ethernet which allows data specifications to be loaded.
	 *
	 * @author Donal Fellows
	 */
	abstract class Ethernet {
		/**
		 * The virtual location of this ethernet.
		 */
		@Valid
		public final ChipLocation location;

		/**
		 * The network address of this ethernet.
		 */
		@IPAddress
		public final String ethernetAddress;

		/**
		 * Create an instance.
		 *
		 * @param ethernetX
		 *            The X coordinate of the ethernet chip.
		 * @param ethernetY
		 *            The Y coordinate of the ethernet chip.
		 * @param address
		 *            The IP address of the ethernet.
		 */
		protected Ethernet(int ethernetX, int ethernetY, String address) {
			this.location = new ChipLocation(ethernetX, ethernetY);
			this.ethernetAddress = address;
		}
	}
}<|MERGE_RESOLUTION|>--- conflicted
+++ resolved
@@ -31,12 +31,8 @@
  *
  * @author Donal Fellows
  */
-<<<<<<< HEAD
 public interface DSEStorage extends DatabaseAPI {
-=======
-public interface DSEStorage extends ProxyAwareStorage {
 
->>>>>>> fb01db48
 	/**
 	 * See how many DSE loading actions have to be done.
 	 *
