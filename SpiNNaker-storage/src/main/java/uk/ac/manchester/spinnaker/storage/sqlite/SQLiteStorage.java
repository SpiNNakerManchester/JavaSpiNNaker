/*
 * Copyright (c) 2018 The University of Manchester
 *
 * This program is free software: you can redistribute it and/or modify
 * it under the terms of the GNU General Public License as published by
 * the Free Software Foundation, either version 3 of the License, or
 * (at your option) any later version.
 *
 * This program is distributed in the hope that it will be useful,
 * but WITHOUT ANY WARRANTY; without even the implied warranty of
 * MERCHANTABILITY or FITNESS FOR A PARTICULAR PURPOSE.  See the
 * GNU General Public License for more details.
 *
 * You should have received a copy of the GNU General Public License
 * along with this program.  If not, see <http://www.gnu.org/licenses/>.
 */
package uk.ac.manchester.spinnaker.storage.sqlite;

import static java.sql.Statement.RETURN_GENERATED_KEYS;

import java.io.ByteArrayInputStream;
import java.sql.Connection;
import java.sql.PreparedStatement;
import java.sql.ResultSet;
import java.sql.SQLException;
import java.util.ArrayList;
import java.util.List;

import uk.ac.manchester.spinnaker.machine.CoreLocation;
import uk.ac.manchester.spinnaker.machine.HasCoreLocation;
import uk.ac.manchester.spinnaker.storage.BufferManagerStorage;
import uk.ac.manchester.spinnaker.storage.ConnectionProvider;
import uk.ac.manchester.spinnaker.storage.DSEStorage;
import uk.ac.manchester.spinnaker.storage.StorageException;

/**
 * How to actually talk to an SQLite database.
 *
 * @author Donal Fellows
 */
public class SQLiteStorage extends SQLiteConnectionManager
		implements BufferManagerStorage, DSEStorage {
	// Recording regions
	private static final String INSERT_LOCATION =
			"INSERT INTO core(x, y, processor) VALUES(?, ?, ?)";
	private static final String GET_LOCATION = "SELECT core_id FROM core"
			+ " WHERE x = ? AND y = ? AND processor = ? LIMIT 1";
	private static final String GET_REGION =
			"SELECT region_id FROM region WHERE "
					+ "core_id = ? AND local_region_index = ? LIMIT 1";
	private static final String INSERT_REGION =
			"INSERT INTO region(core_id, local_region_index, address) "
					+ "VALUES (?, ?, ?)";
	private static final String APPEND_CONTENT =
			"UPDATE region SET content = content || ?, fetches = fetches + 1,"
					+ " append_time = ? WHERE region_id = ?";
	private static final String FETCH_RECORDING =
			"SELECT content, fetches, append_time FROM region_view"
					+ " WHERE x = ? AND y = ? AND processor = ?"
					+ " AND local_region_index = ? LIMIT 1";
	private static final String GET_CORES_WITH_STORAGE =
			"SELECT DISTINCT x, y, processor FROM region_view"
					+ " ORDER BY x, y, processor";
	private static final String GET_REGIONS_WITH_STORAGE =
			"SELECT DISTINCT local_region_index FROM region_view"
					+ " WHERE x = ? AND y = ? AND processor = ?"
					+ " ORDER BY local_region_index";

	// Data loading
	private static final String LIST_BOARDS =
			"SELECT DISTINCT board_id, ethernet_x, ethernet_y, ethernet_address"
					+ " FROM core_view";
	private static final String LIST_CORES_TO_LOAD =
			"SELECT core_id, x, y, processor, app_id, content FROM core_view "
					+ "WHERE board_id = ? AND start_address IS NULL";
	private static final String ADD_LOADING_METADATA = "UPDATE core "
			+ "SET start_address = ?, memory_used = ?, memory_written = ? "
			+ "WHERE core_id = ?";

	private static final int FIRST = 1;
	private static final int SECOND = 2;
	private static final int THIRD = 3;
	private static final int FOURTH = 4;
	private static final int FIFTH = 5;
	private static final int SIXTH = 6;

	/**
	 * Create an instance.
	 *
	 * @param connectionProvider
	 *            The connection provider that will be asked for how to talk SQL
	 *            to the database.
	 */
	public SQLiteStorage(ConnectionProvider connectionProvider) {
		super(connectionProvider);
	}

	@Override
	public List<Board> listBoardsToLoad() throws StorageException {
		return callR(SQLiteStorage::listBoardsToLoad, "listing boards");
	}

	private static List<Board> listBoardsToLoad(Connection conn)
			throws SQLException {
		try (PreparedStatement s = conn.prepareStatement(LIST_BOARDS);
				ResultSet rs = s.executeQuery()) {
			List<Board> result = new ArrayList<>();
			while (rs.next()) {
				// board_id, ethernet_x, ethernet_y, ethernet_address
				result.add(new BoardImpl(rs.getInt(FIRST), rs.getInt(SECOND),
						rs.getInt(THIRD), rs.getString(FOURTH)));
			}
			return result;
		}
	}

	@Override
	public List<CoreToLoad> listCoresToLoad(Board board)
			throws StorageException {
		if (!(board instanceof BoardImpl)) {
			throw new IllegalArgumentException(
					"can only list cores for boards described by this class");
		}
		return callR(conn -> listCoresToLoad(conn, (BoardImpl) board),
				"listing cores to load data onto");
	}

	private static List<CoreToLoad> listCoresToLoad(Connection conn,
			BoardImpl board) throws SQLException {
		try (PreparedStatement s = conn.prepareStatement(LIST_CORES_TO_LOAD)) {
			// board_id
			s.setInt(FIRST, board.id);
			try (ResultSet rs = s.executeQuery()) {
				List<CoreToLoad> result = new ArrayList<>();
				while (rs.next()) {
					// core_id, x, y, processor, content
					result.add(new CoreToLoadImpl(rs.getInt(FIRST),
							rs.getInt(SECOND), rs.getInt(THIRD),
							rs.getInt(FOURTH), rs.getInt(FIFTH),
							rs.getBytes(SIXTH)));
				}
				return result;
			}
		}
	}

	@Override
	public void saveLoadingMetadata(CoreToLoad core, int startAddress,
			int memoryUsed, int memoryWritten) throws StorageException {
		if (!(core instanceof CoreToLoadImpl)) {
			throw new IllegalArgumentException(
					"can only save metadata for cores described by this class");
		}
		callV(conn -> saveLoadingMetadata(conn, (CoreToLoadImpl) core,
				startAddress, memoryUsed, memoryWritten),
				"saving data loading metadata");
	}

	private static void saveLoadingMetadata(Connection conn,
			CoreToLoadImpl core, int startAddress, int memoryUsed,
			int memoryWritten) throws SQLException {
		try (PreparedStatement s =
				conn.prepareStatement(ADD_LOADING_METADATA)) {
			s.setInt(FIRST, startAddress);
			s.setInt(SECOND, memoryUsed);
			s.setInt(THIRD, memoryWritten);
			s.setInt(FOURTH, core.id);
			s.executeUpdate();
		}
	}

	private static int getRecordingCore(Connection conn, CoreLocation core)
			throws SQLException {
		try (PreparedStatement s = conn.prepareStatement(GET_LOCATION)) {
			// x, y, processor
			s.setInt(FIRST, core.getX());
			s.setInt(SECOND, core.getY());
			s.setInt(THIRD, core.getP());
			try (ResultSet rs = s.executeQuery()) {
				while (rs.next()) {
					return rs.getInt(FIRST);
				}
			}
		}
		try (PreparedStatement s =
				conn.prepareStatement(INSERT_LOCATION, RETURN_GENERATED_KEYS)) {
			// x, y, processor
			s.setInt(FIRST, core.getX());
			s.setInt(SECOND, core.getY());
			s.setInt(THIRD, core.getP());
			s.executeUpdate();
			try (ResultSet keys = s.getGeneratedKeys()) {
				while (keys.next()) {
					return keys.getInt(FIRST);
				}
				throw new IllegalStateException(
						"could not make or find recording region core record");
			}
		}
	}

	private static int getRecordingRegion(Connection conn, int coreID,
			Region region) throws SQLException {
		try (PreparedStatement s = conn.prepareStatement(GET_REGION)) {
			// core_id, local_region_index
			s.setInt(FIRST, coreID);
			s.setInt(SECOND, region.regionIndex);
			try (ResultSet rs = s.executeQuery()) {
				while (rs.next()) {
					return rs.getInt(FIRST);
				}
			}
		}
		try (PreparedStatement s =
				conn.prepareStatement(INSERT_REGION, RETURN_GENERATED_KEYS)) {
			// core_id, local_region_index, address
			s.setInt(FIRST, coreID);
			s.setInt(SECOND, region.regionIndex);
			s.setInt(THIRD, region.startAddress);
			s.executeUpdate();
			try (ResultSet keys = s.getGeneratedKeys()) {
				while (keys.next()) {
					return keys.getInt(FIRST);
				}
				throw new IllegalStateException(
						"could not make or find recording region record");
			}
		}
	}

	private void appendRecordingContents(Connection conn, int regionID,
			byte[] content) throws SQLException {
		try (PreparedStatement s = conn.prepareStatement(APPEND_CONTENT)) {
			// content, append_time, region_id
			s.setBinaryStream(FIRST, new ByteArrayInputStream(content),
					content.length);
			s.setLong(SECOND, System.currentTimeMillis());
			s.setInt(THIRD, regionID);
			s.executeUpdate();
		}
	}

	@Override
	public void appendRecordingContents(Region region, byte[] contents)
			throws StorageException {
		callV(conn -> appendRecordContents(conn, region, contents),
				"creating a region");
	}

	/**
	 * The core of how to append content to a recording.
	 *
	 * @param conn
	 *            The connection, with a transaction open.
	 * @param region
	 *            The recording region owning the recording.
	 * @param contents
	 *            The bytes to append.
	 * @throws SQLException
	 *             If anything goes wrong.
	 * @see #appendRecordingContents(Region,int,byte[])
	 */
	private void appendRecordContents(Connection conn, Region region,
			byte[] contents) throws SQLException {
		int coreID = getRecordingCore(conn, region.core);
		int regionID = getRecordingRegion(conn, coreID, region);
		appendRecordingContents(conn, regionID, contents);
	}

	@Override
	public byte[] getRecordingRegionContents(Region region)
			throws StorageException {
		return callR(conn -> getRecordingRegionContents(conn, region),
				"retrieving a recording region");
	}

	private static byte[] getRecordingRegionContents(Connection conn,
			Region region) throws SQLException {
		try (PreparedStatement s = conn.prepareStatement(FETCH_RECORDING)) {
			// x, y, processor, local_region_index
			s.setInt(FIRST, region.core.getX());
			s.setInt(SECOND, region.core.getY());
			s.setInt(THIRD, region.core.getP());
			s.setInt(FOURTH, region.regionIndex);
			try (ResultSet rs = s.executeQuery()) {
				while (rs.next()) {
					return rs.getBytes(FIRST);
				}
				throw new IllegalArgumentException("core " + region.core
						+ " has no data for region " + region.regionIndex);
			}
		}
	}

	@Override
	public List<CoreLocation> getCoresWithStorage() throws StorageException {
		return callR(conn -> {
			try (PreparedStatement s =
					conn.prepareStatement(GET_CORES_WITH_STORAGE);
					ResultSet rs = s.executeQuery()) {
				ArrayList<CoreLocation> result = new ArrayList<>();
				while (rs.next()) {
					int x = rs.getInt(FIRST);
					int y = rs.getInt(SECOND);
					int p = rs.getInt(THIRD);
					result.add(new CoreLocation(x, y, p));
				}
				return result;
			}
		}, "listing cores");
	}

	@Override
	public List<Integer> getRegionsWithStorage(HasCoreLocation core)
			throws StorageException {
		return callR(conn -> {
			try (PreparedStatement s =
					conn.prepareStatement(GET_REGIONS_WITH_STORAGE)) {
				s.setInt(FIRST, core.getX());
				s.setInt(SECOND, core.getY());
				s.setInt(THIRD, core.getP());
				try (ResultSet rs = s.executeQuery()) {
					ArrayList<Integer> result = new ArrayList<>();
					while (rs.next()) {
						result.add(rs.getInt(FIRST));
					}
					return result;
				}
			}
		}, "listing regions for a core");
	}

	private static final class BoardImpl extends Board {
		/** The primary key. */
		final int id;

		private BoardImpl(int id, int etherx, int ethery, String addr) {
			super(etherx, ethery, addr);
			this.id = id;
		}

		@Override
		public boolean equals(Object other) {
			if (!(other instanceof BoardImpl)) {
				return false;
			}
			BoardImpl b = (BoardImpl) other;
			return id == b.id;
		}

		@Override
		public int hashCode() {
			return id ^ 444113;
		}
	}

	private static final class CoreToLoadImpl extends CoreToLoad {
		/** The primary key. */
		final int id;

<<<<<<< HEAD
		private CoreToLoadImpl(int id, int x, int y, int p, int appID,
				byte[] bytes) {
			super(x, y, p, appID, bytes);
=======
		private CoreToLoadImpl(int id, int x, int y, int p, byte[] bytes) {
			super(x, y, p, bytes);
>>>>>>> 8099feac
			this.id = id;
		}

		@Override
		public boolean equals(Object other) {
			if (!(other instanceof CoreToLoadImpl)) {
				return false;
			}
			CoreToLoadImpl c = (CoreToLoadImpl) other;
			return id == c.id;
		}

		@Override
		public int hashCode() {
			return id ^ 187043;
		}
	}
}<|MERGE_RESOLUTION|>--- conflicted
+++ resolved
@@ -358,14 +358,9 @@
 		/** The primary key. */
 		final int id;
 
-<<<<<<< HEAD
 		private CoreToLoadImpl(int id, int x, int y, int p, int appID,
 				byte[] bytes) {
 			super(x, y, p, appID, bytes);
-=======
-		private CoreToLoadImpl(int id, int x, int y, int p, byte[] bytes) {
-			super(x, y, p, bytes);
->>>>>>> 8099feac
 			this.id = id;
 		}
 
