--- conflicted
+++ resolved
@@ -304,12 +304,12 @@
 		</dependency>
 		<dependency>
 			<groupId>org.springframework.boot</groupId>
-<<<<<<< HEAD
-			<artifactId>spring-boot-starter-oauth2-client</artifactId>
-=======
 			<artifactId>spring-boot-configuration-processor</artifactId>
 			<optional>true</optional>
->>>>>>> 9babaf7c
+		</dependency>
+		<dependency>
+			<groupId>org.springframework.boot</groupId>
+			<artifactId>spring-boot-starter-oauth2-client</artifactId>
 		</dependency>
 	</dependencies>
 
