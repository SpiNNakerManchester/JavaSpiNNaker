--- conflicted
+++ resolved
@@ -254,13 +254,7 @@
 				log.debug("dropped packet from {}", packet.getAddress());
 				continue;
 			}
-<<<<<<< HEAD
-			var msg = wrap(packet.getData(), 0, packet.getLength())
-					.order(LITTLE_ENDIAN);
-			handleReceivedMessage(msg);
-=======
 			handleReceivedMessage(packet.getByteBuffer());
->>>>>>> 39ee6e7c
 		}
 	}
 }