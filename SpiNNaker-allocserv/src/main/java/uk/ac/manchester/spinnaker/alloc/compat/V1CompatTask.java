--- conflicted
+++ resolved
@@ -30,6 +30,7 @@
 import java.io.BufferedReader;
 import java.io.IOException;
 import java.io.InputStreamReader;
+import java.io.InterruptedIOException;
 import java.io.OutputStreamWriter;
 import java.io.PrintWriter;
 import java.io.Reader;
@@ -267,7 +268,6 @@
 			 * than matching the exception message. You'd think that you'd get
 			 * something better, but no...
 			 */
-<<<<<<< HEAD
 			return switch (e.getMessage()) {
 			case "Connection reset", "Connection timed out (Read failed)" ->
 				Optional.empty();
@@ -277,15 +277,6 @@
 			var ex = new InterruptedException();
 			ex.initCause(e);
 			throw ex;
-=======
-			switch (e.getMessage()) {
-			case "Connection reset":
-			case "Connection timed out (Read failed)":
-				return Optional.empty();
-			default:
-				throw e;
-			}
->>>>>>> 1e7c4415
 		}
 		if (isNull(line)) {
 			if (currentThread().isInterrupted()) {
