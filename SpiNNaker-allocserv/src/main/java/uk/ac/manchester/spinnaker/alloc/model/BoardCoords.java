/*
 * Copyright (c) 2021 The University of Manchester
 *
 * This program is free software: you can redistribute it and/or modify
 * it under the terms of the GNU General Public License as published by
 * the Free Software Foundation, either version 3 of the License, or
 * (at your option) any later version.
 *
 * This program is distributed in the hope that it will be useful,
 * but WITHOUT ANY WARRANTY; without even the implied warranty of
 * MERCHANTABILITY or FITNESS FOR A PARTICULAR PURPOSE.  See the
 * GNU General Public License for more details.
 *
 * You should have received a copy of the GNU General Public License
 * along with this program.  If not, see <http://www.gnu.org/licenses/>.
 */
package uk.ac.manchester.spinnaker.alloc.model;

import static java.lang.String.format;

import java.util.Objects;

import com.google.errorprone.annotations.Immutable;

import uk.ac.manchester.spinnaker.alloc.db.Row;

/**
 * Basic coordinates of a board.
 *
 * @author Donal Fellows
 */
@Immutable
public final class BoardCoords {
	/** Logical triad X coordinate. */
	private final int x;

	/** Logical triad Y coordinate. */
	private final int y;

	/** Logical triad Z coordinate. */
	private final int z;

	/** Physical cabinet number. */
	private final int cabinet;

	/** Physical frame number. */
	private final int frame;

	/**
	 * Physical board number. May be {@code null} if the board is dead (e.g.,
	 * because it is outright absent from the machine).
	 */
	private final Integer board;

	/**
	 * IP address of ethernet chip. May be {@code null} if the current user
	 * doesn't have permission to see the board address at this point, or the
	 * board is dead (e.g., because it is outright absent from the machine).
	 */
	private final String address;

	/**
	 * @param x
	 *            Logical triad X coordinate
	 * @param y
	 *            Logical triad Y coordinate
	 * @param z
	 *            Logical triad Z coordinate
	 * @param cabinet
	 *            Physical cabinet number
	 * @param frame
	 *            Physical frame number
	 * @param board
	 *            Physical board number
	 * @param address
	 *            IP address of ethernet chip
	 */
	public BoardCoords(int x, int y, int z, int cabinet, int frame,
			Integer board, String address) {
		this.x = x;
		this.y = y;
		this.z = z;
		this.cabinet = cabinet;
		this.frame = frame;
		this.board = board;
		this.address = address;
	}

	/**
	 * Construct a set of board coordinates from a database row that describes
	 * them.
	 *
	 * @param row
	 *            Database row
	 * @param shroudAddress
	 *            Whether the {@link #address} should be shrouded.
	 */
	public BoardCoords(Row row, boolean shroudAddress) {
		x = row.getInt("x");
		y = row.getInt("y");
		z = row.getInt("z");
		cabinet = row.getInt("cabinet");
		frame = row.getInt("frame");
		board = row.getInteger("board_num");
		address = shroudAddress ? null : row.getString("address");
	}

	/**
	 * @return Logical triad X coordinate.
	 */
	public int getX() {
		return x;
	}

	/**
	 * @return Logical triad Y coordinate.
	 */
	public int getY() {
		return y;
	}

	/**
	 * @return Logical triad Z coordinate.
	 */
	public int getZ() {
		return z;
	}

	/**
	 * @return Physical cabinet number.
	 */
	public int getCabinet() {
		return cabinet;
	}

	/**
	 * @return Physical frame number.
	 */
	public int getFrame() {
		return frame;
	}

	/**
	 * @return Physical board number. May be {@code null} if the board is dead
	 *         (e.g., because it is outright absent from the machine).
	 */
	public Integer getBoard() {
		return board;
	}

	/**
	 * @return IP address of ethernet chip. May be {@code null} if the current
	 *         user doesn't have permission to see the board address at this
	 *         point, or the board is dead (e.g., because it is outright absent
	 *         from the machine).
	 */
	public String getAddress() {
		return address;
	}

	@Override
<<<<<<< HEAD
	public boolean equals(Object other) {
		if (other == this) {
			return true;
		}
		return (other instanceof BoardCoords) && equals((BoardCoords) other);
	}

	/**
	 * Equality test when you know the other value is a BoardCoords.
	 *
	 * @param other
	 *            The other value.
	 * @return Whether the two are equal.
	 */
	public boolean equals(BoardCoords other) {
		return (x == other.x) && (y == other.y) && (z == other.z)
				&& (cabinet == other.cabinet) && (frame == other.frame)
				&& Objects.equals(board, other.board)
				&& Objects.equals(address, other.address);
	}

=======
	public boolean equals(Object o) {
		if (o instanceof BoardCoords) {
			var other = (BoardCoords) o;
			return (x == other.x) && (y == other.y) && (z == other.z)
					&& (cabinet == other.cabinet) && (frame == other.frame)
					&& Objects.equals(board, other.board)
					&& Objects.equals(address, other.address);
		}
		return false;
	}

>>>>>>> f2ee4a30
	@Override
	public int hashCode() {
		// Just uses the triad coordinates
		return x << 16 | y << 8 | z;
	}

	@Override
	public String toString() {
		return format("xyz:(%d,%d,%d);cfb:(%d,%d,%s);ip:%s", x, y, z, cabinet,
				frame, board, address);
	}
}<|MERGE_RESOLUTION|>--- conflicted
+++ resolved
@@ -159,29 +159,6 @@
 	}
 
 	@Override
-<<<<<<< HEAD
-	public boolean equals(Object other) {
-		if (other == this) {
-			return true;
-		}
-		return (other instanceof BoardCoords) && equals((BoardCoords) other);
-	}
-
-	/**
-	 * Equality test when you know the other value is a BoardCoords.
-	 *
-	 * @param other
-	 *            The other value.
-	 * @return Whether the two are equal.
-	 */
-	public boolean equals(BoardCoords other) {
-		return (x == other.x) && (y == other.y) && (z == other.z)
-				&& (cabinet == other.cabinet) && (frame == other.frame)
-				&& Objects.equals(board, other.board)
-				&& Objects.equals(address, other.address);
-	}
-
-=======
 	public boolean equals(Object o) {
 		if (o instanceof BoardCoords) {
 			var other = (BoardCoords) o;
@@ -193,7 +170,6 @@
 		return false;
 	}
 
->>>>>>> f2ee4a30
 	@Override
 	public int hashCode() {
 		// Just uses the triad coordinates
