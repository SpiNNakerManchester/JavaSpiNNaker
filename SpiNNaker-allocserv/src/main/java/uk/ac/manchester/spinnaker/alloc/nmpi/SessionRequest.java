--- conflicted
+++ resolved
@@ -74,13 +74,8 @@
 	 * @param userId
 	 *            the userId to set
 	 */
-<<<<<<< HEAD
-	public void setUserId(String userIdParam) {
-		this.userId = userIdParam;
-=======
-	public void setUserId(final String userId) {
+	public void setUserId(String userId) {
 		this.userId = userId;
->>>>>>> 392f5d48
 	}
 
 	/**
