/*
 * Copyright (c) 2021 The University of Manchester
 *
 * Licensed under the Apache License, Version 2.0 (the "License");
 * you may not use this file except in compliance with the License.
 * You may obtain a copy of the License at
 *
 *     https://www.apache.org/licenses/LICENSE-2.0
 *
 * Unless required by applicable law or agreed to in writing, software
 * distributed under the License is distributed on an "AS IS" BASIS,
 * WITHOUT WARRANTIES OR CONDITIONS OF ANY KIND, either express or implied.
 * See the License for the specific language governing permissions and
 * limitations under the License.
 */
package uk.ac.manchester.spinnaker.alloc.bmp;

import uk.ac.manchester.spinnaker.alloc.model.Direction;
import uk.ac.manchester.spinnaker.machine.board.BMPBoard;

/**
 * Describes a part of a request that modifies the power of an FPGA-managed
 * inter-board link to be off.
 *
 * @author Donal Fellows
 * @param board
 *            The database ID of the board that the FPGA is located on.
 * @param link
 *            Which link (and hence which FPGA).
 */
<<<<<<< HEAD
public record Link(int board, Direction link) {
=======
public final class Link {
	/** The database ID of the board that the FPGA is located on. */
	private final BMPBoard board;

	/** Which link (and hence which FPGA). */
	private final Direction link;

	/**
	 * Create a request.
	 *
	 * @param board
	 *            The DB ID of the board that the FPGA is located on.
	 * @param link
	 *            Which link (and hence which FPGA).
	 */
	Link(int board, Direction link) {
		this.board = new BMPBoard(board);
		this.link = link;
	}

>>>>>>> 5b68a5a8
	@Override
	public String toString() {
		return "Link(" + board + "," + link + ":OFF)";
	}
<<<<<<< HEAD
=======

	/** @return The database ID of the board that the FPGA is located on. */
	public BMPBoard getBoard() {
		return board;
	}

	/** @return Which link (and hence which FPGA). */
	public Direction getLink() {
		return link;
	}
>>>>>>> 5b68a5a8
}<|MERGE_RESOLUTION|>--- conflicted
+++ resolved
@@ -28,16 +28,7 @@
  * @param link
  *            Which link (and hence which FPGA).
  */
-<<<<<<< HEAD
-public record Link(int board, Direction link) {
-=======
-public final class Link {
-	/** The database ID of the board that the FPGA is located on. */
-	private final BMPBoard board;
-
-	/** Which link (and hence which FPGA). */
-	private final Direction link;
-
+public record Link(BMPBoard board, Direction link) {
 	/**
 	 * Create a request.
 	 *
@@ -47,26 +38,11 @@
 	 *            Which link (and hence which FPGA).
 	 */
 	Link(int board, Direction link) {
-		this.board = new BMPBoard(board);
-		this.link = link;
+		this(new BMPBoard(board), link);
 	}
 
->>>>>>> 5b68a5a8
 	@Override
 	public String toString() {
 		return "Link(" + board + "," + link + ":OFF)";
 	}
-<<<<<<< HEAD
-=======
-
-	/** @return The database ID of the board that the FPGA is located on. */
-	public BMPBoard getBoard() {
-		return board;
-	}
-
-	/** @return Which link (and hence which FPGA). */
-	public Direction getLink() {
-		return link;
-	}
->>>>>>> 5b68a5a8
 }