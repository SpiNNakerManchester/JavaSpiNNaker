--- conflicted
+++ resolved
@@ -1,4 +1,3 @@
-<<<<<<< HEAD
 /*
  * Copyright (c) 2022 The University of Manchester
  *
@@ -38,61 +37,4 @@
 	public static ChipLocation chip(Row row, String x, String y) {
 		return new ChipLocation(row.getInt(x), row.getInt(y));
 	}
-}
-=======
-/*
- * Copyright (c) 2022 The University of Manchester
- *
- * Licensed under the Apache License, Version 2.0 (the "License");
- * you may not use this file except in compliance with the License.
- * You may obtain a copy of the License at
- *
- *     http://www.apache.org/licenses/LICENSE-2.0
- *
- * Unless required by applicable law or agreed to in writing, software
- * distributed under the License is distributed on an "AS IS" BASIS,
- * WITHOUT WARRANTIES OR CONDITIONS OF ANY KIND, either express or implied.
- * See the License for the specific language governing permissions and
- * limitations under the License.
- */
-package uk.ac.manchester.spinnaker.alloc.model;
-
-import java.util.function.Function;
-
-import uk.ac.manchester.spinnaker.alloc.db.Row;
-import uk.ac.manchester.spinnaker.machine.ChipLocation;
-
-/** Miscellaneous utilities. */
-public abstract class Utils {
-	private Utils() {
-	}
-
-	/**
-	 * Extract a chip from a result set row.
-	 *
-	 * @param row
-	 *            The row to extract from.
-	 * @param x
-	 *            The <em>name</em> of the column with the X coordinate.
-	 * @param y
-	 *            The <em>name</em> of the column with the Y coordinate.
-	 * @return The chip location.
-	 */
-	public static ChipLocation chip(Row row, String x, String y) {
-		return new ChipLocation(row.getInt(x), row.getInt(y));
-	}
-
-	/**
-	 * Create a function for extracting a chip from a result set row.
-	 *
-	 * @param x
-	 *            The <em>name</em> of the column with the X coordinate.
-	 * @param y
-	 *            The <em>name</em> of the column with the Y coordinate.
-	 * @return The mapping function.
-	 */
-	public static Function<Row, ChipLocation> chip(String x, String y) {
-		return row -> new ChipLocation(row.getInt(x), row.getInt(y));
-	}
-}
->>>>>>> fc8e3fca
+}