--- conflicted
+++ resolved
@@ -44,13 +44,14 @@
  * @param boards
  *            Describes the boards that have the issue.
  */
-<<<<<<< HEAD
 public record IssueReportRequest(
 		@NotBlank(message = "an issue description must be given") String issue,
 		List<@Valid ReportedBoard> boards) {
 	/**
 	 * Describes a board that has an issue.
 	 *
+	 * @param machine
+	 *            The machine containing the board.
 	 * @param chip
 	 *            The location of the chip within the reporting allocation.
 	 * @param x
@@ -68,62 +69,13 @@
 	 * @param address
 	 *            The IP address of the board.
 	 */
-	public record ReportedBoard(@Valid ChipLocation chip,
+	public record ReportedBoard(
+			@NotBlank String machine, @Valid ChipLocation chip,
 			@ValidTriadX Integer x, @ValidTriadY Integer y,
 			@ValidTriadZ Integer z, @ValidCabinetNumber Integer cabinet,
 			@ValidFrameNumber Integer frame, @ValidBoardNumber Integer board,
 			@IPAddress(nullOK = true, message = "address must be "
 					+ "an IP address") String address) {
-=======
-@SuppressWarnings("checkstyle:visibilitymodifier")
-public class IssueReportRequest {
-	/** What the problem is believed to be. */
-	@NotBlank(message = "an issue description must be given")
-	public String issue;
-
-	/** Describes the boards that have the issue. */
-	public List<@Valid ReportedBoard> boards;
-
-	/** Describes a board that has an issue. */
-	public static class ReportedBoard {
-
-		/** The machine containing the board. */
-		@NotBlank
-		public String machine;
-
-		/** The location of the chip within the reporting allocation. */
-		@Valid
-		public ChipLocation chip;
-
-		/** The X triad coordinate of the board. */
-		@ValidTriadX
-		public Integer x;
-
-		/** The Y triad coordinate of the board. */
-		@ValidTriadY
-		public Integer y;
-
-		/** The Z triad coordinate of the board. */
-		@ValidTriadZ
-		public Integer z;
-
-		/** The physical cabinet number of the board. */
-		@ValidCabinetNumber
-		public Integer cabinet;
-
-		/** The physical frame number of the board. */
-		@ValidFrameNumber
-		public Integer frame;
-
-		/** The physical board number of the board. */
-		@ValidBoardNumber
-		public Integer board;
-
-		/** The IP address of the board. */
-		@IPAddress(nullOK = true, message = "address must be an IP address")
-		public String address;
-
->>>>>>> 39694605
 		@JsonIgnore
 		private boolean isChipValid() {
 			return nonNull(chip);
