/*
 * Copyright (c) 2021 The University of Manchester
 *
 * Licensed under the Apache License, Version 2.0 (the "License");
 * you may not use this file except in compliance with the License.
 * You may obtain a copy of the License at
 *
 *     https://www.apache.org/licenses/LICENSE-2.0
 *
 * Unless required by applicable law or agreed to in writing, software
 * distributed under the License is distributed on an "AS IS" BASIS,
 * WITHOUT WARRANTIES OR CONDITIONS OF ANY KIND, either express or implied.
 * See the License for the specific language governing permissions and
 * limitations under the License.
 */
package uk.ac.manchester.spinnaker.alloc.allocator;

import static java.util.Objects.nonNull;
import static org.slf4j.LoggerFactory.getLogger;

import java.time.Duration;
import java.util.Collection;
import java.util.ConcurrentModificationException;
import java.util.HashMap;
import java.util.HashSet;
import java.util.List;
import java.util.Map;
import java.util.Set;
import java.util.WeakHashMap;
import java.util.function.BiConsumer;

import javax.annotation.PostConstruct;

import org.slf4j.Logger;
import org.springframework.beans.factory.annotation.Autowired;
import org.springframework.scheduling.TaskScheduler;
import org.springframework.stereotype.Service;

import uk.ac.manchester.spinnaker.utils.UsedInJavadocOnly;

/**
 * Manages waiting for values.
 *
 * @author Donal Fellows
 * @author Andrew Rowley
 */
@Service
public class Epochs {
	private static final Logger log = getLogger(Epochs.class);

	/** How long to wait between cleaning of the maps. */
	private static final Duration CLEANING_SCHEDULE = Duration.ofSeconds(30);

	@Autowired
	private TaskScheduler scheduler;

	/**
	 * Mapping from job ID to set of epoch handles waiting on it for a state
	 * change.
	 */
	private final EpochMap jobs = new EpochMap();

	/**
	 * Mapping from machine ID to set of epoch handles waiting on it for a state
	 * change.
	 */
	private final EpochMap machines = new EpochMap();

	/**
	 * Mapping from board ID to set of epoch handles waiting on it for blacklist
	 * handling.
	 */
	private final EpochMap blacklists = new EpochMap();

	@PostConstruct
	private void init() {
		scheduler.scheduleAtFixedRate(this::checkEmpties, CLEANING_SCHEDULE);
	}

	/**
	 * The maps contain weak reference maps, where Epochs are removed when they
	 * are no longer referenced, but the map will still contain the empty weak
	 * reference map unless removed. This tasklet handles that cleanup.
	 */
	private void checkEmpties() {
		if (jobs.checkEmptyValues()) {
			log.debug("Job map now contains jobs {}", jobs.getIds());
		}
		if (machines.checkEmptyValues()) {
			log.debug("Machine map now contains machines {}",
					machines.getIds());
		}
		if (blacklists.checkEmptyValues()) {
			log.debug("Blacklist map now contains boards {}",
					blacklists.getIds());
		}
	}

	/**
	 * Get a job epoch for a job.
	 *
	 * @param jobId
	 *            The job identifier.
	 * @return The epoch handle.
	 */
	public Epoch getJobsEpoch(int jobId) {
		return new Epoch(jobs, jobId);
	}

	/**
	 * Get a job epoch for a list of jobs.
	 *
	 * @param jobIds
	 *            The job identifiers.
	 * @return The epoch handle.
	 */
	public Epoch getJobsEpoch(List<Integer> jobIds) {
		return new Epoch(jobs, jobIds);
	}

	/**
	 * Indicate a change in a job. Will wake any thread waiting on changes to
	 * the job epoch with {@link Epoch#waitForChange(Duration) waitForChange()}
	 * on a {@code Epoch} handle.
	 *
	 * @param job
	 *            The job that has changed
	 */
	public void jobChanged(int job) {
		jobs.changed(job);
	}

	/**
	 * Get a machine epoch for a machine.
	 *
	 * @param machineId
	 *            The identifier of the machine.
	 * @return The epoch handle.
	 */
	public Epoch getMachineEpoch(int machineId) {
		return new Epoch(machines, machineId);
	}

	/**
	 * Get a machine epoch for a set of machines.
	 *
	 * @param machineIds
	 *            The identifiers of the machine.
	 * @return The epoch handle.
	 */
	public Epoch getMachinesEpoch(List<Integer> machineIds) {
		return new Epoch(machines, machineIds);
	}

	/**
	 * Indicate a change in a machine. Will wake any thread waiting on changes
	 * to the machine epoch with {@link Epoch#waitForChange(Duration)
	 * waitForChange()} on a {@code Epoch} handle.
	 *
	 * @param machine
	 *            The machine that has changed
	 */
	public void machineChanged(int machine) {
		machines.changed(machine);
	}

	/**
	 * Get a blacklist epoch for a board.
	 *
	 * @param boardId
	 *            The id of the board.
	 * @return The epoch handle.
	 */
	public Epoch getBlacklistEpoch(int boardId) {
		return new Epoch(blacklists, boardId);
	}

	/**
	 * Indicate a change in a blacklist. Will wake any thread waiting on changes
	 * to the blacklist epoch with {@link Epoch#waitForChange(Duration)
	 * waitForChange()} on a {@code Epoch} handle.
	 *
	 * @param board
	 *            The board that has changed.
	 */
	public void blacklistChanged(int board) {
		blacklists.changed(board);
	}

	/**
	 * A waitable epoch checkpoint.
	 *
	 * @author Donal Fellows
	 * @author Andrew Rowley
	 */
	public final class Epoch {
		private final EpochMap map;

		private final List<Integer> ids;

		private final Set<Integer> changed = new HashSet<>();

		private Epoch(EpochMap map, int id) {
			this.map = map;
			this.ids = List.of(id);
			map.addAll(this, ids);
		}

		private Epoch(EpochMap map, List<Integer> ids) {
			if (ids.isEmpty()) {
				log.warn("empty ID list; will never wake");
			}
			this.map = map;
			this.ids = List.copyOf(ids);
			map.addAll(this, ids);
		}

		synchronized void updateChanged(int id) {
			log.debug("Change to {}, id {}", this, id);
			changed.add(id);
			notifyAll();
		}

		/**
		 * Wait, for up to {@code timeout}, for a change.
		 *
		 * @param timeout
		 *            The time to wait, in milliseconds.
		 * @return Whether the item has changed or not.
		 * @throws InterruptedException
		 *             If the wait is interrupted.
		 */
		public boolean waitForChange(Duration timeout)
				throws InterruptedException {
			return !getChanged(timeout).isEmpty();
		}

		/**
		 * Get the set of changed items.
		 *
		 * @param timeout
		 *            The timeout to wait for one item to change.
		 * @return The changed items.
		 * @throws InterruptedException
		 *             If the wait is interrupted.
		 */
		public Collection<Integer> getChanged(Duration timeout)
				throws InterruptedException {
			synchronized (this) {
				log.debug("Waiting for change to {}", this);
				wait(timeout.toMillis());
				log.debug("After wait, changed: {}", changed);
				return Set.copyOf(changed);
			}
		}

		/**
		 * Check if this epoch is the current one.
		 *
		 * @return Whether this is a valid epoch.
		 */
		public boolean isValid() {
			return map.containsAnyKey(ids);
		}
	}
}

/**
 * A weak mapping from an ID to the epoch handles that care about it. Handles
 * will be removed when they get garbage collected.
 *
 * @author Donal Fellows
 */
class EpochMap {
	/** The value in {@link #map} leaves. Shared. Unimportant. */
	private static final Object OBJ = new Object();

	/** A map from integers to weak sets of epochs. */
	private final Map<Integer, Map<Epochs.Epoch, Object>> map = new HashMap<>();

	synchronized boolean checkEmptyValues() {
		return map.entrySet().removeIf(entry -> entry.getValue().isEmpty());
	}

	void changed(int id) {
		var items = getSet(id);
		if (nonNull(items)) {
			for (var item : items) {
				item.updateChanged(id);
			}
		}
	}

<<<<<<< HEAD
	private synchronized Set<Epochs.Epoch> getSet(int id) {
		return map.get(id);
=======
	/**
	 * Take the set of epochs for a particular ID.
	 * <p>
	 * <strong>CRITICAL TRICKY IMPLEMENTATION POINT!</strong>
	 * {@link WeakHashMap#forEach(BiConsumer)} does not throw
	 * {@link ConcurrentModificationException} as it is <em>not</em>
	 * iterator-based. All the other ways of going through the contents can
	 * throw if the GC removes an element behind the scenes.
	 *
	 * @param id
	 *            The key into the map.
	 * @return The removed set of epochs. Empty if the key is absent.
	 */
	@UsedInJavadocOnly({
		BiConsumer.class, ConcurrentModificationException.class
	})
	private synchronized Set<Epochs.Epoch> removeSet(Integer id) {
		var weakmap = map.remove(id);
		if (weakmap == null) {
			return null;
		}
		// Set.copyOf would be great, but can blow up :-(
		var result = new HashSet<Epochs.Epoch>();
		weakmap.forEach((epoch, __) -> result.add(epoch));
		return result;
>>>>>>> 2a9c9b06
	}

	synchronized void addAll(Epochs.Epoch epoch, List<Integer> ids) {
		for (var id : ids) {
			map.computeIfAbsent(id, key -> new WeakHashMap<>()).put(epoch, OBJ);
		}
	}

	synchronized boolean containsAnyKey(Collection<Integer> ids) {
		return ids.stream().allMatch(map::containsKey);
	}

	Collection<Integer> getIds() {
		return map.keySet();
	}
}<|MERGE_RESOLUTION|>--- conflicted
+++ resolved
@@ -285,24 +285,16 @@
 	void changed(int id) {
 		var items = getSet(id);
 		if (nonNull(items)) {
-			for (var item : items) {
-				item.updateChanged(id);
+			synchronized (items) {
+				for (var item : items) {
+					item.updateChanged(id);
+				}
 			}
 		}
 	}
 
-<<<<<<< HEAD
-	private synchronized Set<Epochs.Epoch> getSet(int id) {
-		return map.get(id);
-=======
 	/**
 	 * Take the set of epochs for a particular ID.
-	 * <p>
-	 * <strong>CRITICAL TRICKY IMPLEMENTATION POINT!</strong>
-	 * {@link WeakHashMap#forEach(BiConsumer)} does not throw
-	 * {@link ConcurrentModificationException} as it is <em>not</em>
-	 * iterator-based. All the other ways of going through the contents can
-	 * throw if the GC removes an element behind the scenes.
 	 *
 	 * @param id
 	 *            The key into the map.
@@ -311,16 +303,14 @@
 	@UsedInJavadocOnly({
 		BiConsumer.class, ConcurrentModificationException.class
 	})
-	private synchronized Set<Epochs.Epoch> removeSet(Integer id) {
-		var weakmap = map.remove(id);
+	private synchronized Set<Epochs.Epoch> getSet(Integer id) {
+		var weakmap = map.get(id);
 		if (weakmap == null) {
 			return null;
 		}
-		// Set.copyOf would be great, but can blow up :-(
-		var result = new HashSet<Epochs.Epoch>();
-		weakmap.forEach((epoch, __) -> result.add(epoch));
-		return result;
->>>>>>> 2a9c9b06
+		// Copy the set here while still synchronized to avoid
+		// ConcurrentModificationException when updated elsewhere.
+		return Set.copyOf(weakmap.keySet());
 	}
 
 	synchronized void addAll(Epochs.Epoch epoch, List<Integer> ids) {
