/*
 * Copyright (c) 2021 The University of Manchester
 *
 * This program is free software: you can redistribute it and/or modify
 * it under the terms of the GNU General Public License as published by
 * the Free Software Foundation, either version 3 of the License, or
 * (at your option) any later version.
 *
 * This program is distributed in the hope that it will be useful,
 * but WITHOUT ANY WARRANTY; without even the implied warranty of
 * MERCHANTABILITY or FITNESS FOR A PARTICULAR PURPOSE.  See the
 * GNU General Public License for more details.
 *
 * You should have received a copy of the GNU General Public License
 * along with this program.  If not, see <http://www.gnu.org/licenses/>.
 */
package uk.ac.manchester.spinnaker.alloc.web;

import static java.util.Collections.unmodifiableList;

import java.net.URI;
import java.util.ArrayList;
import java.util.List;
import java.util.Map;
import java.util.Set;

import javax.ws.rs.core.UriInfo;

import uk.ac.manchester.spinnaker.alloc.allocator.SpallocAPI.Machine;
import uk.ac.manchester.spinnaker.alloc.model.BoardCoords;
import uk.ac.manchester.spinnaker.alloc.model.DownLink;

/**
 * The description of machines known to the service. A list of
 * {@link BriefMachineDescription}s.
 *
 * @author Donal Fellows
 */
public final class MachinesResponse {
	/**
	 * A brief, summary description of a machine.
	 *
	 * @author Donal Fellows
	 */
	public final class BriefMachineDescription {
		/** The name of the machine. */
		public final String name;

		/** The tags of the machine. */
		public final List<String> tags;

		/** The URI to the machine. */
		public final URI uri;

		/** The width of the machine, in triads. */
		public final int width;

		/** The height of the machine, in triads. */
		public final int height;

		/** The dead boards on the machine. */
		public final List<BoardCoords> deadBoards;

		/** The dead links on the machine. */
		public final List<DownLink> deadLinks;

		private BriefMachineDescription(String name, URI uri, int width,
				int height, Set<String> tags, List<BoardCoords> deadBoards,
				List<DownLink> deadLinks) {
			this.name = name;
			this.uri = uri;
			this.width = width;
			this.height = height;
			this.tags = unmodifiableList(new ArrayList<>(tags));
			this.deadBoards = unmodifiableList(deadBoards);
			this.deadLinks = unmodifiableList(deadLinks);
		}
	}

	/** The list of machines known to the service. */
	public final List<BriefMachineDescription> machines;

	MachinesResponse(Map<String, Machine> machines, UriInfo ui) {
<<<<<<< HEAD
		var mlist = new ArrayList<BriefMachineDescription>();
		var ub = ui.getAbsolutePathBuilder().path("{name}");
		for (var ment : machines.entrySet()) {
			var name = ment.getKey();
			var uri = ub.build(name);
			var m = ment.getValue();

			mlist.add(new BriefMachineDescription(name, uri, m.getWidth(),
					m.getHeight(), m.getTags(), m.getDeadBoards(),
					m.getDownLinks()));
		}
=======
		List<BriefMachineDescription> mlist = new ArrayList<>(machines.size());
		UriBuilder ub = ui.getAbsolutePathBuilder().path("{name}");
		machines.forEach((name,
				machine) -> mlist.add(new BriefMachineDescription(name,
						ub.build(name), machine.getWidth(), machine.getHeight(),
						machine.getTags(), machine.getDeadBoards(),
						machine.getDownLinks())));
>>>>>>> 158020a9
		this.machines = unmodifiableList(mlist);
	}
}<|MERGE_RESOLUTION|>--- conflicted
+++ resolved
@@ -81,27 +81,13 @@
 	public final List<BriefMachineDescription> machines;
 
 	MachinesResponse(Map<String, Machine> machines, UriInfo ui) {
-<<<<<<< HEAD
-		var mlist = new ArrayList<BriefMachineDescription>();
+		var mlist = new ArrayList<BriefMachineDescription>(machines.size());
 		var ub = ui.getAbsolutePathBuilder().path("{name}");
-		for (var ment : machines.entrySet()) {
-			var name = ment.getKey();
-			var uri = ub.build(name);
-			var m = ment.getValue();
-
-			mlist.add(new BriefMachineDescription(name, uri, m.getWidth(),
-					m.getHeight(), m.getTags(), m.getDeadBoards(),
-					m.getDownLinks()));
-		}
-=======
-		List<BriefMachineDescription> mlist = new ArrayList<>(machines.size());
-		UriBuilder ub = ui.getAbsolutePathBuilder().path("{name}");
 		machines.forEach((name,
 				machine) -> mlist.add(new BriefMachineDescription(name,
 						ub.build(name), machine.getWidth(), machine.getHeight(),
 						machine.getTags(), machine.getDeadBoards(),
 						machine.getDownLinks())));
->>>>>>> 158020a9
 		this.machines = unmodifiableList(mlist);
 	}
 }