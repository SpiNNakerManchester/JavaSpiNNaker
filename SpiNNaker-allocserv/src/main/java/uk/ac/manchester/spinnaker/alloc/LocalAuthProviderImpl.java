--- conflicted
+++ resolved
@@ -41,6 +41,7 @@
 
 import org.slf4j.Logger;
 import org.springframework.beans.factory.annotation.Autowired;
+import org.springframework.beans.factory.annotation.Value;
 import org.springframework.scheduling.annotation.Scheduled;
 import org.springframework.security.access.prepost.PreAuthorize;
 import org.springframework.security.authentication.AbstractAuthenticationToken;
@@ -137,14 +138,9 @@
 			if (authProps.isDummyRandomPass()) {
 				pass = generatePassword();
 			}
-<<<<<<< HEAD
-			if (createUser(DUMMY_USER, pass, ADMIN, defaultQuota)) {
-				if (dummyRandomPass) {
-=======
-			if (createUser(DUMMY_USER, pass, TrustLevel.ADMIN,
+			if (createUser(DUMMY_USER, pass, ADMIN,
 					quotaProps.getDefaultQuota())) {
 				if (authProps.isDummyRandomPass()) {
->>>>>>> 9babaf7c
 					log.info("admin user {} has password: {}", DUMMY_USER,
 							pass);
 				}
@@ -515,8 +511,8 @@
 					Update addQuota =
 							update(queries.conn, ADD_QUOTA_FOR_ALL_MACHINES)) {
 				// If we successfully make the user, they're authorized
-				return createUser(username, null, USER, defaultQuota,
-						createUser, addQuota);
+				return createUser(username, null, USER,
+						quotaProps.getDefaultQuota(), createUser, addQuota);
 			}
 		}
 		Row userInfo = r.get();
