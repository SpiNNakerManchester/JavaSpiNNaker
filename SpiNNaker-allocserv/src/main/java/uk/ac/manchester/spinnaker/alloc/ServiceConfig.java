--- conflicted
+++ resolved
@@ -19,13 +19,10 @@
 import static com.fasterxml.jackson.databind.PropertyNamingStrategies.KEBAB_CASE;
 import static com.fasterxml.jackson.databind.SerializationFeature.WRITE_DATES_AS_TIMESTAMPS;
 import static java.lang.System.setProperty;
-<<<<<<< HEAD
 import static java.util.Arrays.asList;
 import static java.util.Collections.emptyList;
 import static java.util.Collections.emptyMap;
 import static java.util.Objects.nonNull;
-=======
->>>>>>> 08bb0bca
 import static java.util.concurrent.Executors.newScheduledThreadPool;
 import static javax.ws.rs.core.MediaType.TEXT_PLAIN;
 import static javax.ws.rs.core.Response.status;
@@ -247,13 +244,8 @@
 		 * need it, but we're being careful.
 		 */
 		private void upgradeEndpointProtocol(ServletRequest request) {
-<<<<<<< HEAD
-			String addr = (String) request.getAttribute(ENDPOINT_ADDRESS);
+			var addr = (String) request.getAttribute(ENDPOINT_ADDRESS);
 			if (nonNull(addr) && addr.startsWith("http:")) {
-=======
-			var addr = (String) request.getAttribute(ENDPOINT_ADDRESS);
-			if (addr != null && addr.startsWith("http:")) {
->>>>>>> 08bb0bca
 				request.setAttribute(ENDPOINT_ADDRESS,
 						addr.replace("http:", "https:"));
 			}
