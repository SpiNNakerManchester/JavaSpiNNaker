/*
 * Copyright (c) 2021 The University of Manchester
 *
 * This program is free software: you can redistribute it and/or modify
 * it under the terms of the GNU General Public License as published by
 * the Free Software Foundation, either version 3 of the License, or
 * (at your option) any later version.
 *
 * This program is distributed in the hope that it will be useful,
 * but WITHOUT ANY WARRANTY; without even the implied warranty of
 * MERCHANTABILITY or FITNESS FOR A PARTICULAR PURPOSE.  See the
 * GNU General Public License for more details.
 *
 * You should have received a copy of the GNU General Public License
 * along with this program.  If not, see <http://www.gnu.org/licenses/>.
 */
package uk.ac.manchester.spinnaker.alloc.allocator;

import static java.lang.Math.ceil;
import static java.lang.Math.min;
import static java.lang.Math.sqrt;
import static java.lang.String.format;
import static java.util.Objects.nonNull;
import static org.slf4j.LoggerFactory.getLogger;
import static uk.ac.manchester.spinnaker.alloc.Constants.TRIAD_DEPTH;
import static uk.ac.manchester.spinnaker.alloc.db.Row.enumerate;
import static uk.ac.manchester.spinnaker.alloc.db.Row.integer;
import static uk.ac.manchester.spinnaker.alloc.db.Utils.isBusy;
import static uk.ac.manchester.spinnaker.alloc.model.JobState.DESTROYED;
import static uk.ac.manchester.spinnaker.alloc.model.JobState.POWER;
import static uk.ac.manchester.spinnaker.alloc.model.JobState.QUEUED;
import static uk.ac.manchester.spinnaker.alloc.model.JobState.READY;
import static uk.ac.manchester.spinnaker.alloc.model.PowerState.OFF;
import static uk.ac.manchester.spinnaker.alloc.model.PowerState.ON;

import java.util.ArrayList;
import java.util.EnumSet;
import java.util.HashMap;
import java.util.List;
import java.util.Objects;
import java.util.stream.Stream;

import org.slf4j.Logger;
import org.springframework.beans.factory.annotation.Autowired;
import org.springframework.dao.DataAccessException;
import org.springframework.scheduling.annotation.Scheduled;
import org.springframework.stereotype.Service;

import uk.ac.manchester.spinnaker.alloc.ServiceMasterControl;
import uk.ac.manchester.spinnaker.alloc.SpallocProperties.AllocatorProperties;
import uk.ac.manchester.spinnaker.alloc.SpallocProperties.HistoricalDataProperties;
import uk.ac.manchester.spinnaker.alloc.db.DatabaseAwareBean;
import uk.ac.manchester.spinnaker.alloc.db.DatabaseEngine.Connection;
import uk.ac.manchester.spinnaker.alloc.db.DatabaseEngine.Query;
import uk.ac.manchester.spinnaker.alloc.db.DatabaseEngine.Update;
import uk.ac.manchester.spinnaker.alloc.db.Row;
import uk.ac.manchester.spinnaker.alloc.db.SQLQueries;
import uk.ac.manchester.spinnaker.alloc.model.Direction;
import uk.ac.manchester.spinnaker.alloc.model.JobState;
import uk.ac.manchester.spinnaker.alloc.model.PowerState;

@Service
public class AllocatorTask extends DatabaseAwareBean
		implements PowerController {
	/**
	 * @see #setPower(Connection,int,PowerState)
	 */
	private static final EnumSet<Direction> NO_PERIMETER =
			EnumSet.noneOf(Direction.class);

	private static final Logger log = getLogger(AllocatorTask.class);

	private static final Rectangle ONE_BOARD = new Rectangle(1, 1, 1);

	/**
	 * Maximum number of jobs that we actually run the quota check for. Used
	 * because we are reusing a query, and we'll probably never have that many
	 * live jobs even on the big machine.
	 */
	private static final Integer NUMBER_OF_JOBS_TO_QUOTA_CHECK = 100000;

	@Autowired
	private Epochs epochs;

	@Autowired
	private ServiceMasterControl serviceControl;

	@Autowired
	private QuotaManager quotaManager;

	@Autowired
	private AllocatorProperties allocProps;

	@Autowired
	private HistoricalDataProperties historyProps;

	@Autowired
	private ProxyRememberer rememberer;

	/**
	 * Helper class representing a rectangle of triads.
	 *
	 * @author Donal Fellows
	 */
	private static final class Rectangle {
		final int width;

		final int height;

		/** Depth of rectangle. 1 or 3 */
		final int depth;

		private Rectangle(int width, int height, int depth) {
			this.width = width;
			this.height = height;
			this.depth = depth;
		}

		private Rectangle(Row row) {
			this(row.getInt("max_width"), row.getInt("max_height"),
					TRIAD_DEPTH);
		}

		@Override
		public String toString() {
			return format("%dx%dx%d", width, height, depth);
		}

		public int getArea() {
			return width * height * depth;
		}
	}

	/**
	 * Helper class representing the logical coordinates of a board.
	 *
	 * @author Donal Fellows
	 */
	private static final class TriadCoords {
		final int x;

		final int y;

		final int z;

		private TriadCoords(Row row) {
			this.x = row.getInt("x");
			this.y = row.getInt("y");
			this.z = row.getInt("z");
		}

		@Override
		public String toString() {
			return format("[%d,%d,%d]", x, y, z);
		}
	}

	/**
	 * Allocate all current requests for resources.
	 */
	@Scheduled(fixedDelayString = "#{allocatorProperties.period}")
	public void allocate() {
		if (serviceControl.isPaused()) {
			return;
		}

		try {
			if (execute(this::allocate)) {
				log.debug("advancing job epoch");
				epochs.nextJobsEpoch();
			}
		} catch (DataAccessException e) {
			if (isBusy(e)) {
				log.info("database is busy; "
						+ "will try allocation processing later");
				return;
			}
			throw e;
		}
	}

	/** Encapsulates the queries and updates used in power control. */
	private class PowerSQL extends AbstractSQL {
		/** Get basic information about a specific job. */
		private final Query getJobState;

		/** Get what boards are allocated to a job (that is queued or ready). */
		private final Query getJobBoards;

		/**
		 * Get the links on the perimeter of the allocation to a job. The
		 * perimeter is defined as being the links between a board that is part
		 * of the allocation and a board that is not; it's <em>not</em> a
		 * geometric definition, but rather a relational algebraic one.
		 */
		private final Query getPerimeter;

		/** Create a request to change the power status of a board. */
		private final Update issuePowerChange;

		/** Set the state and number of pending changes for a job. */
		private final Update setStatePending;

		PowerSQL(Connection conn) {
			super(conn);
			getJobState = conn.query(GET_JOB);
			getJobBoards = conn.query(GET_JOB_BOARDS);
			getPerimeter = conn.query(getPerimeterLinks);
			issuePowerChange = conn.update(issueChangeForJob);
			setStatePending = conn.update(SET_STATE_PENDING);
		}

		@Override
		public void close() {
			getJobState.close();
			getJobBoards.close();
			getPerimeter.close();
			issuePowerChange.close();
			setStatePending.close();
		}
	}

	/** Encapsulates the queries and updates used in allocation. */
	private final class AllocSQL extends PowerSQL {
		/** Increases the importance of a job. */
		private final Update bumpImportance;

		/** Get the list of allocation tasks for jobs in a given state. */
		private final Query getTasks;

		/** Delete an allocation task. */
		private final Update delete;

		/** Find a single free board. */
		private final Query findFreeBoard;

		/**
		 * Find a rectangle of triads of boards that may be allocated.
		 *
		 * @see SQLQueries#FIND_FREE_BOARD
		 */
		private final Query getRectangles;

		/**
		 * Find a rectangle of triads of boards that may be allocated rooted at
		 * a particular board.
		 *
		 * @see SQLQueries#FIND_FREE_BOARD_AT
		 */
		private final Query getRectangleAt;

		/**
		 * Count the number of <em>connected</em> boards (i.e., have at least
		 * one path over enabled links to the root board of the allocation)
		 * within a rectangle of triads. The triads are taken as being full
		 * depth.
		 */
		private final Query countConnectedBoards;

		/**
		 * Find an allocatable board with a specific board ID. (This will have
		 * been previously converted from some other form of board coordinates.)
		 */
		private final Query findSpecificBoard;

		/**
		 * Get the set of boards at some coordinates within a triad rectangle
		 * that are connected (i.e., have at least one path over enableable
		 * links) to the root board.
		 */
		private final Query getConnectedBoardIDs;

		/** Tell a board that it is allocated. */
		private final Update allocBoard;

		/** Tell a job that it is allocated. Doesn't set the state. */
		private final Update allocJob;

		AllocSQL(Connection conn) {
			super(conn);
			bumpImportance = conn.update(BUMP_IMPORTANCE);
			getTasks = conn.query(getAllocationTasks);
			delete = conn.update(DELETE_TASK);
			findFreeBoard = conn.query(FIND_FREE_BOARD);
			getRectangles = conn.query(findRectangle);
			getRectangleAt = conn.query(findRectangleAt);
			countConnectedBoards = conn.query(countConnected);
			findSpecificBoard = conn.query(findLocation);
			getConnectedBoardIDs = conn.query(getConnectedBoards);
			allocBoard = conn.update(ALLOCATE_BOARDS_BOARD);
			allocJob = conn.update(ALLOCATE_BOARDS_JOB);
		}

		@Override
		public void close() {
			super.close();
			bumpImportance.close();
			getTasks.close();
			delete.close();
			findFreeBoard.close();
			getRectangles.close();
			getRectangleAt.close();
			countConnectedBoards.close();
			findSpecificBoard.close();
			getConnectedBoardIDs.close();
			allocBoard.close();
			allocJob.close();
		}
	}

	/** Encapsulates the queries and updates used in deletion. */
	private final class DestroySQL extends PowerSQL {
		/** Get basic information about a specific job. */
		private final Query getJob;

		/** Mark a job as dead. */
		private final Update markAsDestroyed;

		/** Delete a request to allocate resources for a job. */
		private final Update killAlloc;

		/**
		 * Delete a request to change the power of boards allocated to a job.
		 */
		private final Update killPending;

		DestroySQL(Connection conn) {
			super(conn);
			getJob = conn.query(GET_JOB);
			markAsDestroyed = conn.update(DESTROY_JOB);
			killAlloc = conn.update(KILL_JOB_ALLOC_TASK);
			killPending = conn.update(KILL_JOB_PENDING);
		}

		@Override
		public void close() {
			super.close();
			getJob.close();
			markAsDestroyed.close();
			killAlloc.close();
			killPending.close();
		}
	}

	/**
	 * Allocate all current requests for resources.
	 *
	 * @param conn
	 *            The DB connection
	 * @return Whether any changes have been done
	 */
	@Deprecated
	boolean allocate(Connection conn) {
		try (var sql = new AllocSQL(conn)) {
			int maxImportance = -1;
			boolean changed = false;
<<<<<<< HEAD
			for (var row : sql.getTasks.call()) {
=======
			for (Row row : sql.getTasks.call(QUEUED)) {
>>>>>>> 796ec803
				int id = row.getInt("req_id");
				int importance = row.getInt("importance");
				if (importance > maxImportance) {
					maxImportance = importance;
				} else if (importance < maxImportance
						- allocProps.getImportanceSpan()) {
					// Too much of a span
					continue;
				}
<<<<<<< HEAD
				var currentState = row.getEnum("job_state", JobState.class);
				boolean handled = true;
				try {
					// Non-queued jobs should not have allocations done!
					if (currentState == QUEUED) {
						handled = allocate(sql, row);
					}
					/*
					 * NB: having an exception counts as handled; we will nuke
					 * the task.
					 */
				} finally {
					log.debug("allocate for {}: {}", id, handled);
					if (handled) {
						changed |= sql.delete.call(id) > 0;
					}
				}
=======
				boolean handled = allocate(sql, row);
				changed |= handled;
				log.debug("allocate for {}: {}", id, handled);
>>>>>>> 796ec803
			}
			/*
			 * Those tasks which weren't allocated get their importance bumped
			 * so they get considered with higher priority when the allocator
			 * runs next time.
			 */
			sql.bumpImportance.call();
			return changed;
		}
	}

	/**
	 * Destroy jobs that have missed their keepalive.
	 */
	@Scheduled(fixedDelayString = "#{keepaliveProperties.expiryPeriod}")
	public void expireJobs() {
		if (serviceControl.isPaused()) {
			return;
		}

		try {
			if (execute(this::expireJobs)) {
				epochs.nextJobsEpoch();
				epochs.nextMachineEpoch();
			}
		} catch (DataAccessException e) {
			if (isBusy(e)) {
				log.info("database is busy; "
						+ "will try job expiry processing later");
				return;
			}
			throw e;
		}
	}

	/**
	 * Destroy jobs that have missed their keepalive.
	 *
	 * @param conn
	 *            How to talk to the DB
	 * @return Whether any jobs have been expired.
	 */
	@Deprecated // INTERNAL
	boolean expireJobs(Connection conn) {
		boolean changed = false;
		try (var find = conn.query(FIND_EXPIRED_JOBS)) {
			var toKill = find.call().map(integer("job_id")).toList();
			for (var id : toKill) {
				changed |= destroyJob(conn, id, "keepalive expired");
			}
		}
		try (var find = conn.query(GET_LIVE_JOB_IDS)) {
			var toKill = new ArrayList<Integer>();
			for (var row : find.call(NUMBER_OF_JOBS_TO_QUOTA_CHECK, 0)) {
				int jobId = row.getInt("job_id");
				if (!quotaManager.mayLetJobContinue(jobId)) {
					toKill.add(jobId);
				}
			}
			for (var id : toKill) {
				changed |= destroyJob(conn, id, "quota exceeded");
			}
		}
		return changed;
	}

	/**
	 * Migrates long dead jobs to the historical data DB.
	 */
	@Scheduled(cron = "#{historyProperties.schedule}")
	public void tombstone() {
		if (serviceControl.isPaused()) {
			return;
		}

		try (var conn = getConnection()) {
			var c = tombstone(conn);
			log.info("tombstoning completed: "
					+ "moved {} job records and {} allocation records",
					c.numJobs(), c.numAllocs());
		} catch (DataAccessException e) {
			if (isBusy(e)) {
				log.info("database is busy; "
						+ "will try job tombstone processing at future date");
				return;
			}
			throw e;
		}
	}

	/**
	 * Describes what the first stage of the tombstoner has copied.
	 */
	static final class Copied {
		private final List<Integer> jobIds;

		private final List<Integer> allocIds;

		private Copied(List<Integer> jobIds, List<Integer> allocIds) {
			this.jobIds = jobIds;
			this.allocIds = allocIds;
		}

		private Stream<Integer> allocs() {
			return allocIds.stream().filter(Objects::nonNull);
		}

		private Stream<Integer> jobs() {
			return jobIds.stream().filter(Objects::nonNull);
		}

		/**
		 * @return The number of job records copied over to the historical
		 *         database.
		 */
		int numJobs() {
			return jobIds.size();
		}

		/**
		 * @return The number of board allocation records copied over to the
		 *         historical database.
		 */
		int numAllocs() {
			return allocIds.size();
		}
	}

	/**
	 * Implementation of {@link #tombstone()}. This is done as two transactions
	 * to help manage the amount of locking (especially multi-DB locking);
	 * nothing else ought to be updating any of these jobs at the time this task
	 * usually runs, but we'll still try to keep things minimally locked.
	 *
	 * @param conn
	 *            The DB connection
	 * @return Description of the tombstoned IDs
	 */
	Copied tombstone(Connection conn) {
		try (var copyJobs = conn.query(copyJobsToHistoricalData);
				var copyAllocs = conn.query(copyAllocsToHistoricalData);
				var deleteJobs = conn.update(DELETE_JOB_RECORD);
				var deleteAllocs = conn.update(DELETE_ALLOC_RECORD)) {
			var grace = historyProps.getGracePeriod();
			var copied = conn.transaction(() -> new Copied(
					copyJobs.call(grace).map(integer("job_id")).toList(),
					copyAllocs.call(grace).map(integer("alloc_id")).toList()));
			conn.transaction(() -> {
				copied.allocs().forEach(deleteAllocs::call);
				copied.jobs().forEach(deleteJobs::call);
			});
			return copied;
		}
	}

	@Override
	public void destroyJob(int id, String reason) {
		if (execute(conn -> destroyJob(conn, id, reason))) {
			epochs.nextJobsEpoch();
			epochs.nextMachineEpoch();
		}
	}

	/**
	 * Destroy a job.
	 *
	 * @param conn
	 *            How to talk to the DB
	 * @param id
	 *            The ID of the job
	 * @param reason
	 *            Why is the job being destroyed.
	 * @return Whether the job was destroyed.
	 */
	@Deprecated // INTERNAL
	boolean destroyJob(Connection conn, int id, String reason) {
		JobLifecycle.log.info("destroying job {} \"{}\"", id, reason);
		try (var sql = new DestroySQL(conn)) {
			if (sql.getJob.call1(id).map(enumerate("job_state", JobState.class))
					.orElse(DESTROYED) == DESTROYED) {
				/*
				 * Don't do anything if the job doesn't exist or is already
				 * destroyed
				 */
				return false;
			}
			sql.killPending.call(id);
			// Inserts into pending_changes; these run after job is dead
			setPower(sql, id, OFF, DESTROYED);
			sql.killAlloc.call(id);
			return sql.markAsDestroyed.call(reason, id) > 0;
		} finally {
			rememberer.killProxies(id);
		}
	}

	/**
	 * Computes the estimate of what sort of allocation will be required.
	 * Converts a number of boards into a close-to-square size to search for.
	 * <p>
	 * With the big machine's level of resources, that's good enough. For now.
	 *
	 * @author Donal Fellows
	 */
	private static final class DimensionEstimate {
		private static final double HORIZONTAL_FACTOR = 1.5;

		private static final double VERTICAL_FACTOR = 2.0;

		/** The estimated width. */
		final int width;

		/** The estimated height. */
		final int height;

		/**
		 * The number of boards in the rectangle of triads that we can tolerate
		 * being down due to overallocation (due to the use of rectangles and
		 * triads).
		 */
		final int tolerance;

		DimensionEstimate(int numBoards, Rectangle max) {
			int numTriads = numBoards / TRIAD_DEPTH;
			if (numBoards % TRIAD_DEPTH > 0) {
				numTriads++;
			}
			width = (int) min(ceil(sqrt(numTriads)), max.width);
			height = (int) min(ceil(numTriads / width), max.height);
			tolerance = (width * height * TRIAD_DEPTH) - numBoards;
			if (width < 1 || height < 1) {
				throw new IllegalArgumentException(
						"computed dimensions must be greater than zero");
			}
			if (tolerance < 0) {
				throw new IllegalArgumentException(
						"that job cannot possibly fit on this machine");
			}
		}

		DimensionEstimate(int w, int h, Rectangle max) {
			int numBoards = w * h;
			width = (int) min(ceil(w / HORIZONTAL_FACTOR), max.width);
			height = (int) min(ceil(h / VERTICAL_FACTOR), max.height);
			tolerance = (width * height * TRIAD_DEPTH) - numBoards;
			if (width < 1 || height < 1) {
				throw new IllegalArgumentException(
						"computed dimensions must be greater than zero");
			}
			if (tolerance < 0) {
				throw new IllegalArgumentException(
						"that job cannot possibly fit on this machine");
			}
		}

		/** @return The estimated dimensions as a rectangle. */
		Rectangle getRect() {
			return new Rectangle(width, height, TRIAD_DEPTH);
		}
	}

	/**
	 * Perform the allocation for a particular task. Note that allocation does
	 * not actually send any messages to the board's BMP (though it does
	 * schedule them). That's an entirely different thing.
	 *
	 * @param sql
	 *            How to talk to the DB
	 * @param task
	 *            The task (as a result set).
	 * @return {@code true} if a decision has been taken about the task, or
	 *         {@code false} if the task is to have the allocator run again in
	 *         the next schedule slot.
	 */
	private boolean allocate(AllocSQL sql, Row task) {
		int jobId = task.getInt("job_id");
		int machineId = task.getInt("machine_id");
		var max = new Rectangle(task);
		int maxDeadBoards = task.getInt("max_dead_boards");
		var numBoards = task.getInteger("num_boards");
		if (nonNull(numBoards) && numBoards > 0) {
			if (numBoards == 1) {
				return allocateOneBoard(sql, jobId, machineId);
			}
			var estimate = new DimensionEstimate(numBoards, max);
			return allocateDimensions(sql, jobId, machineId, estimate,
					maxDeadBoards);
		}

		var width = task.getInteger("width");
		var height = task.getInteger("height");
		var root = task.getInteger("board_id");

		if (nonNull(width) && nonNull(height) && nonNull(root)) {
			return allocateTriadsAt(sql, jobId, machineId, root, width, height,
					maxDeadBoards);
		}

		if (nonNull(width) && nonNull(height) && width > 0 && height > 0) {
			if (height == 1 && width == 1) {
				return allocateOneBoard(sql, jobId, machineId);
			}
			var estimate = new DimensionEstimate(width, height, max);
			log.debug(
					"resolved request for {}x{} boards to {}x{} triads "
							+ "with tolerance {}",
					width, height, estimate.width, estimate.height,
					estimate.tolerance);
			return allocateDimensions(sql, jobId, machineId, estimate,
					maxDeadBoards);
		}

		if (nonNull(root)) {
			// Ignores maxDeadBoards; is a single-board allocate
			return allocateBoard(sql, jobId, machineId, root);
		}

		log.warn("job {} could not be allocated; "
				+ "bad request will be cleared from queue", jobId);
		return true;
	}

	private boolean allocateOneBoard(AllocSQL sql, int jobId, int machineId) {
		// This is simplified; no subsidiary searching needed
		return sql.findFreeBoard
				.call1(machineId).map(row -> setAllocation(sql, jobId,
						ONE_BOARD, machineId, new TriadCoords(row)))
				.orElse(false);
	}

	private boolean allocateDimensions(AllocSQL sql, int jobId, int machineId,
			DimensionEstimate estimate, int userMaxDead) {
		int tolerance = userMaxDead + estimate.tolerance;
		int minArea =
				estimate.width * estimate.height * TRIAD_DEPTH - tolerance;
		for (var root : sql.getRectangles
				.call(estimate.width, estimate.height, machineId, tolerance)
				.map(TriadCoords::new)) {
			if (minArea > 1) {
				/*
				 * Check that a minimum number of boards are reachable from the
				 * proposed root board. If the root board is isolated, we don't
				 * care if the rest of the allocation works because the rest of
				 * the toolchain won't cope.
				 */
				int size = connectedSize(sql, machineId, root, estimate);
				if (size < minArea) {
					continue;
				}
			}
			if (setAllocation(sql, jobId, estimate.getRect(), machineId,
					root)) {
				return true;
			}
		}
		return false;
	}

	/**
	 * Find the number of boards that are reachable from the proposed root
	 * board.
	 *
	 * @param sql
	 *            How to talk to the DB
	 * @param machineId
	 *            The machine on which the allocation is happening
	 * @param root
	 *            Root logical coordinates
	 * @param width
	 *            The width of the planned allocation, in triads
	 * @param height
	 *            The width of the planned allocation, in triads
	 * @return How many boards in the allocation are reachable.
	 */
	private int connectedSize(AllocSQL sql, int machineId, TriadCoords root,
			int width, int height) {
		return sql.countConnectedBoards
				.call1(machineId, root.x, root.y, width, height)
				.map(integer("connected_size")).orElse(-1);
	}

	/**
	 * Find the number of boards that are reachable from the proposed root
	 * board.
	 *
	 * @param sql
	 *            How to talk to the DB
	 * @param machineId
	 *            The machine on which the allocation is happening
	 * @param root
	 *            Root logical coordinates
	 * @param rect
	 *            The requested allocation dimensions
	 * @return How many boards in the allocation are reachable.
	 */
	private int connectedSize(AllocSQL sql, int machineId, TriadCoords root,
			Rectangle rect) {
		return connectedSize(sql, machineId, root, rect.width, rect.height);
	}

	/**
	 * Find the number of boards that are reachable from the proposed root
	 * board.
	 *
	 * @param sql
	 *            How to talk to the DB
	 * @param machineId
	 *            The machine on which the allocation is happening
	 * @param root
	 *            Root logical coordinates
	 * @param estimate
	 *            The planned allocation dimensions
	 * @return How many boards in the allocation are reachable.
	 */
	private int connectedSize(AllocSQL sql, int machineId, TriadCoords root,
			DimensionEstimate estimate) {
		return connectedSize(sql, machineId, root, estimate.width,
				estimate.height);
	}

	private boolean allocateBoard(AllocSQL sql, int jobId, int machineId,
			int boardId) {
		return sql.findSpecificBoard
				.call1(machineId, boardId).map(row -> setAllocation(sql, jobId,
						ONE_BOARD, machineId, new TriadCoords(row)))
				.orElse(false);
	}

	private boolean allocateTriadsAt(AllocSQL sql, int jobId, int machineId,
			int rootId, int width, int height, int maxDeadBoards) {
		var rect = new Rectangle(width, height, TRIAD_DEPTH);
		return sql.getRectangleAt
				.call1(rootId, width, height, machineId, maxDeadBoards)
				.map(TriadCoords::new)
				.filter(root -> connectedSize(sql, machineId, root,
						rect) >= rect.getArea() - maxDeadBoards)
				.map(root -> setAllocation(sql, jobId, rect, machineId, root))
				.orElse(false);
	}

	/**
	 * Does the actual allocation.
	 * <p>
	 * At this point, we've checked that there's enough boards <em>and</em> we
	 * are running in a transaction. We take particular care that we only
	 * actually allocate boards that are reachable from the root board; this is
	 * assumed by the SpiNNaker tools, so we'd better conform to that
	 * expectation. Fortunately, the bigger the allocation, the more likely that
	 * is true (and it is trivially true for single-board allocations.)
	 * <p>
	 * If you want a multi-board allocation, you'd better be allocating a full
	 * triad's-worth of depth or you'll get nothing.
	 *
	 * @param sql
	 *            How to talk to the DB
	 * @param jobId
	 *            What job are we allocating for
	 * @param rect
	 *            Proposed rectangle size
	 * @param machineId
	 *            What machine are we allocating on
	 * @param root
	 *            Proposed root coordinates
	 * @return Whether we have successfully allocated (the allocation is stored
	 *         in the DB)
	 */
	private boolean setAllocation(AllocSQL sql, int jobId, Rectangle rect,
			int machineId, TriadCoords root) {
		log.debug("performing allocation for {}: {}x{}x{} at {}:{}:{}", jobId,
				rect.width, rect.height, rect.depth, root.x, root.y, root.z);
		var boardsToAllocate = sql.getConnectedBoardIDs
				.call(machineId, root.x, root.y, root.z, rect.width,
						rect.height, rect.depth)
				.map(integer("board_id")).toList();
		if (boardsToAllocate.isEmpty()) {
			return false;
		}
		for (var boardId : boardsToAllocate) {
			sql.allocBoard.call(jobId, boardId);
		}

		sql.allocJob.call(rect.width, rect.height, rect.depth,
				boardsToAllocate.get(0), boardsToAllocate.size(), jobId);
		log.debug("allocated {} boards to {}; issuing power up commands",
				boardsToAllocate.size(), jobId);
		// Any proxies that existed are now defunct; user must make anew
		rememberer.killProxies(jobId);
		return setPower(sql, jobId, ON, READY);
	}

	@Override
	public boolean setPower(int jobId, PowerState power, JobState targetState) {
		boolean updated = execute(conn -> {
			try (var sql = new PowerSQL(conn)) {
				return setPower(sql, jobId, power, targetState);
			}
		});
		if (updated) {
			rememberer.killProxies(jobId);
			epochs.nextMachineEpoch();
			epochs.nextJobsEpoch();
		}
		return updated;
	}

	/**
	 * Issue a request to change the power for the boards of a job.
	 *
	 * @param sql
	 *            How to talk to the DB
	 * @param jobId
	 *            The job in question
	 * @param power
	 *            The power state to switch to
	 * @param targetState
	 *            The state to put the job in afterwards
	 * @return Whether any changes are pending
	 */
	private boolean setPower(PowerSQL sql, int jobId, PowerState power,
			JobState targetState) {
		var sourceState = sql.getJobState.call1(jobId).get()
				.getEnum("job_state", JobState.class);
		var boards = sql.getJobBoards.call(jobId).map(integer("board_id"))
				.toList();
		if (boards.isEmpty()) {
			if (targetState == DESTROYED) {
				log.debug("no boards for {} in destroy", jobId);
			}
			return false;
		}

		// Number of changes pending, one per board
		int numPending = 0;

		if (power == ON) {
			/*
			 * This is a bit of a trickier case, as we need to say which links
			 * are to be switched on or, more particularly, which are to be
			 * switched off because they are links to boards that are not
			 * allocated to the job. Off-board links are shut off by default.
			 */
			var perimeterLinks = new HashMap<Integer, EnumSet<Direction>>();
			for (var row : sql.getPerimeter.call(jobId)) {
				perimeterLinks
						.computeIfAbsent(row.getInt("board_id"),
								k -> EnumSet.noneOf(Direction.class))
						.add(row.getEnum("direction", Direction.class));
			}

			for (var boardId : boards) {
				var toChange = perimeterLinks.getOrDefault(boardId,
						NO_PERIMETER);
				numPending += sql.issuePowerChange.call(jobId, boardId,
						sourceState, targetState, true,
						!toChange.contains(Direction.N),
						!toChange.contains(Direction.E),
						!toChange.contains(Direction.SE),
						!toChange.contains(Direction.S),
						!toChange.contains(Direction.W),
						!toChange.contains(Direction.NW));
			}
		} else {
			// Powering off; all links switch to off so no perimeter check
			for (var boardId : boards) {
				numPending += sql.issuePowerChange.call(jobId, boardId,
						sourceState, targetState, false, false, false, false,
						false, false, false);
			}
		}

		if (targetState == DESTROYED) {
			log.debug("num changes for {} in destroy: {}", jobId, numPending);
		}
		sql.setStatePending.call(
				targetState == DESTROYED ? DESTROYED
						: numPending > 0 ? POWER : targetState,
				numPending, jobId);

		return numPending > 0;
	}

	@SuppressWarnings("unused")
	private abstract static class Use {
		Use(SQLQueries q) {
		}
	}
}<|MERGE_RESOLUTION|>--- conflicted
+++ resolved
@@ -354,11 +354,7 @@
 		try (var sql = new AllocSQL(conn)) {
 			int maxImportance = -1;
 			boolean changed = false;
-<<<<<<< HEAD
-			for (var row : sql.getTasks.call()) {
-=======
-			for (Row row : sql.getTasks.call(QUEUED)) {
->>>>>>> 796ec803
+			for (var row : sql.getTasks.call(QUEUED)) {
 				int id = row.getInt("req_id");
 				int importance = row.getInt("importance");
 				if (importance > maxImportance) {
@@ -368,29 +364,9 @@
 					// Too much of a span
 					continue;
 				}
-<<<<<<< HEAD
-				var currentState = row.getEnum("job_state", JobState.class);
-				boolean handled = true;
-				try {
-					// Non-queued jobs should not have allocations done!
-					if (currentState == QUEUED) {
-						handled = allocate(sql, row);
-					}
-					/*
-					 * NB: having an exception counts as handled; we will nuke
-					 * the task.
-					 */
-				} finally {
-					log.debug("allocate for {}: {}", id, handled);
-					if (handled) {
-						changed |= sql.delete.call(id) > 0;
-					}
-				}
-=======
-				boolean handled = allocate(sql, row);
+				var handled = allocate(sql, row);
 				changed |= handled;
 				log.debug("allocate for {}: {}", id, handled);
->>>>>>> 796ec803
 			}
 			/*
 			 * Those tasks which weren't allocated get their importance bumped
