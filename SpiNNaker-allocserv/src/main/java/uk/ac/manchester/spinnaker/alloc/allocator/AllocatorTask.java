/*
 * Copyright (c) 2021 The University of Manchester
 *
 * Licensed under the Apache License, Version 2.0 (the "License");
 * you may not use this file except in compliance with the License.
 * You may obtain a copy of the License at
 *
 *     https://www.apache.org/licenses/LICENSE-2.0
 *
 * Unless required by applicable law or agreed to in writing, software
 * distributed under the License is distributed on an "AS IS" BASIS,
 * WITHOUT WARRANTIES OR CONDITIONS OF ANY KIND, either express or implied.
 * See the License for the specific language governing permissions and
 * limitations under the License.
 */
package uk.ac.manchester.spinnaker.alloc.allocator;

import static java.lang.Math.ceil;
import static java.lang.Math.max;
import static java.lang.Math.min;
import static java.lang.Math.sqrt;
import static java.lang.String.format;
import static java.util.Objects.nonNull;
import static org.slf4j.LoggerFactory.getLogger;
import static uk.ac.manchester.spinnaker.alloc.Constants.TRIAD_DEPTH;
import static uk.ac.manchester.spinnaker.alloc.db.Row.enumerate;
import static uk.ac.manchester.spinnaker.alloc.db.Row.integer;
import static uk.ac.manchester.spinnaker.alloc.db.Utils.isBusy;
import static uk.ac.manchester.spinnaker.alloc.model.JobState.DESTROYED;
import static uk.ac.manchester.spinnaker.alloc.model.JobState.POWER;
import static uk.ac.manchester.spinnaker.alloc.model.JobState.QUEUED;
import static uk.ac.manchester.spinnaker.alloc.model.JobState.READY;
import static uk.ac.manchester.spinnaker.alloc.model.PowerState.OFF;
import static uk.ac.manchester.spinnaker.alloc.model.PowerState.ON;
import static uk.ac.manchester.spinnaker.utils.MathUtils.ceildiv;

import java.time.Instant;
import java.util.ArrayList;
import java.util.Collection;
import java.util.EnumSet;
import java.util.HashSet;
import java.util.List;
import java.util.Objects;
import java.util.Set;
import java.util.stream.Stream;

import javax.annotation.PostConstruct;

import org.slf4j.Logger;
import org.springframework.beans.factory.annotation.Autowired;
import org.springframework.dao.DataAccessException;
import org.springframework.scheduling.TaskScheduler;
import org.springframework.scheduling.support.CronTrigger;
import org.springframework.stereotype.Service;

import com.google.errorprone.annotations.RestrictedApi;

import uk.ac.manchester.spinnaker.alloc.ForTestingOnly;
import uk.ac.manchester.spinnaker.alloc.ServiceMasterControl;
import uk.ac.manchester.spinnaker.alloc.SpallocProperties.AllocatorProperties;
import uk.ac.manchester.spinnaker.alloc.SpallocProperties.HistoricalDataProperties;
import uk.ac.manchester.spinnaker.alloc.SpallocProperties.KeepaliveProperties;
import uk.ac.manchester.spinnaker.alloc.bmp.BMPController;
import uk.ac.manchester.spinnaker.alloc.db.DatabaseAPI.Connection;
import uk.ac.manchester.spinnaker.alloc.db.DatabaseAPI.Query;
import uk.ac.manchester.spinnaker.alloc.db.DatabaseAPI.Update;
import uk.ac.manchester.spinnaker.alloc.db.DatabaseAwareBean;
import uk.ac.manchester.spinnaker.alloc.db.Row;
import uk.ac.manchester.spinnaker.alloc.db.SQLQueries;
import uk.ac.manchester.spinnaker.alloc.model.BMPAndMachine;
import uk.ac.manchester.spinnaker.alloc.model.BoardAndBMP;
import uk.ac.manchester.spinnaker.alloc.model.Direction;
import uk.ac.manchester.spinnaker.alloc.model.JobState;
import uk.ac.manchester.spinnaker.alloc.model.PowerState;
import uk.ac.manchester.spinnaker.machine.board.TriadCoords;
import uk.ac.manchester.spinnaker.utils.UsedInJavadocOnly;

/**
 * The allocation engine. Allocations are performed by running suitable
 * (non-trivial) SQL queries on a periodic basis, putting jobs that cannot be
 * allocated back on the queue for a later attempt (and increasing their
 * priority when it does so). This class is also responsible for destroying jobs
 * that are not kept alive sufficiently frequently, and eventually migrating
 * records of dead jobs to long-term storage ("tombstoning").
 */
@Service
public class AllocatorTask extends DatabaseAwareBean
		implements PowerController {
	/**
	 * @see #setPower(Connection,int,PowerState)
	 */
	private static final EnumSet<Direction> NO_PERIMETER =
			EnumSet.noneOf(Direction.class);

	private static final Logger log = getLogger(AllocatorTask.class);

	private static final Rectangle ONE_BOARD = new Rectangle(1, 1, 1);

	/**
	 * Maximum number of jobs that we actually run the quota check for. Used
	 * because we are reusing a query, and we'll probably never have that many
	 * live jobs even on the big machine.
	 */
	private static final Integer NUMBER_OF_JOBS_TO_QUOTA_CHECK = 100000;

	@Autowired
	private Epochs epochs;

	@Autowired
	private ServiceMasterControl serviceControl;

	@Autowired
	private QuotaManager quotaManager;

	@Autowired
	private AllocatorProperties allocProps;

	@Autowired
	private KeepaliveProperties keepAliveProps;

	@Autowired
	private HistoricalDataProperties historyProps;

	@Autowired
	private ProxyRememberer rememberer;

	@Autowired
	private TaskScheduler scheduler;

	// Note can't be autowired as circular;
	// instead set by setter in postconstruct of BMPController
	private BMPController bmpController;

	public void setBMPController(BMPController bmpController) {
		this.bmpController = bmpController;
	}

	@PostConstruct
	@SuppressWarnings("FutureReturnValueIgnored")
	private void init() {
		scheduler.scheduleAtFixedRate(() -> allocate(),	allocProps.getPeriod());
		scheduler.scheduleAtFixedRate(() -> expireJobs(),
				keepAliveProps.getExpiryPeriod());
		scheduler.schedule(() -> tombstone(),
				new CronTrigger(historyProps.getSchedule()));
	}

	/**
	 * Perform update on a job now as a result of a change.
	 *
	 * @param jobId
	 *            The job to update.
	 * @param sourceState
	 *            The change source state.
	 * @param targetState
	 *            The change target state.
	 */
	public void updateJob(int jobId, JobState sourceState,
			JobState targetState) {
		scheduler.schedule(() -> updateJobNow(jobId, sourceState, targetState),
				Instant.now());
	}

	private void updateJobNow(int jobId, JobState sourceState,
			JobState targetState) {
		try {
			var updated = execute(
					conn -> update(jobId, sourceState, targetState, conn));
			if (updated) {
				log.debug("advancing job epoch");
				epochs.jobChanged(jobId);
			}
		} catch (DataAccessException e) {
			if (isBusy(e)) {
				log.info("database is busy; "
						+ "will try allocation processing later");
				return;
			}
			throw e;
		}
	}

	private boolean update(int jobId, JobState sourceState,
			JobState targetState, Connection c) {
		try (var getNTasks = c.query(COUNT_CHANGES_FOR_JOB);
				var setJobState = c.update(SET_STATE_PENDING);
				var setJobDestroyed = c.update(SET_STATE_DESTROYED)) {
			// Count pending changes for this state change
			var n = getNTasks.call1(row -> row.getInteger("n_changes"),
					jobId, sourceState, targetState).orElseThrow(
							() -> new RuntimeException(
									"Error counting job tasks"));

			log.debug("Job {} has {} changes remaining", jobId, n);

			// If there are no more pending changes, set the job state to
			// the target state
			if (n == 0) {
				log.debug("Job {} moving to state {}", jobId, targetState);
				if (targetState == DESTROYED) {
					int rows = setJobDestroyed.call(0, jobId);
					if (rows != 1) {
						log.warn("unexpected number of rows affected by "
								+ "destroy in state update: {}", rows);
					}
					return rows > 0;
				}
				return setJobState.call(targetState, 0, jobId) > 0;
			}
			return false;
		}
	}

	/**
	 * Helper class representing a rectangle of triads.
	 *
	 * @author Donal Fellows
	 * @param width
	 *            Width of rectangle, in triads.
	 * @param height
	 *            Height of rectangle, in triads.
	 * @param depth
	 *            Depth of rectangle. 1 or 3
	 */
	private record Rectangle(int width, int height, int depth) {
		private Rectangle(Row row) {
			this(row.getInt("max_width"), row.getInt("max_height"),
					TRIAD_DEPTH);
		}

		@Override
		public String toString() {
			return format("%dx%dx%d", width, height, depth);
		}

		public int getArea() {
			return width * height * depth;
		}
	}

	/**
	 * Ask for allocation to happen now.
	 */
	public void scheduleAllocateNow() {
		scheduler.schedule(this::allocate, Instant.now());
	}

	/**
	 * Allocate all current requests for resources.
	 */
	public synchronized void allocate() {
		if (serviceControl.isPaused()) {
			return;
		}

		try {
			var allocated = execute(this::allocate);
			allocated.updateEpochs();
			allocated.updateBMPs();
		} catch (DataAccessException e) {
			if (isBusy(e)) {
				log.info("database is busy; "
						+ "will try allocation processing later");
				return;
			}
			throw e;
		}
	}

	/** Encapsulates the queries and updates used in power control. */
	private sealed class PowerSQL extends AbstractSQL
			permits AllocSQL, DestroySQL {
		/** Get basic information about a specific job. */
		private final Query getJobState;

		/** Get what boards are allocated to a job (that is queued or ready). */
		private final Query getJobBoards;

		/**
		 * Get the links on the perimeter of the allocation to a job. The
		 * perimeter is defined as being the links between a board that is part
		 * of the allocation and a board that is not; it's <em>not</em> a
		 * geometric definition, but rather a relational algebraic one.
		 */
		private final Query getPerimeter;

		/** Create a request to change the power status of a board. */
		private final Update issuePowerChange;

		/** Set the state and number of pending changes for a job. */
		private final Update setStatePending;

		/** Set the state to destroyed. */
		private final Update setStateDestroyed;

		PowerSQL(Connection conn) {
			super(conn);
			getJobState = conn.query(GET_JOB);
			getJobBoards = conn.query(GET_JOB_BOARDS);
			getPerimeter = conn.query(getPerimeterLinks);
			issuePowerChange = conn.update(ISSUE_CHANGE_FOR_JOB);
			setStatePending = conn.update(SET_STATE_PENDING);
			setStateDestroyed = conn.update(SET_STATE_DESTROYED);
		}

		@Override
		public void close() {
			getJobState.close();
			getJobBoards.close();
			getPerimeter.close();
			issuePowerChange.close();
			setStatePending.close();
			setStateDestroyed.close();
		}
	}

	/** Encapsulates the queries and updates used in allocation. */
	@UsedInJavadocOnly(SQLQueries.class)
	private final class AllocSQL extends PowerSQL {
		/** Increases the importance of a job. */
		private final Update bumpImportance;

		/** Get the list of allocation tasks for jobs in a given state. */
		private final Query getTasks;

		/** Delete an allocation task. */
		private final Update delete;

		/** Find a single free board. */
		private final Query findFreeBoard;

		/**
		 * Find a rectangle of triads of boards that may be allocated.
		 *
		 * @see SQLQueries#FIND_FREE_BOARD
		 */
		private final Query getRectangles;

		/**
		 * Find a rectangle of triads of boards that may be allocated rooted at
		 * a particular board.
		 *
		 * @see SQLQueries#FIND_FREE_BOARD_AT
		 */
		private final Query getRectangleAt;

		/**
		 * Count the number of <em>connected</em> boards (i.e., have at least
		 * one path over enabled links to the root board of the allocation)
		 * within a rectangle of triads. The triads are taken as being full
		 * depth.
		 */
		private final Query countConnectedBoards;

		/**
		 * Find an allocatable board with a specific board ID. (This will have
		 * been previously converted from some other form of board coordinates.)
		 */
		private final Query findSpecificBoard;

		/**
		 * Get the set of boards at some coordinates within a triad rectangle
		 * that are connected (i.e., have at least one path over enableable
		 * links) to the root board.
		 */
		private final Query getConnectedBoardIDs;

		/** Tell a board that it is allocated. */
		private final Update allocBoard;

		/** Tell a job that it is allocated. Doesn't set the state. */
		private final Update allocJob;

		AllocSQL(Connection conn) {
			super(conn);
			bumpImportance = conn.update(BUMP_IMPORTANCE);
			getTasks = conn.query(GET_ALLOCATION_TASKS);
			delete = conn.update(DELETE_TASK);
			findFreeBoard = conn.query(FIND_FREE_BOARD);
			getRectangles = conn.query(findRectangle);
			getRectangleAt = conn.query(findRectangleAt);
			countConnectedBoards = conn.query(countConnected);
			findSpecificBoard = conn.query(FIND_LOCATION);
			getConnectedBoardIDs = conn.query(getConnectedBoards);
			allocBoard = conn.update(ALLOCATE_BOARDS_BOARD);
			allocJob = conn.update(ALLOCATE_BOARDS_JOB);
		}

		@Override
		public void close() {
			super.close();
			bumpImportance.close();
			getTasks.close();
			delete.close();
			findFreeBoard.close();
			getRectangles.close();
			getRectangleAt.close();
			countConnectedBoards.close();
			findSpecificBoard.close();
			getConnectedBoardIDs.close();
			allocBoard.close();
			allocJob.close();
		}
	}

	/** Encapsulates the queries and updates used in deletion. */
	private final class DestroySQL extends PowerSQL {
		/** Get basic information about a specific job. */
		private final Query getJob = conn.query(GET_JOB);

		/** Mark a job as dead. */
		private final Update markAsDestroyed = conn.update(DESTROY_JOB);

		/** Note the reason why a job is dead. */
		private Update recordDestroyReason = conn.update(NOTE_DESTROY_REASON);

		/** Delete a request to allocate resources for a job. */
		private final Update killAlloc = conn.update(KILL_JOB_ALLOC_TASK);

		DestroySQL(Connection conn) {
			super(conn);
		}

		@Override
		public void close() {
			super.close();
			getJob.close();
			markAsDestroyed.close();
			recordDestroyReason.close();
			killAlloc.close();
		}
	}

	/** Encapsulates the task to do a particular allocation. */
	private class AllocTask {
		final int id;

		final int importance;

		final int jobId;

		final int machineId;

		final Rectangle max;

		final int maxDeadBoards;

		final Integer numBoards;

		final Integer width;

		final Integer height;

		final Integer root;

		AllocTask(Row row) {
			id = row.getInt("req_id");
			importance = row.getInt("importance");
			jobId = row.getInt("job_id");
			machineId = row.getInt("machine_id");
			max = new Rectangle(row);
			maxDeadBoards = row.getInt("max_dead_boards");
			numBoards = row.getInteger("num_boards");
			width = row.getInteger("width");
			height = row.getInteger("height");
			root = row.getInteger("board_id");
		}

		Collection<BMPAndMachine> allocate(AllocSQL sql) {
			if (nonNull(numBoards) && numBoards > 0) {
				// Single-board case gets its own allocator that's better at
				// that
				if (numBoards == 1) {
					log.debug("Allocate one board");
					return allocateOneBoard(sql, jobId, machineId);
				}
				var estimate = new DimensionEstimate(numBoards, max);
				return allocateDimensions(sql, jobId, machineId, estimate,
						maxDeadBoards);
			}

			if (nonNull(width) && nonNull(height) && nonNull(root)) {
				return allocateTriadsAt(sql, jobId, machineId, root, width,
						height,	maxDeadBoards);
			}

			if (nonNull(width) && nonNull(height) && width > 0 && height > 0) {
				// Special case; user is really just asking for one board
				if (height == 1 && width == 1 && nonNull(maxDeadBoards)
						&& maxDeadBoards == 2) {
					return allocateOneBoard(sql, jobId, machineId);
				}
				var estimate = new DimensionEstimate(width, height, max);
				log.debug(
						"resolved request for {}x{} boards to {}x{} triads "
								+ "with tolerance {}",
						width, height, estimate.width, estimate.height,
						estimate.tolerance);
				return allocateDimensions(sql, jobId, machineId, estimate,
						maxDeadBoards);
			}

			if (nonNull(root)) {
				// Ignores maxDeadBoards; is a single-board allocate
				return allocateBoard(sql, jobId, machineId, root);
			}

			log.warn("job {} could not be allocated; "
					+ "bad request will be cleared from queue", jobId);
			return List.of();
		}
	}

	/**
	 * A set of information about the allocations that have been made.
	 */
	class Allocations {
		/** The BMPs that have been affected by the allocations. **/
		final Set<Integer> bmps = new HashSet<>();

		/** The Machines that have been affected by the allocations. **/
		private final Set<Integer> machines = new HashSet<>();

		/** The jobs that have been affected by the allocations. **/
		private final List<Integer> jobIds = new ArrayList<>();

		Allocations() {
			// Does nothing
		}

		Allocations(int jobId, Collection<BMPAndMachine> bmps) {
			addAll(jobId, bmps);
		}

		void addAll(int jobId, Collection<BMPAndMachine> bmps) {
			if (bmps.size() > 0) {
				jobIds.add(jobId);
				for (var bm : bmps) {
					this.bmps.add(bm.bmpId);
					this.machines.add(bm.machineId);
				}
			}
		}

		void updateEpochs() {
			log.debug("Updating jobs {}", jobIds);
			for (var job : jobIds) {
				epochs.jobChanged(job);
			}
			log.debug("Updating machines {}", machines);
			for (var m : machines) {
				epochs.machineChanged(m);
			}
		}

		void updateBMPs() {
			if (!bmps.isEmpty()) {
				// Poke the BMP controller to start looking!
				log.debug("Triggering BMPs {}", bmps);
				bmpController.triggerSearch(bmps);
			}
		}

		boolean notEmpty() {
			return !jobIds.isEmpty();
		}
	}

	/**
	 * Allocate all current requests for resources.
	 *
	 * @param conn
	 *            The DB connection
	 * @return Whether any changes have been done
	 */
	private Allocations allocate(Connection conn) {
		try (var sql = new AllocSQL(conn)) {
			int maxImportance = -1;
			log.trace("Allocate running");
			var allocations = new Allocations();
			for (AllocTask task : sql.getTasks.call(AllocTask::new, QUEUED)) {
				if (task.importance > maxImportance) {
					maxImportance = task.importance;
				} else if (task.importance < maxImportance
						- allocProps.getImportanceSpan()) {
					// Too much of a span
					continue;
				}
				var handled = task.allocate(sql);
				allocations.addAll(task.jobId, handled);
				log.debug("allocate for {} (job {}): {}", task.id,
						task.jobId, handled);
			}
			/*
			 * Those tasks which weren't allocated get their importance bumped
			 * so they get considered with higher priority when the allocator
			 * runs next time.
			 */
			sql.bumpImportance.call();
			return allocations;
		}
	}

	/**
	 * Destroy jobs that have missed their keepalive.
	 */
	public void expireJobs() {
		if (serviceControl.isPaused()) {
			return;
		}

		try {
			var allocated = execute(this::expireJobs);
			allocated.updateEpochs();
			allocated.updateBMPs();
		} catch (DataAccessException e) {
			if (isBusy(e)) {
				log.info("database is busy; "
						+ "will try job expiry processing later");
				return;
			}
			throw e;
		}
	}

	/**
	 * Destroy jobs that have missed their keepalive.
	 *
	 * @param conn
	 *            How to talk to the DB
	 * @return Whether any jobs have been expired.
	 */
	private Allocations expireJobs(Connection conn) {
		var allocations = new Allocations();
		try (var find = conn.query(FIND_EXPIRED_JOBS)) {
			var toKill = find.call(integer("job_id"));
			for (var id : toKill) {
				allocations.addAll(id,
						destroyJob(conn, id, "keepalive expired"));
			}
		}
		try (var find = conn.query(GET_LIVE_JOB_IDS)) {
			var toKill = find.call(integer("job_id"),
					NUMBER_OF_JOBS_TO_QUOTA_CHECK, 0);
			for (var id : toKill) {
				if (quotaManager.shouldKillJob(id)) {
					allocations.addAll(id,
							destroyJob(conn, id, "quota exceeded"));
				}
			}
		}
		return allocations;
	}

	/**
	 * Migrates long dead jobs to the historical data DB.
	 */
	public void tombstone() {
		if (serviceControl.isPaused()) {
			return;
		}

		try (var conn = getConnection();
				var histConn = getHistoricalConnection()) {
			var c = tombstone(conn, histConn);
			log.info("tombstoning completed: "
					+ "moved {} job records and {} allocation records",
					c.numJobs(), c.numAllocs());
		} catch (DataAccessException e) {
			if (isBusy(e)) {
				log.info("database is busy; "
						+ "will try job tombstone processing at future date");
				return;
			}
			throw e;
		}
	}

	/**
	 * Describes what the first stage of the tombstoner has copied.
	 *
	 * @param jobs
	 *            The jobs that were copied.
	 * @param allocs
	 *            The allocations that were copied.
	 */
	record Copied(List<HistoricalJob> jobs, List<HistoricalAlloc> allocs) {
		private Stream<HistoricalAlloc> allocStream() {
			return allocs.stream().filter(Objects::nonNull);
		}

		private Stream<HistoricalJob> jobStream() {
			return jobs.stream().filter(Objects::nonNull);
		}

		/**
		 * @return The number of job records to copy over to the historical
		 *         database.
		 */
		int numJobs() {
			return jobs.size();
		}

		/**
		 * @return The number of board allocation records to copy over to the
		 *         historical database.
		 */
		int numAllocs() {
			return allocs.size();
		}

		/**
		 * Details of a copied allocation record.
		 *
		 * @param allocId
		 *            Allocation ID
		 * @param jobId
		 *            Job ID
		 * @param boardId
		 *            Board ID (the board that was allocated)
		 * @param allocTimestamp
		 *            When the board was allocated.
		 */
		record HistoricalAlloc(int allocId, int jobId, int boardId,
				Instant allocTimestamp) {
			HistoricalAlloc(Row row) {
				this(row.getInt("alloc_id"), row.getInt("job_id"),
						row.getInt("board_id"),
						row.getInstant("alloc_timestamp"));
			}

			private Object[] args() {
				return new Object[] {
					allocId, jobId, boardId, allocTimestamp
				};
			}
		}

		/**
		 * Details of a copied job record.
		 *
		 * @param jobId
		 *            Job ID
		 * @param machineId
		 *            Machine ID
		 * @param owner
		 *            Whose job was it (user ID)
		 * @param createTimestamp
		 *            When the job was submitted
		 * @param width
		 *            Width of requested allocation, in triads
		 * @param height
		 *            Height of requested allocation, in triads
		 * @param depth
		 *            Depth of requested allocation; 1 (single board) or 3
		 * @param allocatedRoot
		 *            ID of board at root of allocation
		 * @param keepaliveInterval
		 *            How often keep-alive messages should come
		 * @param keepaliveHost
		 *            IP address of machine keeping job alive
		 * @param deathReason
		 *            Why did the job terminate?
		 * @param deathTimestamp
		 *            When did the job terminate
		 * @param originalRequest
		 *            What was actually asked for. (Original request data)
		 * @param allocationTimestamp
		 *            When did we complete allocation. Quota consumption was
		 *            from this moment to the death timestamp.
		 * @param allocationSize
		 *            How many boards were allocated
		 * @param machineName
		 *            Name of allocated machine (convenience; implied by machine
		 *            ID)
		 * @param userName
		 *            Name of user (convenience; implied by owner ID)
		 * @param groupId
		 *            Group for accounting purposes
		 * @param groupName
		 *            Name of group (convenience; implied by group ID)
		 */
		record HistoricalJob(int jobId, int machineId, String owner,
				Instant createTimestamp, int width, int height, int depth,
				int allocatedRoot, Instant keepaliveInterval,
				String keepaliveHost, String deathReason,
				Instant deathTimestamp, byte[] originalRequest,
				Instant allocationTimestamp, int allocationSize,
				String machineName, String userName, int groupId,
				String groupName) {
			HistoricalJob(Row row) {
				this(row.getInt("job_id"), row.getInt("machine_id"),
						row.getString("owner"),
						row.getInstant("create_timestamp"), row.getInt("width"),
						row.getInt("height"), row.getInt("depth"),
						row.getInt("allocated_root"),
						row.getInstant("keepalive_interval"),
						row.getString("keepalive_host"),
						row.getString("death_reason"),
						row.getInstant("death_timestamp"),
						row.getBytes("original_request"),
						row.getInstant("allocation_timestamp"),
						row.getInt("allocation_size"),
						row.getString("machine_name"),
						row.getString("user_name"), row.getInt("group_id"),
						row.getString("group_name"));
			}

			private Object[] args() {
				return new Object[] {
					jobId, machineId, owner, createTimestamp, width, height,
					depth, allocatedRoot, keepaliveInterval, keepaliveHost,
					deathReason, deathTimestamp, originalRequest,
					allocationTimestamp, allocationSize, machineName, userName,
					groupId, groupName
				};
			}
		}
	}

	/**
	 * Implementation of {@link #tombstone()}. This is done as two transactions
	 * to help manage the amount of locking (especially multi-DB locking);
	 * nothing else ought to be updating any of these jobs at the time this task
	 * usually runs, but we'll still try to keep things minimally locked.
	 *
	 * @param conn
	 *            The DB connection
	 * @return Description of the tombstoned IDs
	 */
	private Copied tombstone(Connection conn, Connection histConn) {
		// No tombstoning without the target DB!
		if (!isHistoricalDBAvailable()) {
			return new Copied(List.of(), List.of());
		}

		try (var readJobs = conn.query(READ_HISTORICAL_JOBS);
				var readAllocs = conn.query(READ_HISTORICAL_ALLOCS);
				var deleteJobs = conn.update(DELETE_JOB_RECORD);
				var deleteAllocs = conn.update(DELETE_ALLOC_RECORD);
				var writeJobs = histConn.update(WRITE_HISTORICAL_JOBS);
				var writeAllocs = histConn.update(WRITE_HISTORICAL_ALLOCS)) {
			var grace = historyProps.getGracePeriod();
			var copied = conn.transaction(() -> new Copied(
					readJobs.call(Copied.HistoricalJob::new, grace),
					readAllocs.call(Copied.HistoricalAlloc::new, grace)));
			histConn.transaction(() -> {
				copied.allocStream().forEach(a -> writeAllocs.call(a.args()));
				copied.jobStream().forEach(j -> writeJobs.call(j.args()));
			});
			conn.transaction(() -> {
				copied.allocStream()
						.forEach(a -> deleteAllocs.call(a.allocId()));
				copied.jobStream().forEach(j -> deleteJobs.call(j.jobId()));
			});
			return copied;
		}
	}

	@Override
	public void destroyJob(int id, String reason) {
		var allocations = new Allocations(
				id, execute(conn -> destroyJob(conn, id, reason)));
		allocations.updateEpochs();
		allocations.updateBMPs();
	}

	/**
	 * Destroy a job.
	 *
	 * @param conn
	 *            How to talk to the DB
	 * @param id
	 *            The ID of the job
	 * @param reason
	 *            Why is the job being destroyed.
	 * @return Whether the job was destroyed.
	 */
	private Collection<BMPAndMachine> destroyJob(Connection conn, int id,
			String reason) {
		JobLifecycle.log.info("destroying job {} \"{}\"", id, reason);
		try (var sql = new DestroySQL(conn)) {
			if (sql.getJob.call1(enumerate("job_state", JobState.class), id)
					.orElse(DESTROYED) == DESTROYED) {
				log.info("job {} already destroyed", id);
				/*
				 * Don't do anything if the job doesn't exist or is already
				 * destroyed
				 */
				return List.of();
			}
			/*
			 * Record the reason as a separate step here; state change can take
			 * some time.  It also doesn't matter if we do that twice.
			 */
			sql.recordDestroyReason.call(reason, id);
			// Inserts into pending_changes; these run after job is dead
			var bmps = setPower(sql, id, OFF, DESTROYED);
			sql.killAlloc.call(id);
			sql.markAsDestroyed.call(reason, id);
<<<<<<< HEAD
			JobLifecycle.log.info(
					"destroyed job {}; reclaiming boards in {} frames", id,
					bmps.size());
=======
			log.info("job {} marked as destroyed", id);
>>>>>>> 9451adfe
			return bmps;
		} finally {
			quotaManager.finishJob(id);
			rememberer.killProxies(id);
		}
	}

	/**
	 * Computes the estimate of what sort of allocation will be required.
	 * Converts a number of boards into a close-to-square size to search for.
	 * <p>
	 * With the big machine's level of resources, that's good enough. For now.
	 *
	 * @author Donal Fellows
	 */
	private static final class DimensionEstimate {
		/** The estimated width, in triads. */
		final int width;

		/** The estimated height, in triads. */
		final int height;

		/**
		 * The number of boards in the rectangle of triads that we can tolerate
		 * being down due to overallocation (due to the use of rectangles and
		 * triads).
		 */
		final int tolerance;

		/**
		 * Create an estimate of what to allocate. The old spalloc would take
		 * hints at this point on the aspect ratio, but we don't bother; we
		 * strongly prefer allocations "nearly square", going for making them
		 * slightly taller than wide if necessary.
		 *
		 * @param numBoards
		 *            The number of boards wanted.
		 * @param max
		 *            The size of the machine.
		 */
		DimensionEstimate(int numBoards, Rectangle max) {
			if (numBoards < 1) {
				throw new IllegalArgumentException(
						"number of boards must be greater than zero");
			}
			int numTriads = ceildiv(numBoards, TRIAD_DEPTH);
			width = min((int) ceil(sqrt(numTriads)), max.width);
			height = min(ceildiv(numTriads, width), max.height);
			tolerance = (width * height * TRIAD_DEPTH) - numBoards;
			if (width < 1 || height < 1) {
				throw new IllegalArgumentException(
						"computed dimensions must be greater than zero");
			}
			if (tolerance < 0) {
				throw new IllegalArgumentException(
						"that job cannot possibly fit on this machine");
			}
		}

		/**
		 * Create an estimate of what to allocate. This does not need to be
		 * "near square".
		 *
		 * @param w
		 *            The width of the allocation requested, in triads.
		 * @param h
		 *            The height of the allocation requested, in triads.
		 * @param max
		 *            The size of the machine.
		 */
		DimensionEstimate(int w, int h, Rectangle max) {
			if (w < 1 || h < 1) {
				throw new IllegalArgumentException(
						"dimensions must be greater than zero");
			}
			int numBoards = w * h * TRIAD_DEPTH;
			width = max(1, min(w, max.width));
			height = max(1, min(h, max.height));
			tolerance = (width * height * TRIAD_DEPTH) - numBoards;
			if (tolerance < 0) {
				throw new IllegalArgumentException(
						"that job cannot possibly fit on this machine");
			}
		}

		/** @return The estimated dimensions as a rectangle. */
		Rectangle getRect() {
			return new Rectangle(width, height, TRIAD_DEPTH);
		}
	}

	private Collection<BMPAndMachine> allocateOneBoard(AllocSQL sql, int jobId,
			int machineId) {
		// This is simplified; no subsidiary searching needed
		return sql.findFreeBoard
				.call1(row -> setAllocation(sql, jobId,
						ONE_BOARD, machineId, coords(row)), machineId)
				.orElse(List.of());
	}

	private static TriadCoords coords(Row row) {
		int x = row.getInt("x");
		int y = row.getInt("y");
		int z = row.getInt("z");
		return new TriadCoords(x, y, z);
	}

	private Collection<BMPAndMachine> allocateDimensions(AllocSQL sql,
			int jobId, int machineId, DimensionEstimate estimate,
			int userMaxDead) {
		int tolerance = userMaxDead + estimate.tolerance;
		int minArea =
				estimate.width * estimate.height * TRIAD_DEPTH - tolerance;
		for (var root : sql.getRectangles
				.call(AllocatorTask::coords, estimate.width, estimate.height,
						machineId, tolerance)) {
			if (minArea > 1) {
				/*
				 * Check that a minimum number of boards are reachable from the
				 * proposed root board. If the root board is isolated, we don't
				 * care if the rest of the allocation works because the rest of
				 * the toolchain won't cope.
				 */
				int size = connectedSize(sql, machineId, root, estimate);
				if (size < minArea) {
					continue;
				}
			}
			return setAllocation(sql, jobId, estimate.getRect(), machineId,
					root);
		}
		log.debug("Could not allocate min area {}", minArea);
		return List.of();
	}

	/**
	 * Find the number of boards that are reachable from the proposed root
	 * board.
	 *
	 * @param sql
	 *            How to talk to the DB
	 * @param machineId
	 *            The machine on which the allocation is happening
	 * @param root
	 *            Root logical coordinates
	 * @param width
	 *            The width of the planned allocation, in triads
	 * @param height
	 *            The width of the planned allocation, in triads
	 * @return How many boards in the allocation are reachable.
	 */
	private int connectedSize(AllocSQL sql, int machineId, TriadCoords root,
			int width, int height) {
		return sql.countConnectedBoards
				.call1(integer("connected_size"), machineId, root.x(), root.y(),
						width, height).orElse(-1);
	}

	/**
	 * Find the number of boards that are reachable from the proposed root
	 * board.
	 *
	 * @param sql
	 *            How to talk to the DB
	 * @param machineId
	 *            The machine on which the allocation is happening
	 * @param root
	 *            Root logical coordinates
	 * @param rect
	 *            The requested allocation dimensions
	 * @return How many boards in the allocation are reachable.
	 */
	private int connectedSize(AllocSQL sql, int machineId, TriadCoords root,
			Rectangle rect) {
		return connectedSize(sql, machineId, root, rect.width, rect.height);
	}

	/**
	 * Find the number of boards that are reachable from the proposed root
	 * board.
	 *
	 * @param sql
	 *            How to talk to the DB
	 * @param machineId
	 *            The machine on which the allocation is happening
	 * @param root
	 *            Root logical coordinates
	 * @param estimate
	 *            The planned allocation dimensions
	 * @return How many boards in the allocation are reachable.
	 */
	private int connectedSize(AllocSQL sql, int machineId, TriadCoords root,
			DimensionEstimate estimate) {
		return connectedSize(sql, machineId, root, estimate.width,
				estimate.height);
	}

	private Collection<BMPAndMachine> allocateBoard(AllocSQL sql, int jobId,
			int machineId, int boardId) {
		return sql.findSpecificBoard
				.call1(row -> setAllocation(sql, jobId, ONE_BOARD, machineId,
						coords(row)), machineId, boardId)
				.orElse(List.of());
	}

	private Collection<BMPAndMachine> allocateTriadsAt(AllocSQL sql, int jobId,
			int machineId, int rootId, int width, int height,
			int maxDeadBoards) {
		var rect = new Rectangle(width, height, TRIAD_DEPTH);
		return sql.getRectangleAt
				.call1(AllocatorTask::coords, rootId, width, height, machineId,
						maxDeadBoards)
				.filter(root -> connectedSize(sql, machineId, root,
						rect) >= rect.getArea() - maxDeadBoards)
				.map(root -> setAllocation(sql, jobId, rect, machineId, root))
				.orElse(List.of());
	}

	/**
	 * Does the actual allocation.
	 * <p>
	 * At this point, we've checked that there's enough boards <em>and</em> we
	 * are running in a transaction. We take particular care that we only
	 * actually allocate boards that are reachable from the root board; this is
	 * assumed by the SpiNNaker tools, so we'd better conform to that
	 * expectation. Fortunately, the bigger the allocation, the more likely that
	 * is true (and it is trivially true for single-board allocations.)
	 * <p>
	 * If you want a multi-board allocation, you'd better be allocating a full
	 * triad's-worth of depth or you'll get nothing.
	 *
	 * @param sql
	 *            How to talk to the DB
	 * @param jobId
	 *            What job are we allocating for
	 * @param rect
	 *            Proposed rectangle size
	 * @param machineId
	 *            What machine are we allocating on
	 * @param root
	 *            Proposed root coordinates
	 * @return The BMPs that have been used to make the allocation.
	 */
	private Collection<BMPAndMachine> setAllocation(AllocSQL sql, int jobId,
			Rectangle rect,	int machineId, TriadCoords root) {
		log.debug("performing allocation for {}: {}x{}x{} at {}:{}:{}", jobId,
				rect.width, rect.height, rect.depth, root.x(), root.y(),
				root.z());
		var boardsToAllocate = sql.getConnectedBoardIDs.call(
				integer("board_id"), machineId, root.x(), root.y(), root.z(),
				rect.width, rect.height, rect.depth);
		if (boardsToAllocate.isEmpty()) {
			log.debug("No boards to allocate");
			return List.of();
		}
		for (var boardId : boardsToAllocate) {
			sql.allocBoard.call(jobId, boardId);
		}

		var board = boardsToAllocate.get(0);
		sql.allocJob.call(rect.width, rect.height, rect.depth,
				board, boardsToAllocate.size(), board, jobId);
		log.info("allocated {} boards to {}; issuing power up commands",
				boardsToAllocate.size(), jobId);
		// Any proxies that existed are now defunct; user must make anew
		rememberer.killProxies(jobId);
		return setPower(sql, jobId, ON, READY);
	}

	/**
	 * Reset a job after a failure on a BMP.
	 *
	 * @param jobId The identifier of the job to reset.
	 */
	@SuppressWarnings("FutureReturnValueIgnored")
	public void resetPowerOnFailure(int jobId) {
		scheduler.schedule(() -> setPower(jobId, OFF, QUEUED), Instant.now());
	}

	@Override
	public boolean setPower(int jobId, PowerState power, JobState targetState) {
		if (targetState == DESTROYED) {
			throw new IllegalArgumentException(
					"job destruction must be done via destroyJob() method");
		}
		var allocations = new Allocations(jobId, execute(conn -> {
			try (var sql = new PowerSQL(conn)) {
				return setPower(sql, jobId, power, targetState);
			}
		}));
		allocations.updateEpochs();
		allocations.updateBMPs();
		return allocations.notEmpty();
	}

	/**
	 * Issue a request to change the power for the boards of a job.
	 *
	 * @param sql
	 *            How to talk to the DB
	 * @param jobId
	 *            The job in question
	 * @param power
	 *            The power state to switch to
	 * @param targetState
	 *            The state to put the job in afterwards
	 * @return The ids of the BMPs that have been changed
	 */
	private Collection<BMPAndMachine> setPower(PowerSQL sql, int jobId,
			PowerState power, JobState targetState) {
		var sourceState = sql.getJobState.call1(
				enumerate("job_state", JobState.class), jobId).orElseThrow();
		var boards = sql.getJobBoards.call(BoardAndBMP::new, jobId);
		if (boards.isEmpty()) {
			log.debug("No boards for job {}", jobId);
			if (targetState == DESTROYED) {
				log.debug("no boards for {} in destroy", jobId);
			}
			// Make sure we still update the job!
			updateJob(jobId, sourceState, targetState);
			return List.of();
		}
		log.debug("{} boards for job {}", boards.size(), jobId);

		// Number of changes pending, one per board
		int numPending = 0;

		record Perimeter(int boardId, Direction direction) {
			Perimeter(Row row) {
				this(row.getInt("board_id"),
						row.getEnum("direction", Direction.class));
			}
		}

		var bmps = new HashSet<BMPAndMachine>();
		if (power == ON) {
			/*
			 * This is a bit of a trickier case, as we need to say which links
			 * are to be switched on or, more particularly, which are to be
			 * switched off because they are links to boards that are not
			 * allocated to the job. Off-board links are shut off by default.
			 */
			var perimeterLinks =
					Row.stream(sql.getPerimeter.call(Perimeter::new, jobId))
							.toCollectingMap(Direction.class,
									Perimeter::boardId, Perimeter::direction);

			for (var board : boards) {
				var toChange = perimeterLinks.getOrDefault(board.boardId,
						NO_PERIMETER);
				numPending += sql.issuePowerChange.call(jobId,
						board.boardId,
						sourceState, targetState, true,
						!toChange.contains(Direction.N),
						!toChange.contains(Direction.E),
						!toChange.contains(Direction.SE),
						!toChange.contains(Direction.S),
						!toChange.contains(Direction.W),
						!toChange.contains(Direction.NW));
				bmps.add(board.bmp);
			}
		} else {
			// Powering off; all links switch to off so no perimeter check
			for (var board : boards) {
				numPending += sql.issuePowerChange.call(jobId,
						board.boardId,	sourceState, targetState,
						false, false, false, false,	false, false, false);
				bmps.add(board.bmp);
			}
		}

		if (targetState == DESTROYED) {
			log.debug("num changes for {} in destroy: {}", jobId, numPending);
			log.info("destroying job {} after power change", jobId);
			int rows = sql.setStateDestroyed.call(numPending, jobId);
			if (rows != 1) {
				log.warn("unexpected number of jobs marked destroyed: {}",
						rows);
			}
		} else {
			log.debug("Num changes for target {}: {}", targetState, numPending);
			sql.setStatePending.call(
				numPending > 0 ? POWER : targetState,
				numPending, jobId);
		}

		return bmps;
	}

	/**
	 * Operations for testing only.
	 *
	 * @hidden
	 */
	@ForTestingOnly
	interface TestAPI {
		/**
		 * Allocate all current requests for resources.
		 *
		 * @return The BMPs updated by the allocation.
		 */
		Allocations allocate();

		/**
		 * Destroy a job.
		 *
		 * @param id
		 *            The ID of the job
		 * @param reason
		 *            Why is the job being destroyed.
		 * @return The BMPs updated by the destruction.
		 */
		Allocations destroyJob(int id, String reason);

		/**
		 * Destroy jobs that have missed their keepalive.
		 *
		 * @return The BMPs updated by the expiry.
		 */
		Allocations expireJobs();
	}

	/** Operations for testing historical database only. */
	@ForTestingOnly
	interface HistTestAPI {


		/**
		 * Implementation of {@link AllocatorTask#tombstone()}.
		 *
		 * @return Description of the tombstoned IDs
		 */
		Copied tombstone();
	}

	/**
	 * @param conn
	 *            The DB connection
	 * @return The test interface.
	 * @deprecated This interface is just for testing.
	 * @hidden
	 */
	@ForTestingOnly
	@RestrictedApi(explanation = "just for testing", link = "index.html",
			allowedOnPath = ".*/src/test/java/.*")
	@Deprecated
	TestAPI getTestAPI(Connection conn) {
		ForTestingOnly.Utils.checkForTestClassOnStack();
		return new TestAPI() {
			@Override
			public Allocations allocate() {
				return AllocatorTask.this.allocate(conn);
			}

			@Override
			public Allocations destroyJob(int id, String reason) {
				return new Allocations(id,
						AllocatorTask.this.destroyJob(conn, id, reason));
			}

			@Override
			public Allocations expireJobs() {
				return AllocatorTask.this.expireJobs(conn);
			}
		};
	}

	/**
	 * @param conn
	 *            The DB connection
	 * @param histConn
	 *            The historical DB connection
	 * @return The test interface.
	 * @deprecated This interface is just for testing.
	 */
	@ForTestingOnly
	@RestrictedApi(explanation = "just for testing", link = "index.html",
			allowedOnPath = ".*/src/test/java/.*")
	@Deprecated
	HistTestAPI getHistTestAPI(Connection conn, Connection histConn) {
		ForTestingOnly.Utils.checkForTestClassOnStack();
		return new HistTestAPI() {
			@Override
			public Copied tombstone() {
				return AllocatorTask.this.tombstone(conn, histConn);
			}
		};
	}
}<|MERGE_RESOLUTION|>--- conflicted
+++ resolved
@@ -898,13 +898,9 @@
 			var bmps = setPower(sql, id, OFF, DESTROYED);
 			sql.killAlloc.call(id);
 			sql.markAsDestroyed.call(reason, id);
-<<<<<<< HEAD
 			JobLifecycle.log.info(
 					"destroyed job {}; reclaiming boards in {} frames", id,
 					bmps.size());
-=======
-			log.info("job {} marked as destroyed", id);
->>>>>>> 9451adfe
 			return bmps;
 		} finally {
 			quotaManager.finishJob(id);
