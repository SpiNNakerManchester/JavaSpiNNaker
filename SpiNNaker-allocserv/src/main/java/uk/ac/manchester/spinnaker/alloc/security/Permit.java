--- conflicted
+++ resolved
@@ -106,11 +106,7 @@
 	 * creating user does.
 	 *
 	 * @param session
-<<<<<<< HEAD
-	 *            The web socket in question.
-=======
 	 *            The originating websocket context.
->>>>>>> 84db0fb2
 	 */
 	public Permit(WebSocketSession session) {
 		USER.getGrants().forEach(authorities::add);
