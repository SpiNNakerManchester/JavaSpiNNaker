/*
 * Copyright (c) 2022 The University of Manchester
 *
 * This program is free software: you can redistribute it and/or modify
 * it under the terms of the GNU General Public License as published by
 * the Free Software Foundation, either version 3 of the License, or
 * (at your option) any later version.
 *
 * This program is distributed in the hope that it will be useful,
 * but WITHOUT ANY WARRANTY; without even the implied warranty of
 * MERCHANTABILITY or FITNESS FOR A PARTICULAR PURPOSE.  See the
 * GNU General Public License for more details.
 *
 * You should have received a copy of the GNU General Public License
 * along with this program.  If not, see <http://www.gnu.org/licenses/>.
 */
package uk.ac.manchester.spinnaker.alloc.bmp;

import static java.nio.charset.StandardCharsets.UTF_8;
<<<<<<< HEAD
import static java.util.Objects.nonNull;
=======
import static java.util.function.Predicate.not;
>>>>>>> 08bb0bca
import static org.slf4j.LoggerFactory.getLogger;
import static org.apache.commons.io.IOUtils.buffer;

import java.io.IOException;
import java.io.InputStreamReader;
import java.util.Arrays;
import java.util.HashMap;
import java.util.Map;

import javax.annotation.PostConstruct;

import org.slf4j.Logger;
import org.springframework.beans.factory.annotation.Value;
import org.springframework.core.io.Resource;
import org.springframework.stereotype.Component;

/**
 * Holds the mapping between physical board IDs and BMP IDs. Physical board IDs
 * were allocated by the manufacturer of the boards (Norcott) and are
 * <em>only</em> available in source form as labels on the boards. BMP
 * identifiers can be read remotely (they come from the LPC17xx In-Application
 * Programming entry point's {@code READ_SERIAL_NUMBER} call).
 * <p>
 * The original form of blacklists stores them according to their physical board
 * ID because that's what is easily available during commissioning.
 *
 * @author Donal Fellows
 */
@Component
class PhysicalSerialMapping {
	private static final Logger log = getLogger(PhysicalSerialMapping.class);

	@Value("classpath:blacklists/spin5-serial.txt")
	private Resource spin5serialFile;

	private Map<String, String> physicalToLogical = new HashMap<>();

	private Map<String, String> logicalToPhysical = new HashMap<>();

	@PostConstruct
	void loadMapping() throws IOException {
		try (var isr = new InputStreamReader(spin5serialFile.getInputStream(),
				UTF_8)) {
			buffer(isr).lines().map(s -> s.replaceFirst("#.*", "").strip())
					.filter(not(String::isBlank))
					.forEach(this::parseOneMapping);
		}
		log.info("loaded physical/logical board ID map: {} entries",
				physicalToLogical.size());
	}

	private void parseOneMapping(String line) {
		var bits = line.split("\\s+", 2);
		if (log.isTraceEnabled()) {
			log.trace("parsing line: {}", Arrays.toString(bits));
		}
		if (bits.length < 2) {
			log.debug("bogus line: {}", line);
			return;
		}
<<<<<<< HEAD
		String physical = bits[0];
		String logical = bits[1];
		String old = physicalToLogical.put(physical, logical);
		if (nonNull(old)) {
=======
		var physical = bits[0];
		var logical = bits[1];
		var old = physicalToLogical.put(physical, logical);
		if (old != null) {
>>>>>>> 08bb0bca
			log.warn("replaced mapping for {} (to {}) with {}", physical, old,
					logical);
		}
		old = logicalToPhysical.put(logical, physical);
		if (nonNull(old)) {
			log.warn("replaced mapping for {} (to {}) with {}", logical, old,
					physical);
		}
	}

	/**
	 * Given a BMP serial identifier, get the physical serial ID for that board.
	 *
	 * @param bmpSerialId
	 *            The BMP serial ID.
	 * @return The physical board identifier, or {@code null} if the BMP serial
	 *         ID is not recognised.
	 */
	public String getPhysicalId(String bmpSerialId) {
		return logicalToPhysical.get(bmpSerialId);
	}

	/**
	 * Given a physical serial identifier, get the BMP serial ID for that board.
	 *
	 * @param physicalSerialId
	 *            The physical board serial ID.
	 * @return The BMP identifier, or {@code null} if the physical board serial
	 *         ID is not recognised.
	 */
	public String getBMPId(String physicalSerialId) {
		return physicalToLogical.get(physicalSerialId);
	}
}
<|MERGE_RESOLUTION|>--- conflicted
+++ resolved
@@ -1,129 +1,119 @@
-/*
- * Copyright (c) 2022 The University of Manchester
- *
- * This program is free software: you can redistribute it and/or modify
- * it under the terms of the GNU General Public License as published by
- * the Free Software Foundation, either version 3 of the License, or
- * (at your option) any later version.
- *
- * This program is distributed in the hope that it will be useful,
- * but WITHOUT ANY WARRANTY; without even the implied warranty of
- * MERCHANTABILITY or FITNESS FOR A PARTICULAR PURPOSE.  See the
- * GNU General Public License for more details.
- *
- * You should have received a copy of the GNU General Public License
- * along with this program.  If not, see <http://www.gnu.org/licenses/>.
- */
-package uk.ac.manchester.spinnaker.alloc.bmp;
-
-import static java.nio.charset.StandardCharsets.UTF_8;
-<<<<<<< HEAD
-import static java.util.Objects.nonNull;
-=======
-import static java.util.function.Predicate.not;
->>>>>>> 08bb0bca
-import static org.slf4j.LoggerFactory.getLogger;
-import static org.apache.commons.io.IOUtils.buffer;
-
-import java.io.IOException;
-import java.io.InputStreamReader;
-import java.util.Arrays;
-import java.util.HashMap;
-import java.util.Map;
-
-import javax.annotation.PostConstruct;
-
-import org.slf4j.Logger;
-import org.springframework.beans.factory.annotation.Value;
-import org.springframework.core.io.Resource;
-import org.springframework.stereotype.Component;
-
-/**
- * Holds the mapping between physical board IDs and BMP IDs. Physical board IDs
- * were allocated by the manufacturer of the boards (Norcott) and are
- * <em>only</em> available in source form as labels on the boards. BMP
- * identifiers can be read remotely (they come from the LPC17xx In-Application
- * Programming entry point's {@code READ_SERIAL_NUMBER} call).
- * <p>
- * The original form of blacklists stores them according to their physical board
- * ID because that's what is easily available during commissioning.
- *
- * @author Donal Fellows
- */
-@Component
-class PhysicalSerialMapping {
-	private static final Logger log = getLogger(PhysicalSerialMapping.class);
-
-	@Value("classpath:blacklists/spin5-serial.txt")
-	private Resource spin5serialFile;
-
-	private Map<String, String> physicalToLogical = new HashMap<>();
-
-	private Map<String, String> logicalToPhysical = new HashMap<>();
-
-	@PostConstruct
-	void loadMapping() throws IOException {
-		try (var isr = new InputStreamReader(spin5serialFile.getInputStream(),
-				UTF_8)) {
-			buffer(isr).lines().map(s -> s.replaceFirst("#.*", "").strip())
-					.filter(not(String::isBlank))
-					.forEach(this::parseOneMapping);
-		}
-		log.info("loaded physical/logical board ID map: {} entries",
-				physicalToLogical.size());
-	}
-
-	private void parseOneMapping(String line) {
-		var bits = line.split("\\s+", 2);
-		if (log.isTraceEnabled()) {
-			log.trace("parsing line: {}", Arrays.toString(bits));
-		}
-		if (bits.length < 2) {
-			log.debug("bogus line: {}", line);
-			return;
-		}
-<<<<<<< HEAD
-		String physical = bits[0];
-		String logical = bits[1];
-		String old = physicalToLogical.put(physical, logical);
-		if (nonNull(old)) {
-=======
-		var physical = bits[0];
-		var logical = bits[1];
-		var old = physicalToLogical.put(physical, logical);
-		if (old != null) {
->>>>>>> 08bb0bca
-			log.warn("replaced mapping for {} (to {}) with {}", physical, old,
-					logical);
-		}
-		old = logicalToPhysical.put(logical, physical);
-		if (nonNull(old)) {
-			log.warn("replaced mapping for {} (to {}) with {}", logical, old,
-					physical);
-		}
-	}
-
-	/**
-	 * Given a BMP serial identifier, get the physical serial ID for that board.
-	 *
-	 * @param bmpSerialId
-	 *            The BMP serial ID.
-	 * @return The physical board identifier, or {@code null} if the BMP serial
-	 *         ID is not recognised.
-	 */
-	public String getPhysicalId(String bmpSerialId) {
-		return logicalToPhysical.get(bmpSerialId);
-	}
-
-	/**
-	 * Given a physical serial identifier, get the BMP serial ID for that board.
-	 *
-	 * @param physicalSerialId
-	 *            The physical board serial ID.
-	 * @return The BMP identifier, or {@code null} if the physical board serial
-	 *         ID is not recognised.
-	 */
-	public String getBMPId(String physicalSerialId) {
-		return physicalToLogical.get(physicalSerialId);
-	}
-}
+/*
+ * Copyright (c) 2022 The University of Manchester
+ *
+ * This program is free software: you can redistribute it and/or modify
+ * it under the terms of the GNU General Public License as published by
+ * the Free Software Foundation, either version 3 of the License, or
+ * (at your option) any later version.
+ *
+ * This program is distributed in the hope that it will be useful,
+ * but WITHOUT ANY WARRANTY; without even the implied warranty of
+ * MERCHANTABILITY or FITNESS FOR A PARTICULAR PURPOSE.  See the
+ * GNU General Public License for more details.
+ *
+ * You should have received a copy of the GNU General Public License
+ * along with this program.  If not, see <http://www.gnu.org/licenses/>.
+ */
+package uk.ac.manchester.spinnaker.alloc.bmp;
+
+import static java.nio.charset.StandardCharsets.UTF_8;
+import static java.util.Objects.nonNull;
+import static java.util.function.Predicate.not;
+import static org.slf4j.LoggerFactory.getLogger;
+import static org.apache.commons.io.IOUtils.buffer;
+
+import java.io.IOException;
+import java.io.InputStreamReader;
+import java.util.Arrays;
+import java.util.HashMap;
+import java.util.Map;
+
+import javax.annotation.PostConstruct;
+
+import org.slf4j.Logger;
+import org.springframework.beans.factory.annotation.Value;
+import org.springframework.core.io.Resource;
+import org.springframework.stereotype.Component;
+
+/**
+ * Holds the mapping between physical board IDs and BMP IDs. Physical board IDs
+ * were allocated by the manufacturer of the boards (Norcott) and are
+ * <em>only</em> available in source form as labels on the boards. BMP
+ * identifiers can be read remotely (they come from the LPC17xx In-Application
+ * Programming entry point's {@code READ_SERIAL_NUMBER} call).
+ * <p>
+ * The original form of blacklists stores them according to their physical board
+ * ID because that's what is easily available during commissioning.
+ *
+ * @author Donal Fellows
+ */
+@Component
+class PhysicalSerialMapping {
+	private static final Logger log = getLogger(PhysicalSerialMapping.class);
+
+	@Value("classpath:blacklists/spin5-serial.txt")
+	private Resource spin5serialFile;
+
+	private Map<String, String> physicalToLogical = new HashMap<>();
+
+	private Map<String, String> logicalToPhysical = new HashMap<>();
+
+	@PostConstruct
+	void loadMapping() throws IOException {
+		try (var isr = new InputStreamReader(spin5serialFile.getInputStream(),
+				UTF_8)) {
+			buffer(isr).lines().map(s -> s.replaceFirst("#.*", "").strip())
+					.filter(not(String::isBlank))
+					.forEach(this::parseOneMapping);
+		}
+		log.info("loaded physical/logical board ID map: {} entries",
+				physicalToLogical.size());
+	}
+
+	private void parseOneMapping(String line) {
+		var bits = line.split("\\s+", 2);
+		if (log.isTraceEnabled()) {
+			log.trace("parsing line: {}", Arrays.toString(bits));
+		}
+		if (bits.length < 2) {
+			log.debug("bogus line: {}", line);
+			return;
+		}
+		var physical = bits[0];
+		var logical = bits[1];
+		var old = physicalToLogical.put(physical, logical);
+		if (nonNull(old)) {
+			log.warn("replaced mapping for {} (to {}) with {}", physical, old,
+					logical);
+		}
+		old = logicalToPhysical.put(logical, physical);
+		if (nonNull(old)) {
+			log.warn("replaced mapping for {} (to {}) with {}", logical, old,
+					physical);
+		}
+	}
+
+	/**
+	 * Given a BMP serial identifier, get the physical serial ID for that board.
+	 *
+	 * @param bmpSerialId
+	 *            The BMP serial ID.
+	 * @return The physical board identifier, or {@code null} if the BMP serial
+	 *         ID is not recognised.
+	 */
+	public String getPhysicalId(String bmpSerialId) {
+		return logicalToPhysical.get(bmpSerialId);
+	}
+
+	/**
+	 * Given a physical serial identifier, get the BMP serial ID for that board.
+	 *
+	 * @param physicalSerialId
+	 *            The physical board serial ID.
+	 * @return The BMP identifier, or {@code null} if the physical board serial
+	 *         ID is not recognised.
+	 */
+	public String getBMPId(String physicalSerialId) {
+		return physicalToLogical.get(physicalSerialId);
+	}
+}