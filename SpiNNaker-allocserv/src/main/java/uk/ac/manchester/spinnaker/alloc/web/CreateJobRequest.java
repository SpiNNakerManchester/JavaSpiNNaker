--- conflicted
+++ resolved
@@ -131,7 +131,6 @@
 
 	@Keep
 	@JsonIgnore
-<<<<<<< HEAD
 	@AssertFalse(message = "group, if given, must be non-blank")
 	private boolean isGroupInsane() {
 		return nonNull(group) && group.isBlank();
@@ -146,12 +145,8 @@
 
 	@Keep
 	@JsonIgnore
-	@AssertTrue(message = "only at most one of num-boards, dimensions and "
-			+ "board should be given")
-=======
 	@AssertTrue(
 			message = "either specify num-boards or dimensions and/or board")
->>>>>>> a1ba4474
 	private boolean isOverLocated() {
 		int count = 0;
 		if (nonNull(numBoards)) {
