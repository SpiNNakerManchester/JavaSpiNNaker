/*
 * Copyright (c) 2021 The University of Manchester
 *
 * Licensed under the Apache License, Version 2.0 (the "License");
 * you may not use this file except in compliance with the License.
 * You may obtain a copy of the License at
 *
 *     https://www.apache.org/licenses/LICENSE-2.0
 *
 * Unless required by applicable law or agreed to in writing, software
 * distributed under the License is distributed on an "AS IS" BASIS,
 * WITHOUT WARRANTIES OR CONDITIONS OF ANY KIND, either express or implied.
 * See the License for the specific language governing permissions and
 * limitations under the License.
 */
package uk.ac.manchester.spinnaker.alloc.web;

import static java.util.Objects.nonNull;

import java.time.Duration;
import java.util.List;

import javax.validation.Valid;
import javax.validation.constraints.AssertFalse;
import javax.validation.constraints.AssertTrue;
import javax.validation.constraints.NotBlank;
import javax.validation.constraints.NotNull;
import javax.validation.constraints.Positive;
import javax.validation.constraints.PositiveOrZero;

import com.fasterxml.jackson.annotation.JsonIgnore;
import com.fasterxml.jackson.annotation.JsonProperty;
import com.google.errorprone.annotations.Keep;

import uk.ac.manchester.spinnaker.machine.board.ValidBoardNumber;
import uk.ac.manchester.spinnaker.machine.board.ValidCabinetNumber;
import uk.ac.manchester.spinnaker.machine.board.ValidFrameNumber;
import uk.ac.manchester.spinnaker.machine.board.ValidTriadHeight;
import uk.ac.manchester.spinnaker.machine.board.ValidTriadWidth;
import uk.ac.manchester.spinnaker.machine.board.ValidTriadX;
import uk.ac.manchester.spinnaker.machine.board.ValidTriadY;
import uk.ac.manchester.spinnaker.machine.board.ValidTriadZ;
import uk.ac.manchester.spinnaker.utils.validation.IPAddress;

/**
 * A request to create a job.
 *
 * @author Donal Fellows
 * @param owner
 *            Who owns the job. Ignored when the job is submitted by a
 *            non-admin.
 * @param group
 *            What group will the job be accounted against; the owner
 *            <em>must</em> be a member of the group. If {@code null}, the
 *            single group that the owner is a member of will be used (with it
 *            being an error for that to not exist or not be unique).
 * @param keepaliveInterval
 *            How long after a keepalive message will the job be auto-deleted?
 *            <em>Required.</em> Must be between 30 and 300 seconds.
 * @param numBoards
 *            The number of boards to allocate. May be {@code null} to either
 *            use the default (1) or to let one of the other selectors
 *            ({@link #dimensions}, {@link #board}) make the choice.
 * @param dimensions
 *            The dimensions of rectangle of triads of boards to allocate. May
 *            be {@code null} to let one of the other selectors
 *            ({@link #numBoards}, {@link #board}) make the choice.
 * @param board
 *            The specific board to allocate. May be {@code null} to let one of
 *            the other selectors ({@link #numBoards}, {@link #dimensions}) make
 *            the choice.
 * @param machineName
 *            Which machine to allocate on. This and {@link #tags} are mutually
 *            exclusive, but at least one must be given.
 * @param tags
 *            The tags to select which machine to allocate on. This and
 *            {@link #machineName} are mutually exclusive, but at least one must
 *            be given.
 * @param maxDeadBoards
 *            The maximum number of dead boards allowed in a rectangular
 *            allocation. Note that the allocation engine might increase this if
 *            it decides to overallocate. Defaults to {@code 0}.
 */
<<<<<<< HEAD
public record CreateJobRequest(@JsonProperty String owner,
		@JsonProperty String group,
		@JsonProperty("keepalive-interval")
		@NotNull(message = "keepalive-interval is "
				+ "required") Duration keepaliveInterval,
		@JsonProperty("num-boards") @Positive(message = "number of boards "
				+ "must be at least 1 if given") Integer numBoards,
		@JsonProperty @Valid Dimensions dimensions,
		@JsonProperty @Valid SpecificBoard board,
		@JsonProperty("machine-name") String machineName,
		@JsonProperty List<@NotBlank(//
				message = "tags must not be blank") String> tags,
		@JsonProperty("max-dead-boards") @PositiveOrZero(message = //
				"max-dead-boards may not be negative") Integer maxDeadBoards) {
=======
@SuppressWarnings("checkstyle:visibilitymodifier")
public class CreateJobRequest {
	/**
	 * Who owns the job. Ignored when the job is submitted by a non-admin.
	 */
	public String owner;

	/**
	 * What group will the job be accounted against; the owner <em>must</em> be
	 * a member of the group. If {@code null}, the single group that the owner
	 * is a member of will be used (with it being an error for that to not exist
	 * or not be unique).  Only one of group, {@link #nmpiCollab} or
	 * {@link #nmpiJobId} must be {@code non-null}, but all can be {@code null}.
	 */
	public String group;

	/**
	 * Which NMPI Collab the job will be accounted against; the owner
	 * <em>must</em> be a member of the Collab. A session will be created in
	 * the Collab and this will be accounted against. Only one of
	 * {@link #group}, nmpiCollab or {@link #nmpiJobId} must be
	 * {@code non-null}, but all can be {@code null}.
	 */
	public String nmpiCollab;

	/**
	 * Which NMPI Job the job will be accounted against; the owner <em>must</em>
	 * be able to update the NMPI Job.  Only the quota of the NMPI Job will be
	 * updated at the end of the job, as will the local quota of the Collab of
	 * the NMPI Job.  Only one of {@link #group}, {@link #nmpiCollab} or
	 * nmpiJobId must be {@code non-null}, but all can be {@code null}.
	 */
	public Integer nmpiJobId;

	/**
	 * How long after a keepalive message will the job be auto-deleted?
	 * <em>Required.</em> Must be between 30 and 300 seconds.
	 */
	@NotNull(message = "keepalive-interval is required")
	public Duration keepaliveInterval;

	/**
	 * The number of boards to allocate. May be {@code null} to either use the
	 * default (1) or to let one of the other selectors ({@link #dimensions},
	 * {@link #board}) make the choice.
	 */
	@Positive(message = "number of boards must be at least 1 if given")
	public Integer numBoards;

	/**
	 * The dimensions of rectangle of triads of boards to allocate. May be
	 * {@code null} to let one of the other selectors ({@link #numBoards},
	 * {@link #board}) make the choice.
	 */
	@Valid
	public Dimensions dimensions;

	/**
	 * The specific board to allocate. May be {@code null} to let one of the
	 * other selectors ({@link #numBoards}, {@link #dimensions}) make the
	 * choice.
	 */
	@Valid
	public SpecificBoard board;

	/**
	 * Which machine to allocate on. This and {@link #tags} are mutually
	 * exclusive, but at least one must be given.
	 */
	public String machineName;

	/**
	 * The tags to select which machine to allocate on. This and
	 * {@link #machineName} are mutually exclusive, but at least one must be
	 * given.
	 */
	public List<@NotBlank(message = "tags must not be blank") String> tags;

	/**
	 * The maximum number of dead boards allowed in a rectangular allocation.
	 * Note that the allocation engine might increase this if it decides to
	 * overallocate. Defaults to {@code 0}.
	 */
	@PositiveOrZero(message = "max-dead-boards may not be negative")
	public Integer maxDeadBoards;

>>>>>>> eb1503ec
	// Extended validation

	@Keep
	@JsonIgnore
	@AssertTrue(message = "either machine-name or tags must be supplied")
	private boolean isMachineNameAndTagsMutuallyExclusive() {
		return nonNull(machineName) != nonNull(tags);
	}

	@Keep
	@JsonIgnore
	@AssertFalse(message = "machine-name, if given, must be non-blank")
	private boolean isMachineNameInsane() {
		return nonNull(machineName) && machineName.isBlank();
	}

	@Keep
	@JsonIgnore
	@AssertTrue(message = "only at most one of num-boards, dimensions and "
			+ "board should be given")
	private boolean isOverLocated() {
		int count = 0;
		if (nonNull(numBoards)) {
			count++;
		}
		if (nonNull(dimensions)) {
			count++;
		}
		if (nonNull(board)) {
			count++;
		}
		return count <= 1;
	}

	private static final Duration MIN_KEEPALIVE = Duration.parse("PT30S");

	private static final Duration MAX_KEEPALIVE = Duration.parse("PT300S");

	@Keep
	@JsonIgnore
	@AssertTrue(message = "keepalive-interval must be 30 to 300 seconds")
	private boolean isKeepaliveIntervalInRange() {
		/*
		 * Really ought to be validated against config, but we've not got the
		 * config at this point.
		 */
		return keepaliveInterval == null
				|| (keepaliveInterval.compareTo(MAX_KEEPALIVE) <= 0
					&& keepaliveInterval.compareTo(MIN_KEEPALIVE) >= 0);
	}

	/**
	 * Describes a request for an allocation of given dimensions.
	 *
	 * @param width
	 *            The width of the rectangle of boards to allocate, in triads.
	 * @param height
	 *            The height of the rectangle of boards to allocate, in triads.
	 */
	public record Dimensions(@ValidTriadWidth int width,
			@ValidTriadHeight int height) {
	}

	/**
	 * Describes a request for a specific board.
	 *
	 * @param x
	 *            The X triad coordinate of the board.
	 * @param y
	 *            The Y triad coordinate of the board.
	 * @param z
	 *            The Z triad coordinate of the board.
	 * @param cabinet
	 *            The physical cabinet number of the board.
	 * @param frame
	 *            The physical frame number of the board.
	 * @param board
	 *            The physical board number of the board.
	 * @param address
	 *            The IP address of the board.
	 */
	public record SpecificBoard(@ValidTriadX Integer x, @ValidTriadY Integer y,
			@ValidTriadZ Integer z, @ValidCabinetNumber Integer cabinet,
			@ValidFrameNumber Integer frame, @ValidBoardNumber Integer board,
			@IPAddress(nullOK = true, message = "address must be "
					+ "an IP address") String address) {
		@JsonIgnore
		private boolean isTriadValid() {
			return nonNull(x) && nonNull(y) && nonNull(z);
		}

		@JsonIgnore
		private boolean isPhysicalValid() {
			return nonNull(cabinet) && nonNull(frame) && nonNull(board);
		}

		@JsonIgnore
		private boolean isIPValid() {
			return nonNull(address);
		}

		/**
		 * Does this represent a valid way of identifying a board?
		 *
		 * @return Yes if at least one way of giving coordinates is valid.
		 */
		@Keep
		@JsonIgnore
		@AssertTrue(message = "at least one way of identifying a board "
				+ "must be given")
		private boolean isSpecificBoardValid() {
			return isTriadValid() || isPhysicalValid() || isIPValid();
		}
	}
}<|MERGE_RESOLUTION|>--- conflicted
+++ resolved
@@ -53,7 +53,22 @@
  *            What group will the job be accounted against; the owner
  *            <em>must</em> be a member of the group. If {@code null}, the
  *            single group that the owner is a member of will be used (with it
- *            being an error for that to not exist or not be unique).
+ *            being an error for that to not exist or not be unique). Only one
+ *            of group, {@link #nmpiCollab} or {@link #nmpiJobId} must be
+ *            non-{@code null}, but all can be {@code null}.
+ * @param nmpiCollab
+ *            Which NMPI Collab the job will be accounted against; the owner
+ *            <em>must</em> be a member of the Collab. A session will be created
+ *            in the Collab and this will be accounted against. Only one of
+ *            {@link #group}, nmpiCollab or {@link #nmpiJobId} must be
+ *            non-{@code null}, but all can be {@code null}.
+ * @param nmpiJobId
+ *            Which NMPI Job the job will be accounted against; the owner
+ *            <em>must</em> be able to update the NMPI Job. Only the quota of
+ *            the NMPI Job will be updated at the end of the job, as will the
+ *            local quota of the Collab of the NMPI Job. Only one of
+ *            {@link #group}, {@link #nmpiCollab} or nmpiJobId must be
+ *            non-{@code null}, but all can be {@code null}.
  * @param keepaliveInterval
  *            How long after a keepalive message will the job be auto-deleted?
  *            <em>Required.</em> Must be between 30 and 300 seconds.
@@ -81,9 +96,11 @@
  *            allocation. Note that the allocation engine might increase this if
  *            it decides to overallocate. Defaults to {@code 0}.
  */
-<<<<<<< HEAD
 public record CreateJobRequest(@JsonProperty String owner,
 		@JsonProperty String group,
+		@JsonProperty("nmpi-collab") String nmpiCollab,
+		@Positive(message = "negative NMPI job IDs are unsupported") //
+		@JsonProperty("nmpi-job-id") Integer nmpiJobId,
 		@JsonProperty("keepalive-interval")
 		@NotNull(message = "keepalive-interval is "
 				+ "required") Duration keepaliveInterval,
@@ -96,94 +113,6 @@
 				message = "tags must not be blank") String> tags,
 		@JsonProperty("max-dead-boards") @PositiveOrZero(message = //
 				"max-dead-boards may not be negative") Integer maxDeadBoards) {
-=======
-@SuppressWarnings("checkstyle:visibilitymodifier")
-public class CreateJobRequest {
-	/**
-	 * Who owns the job. Ignored when the job is submitted by a non-admin.
-	 */
-	public String owner;
-
-	/**
-	 * What group will the job be accounted against; the owner <em>must</em> be
-	 * a member of the group. If {@code null}, the single group that the owner
-	 * is a member of will be used (with it being an error for that to not exist
-	 * or not be unique).  Only one of group, {@link #nmpiCollab} or
-	 * {@link #nmpiJobId} must be {@code non-null}, but all can be {@code null}.
-	 */
-	public String group;
-
-	/**
-	 * Which NMPI Collab the job will be accounted against; the owner
-	 * <em>must</em> be a member of the Collab. A session will be created in
-	 * the Collab and this will be accounted against. Only one of
-	 * {@link #group}, nmpiCollab or {@link #nmpiJobId} must be
-	 * {@code non-null}, but all can be {@code null}.
-	 */
-	public String nmpiCollab;
-
-	/**
-	 * Which NMPI Job the job will be accounted against; the owner <em>must</em>
-	 * be able to update the NMPI Job.  Only the quota of the NMPI Job will be
-	 * updated at the end of the job, as will the local quota of the Collab of
-	 * the NMPI Job.  Only one of {@link #group}, {@link #nmpiCollab} or
-	 * nmpiJobId must be {@code non-null}, but all can be {@code null}.
-	 */
-	public Integer nmpiJobId;
-
-	/**
-	 * How long after a keepalive message will the job be auto-deleted?
-	 * <em>Required.</em> Must be between 30 and 300 seconds.
-	 */
-	@NotNull(message = "keepalive-interval is required")
-	public Duration keepaliveInterval;
-
-	/**
-	 * The number of boards to allocate. May be {@code null} to either use the
-	 * default (1) or to let one of the other selectors ({@link #dimensions},
-	 * {@link #board}) make the choice.
-	 */
-	@Positive(message = "number of boards must be at least 1 if given")
-	public Integer numBoards;
-
-	/**
-	 * The dimensions of rectangle of triads of boards to allocate. May be
-	 * {@code null} to let one of the other selectors ({@link #numBoards},
-	 * {@link #board}) make the choice.
-	 */
-	@Valid
-	public Dimensions dimensions;
-
-	/**
-	 * The specific board to allocate. May be {@code null} to let one of the
-	 * other selectors ({@link #numBoards}, {@link #dimensions}) make the
-	 * choice.
-	 */
-	@Valid
-	public SpecificBoard board;
-
-	/**
-	 * Which machine to allocate on. This and {@link #tags} are mutually
-	 * exclusive, but at least one must be given.
-	 */
-	public String machineName;
-
-	/**
-	 * The tags to select which machine to allocate on. This and
-	 * {@link #machineName} are mutually exclusive, but at least one must be
-	 * given.
-	 */
-	public List<@NotBlank(message = "tags must not be blank") String> tags;
-
-	/**
-	 * The maximum number of dead boards allowed in a rectangular allocation.
-	 * Note that the allocation engine might increase this if it decides to
-	 * overallocate. Defaults to {@code 0}.
-	 */
-	@PositiveOrZero(message = "max-dead-boards may not be negative")
-	public Integer maxDeadBoards;
-
->>>>>>> eb1503ec
 	// Extended validation
 
 	@Keep
@@ -198,6 +127,20 @@
 	@AssertFalse(message = "machine-name, if given, must be non-blank")
 	private boolean isMachineNameInsane() {
 		return nonNull(machineName) && machineName.isBlank();
+	}
+
+	@Keep
+	@JsonIgnore
+	@AssertFalse(message = "group, if given, must be non-blank")
+	private boolean isGroupInsane() {
+		return nonNull(group) && group.isBlank();
+	}
+
+	@Keep
+	@JsonIgnore
+	@AssertFalse(message = "nmpi-collab, if given, must be non-blank")
+	private boolean isCollabInsane() {
+		return nonNull(nmpiCollab) && nmpiCollab.isBlank();
 	}
 
 	@Keep
@@ -213,6 +156,24 @@
 			count++;
 		}
 		if (nonNull(board)) {
+			count++;
+		}
+		return count <= 1;
+	}
+
+	@Keep
+	@JsonIgnore
+	@AssertTrue(message = "only at most one of group, nmpi-collab and "
+			+ "nmpi-job-id can be given")
+	private boolean isGroupLocatableInAtMostOneWayOnly() {
+		int count = 0;
+		if (nonNull(group)) {
+			count++;
+		}
+		if (nonNull(nmpiCollab)) {
+			count++;
+		}
+		if (nonNull(nmpiJobId)) {
 			count++;
 		}
 		return count <= 1;
