/*
 * Copyright (c) 2021-2022 The University of Manchester
 *
 * This program is free software: you can redistribute it and/or modify
 * it under the terms of the GNU General Public License as published by
 * the Free Software Foundation, either version 3 of the License, or
 * (at your option) any later version.
 *
 * This program is distributed in the hope that it will be useful,
 * but WITHOUT ANY WARRANTY; without even the implied warranty of
 * MERCHANTABILITY or FITNESS FOR A PARTICULAR PURPOSE.  See the
 * GNU General Public License for more details.
 *
 * You should have received a copy of the GNU General Public License
 * along with this program.  If not, see <http://www.gnu.org/licenses/>.
 */
package uk.ac.manchester.spinnaker.alloc.bmp;

import static java.util.Objects.requireNonNull;
import static java.util.stream.Collectors.toList;
import static org.slf4j.LoggerFactory.getLogger;
import static uk.ac.manchester.spinnaker.messages.model.FPGALinkRegisters.STOP;
import static uk.ac.manchester.spinnaker.messages.model.FPGAMainRegisters.FLAG;

import java.io.IOException;
import java.util.ArrayList;
import java.util.List;
import java.util.Map;

import javax.annotation.PostConstruct;

import org.slf4j.Logger;
import org.springframework.beans.factory.ObjectProvider;
import org.springframework.beans.factory.annotation.Autowired;
import org.springframework.stereotype.Component;

import uk.ac.manchester.spinnaker.alloc.SpallocProperties.TxrxProperties;
import uk.ac.manchester.spinnaker.alloc.allocator.SpallocAPI.Machine;
import uk.ac.manchester.spinnaker.alloc.bmp.FirmwareLoader.FirmwareLoaderException;
import uk.ac.manchester.spinnaker.alloc.model.Prototype;
import uk.ac.manchester.spinnaker.messages.bmp.BMPBoard;
import uk.ac.manchester.spinnaker.messages.bmp.BMPCoords;
import uk.ac.manchester.spinnaker.messages.model.Blacklist;
import uk.ac.manchester.spinnaker.messages.model.FPGA;
import uk.ac.manchester.spinnaker.transceiver.BMPTransceiverInterface;
import uk.ac.manchester.spinnaker.transceiver.ProcessException;
import uk.ac.manchester.spinnaker.transceiver.SpinnmanException;

/**
 * Implementation of controller for one BMP of one SpiNNaker 1 based system.
 * This is a short-lived component, which is why it isn't merged with the
 * longer-lived {@link TransceiverFactory}.
 */
@Component
@Prototype
class SpiNNaker1 implements SpiNNakerControl {
	// ----------------------------------------------------------------
	// CORE BMP ACCESS FUNCTIONS

	private static final Logger log = getLogger(SpiNNaker1.class);

	private static final int FPGA_FLAG_ID_MASK = 0x3;

	private static final int BMP_VERSION_MIN = 2;

	/**
	 * We <em>always</em> pretend to talk to the root BMP of a machine (actually
	 * the root of a frame), and never directly to any others. The BMPs within a
	 * frame use a CAN bus and I<sup>2</sup>C to communicate with each other on
	 * our behalf.
	 */
	private static final BMPCoords ROOT_BMP = new BMPCoords(0, 0);

	@Autowired
	private TxrxProperties props;

	@Autowired
	private TransceiverFactoryAPI<?> txrxFactory;

	/**
	 * Factory for {@link FirmwareLoader}. Do not call directly; use
	 * {@link #loadFirmware(BMPBoard)} instead.
	 */
	@Autowired
	private ObjectProvider<FirmwareLoader> firmwareLoaderFactory;

	/** The BMP coordinates to bind into the transceiver. */
	private final BMPCoords bmp;

	private final Machine machine;

	/**
	 * The transceiver for talking to the machine.
	 */
	private BMPTransceiverInterface txrx;

	private Map<Integer, BMPBoard> idToBoard;

	/**
	 * Load the FPGA firmware onto a board.
	 *
	 * @param boards
	 *            Which boards are we planning to load the firmware on?
	 * @throws InterruptedException
	 *             If interrupted while sleeping
	 * @throws ProcessException
	 *             If a BMP rejects a message
	 * @throws IOException
	 *             If the network fails or the packaged bitfiles are unreadable
	 * @throws FirmwareLoaderException
	 *             If something goes wrong.
	 */
	private void loadFirmware(List<BMPBoard> boards)
			throws ProcessException, InterruptedException, IOException {
		int count = 0;
		for (var board : boards) {
			firmwareLoaderFactory.getObject(txrx, board)
					.bitLoad(++count == boards.size());
		}
	}

	/**
	 * The factory. Forces the constructor to conform to the API.
	 * <p>
	 * Do not use this directly (unless you're Spring Boot itself).
	 */
	static final Factory FACTORY = SpiNNaker1::new;

	/**
	 * @param machine
	 *            The machine hosting the boards and FPGAs.
	 * @param bmp
	 *            Which BMP on the machine are we really talking to.
	 */
	SpiNNaker1(Machine machine, BMPCoords bmp) {
		this.machine = machine;
		this.bmp = bmp;
	}

	@PostConstruct
	void initTransceiver() throws IOException, SpinnmanException {
		txrx = txrxFactory.getTransciever(machine, bmp);
		txrx.bind(ROOT_BMP);
	}

	@Override
	public void setIdToBoardMap(Map<Integer, BMPBoard> idToBoard) {
		this.idToBoard = idToBoard;
	}

	private List<BMPBoard> remap(List<Integer> boardIds) {
		return boardIds.stream().map(idToBoard::get).collect(toList());
	}

	/** Notes that a board probably needs its FPGA definitions reloading. */
	private static class FPGAReloadRequired extends Exception {
		private static final long serialVersionUID = 1L;

		final BMPBoard board;

		FPGAReloadRequired(BMPBoard board) {
			this.board = board;
		}
	}

	/**
	 * Check whether an FPGA has come up in a good state.
	 *
	 * @param board
	 *            Which board is the FPGA on?
	 * @param fpga
	 *            Which FPGA (0, 1, or 2) is being tested?
	 * @return True if the FPGA is in a correct state, false otherwise.
	 * @throws FPGAReloadRequired
	 *             If the FPGA is in such a bad state that the FPGA definitions
	 *             for the board need to be reloaded.
	 */
	private boolean isGoodFPGA(BMPBoard board, FPGA fpga)
			throws FPGAReloadRequired {
		int flag;
		try {
			flag = txrx.readFPGARegister(fpga, FLAG, board);
		} catch (ProcessException | IOException ignored) {
			// An exception means the FPGA is a problem
			return false;
		}
		// FPGA ID is bottom two bits of FLAG register
		int fpgaId = flag & FPGA_FLAG_ID_MASK;
		boolean ok = fpgaId == fpga.value;
		if (!ok) {
			log.warn("{} on board {} of {} has incorrect FPGA ID flag {}", fpga,
					board, machine.getName(), fpgaId);
			if (fpgaId == FPGA.FPGA_ALL.value) {
				throw new FPGAReloadRequired(board);
			}
		}
		return ok;
	}

	/**
	 * Is a board new enough to be able to manage FPGAs?
	 *
	 * @param txrx
	 *            Transceiver for talking to a BMP in a machine.
	 * @param board
	 *            The board number.
	 * @return True if the board can manage FPGAs.
	 * @throws ProcessException
	 *             If a BMP rejects a message.
	 * @throws IOException
	 *             If network I/O fails.
	 */
	private boolean canBoardManageFPGAs(BMPBoard board)
			throws ProcessException, IOException {
		var vi = txrx.readBMPVersion(board);
		return vi.versionNumber.majorVersion >= BMP_VERSION_MIN;
	}

	/**
	 * {@inheritDoc}
	 * <p>
	 * Technically, switching a link off just switches off <em>sending</em> on
	 * that link. We assume that the other end of the link also behaves.
	 */
	@Override
	public void setLinkOff(Link link) throws ProcessException, IOException {
		var board = requireNonNull(idToBoard.get(link.getBoard()));
		var d = link.getLink();
		// skip FPGA link configuration if old BMP version
		if (!canBoardManageFPGAs(board)) {
			return;
		}
		txrx.writeFPGARegister(d.fpga, d.bank, STOP, 1, board);
	}

	/**
	 * A board is good if all its FPGAs are good.
	 *
	 * @param board
	 *            The board ID
	 * @return Whether the board's FPGAs all came up correctly.
	 * @throws FPGAReloadRequired
	 *             If an FPGA is in such a bad state that the FPGA definitions
	 *             for the board need to be reloaded.
	 * @see #isGoodFPGA(Integer, FPGA)
	 */
	private boolean hasGoodFPGAs(BMPBoard board) throws FPGAReloadRequired {
		for (var fpga : FPGA.values()) {
			if (fpga.isSingleFPGA() && !isGoodFPGA(board, fpga)) {
				return false;
			}
		}
		return true;
	}

	@Override
	public void powerOnAndCheck(List<Integer> boards)
			throws ProcessException, InterruptedException, IOException {
<<<<<<< HEAD
		var boardsToPower = remap(boards);
=======
		List<BMPBoard> boardsToPower = remap(boards);
		boolean reloadDone = false; // so we only do firmware loading once
>>>>>>> 7ad5915b
		for (int attempt = 1; attempt <= props.getFpgaAttempts(); attempt++) {
			if (attempt > 1) {
				log.warn("rebooting {} boards in allocation to "
						+ "get stability", boardsToPower.size());
			}
			txrx.powerOn(boardsToPower);

			/*
			 * Check whether all the FPGAs on each board have come up correctly.
			 * If not, we'll need to try booting that board again. The boards
			 * that have booted correctly need no further action.
			 */

			var retryBoards = new ArrayList<BMPBoard>();
			var reloadBoards = new ArrayList<BMPBoard>();
			for (var board : boardsToPower) {
				// Skip board if old BMP version
				if (!canBoardManageFPGAs(board)) {
					continue;
				}
				try {
					if (!hasGoodFPGAs(board)) {
						retryBoards.add(board);
					}
				} catch (FPGAReloadRequired e) {
					reloadBoards.add(e.board);
				}
			}
			if (retryBoards.isEmpty() && reloadBoards.isEmpty()) {
				// Success!
				return;
			}
			// We don't try reloading the first time
			if (props.isFpgaReload() && attempt > 1
					&& attempt < props.getFpgaAttempts()
					&& !reloadBoards.isEmpty() && !reloadDone) {
				log.warn("reloading FPGA firmware on {} boards",
						retryBoards.size());
				loadFirmware(reloadBoards);
				reloadDone = true;
				// Need a full retry after that!
				boardsToPower = remap(boards);
				continue;
			}
			retryBoards.addAll(reloadBoards); // Might not be empty
			boardsToPower = retryBoards;
		}
		throw new IOException("Could not get correct FPGA ID for "
				+ boardsToPower.size() + " boards after "
				+ props.getFpgaAttempts() + " tries");
	}

	@Override
	public void powerOff(List<Integer> boards)
			throws ProcessException, InterruptedException, IOException {
		txrx.powerOff(remap(boards));
	}

	@Override
	public String readSerial(BMPBoard board)
			throws ProcessException, IOException {
		return txrx.readBoardSerialNumber(board);
	}

	@Override
	public Blacklist readBlacklist(BMPBoard board)
			throws ProcessException, IOException {
		return txrx.readBlacklist(board);
	}

	@Override
	public void writeBlacklist(BMPBoard board, Blacklist blacklist)
			throws ProcessException, InterruptedException, IOException {
		txrx.writeBlacklist(board, blacklist);
	}

	@SuppressWarnings("unused")
	private abstract static class Use {
		Use(FirmwareLoaderException q) {
		}
	}
}<|MERGE_RESOLUTION|>--- conflicted
+++ resolved
@@ -256,12 +256,8 @@
 	@Override
 	public void powerOnAndCheck(List<Integer> boards)
 			throws ProcessException, InterruptedException, IOException {
-<<<<<<< HEAD
 		var boardsToPower = remap(boards);
-=======
-		List<BMPBoard> boardsToPower = remap(boards);
 		boolean reloadDone = false; // so we only do firmware loading once
->>>>>>> 7ad5915b
 		for (int attempt = 1; attempt <= props.getFpgaAttempts(); attempt++) {
 			if (attempt > 1) {
 				log.warn("rebooting {} boards in allocation to "
