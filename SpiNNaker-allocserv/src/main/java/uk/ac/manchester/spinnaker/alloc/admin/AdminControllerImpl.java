--- conflicted
+++ resolved
@@ -44,11 +44,7 @@
 import java.util.List;
 import java.util.Map;
 import java.util.Optional;
-<<<<<<< HEAD
-=======
-import java.util.Set;
 import java.util.concurrent.CompletableFuture;
->>>>>>> 158020a9
 import java.util.function.Function;
 
 import org.slf4j.Logger;
@@ -72,12 +68,7 @@
 import uk.ac.manchester.spinnaker.alloc.allocator.QuotaManager;
 import uk.ac.manchester.spinnaker.alloc.allocator.SpallocAPI;
 import uk.ac.manchester.spinnaker.alloc.db.DatabaseAwareBean;
-<<<<<<< HEAD
-=======
-import uk.ac.manchester.spinnaker.alloc.db.DatabaseEngine.Connection;
-import uk.ac.manchester.spinnaker.alloc.db.DatabaseEngine.Query;
 import uk.ac.manchester.spinnaker.alloc.model.BoardIssueReport;
->>>>>>> 158020a9
 import uk.ac.manchester.spinnaker.alloc.model.BoardRecord;
 import uk.ac.manchester.spinnaker.alloc.model.GroupRecord;
 import uk.ac.manchester.spinnaker.alloc.model.GroupRecord.GroupType;
@@ -151,7 +142,7 @@
 	 *            flash attributes.
 	 */
 	private static void addStandardContextAttrs(Map<String, Object> model) {
-		Authentication auth = getContext().getAuthentication();
+		var auth = getContext().getAuthentication();
 		boolean mayChangePassword =
 				auth instanceof UsernamePasswordAuthenticationToken;
 
@@ -180,18 +171,9 @@
 	 */
 	private static ModelAndView addStandardContext(ModelAndView mav,
 			RedirectAttributes attrs) {
-<<<<<<< HEAD
-		var auth = getContext().getAuthentication();
-		boolean mayChangePassword =
-				auth instanceof UsernamePasswordAuthenticationToken;
-
-		// Real implementation of these is always a ModelMap
-		var model = (ModelMap) (nonNull(attrs) ? attrs.getFlashAttributes()
-=======
 		addStandardContextAttrs(nonNull(attrs)
 				// Real implementation of flash attrs is always a ModelMap
 				? (ModelMap) attrs.getFlashAttributes()
->>>>>>> 158020a9
 				: mav.getModel());
 		return mav;
 	}
@@ -389,13 +371,8 @@
 		var updatedUser = userManager
 				.updateUser(id, user, adminUser,
 						m -> uri(admin().showGroupInfo(m.getGroupId())))
-<<<<<<< HEAD
-				.orElseThrow(() -> new AdminException("no such user"));
+				.orElseThrow(NoUser::new);
 		var mav = USER_DETAILS_VIEW.view(model);
-=======
-				.orElseThrow(NoUser::new);
-		ModelAndView mav = USER_DETAILS_VIEW.view(model);
->>>>>>> 158020a9
 		mav.addObject(USER_OBJ, updatedUser.sanitise());
 		return addStandardContext(mav);
 	}
@@ -476,16 +453,8 @@
 	@Action("adding a user to a group")
 	public ModelAndView addUserToGroup(int id, String user,
 			RedirectAttributes attrs) {
-<<<<<<< HEAD
-		var g = userManager.getGroup(id, null)
-				.orElseThrow(() -> new AdminException("no such group"));
-		var u = userManager.getUser(user, null)
-				.orElseThrow(() -> new AdminException("no such user"));
-=======
-		GroupRecord g =
-				userManager.getGroup(id, null).orElseThrow(NoGroup::new);
-		UserRecord u = userManager.getUser(user, null).orElseThrow(NoUser::new);
->>>>>>> 158020a9
+		var g = userManager.getGroup(id, null).orElseThrow(NoGroup::new);
+		var u = userManager.getUser(user, null).orElseThrow(NoUser::new);
 		String notice;
 		if (userManager.addUserToGroup(u, g).isPresent()) {
 			log.info("added user {} to group {}", u.getUserName(),
@@ -504,17 +473,8 @@
 	@Action("removing a user from a group")
 	public ModelAndView removeUserFromGroup(int id, int userid,
 			RedirectAttributes attrs) {
-<<<<<<< HEAD
-		var g = userManager.getGroup(id, null)
-				.orElseThrow(() -> new AdminException("no such group"));
-		var u = userManager.getUser(userid, null)
-				.orElseThrow(() -> new AdminException("no such user"));
-=======
-		GroupRecord g =
-				userManager.getGroup(id, null).orElseThrow(NoGroup::new);
-		UserRecord u =
-				userManager.getUser(userid, null).orElseThrow(NoUser::new);
->>>>>>> 158020a9
+		var g = userManager.getGroup(id, null).orElseThrow(NoGroup::new);
+		var u = userManager.getUser(userid, null).orElseThrow(NoUser::new);
 		String notice;
 		if (userManager.removeUserFromGroup(u, g)) {
 			log.info("removed user {} from group {}", u.getUserName(),
@@ -544,13 +504,8 @@
 	@Override
 	@Action("deleting a group")
 	public ModelAndView deleteGroup(int id, RedirectAttributes attrs) {
-<<<<<<< HEAD
-		var deletedGroupName = userManager.deleteGroup(id)
-				.orElseThrow(() -> new AdminException("no such group"));
-=======
-		String deletedGroupName = userManager.deleteGroup(id)
-				.orElseThrow(NoGroup::new);
->>>>>>> 158020a9
+		var deletedGroupName =
+				userManager.deleteGroup(id).orElseThrow(NoGroup::new);
 		log.info("deleted group ID={} groupname={}", id, deletedGroupName);
 		var mav = redirectTo(uri(admin().listGroups()), attrs);
 		attrs.addFlashAttribute("notice", "deleted " + deletedGroupName);
@@ -588,13 +543,7 @@
 	@Override
 	@Action("processing changes to a board's configuration")
 	public ModelAndView board(BoardRecord board, ModelMap model) {
-<<<<<<< HEAD
-		var mav = BOARD_VIEW.view(model);
-		var bs = getBoardState(board)
-				.orElseThrow(() -> new AdminException("no such board"));
-=======
-		BoardState bs = getBoardState(board).orElseThrow(NoBoard::new);
->>>>>>> 158020a9
+		var bs = getBoardState(board).orElseThrow(NoBoard::new);
 
 		inflateBoardRecord(board, bs);
 
@@ -616,7 +565,7 @@
 	@Override
 	@Action("saving changes to a board blacklist")
 	public ModelAndView blacklistSave(BlacklistData bldata, ModelMap model) {
-		BoardState bs = readAndRememberBoardState(model);
+		var bs = readAndRememberBoardState(model);
 
 		if (bldata.isPresent()) {
 			machineController.writeBlacklistToDB(bs,
@@ -633,7 +582,7 @@
 	@Action("fetching a live board blacklist from the machine")
 	public CompletableFuture<ModelAndView> blacklistFetch(BlacklistData bldata,
 			ModelMap model) {
-		BoardState bs = readAndRememberBoardState(model);
+		var bs = readAndRememberBoardState(model);
 
 		log.info("pulling blacklist from board {}", bs);
 		machineController.pullBlacklist(bs);
@@ -648,7 +597,7 @@
 	@Action("pushing a board blacklist to the machine")
 	public CompletableFuture<ModelAndView> blacklistPush(BlacklistData bldata,
 			ModelMap model) {
-		BoardState bs = readAndRememberBoardState(model);
+		var bs = readAndRememberBoardState(model);
 
 		log.info("pushing blacklist to board {}", bs);
 		machineController.pushBlacklist(bs);
@@ -659,8 +608,8 @@
 	}
 
 	private BoardState readAndRememberBoardState(ModelMap model) {
-		BoardRecord br = (BoardRecord) model.get(BOARD_OBJ);
-		BoardState bs = getBoardState(br).orElseThrow(NoBoard::new);
+		var br = (BoardRecord) model.get(BOARD_OBJ);
+		var bs = getBoardState(br).orElseThrow(NoBoard::new);
 		inflateBoardRecord(br, bs);
 		br.setEnabled(bs.getState());
 		// Replace the state in the model with the current values
@@ -669,9 +618,9 @@
 	}
 
 	private void addBlacklistData(BoardState board, ModelMap model) {
-		BlacklistData bldata = new BlacklistData();
+		var bldata = new BlacklistData();
 		bldata.setId(board.id);
-		Optional<Blacklist> bl = machineController.readBlacklistFromDB(board);
+		var bl = machineController.readBlacklistFromDB(board);
 		bldata.setPresent(bl.isPresent());
 		bl.map(Blacklist::render).ifPresent(bldata::setBlacklist);
 		bldata.setSynched(machineController.isBlacklistSynched(board));
