/*
 * Copyright (c) 2021-2022 The University of Manchester
 *
 * This program is free software: you can redistribute it and/or modify
 * it under the terms of the GNU General Public License as published by
 * the Free Software Foundation, either version 3 of the License, or
 * (at your option) any later version.
 *
 * This program is distributed in the hope that it will be useful,
 * but WITHOUT ANY WARRANTY; without even the implied warranty of
 * MERCHANTABILITY or FITNESS FOR A PARTICULAR PURPOSE.  See the
 * GNU General Public License for more details.
 *
 * You should have received a copy of the GNU General Public License
 * along with this program.  If not, see <http://www.gnu.org/licenses/>.
 */
package uk.ac.manchester.spinnaker.alloc.admin;

import static java.lang.String.format;
import static java.util.Arrays.stream;
import static java.util.Collections.unmodifiableMap;
import static java.util.Objects.nonNull;
import static java.util.concurrent.CompletableFuture.completedFuture;
import static java.util.stream.Collectors.toSet;
import static org.slf4j.LoggerFactory.getLogger;
import static org.springframework.security.core.context.SecurityContextHolder.getContext;
import static org.springframework.web.servlet.mvc.method.annotation.MvcUriComponentsBuilder.on;
import static org.springframework.web.servlet.support.ServletUriComponentsBuilder.fromCurrentRequestUri;
import static uk.ac.manchester.spinnaker.alloc.db.Row.bool;
import static uk.ac.manchester.spinnaker.alloc.db.Row.string;
import static uk.ac.manchester.spinnaker.alloc.model.GroupRecord.GroupType.COLLABRATORY;
import static uk.ac.manchester.spinnaker.alloc.model.GroupRecord.GroupType.INTERNAL;
import static uk.ac.manchester.spinnaker.alloc.model.GroupRecord.GroupType.ORGANISATION;
import static uk.ac.manchester.spinnaker.alloc.security.SecurityConfig.IS_ADMIN;
import static uk.ac.manchester.spinnaker.alloc.web.ControllerUtils.error;
import static uk.ac.manchester.spinnaker.alloc.web.ControllerUtils.errorMessage;
import static uk.ac.manchester.spinnaker.alloc.web.ControllerUtils.uri;
import static uk.ac.manchester.spinnaker.alloc.web.SystemController.USER_MAY_CHANGE_PASSWORD;

import java.io.IOException;
import java.net.URI;
import java.security.Principal;
import java.util.HashMap;
import java.util.List;
import java.util.Map;
import java.util.Optional;
import java.util.concurrent.CompletableFuture;

import org.slf4j.Logger;
import org.springframework.beans.factory.annotation.Autowired;
import org.springframework.dao.DataAccessException;
import org.springframework.scheduling.annotation.Async;
import org.springframework.security.access.prepost.PreAuthorize;
import org.springframework.security.authentication.UsernamePasswordAuthenticationToken;
import org.springframework.stereotype.Controller;
import org.springframework.ui.ModelMap;
import org.springframework.validation.BindException;
import org.springframework.web.bind.annotation.ExceptionHandler;
import org.springframework.web.method.HandlerMethod;
import org.springframework.web.multipart.MultipartFile;
import org.springframework.web.servlet.ModelAndView;
import org.springframework.web.servlet.mvc.support.RedirectAttributes;

import uk.ac.manchester.spinnaker.alloc.admin.AdminController.BlacklistData;
import uk.ac.manchester.spinnaker.alloc.admin.MachineDefinitionLoader.Machine;
import uk.ac.manchester.spinnaker.alloc.admin.MachineStateControl.BoardState;
import uk.ac.manchester.spinnaker.alloc.allocator.QuotaManager;
import uk.ac.manchester.spinnaker.alloc.allocator.SpallocAPI;
import uk.ac.manchester.spinnaker.alloc.db.DatabaseAwareBean;
import uk.ac.manchester.spinnaker.alloc.model.BoardIssueReport;
import uk.ac.manchester.spinnaker.alloc.model.BoardRecord;
import uk.ac.manchester.spinnaker.alloc.model.GroupRecord;
import uk.ac.manchester.spinnaker.alloc.model.GroupRecord.GroupType;
import uk.ac.manchester.spinnaker.alloc.model.MachineTagging;
import uk.ac.manchester.spinnaker.alloc.model.MemberRecord;
import uk.ac.manchester.spinnaker.alloc.model.UserRecord;
import uk.ac.manchester.spinnaker.alloc.security.TrustLevel;
import uk.ac.manchester.spinnaker.alloc.web.Action;
import uk.ac.manchester.spinnaker.alloc.web.ControllerUtils.ViewFactory;
import uk.ac.manchester.spinnaker.messages.model.Blacklist;
import uk.ac.manchester.spinnaker.utils.UsedInJavadocOnly;
import uk.ac.manchester.spinnaker.alloc.web.SystemController;

/**
 * Implements the logic supporting the JSP views and maps them into URL space.
 *
 * @author Donal Fellows
 */
@Controller("mvc.adminUI")
@PreAuthorize(IS_ADMIN)
public class AdminControllerImpl extends DatabaseAwareBean
		implements AdminController, AdminControllerConstants {
	private static final Logger log = getLogger(AdminControllerImpl.class);

	/** One board-hour in board-seconds. */
	private static final int BOARD_HOUR = 3600;

	@Autowired
	private UserControl userManager;

	@Autowired
	private MachineStateControl machineController;

	@Autowired
	private MachineDefinitionLoader machineDefiner;

	@Autowired
	private SpallocAPI spalloc;

	@Autowired
	private QuotaManager quotaManager;

	private Map<String, Boolean> getMachineNames(boolean allowOutOfService) {
		try (var conn = getConnection();
				var listMachines = conn.query(LIST_MACHINE_NAMES)) {
			return conn.transaction(false,
					() -> listMachines.call(allowOutOfService)
							.toMap(string("machine_name"), bool("in_service")));
		} catch (DataAccessException e) {
			log.warn("problem when listing machines", e);
			return Map.of();
		}
	}

	private static AdminController admin() {
		// Do not refactor to a constant; request-aware!
		return on(AdminController.class);
	}

	private static SystemController system() {
		// Do not refactor to a constant; request-aware!
		return on(SystemController.class);
	}

	/**
	 * All models should contain a common set of attributes that describe where
	 * the view is rendering and where other parts of the admin interface are.
	 * Only call from
	 * {@link #addStandardContext(ModelAndView, RedirectAttributes)}.
	 *
	 * @param model
	 *            The base model to add to. This may be the real model or the
	 *            flash attributes.
	 */
	private static void addStandardContextAttrs(Map<String, Object> model) {
		var auth = getContext().getAuthentication();
		boolean mayChangePassword =
				auth instanceof UsernamePasswordAuthenticationToken;

		model.put(BASE_URI, fromCurrentRequestUri().toUriString());
		model.put(TRUST_LEVELS, TrustLevel.values());
		model.put(USERS_URI, uri(admin().listUsers()));
		model.put(CREATE_USER_URI, uri(admin().getUserCreationForm()));
		model.put(CREATE_GROUP_URI,
				uri(admin().getGroupCreationForm()));
		model.put(GROUPS_URI, uri(admin().listGroups()));
		model.put(BOARDS_URI, uri(admin().boards()));
		model.put(MACHINE_URI, uri(admin().machineManagement()));
		model.put(USER_MAY_CHANGE_PASSWORD, mayChangePassword);
	}

	/**
	 * All models should contain a common set of attributes that describe where
	 * the view is rendering and where other parts of the admin interface are.
	 *
	 * @param mav
	 *            The model-and-view.
	 * @param attrs
	 *            The redirect attributes, or {@code null} if this is not a
	 *            redirect.
	 * @return The enhanced model-and-view.
	 */
	private static ModelAndView addStandardContext(ModelAndView mav,
			RedirectAttributes attrs) {
		addStandardContextAttrs(nonNull(attrs)
				// Real implementation of flash attrs is always a ModelMap
				? (ModelMap) attrs.getFlashAttributes()
				: mav.getModel());
		return mav;
	}

	/**
	 * All models should contain a common set of attributes that describe where
	 * the view is rendering and where other parts of the admin interface are.
	 *
	 * @param mav
	 *            The model-and-view.
	 * @param attrs
	 *            The redirect attributes, or {@code null} if this is not a
	 *            redirect.
	 * @return The enhanced model-and-view.
	 */
	private static ModelAndView addStandardContext(ModelAndView mav) {
		return addStandardContext(mav, null);
	}

	/**
	 * Construct a model-and-view which will redirect to a target URL. All
	 * models should contain a common set of attributes that describe where the
	 * view is rendering and where other parts of the admin interface are.
	 *
	 * @param uri
	 *            The URI to redirect to. Only the path is currently used.
	 * @return The model-and-view.
	 */
	private static ModelAndView redirectTo(URI uri, RedirectAttributes attrs) {
		return addStandardContext(new ModelAndView("redirect:" + uri.getPath()),
				attrs);
	}

	private static ModelAndView errors(String message) {
		return addStandardContext(error(message), null);
	}

	private static ModelAndView errors(DataAccessException exception) {
		return addStandardContext(error("database access failed: "
				+ exception.getMostSpecificCause().getMessage()), null);
	}

	@ExceptionHandler(BindException.class)
	ModelAndView validationError(BindException result) {
		if (result.hasGlobalErrors()) {
			// I don't believe this is really reachable code
			log.debug("binding problem", result);
			return errors(errorMessage(result.getGlobalError()));
		} else if (result.hasFieldErrors()) {
			log.debug("binding problem", result);
			return errors(errorMessage(result.getFieldError()));
		} else {
			// This should definitely be unreachable
			log.error("unknown binding error", result);
			return errors("unknown error");
		}
	}

	/**
	 * Convert thrown exceptions from the DB layer to views so the rest of the
	 * code doesn't have to.
	 *
	 * @param e
	 *            A database access exception.
	 * @param hm
	 *            What method generated the problem? Used to look up what was
	 *            supposed to happen.
	 * @return The view to render.
	 */
	@ExceptionHandler(DataAccessException.class)
	ModelAndView dbException(DataAccessException e, HandlerMethod hm) {
		var a = hm.getMethodAnnotation(Action.class);
		if (nonNull(a)) {
			log.warn("database access issue when {}", a.value(), e);
		} else {
			log.warn("database access issue", e);
		}
		return errors(e);
	}

	private static class AdminException extends RuntimeException {
		private static final long serialVersionUID = 8401068773689159840L;

		AdminException(String message) {
			super(message);
		}
	}

	private static final class NoUser extends AdminException {
		private static final long serialVersionUID = 6430674580385445089L;

		private NoUser() {
			super("no such user");
		}
	}

	private static final class NoGroup extends AdminException {
		private static final long serialVersionUID = -4593707687103047377L;

		private NoGroup() {
			super("no such group");
		}
	}

	private static final class NoBoard extends AdminException {
		private static final long serialVersionUID = -4017368969526085002L;

		private NoBoard() {
			super("no such board");
		}
	}

	/**
	 * Convert thrown admin issues to views so the rest of the code doesn't have
	 * to.
	 *
	 * @param e
	 *            An admin exception.
	 * @param hm
	 *            What method generated the problem? Used to look up what was
	 *            supposed to happen.
	 * @return The view to render.
	 */
	@ExceptionHandler(AdminException.class)
	ModelAndView adminException(AdminException e, HandlerMethod hm) {
		var a = hm.getMethodAnnotation(Action.class);
		if (nonNull(a)) {
			log.warn("general issue when {}", a.value(), e);
		} else {
			log.warn("general issue", e);
		}
		return errors(e.getMessage());
	}

	// Type-safe manipulators for models
	// These are static so they *can't* access state they shouldn't

	/**
	 * Add local user list to model.
	 *
	 * @param mav
	 *            The model
	 * @param userList
	 *            The user list to add.
	 */
	private static void addLocalUserList(ModelAndView mav,
			Map<String, URI> userList) {
		mav.addObject(LOCAL_USER_LIST_OBJ, unmodifiableMap(userList));
	}

	/**
	 * Add openid-based (remote) user list to model.
	 *
	 * @param mav
	 *            The model
	 * @param userList
	 *            The user list to add.
	 */
	private static void addRemoteUserList(ModelAndView mav,
			Map<String, URI> userList) {
		mav.addObject(OPENID_USER_LIST_OBJ, unmodifiableMap(userList));
	}

	/**
	 * Add general user list to model.
	 *
	 * @param mav
	 *            The model
	 * @param userList
	 *            The group list to add.
	 */
	private static void addUserList(ModelAndView mav,
			Map<String, URI> userList) {
		mav.addObject(USER_LIST_OBJ, unmodifiableMap(userList));
	}

	/**
	 * Add user record to model.
	 *
	 * @param mav
	 *            The model
	 * @param user
	 *            The user record to add.
	 */
	private static void addUser(ModelAndView mav, UserRecord user) {
		mav.addObject(USER_OBJ, user.sanitise());
	}

	/**
	 * Add user record to model.
	 *
	 * @param attrs
	 *            The model
	 * @param user
	 *            The user record to add.
	 */
	private static void addUser(RedirectAttributes attrs, UserRecord user) {
		attrs.addFlashAttribute(USER_OBJ, user);
	}

	/**
	 * Add local group list to model.
	 *
	 * @param mav
	 *            The model
	 * @param groupList
	 *            The group list to add.
	 */
	private static void addLocalGroupList(ModelAndView mav,
			Map<String, URI> groupList) {
		mav.addObject(LOCAL_GROUP_LIST_OBJ, unmodifiableMap(groupList));
	}

	/**
	 * Add organisation list to model.
	 *
	 * @param mav
	 *            The model
	 * @param orgList
	 *            The group list to add.
	 */
	private static void addOrganisationList(ModelAndView mav,
			Map<String, URI> orgList) {
		mav.addObject(ORG_GROUP_LIST_OBJ, unmodifiableMap(orgList));
	}

	/**
	 * Add collabratory list to model.
	 *
	 * @param mav
	 *            The model
	 * @param collabList
	 *            The group list to add.
	 */
	private static void addCollabratoryList(ModelAndView mav,
			Map<String, URI> collabList) {
		mav.addObject(COLLAB_GROUP_LIST_OBJ, unmodifiableMap(collabList));
	}

	/**
	 * Add group record to model.
	 *
	 * @param mav
	 *            The model
	 * @param group
	 *            The group record to add.
	 */
	private static void addGroup(ModelAndView mav, GroupRecord group) {
		mav.addObject(GROUP_OBJ, group);
	}

	/**
	 * Add board record to model.
	 *
	 * @param mav
	 *            The model
	 * @param board
	 *            The board record to add.
	 */
	private static void addBoard(ModelAndView mav, BoardRecord board) {
		mav.addObject(BOARD_OBJ, board);
	}

	/**
	 * Add board record to model.
	 *
	 * @param model
	 *            The model
	 * @param board
	 *            The board record to add.
	 */
	private static void addBoard(ModelMap model, BoardRecord board) {
		model.addAttribute(BOARD_OBJ, board);
	}

	/**
	 * Add blacklist record to model.
	 *
	 * @param model
	 *            The model
	 * @param bldata
	 *            The blacklist record to add.
	 */
	private static void addBlacklist(ModelMap model, BlacklistData bldata) {
		model.addAttribute(BLACKLIST_DATA_OBJ, bldata);
	}

	/**
	 * Add machine list to model.
	 *
	 * @param mav
	 *            The model
	 * @param machineList
	 *            The machine list to add.
	 */
	private static void addMachineList(ModelAndView mav,
			Map<String, Boolean> machineList) {
		mav.addObject(MACHINE_LIST_OBJ, unmodifiableMap(machineList));
	}

	/**
	 * Add machine list to model.
	 *
	 * @param model
	 *            The model
	 * @param machineList
	 *            The machine list to add.
	 */
	private static void addMachineList(ModelMap model,
			Map<String, Boolean> machineList) {
		model.addAttribute(MACHINE_LIST_OBJ, unmodifiableMap(machineList));
	}

	/**
	 * Add machine tagging to model.
	 *
	 * @param mav
	 *            The model
	 * @param tagging
	 *            The machine tagging to add.
	 */
	private static void addMachineTagging(ModelAndView mav,
			List<MachineTagging> tagging) {
		mav.addObject(MACHINE_TAGGING_OBJ, tagging);
		mav.addObject(DEFAULT_TAGGING_COUNT, tagging.stream()
				.filter(MachineTagging::isTaggedAsDefault).count());
	}

	/**
	 * Add machine reports to model.
	 *
	 * @param model
	 *            The model
	 * @param reports
	 *            The machine reports to add.
	 */
	private static void addMachineReports(ModelAndView mav,
			Map<String, List<BoardIssueReport>> reports) {
		mav.addObject(MACHINE_REPORTS_OBJ, reports);
	}

	/**
	 * Add link to model.
	 *
	 * @param mav
	 *            The model
	 * @param handle
	 *            The name of the link
	 * @param url
	 *            The URL to add.
	 */
	private static void addUrl(ModelAndView mav, String handle, URI url) {
		mav.addObject(handle, url);
	}

	/**
	 * Add link to model.
	 *
	 * @param model
	 *            The model
	 * @param handle
	 *            The name of the link
	 * @param url
	 *            The URL to add.
	 */
	private static void addUrl(ModelMap model, String handle, URI url) {
		model.addAttribute(handle, url);
	}

	/**
	 * Add notice message to model.
	 *
	 * @param attrs
	 *            The model
	 * @param msg
	 *            The notice message to add.
	 */
	private static void addNotice(RedirectAttributes attrs, String msg) {
		attrs.addFlashAttribute("notice", msg);
	}

	// The actual controller methods

	@Override
	@Action("getting the main admin UI")
	public ModelAndView mainUI() {
		return addStandardContext(MAIN_VIEW.view());
	}

	@Override
	@Action("listing the users")
	public ModelAndView listUsers() {
<<<<<<< HEAD
		var mav = USER_LIST_VIEW.view();
		// Share this function
		Function<UserRecord, URI> urlMaker =
				user -> uri(admin().showUserForm(user.getUserId()));
		mav.addObject(LOCAL_USER_LIST_OBJ,
				unmodifiableMap(userManager.listUsers(true, urlMaker)));
		mav.addObject(OPENID_USER_LIST_OBJ,
				unmodifiableMap(userManager.listUsers(false, urlMaker)));
=======
		ModelAndView mav = USER_LIST_VIEW.view();
		addLocalUserList(mav,
				userManager.listUsers(true, this::showUserFormUrl));
		addRemoteUserList(mav,
				userManager.listUsers(false, this::showUserFormUrl));
>>>>>>> 1be146d5
		return addStandardContext(mav);
	}

	@Override
	@Action("getting the user-creation UI")
	public ModelAndView getUserCreationForm() {
		return addStandardContext(
				CREATE_USER_VIEW.view(USER_OBJ, new UserRecord()));
	}

	@Override
	@Action("creating a user")
	public ModelAndView createUser(UserRecord user, ModelMap model,
			RedirectAttributes attrs) {
		user.initCreationDefaults();
		var realUser = userManager.createUser(user)
				.orElseThrow(() -> new AdminException(
						"user creation failed (duplicate username?)"));
		int id = realUser.getUserId();
		log.info("created user ID={} username={}", id, realUser.getUserName());
		addNotice(attrs, "created " + realUser.getUserName());
		return redirectTo(showUserFormUrl(id), attrs);
	}

	@Override
	@Action("getting info about a user")
	public ModelAndView showUserForm(int id) {
<<<<<<< HEAD
		var mav = USER_DETAILS_VIEW.view();
		var user = userManager
				.getUser(id, m -> uri(admin().showGroupInfo(m.getGroupId())))
=======
		ModelAndView mav = USER_DETAILS_VIEW.view();
		UserRecord user = userManager.getUser(id, this::showGroupInfoUrl)
>>>>>>> 1be146d5
				.orElseThrow(NoUser::new);
		addUser(mav, user);
		addUrl(mav, "deleteUri", deleteUserUrl(id));
		return addStandardContext(mav);
	}

	/**
	 * Get URL for calling {@link #showUserForm(int) showUserForm()} later.
	 * @param id User ID
	 * @return URL
	 */
	private URI showUserFormUrl(int id) {
		return uri(admin().showUserForm(id));
	}

	/**
	 * Get URL for calling {@link #showUserForm(int) showUserForm()} later.
	 * @param member Record referring to user
	 * @return URL
	 */
	private URI showUserFormUrl(MemberRecord member) {
		return uri(admin().showUserForm(member.getUserId()));
	}

	/**
	 * Get URL for calling {@link #showUserForm(int) showUserForm()} later.
	 * @param user Record referring to user
	 * @return URL
	 */
	private URI showUserFormUrl(UserRecord user) {
		return uri(admin().showUserForm(user.getUserId()));
	}

	@Override
	@Action("updating a user's details")
	public ModelAndView submitUserForm(int id, UserRecord user, ModelMap model,
			Principal principal) {
		var adminUser = principal.getName();
		user.setUserId(null);
		log.info("updating user ID={}", id);
<<<<<<< HEAD
		var updatedUser = userManager
				.updateUser(id, user, adminUser,
						m -> uri(admin().showGroupInfo(m.getGroupId())))
				.orElseThrow(NoUser::new);
		var mav = USER_DETAILS_VIEW.view(model);
		mav.addObject(USER_OBJ, updatedUser.sanitise());
=======
		UserRecord updatedUser = userManager
				.updateUser(id, user, adminUser, this::showGroupInfoUrl)
				.orElseThrow(NoUser::new);
		ModelAndView mav = USER_DETAILS_VIEW.view(model);
		addUser(mav, updatedUser);
>>>>>>> 1be146d5
		return addStandardContext(mav);
	}

	@Override
	@Action("deleting a user")
	public ModelAndView deleteUser(int id, Principal principal,
			RedirectAttributes attrs) {
		var adminUser = principal.getName();
		var deletedUsername =
				userManager.deleteUser(id, adminUser).orElseThrow(
						() -> new AdminException("could not delete that user"));
		log.info("deleted user ID={} username={}", id, deletedUsername);
		// Not sure that these are the correct place
<<<<<<< HEAD
		var mav = redirectTo(uri(admin().listUsers()), attrs);
		attrs.addFlashAttribute("notice", "deleted " + deletedUsername);
		attrs.addFlashAttribute(USER_OBJ, new UserRecord());
=======
		ModelAndView mav = redirectTo(uri(admin().listUsers()), attrs);
		addNotice(attrs, "deleted " + deletedUsername);
		addUser(attrs, new UserRecord());
>>>>>>> 1be146d5
		return mav;
	}

	/**
	 * Get URL for calling
	 * {@link #deleteUser(int, Principal, RedirectAttributes) deleteUser()}
	 * later.
	 *
	 * @param id
	 *            User ID
	 * @return URL
	 */
	private URI deleteUserUrl(int id) {
		return uri(admin().deleteUser(id, null, null));
	}

	@Override
	@Action("listing the groups")
	public ModelAndView listGroups() {
<<<<<<< HEAD
		var mav = GROUP_LIST_VIEW.view();
		// Share this function
		Function<GroupRecord, URI> urlMaker =
				group -> uri(admin().showGroupInfo(group.getGroupId()));
		mav.addObject(LOCAL_GROUP_LIST_OBJ,
				unmodifiableMap(userManager.listGroups(INTERNAL, urlMaker)));
		mav.addObject(ORG_GROUP_LIST_OBJ, unmodifiableMap(
				userManager.listGroups(ORGANISATION, urlMaker)));
		mav.addObject(COLLAB_GROUP_LIST_OBJ, unmodifiableMap(
				userManager.listGroups(COLLABRATORY, urlMaker)));
=======
		ModelAndView mav = GROUP_LIST_VIEW.view();
		addLocalGroupList(mav,
				userManager.listGroups(INTERNAL, this::showGroupInfoUrl));
		addOrganisationList(mav,
				userManager.listGroups(ORGANISATION, this::showGroupInfoUrl));
		addCollabratoryList(mav,
				userManager.listGroups(COLLABRATORY, this::showGroupInfoUrl));
>>>>>>> 1be146d5
		return addStandardContext(mav);
	}

	@Override
	@Action("getting info about a group")
	public ModelAndView showGroupInfo(int id) {
<<<<<<< HEAD
		var mav = GROUP_DETAILS_VIEW.view();
		var userLocations = new HashMap<String, URI>();
		mav.addObject(GROUP_OBJ, userManager.getGroup(id, m -> {
			userLocations.put(m.getUserName(),
					uri(admin().showUserForm(m.getUserId())));
=======
		ModelAndView mav = GROUP_DETAILS_VIEW.view();
		Map<String, URI> userLocations = new HashMap<>();
		addGroup(mav, userManager.getGroup(id, m -> {
			userLocations.put(m.getUserName(), showUserFormUrl(m));
>>>>>>> 1be146d5
			return uri(admin().removeUserFromGroup(id, m.getUserId(), null));
		}).orElseThrow(NoGroup::new));
		addUserList(mav, userLocations);
		addUrl(mav, "deleteUri", uri(admin().deleteGroup(id, null)));
		addUrl(mav, "addUserUri", uri(admin().addUserToGroup(id, null, null)));
		addUrl(mav, "addQuotaUri", uri(admin().adjustGroupQuota(id, 0, null)));
		return addStandardContext(mav);
	}

	/**
	 * Get URL for calling {@link #showGroupInfo(int) showGroupInfo()} later.
	 * @param id Group ID
	 * @return URL
	 */
	private URI showGroupInfoUrl(int id) {
		return uri(admin().showGroupInfo(id));
	}

	/**
	 * Get URL for calling {@link #showGroupInfo(int) showGroupInfo()} later.
	 * @param membership Record referring to group
	 * @return URL
	 */
	private URI showGroupInfoUrl(MemberRecord membership) {
		return uri(admin().showGroupInfo(membership.getGroupId()));
	}

	/**
	 * Get URL for calling {@link #showGroupInfo(int) showGroupInfo()} later.
	 * @param group Record referring to group
	 * @return URL
	 */
	private URI showGroupInfoUrl(GroupRecord group) {
		return uri(admin().showGroupInfo(group.getGroupId()));
	}

	@Override
	@Action("getting the group-creation UI")
	public ModelAndView getGroupCreationForm() {
		return addStandardContext(
				CREATE_GROUP_VIEW.view(GROUP_OBJ, new CreateGroupModel()));
	}

	@Override
	@Action("creating a group")
	public ModelAndView createGroup(CreateGroupModel groupRequest,
			RedirectAttributes attrs) {
		var realGroup = userManager
				.createGroup(groupRequest.toGroupRecord(), INTERNAL)
				.orElseThrow(() -> new AdminException(
						"group creation failed (duplicate name?)"));
		int id = realGroup.getGroupId();
		log.info("created group ID={} name={}", id, realGroup.getGroupName());
		addNotice(attrs, "created " + realGroup.getGroupName());
		return redirectTo(showGroupInfoUrl(id), attrs);
	}

	@Override
	@Action("adding a user to a group")
	public ModelAndView addUserToGroup(int id, String user,
			RedirectAttributes attrs) {
<<<<<<< HEAD
		var g = userManager.getGroup(id, null).orElseThrow(NoGroup::new);
		var u = userManager.getUser(user, null).orElseThrow(NoUser::new);
		String notice;
=======
		GroupRecord g =
				userManager.getGroup(id, null).orElseThrow(NoGroup::new);
		UserRecord u = userManager.getUser(user, null).orElseThrow(NoUser::new);
>>>>>>> 1be146d5
		if (userManager.addUserToGroup(u, g).isPresent()) {
			log.info("added user {} to group {}", u.getUserName(),
					g.getGroupName());
			addNotice(attrs, format("added user %s to group %s",
					u.getUserName(), g.getGroupName()));
		} else {
			addNotice(attrs, format("user %s is already a member of group %s",
					u.getUserName(), g.getGroupName()));
		}
		return redirectTo(showGroupInfoUrl(id), attrs);
	}

	@Override
	@Action("removing a user from a group")
	public ModelAndView removeUserFromGroup(int id, int userid,
			RedirectAttributes attrs) {
<<<<<<< HEAD
		var g = userManager.getGroup(id, null).orElseThrow(NoGroup::new);
		var u = userManager.getUser(userid, null).orElseThrow(NoUser::new);
		String notice;
=======
		GroupRecord g =
				userManager.getGroup(id, null).orElseThrow(NoGroup::new);
		UserRecord u =
				userManager.getUser(userid, null).orElseThrow(NoUser::new);
>>>>>>> 1be146d5
		if (userManager.removeUserFromGroup(u, g)) {
			log.info("removed user {} from group {}", u.getUserName(),
					g.getGroupName());
			addNotice(attrs, format("removed user %s from group %s",
					u.getUserName(), g.getGroupName()));
		} else {
			addNotice(attrs,
					format("user %s is already not a member of group %s",
							u.getUserName(), g.getGroupName()));
		}
		return redirectTo(showGroupInfoUrl(id), attrs);
	}

	@Override
	@Action("adjusting a group's quota")
	public ModelAndView adjustGroupQuota(int id, int delta,
			RedirectAttributes attrs) {
		quotaManager.addQuota(id, delta * BOARD_HOUR).ifPresent(aq -> {
			log.info("adjusted quota for group {} to {}", aq.getName(),
					aq.getQuota());
			// addNotice(attrs, "quota updated");
		});
		return redirectTo(showGroupInfoUrl(id), attrs);
	}

	@Override
	@Action("deleting a group")
	public ModelAndView deleteGroup(int id, RedirectAttributes attrs) {
		var deletedGroupName =
				userManager.deleteGroup(id).orElseThrow(NoGroup::new);
		log.info("deleted group ID={} groupname={}", id, deletedGroupName);
<<<<<<< HEAD
		var mav = redirectTo(uri(admin().listGroups()), attrs);
		attrs.addFlashAttribute("notice", "deleted " + deletedGroupName);
=======
		ModelAndView mav = redirectTo(uri(admin().listGroups()), attrs);
		addNotice(attrs, "deleted " + deletedGroupName);
>>>>>>> 1be146d5
		return mav;
	}

	@Override
	@Action("getting the UI for finding boards")
	public ModelAndView boards() {
<<<<<<< HEAD
		var mav = BOARD_VIEW.view();
		mav.addObject(BOARD_OBJ, new BoardRecord());
		mav.addObject(MACHINE_LIST_OBJ, getMachineNames(true));
=======
		ModelAndView mav = BOARD_VIEW.view();
		addBoard(mav, new BoardRecord());
		addMachineList(mav, getMachineNames(true));
>>>>>>> 1be146d5
		return addStandardContext(mav);
	}

	private Optional<BoardState> getBoardState(BoardRecord board) {
		if (nonNull(board.getId())) {
			return machineController.findId(board.getId());
		} else if (board.isTriadCoordPresent()) {
			return machineController.findTriad(board.getMachineName(),
					board.getX(), board.getY(), board.getZ());
		} else if (board.isPhysicalCoordPresent()) {
			return machineController.findPhysical(board.getMachineName(),
					board.getCabinet(), board.getFrame(), board.getBoard());
		} else if (board.isAddressPresent()) {
			return machineController.findIP(board.getMachineName(),
					board.getIpAddress());
		} else {
			// unreachable because of validation
			return Optional.empty();
		}
	}

	// TODO should we refactor into multiple methods?
	@Override
	@Action("processing changes to a board's configuration")
	public ModelAndView board(BoardRecord board, ModelMap model) {
		var bs = getBoardState(board).orElseThrow(NoBoard::new);

		inflateBoardRecord(board, bs);

		if (board.isEnabledDefined()) {
			// We're doing a set
			log.info("setting board-allocatable state for board {} to {}", bs,
					board.isEnabled());
			bs.setState(board.isEnabled());
			spalloc.purgeDownCache();
		}

		board.setEnabled(bs.getState());
		addBlacklistData(bs, model);
		inflateBoardRecord(board, bs);
		addBoard(model, board);
		addMachineList(model, getMachineNames(true));
		return addStandardContext(BOARD_VIEW.view(model));
	}

	@Override
	@Action("saving changes to a board blacklist")
	public ModelAndView blacklistSave(BlacklistData bldata, ModelMap model) {
		var bs = readAndRememberBoardState(model);

		if (bldata.isPresent()) {
			machineController.writeBlacklistToDB(bs,
					bldata.getParsedBlacklist());
		}
		addBlacklistData(bs, model);

		addMachineList(model, getMachineNames(true));
		return addStandardContext(BOARD_VIEW.view(model));
	}

	@Override
	@Async
	@Action("fetching a live board blacklist from the machine")
	public CompletableFuture<ModelAndView> blacklistFetch(BlacklistData bldata,
			ModelMap model) {
		var bs = readAndRememberBoardState(model);

		log.info("pulling blacklist from board {}", bs);
		machineController.pullBlacklist(bs);
		addBlacklistData(bs, model);

		addMachineList(model, getMachineNames(true));
		return completedFuture(addStandardContext(BOARD_VIEW.view(model)));
	}

	@Override
	@Async
	@Action("pushing a board blacklist to the machine")
	public CompletableFuture<ModelAndView> blacklistPush(BlacklistData bldata,
			ModelMap model) {
		var bs = readAndRememberBoardState(model);

		log.info("pushing blacklist to board {}", bs);
		machineController.pushBlacklist(bs);
		addBlacklistData(bs, model);

		addMachineList(model, getMachineNames(true));
		return completedFuture(addStandardContext(BOARD_VIEW.view(model)));
	}

	/**
	 * Get the board record from the model and inflate a board state control
	 * object.
	 *
	 * @param model
	 *            The model.
	 * @return The board state control object. <em>This object should not be put
	 *         in the model as it is DB-aware!</em>
	 */
	private BoardState readAndRememberBoardState(ModelMap model) {
		var br = (BoardRecord) model.get(BOARD_OBJ);
		var bs = getBoardState(br).orElseThrow(NoBoard::new);
		inflateBoardRecord(br, bs);
		br.setEnabled(bs.getState());
		// Replace the state in the model with the current values
		addBoard(model, br);
		return bs;
	}

	/**
	 * Add current blacklist data to model.
	 * @param board Which board's blacklist data to add.
	 * @param model The model to add it to.
	 */
	private void addBlacklistData(BoardState board, ModelMap model) {
		var bldata = new BlacklistData();
		bldata.setId(board.id);
		var bl = machineController.readBlacklistFromDB(board);
		bldata.setPresent(bl.isPresent());
		bl.map(Blacklist::render).ifPresent(bldata::setBlacklist);
		bldata.setSynched(machineController.isBlacklistSynched(board));

		addBlacklist(model, bldata);
		addUrl(model, BLACKLIST_URI, uri(admin().blacklistSave(null, model)));
	}

	/**
	 * Copy settings from the record out of the DB.
	 *
	 * @param br
	 *            Where the values are copied to. A partial state.
	 * @param bs
	 *            Where the values are copied from. A complete state from the
	 *            DB.
	 */
	private void inflateBoardRecord(BoardRecord br, BoardState bs) {
		// Inflate the coordinates
		br.setId(bs.id);
		br.setX(bs.x);
		br.setY(bs.y);
		br.setZ(bs.z);
		br.setCabinet(bs.cabinet);
		br.setFrame(bs.frame);
		br.setBoard(bs.board);
		br.setIpAddress(bs.address);
		br.setMachineName(bs.machineName);

		// Inflate the other properties
		br.setPowered(bs.getPower());
		br.setLastPowerOff(bs.getPowerOffTime().orElse(null));
		br.setLastPowerOn(bs.getPowerOnTime().orElse(null));
		br.setJobId(bs.getAllocatedJob().orElse(null));
		br.setReports(bs.getReports());
	}

	/**
	 * {@inheritDoc}
	 * <p>
	 * <strong>Implementation note:</strong> This is the baseline information
	 * that {@code admin/machine.jsp} needs.
	 */
	@Override
	@Action("getting a machine's configuration")
	public ModelAndView machineManagement() {
<<<<<<< HEAD
		var mav = MACHINE_VIEW.view(MACHINE_LIST_OBJ, getMachineNames(true));
		var tagging = machineController.getMachineTagging();
=======
		ModelAndView mav = MACHINE_VIEW.view();
		addMachineList(mav, getMachineNames(true));
		List<MachineTagging> tagging = machineController.getMachineTagging();
>>>>>>> 1be146d5
		tagging.forEach(
				t -> t.setUrl(uri(system().getMachineInfo(t.getName()))));
		addMachineTagging(mav, tagging);
		addMachineReports(mav, machineController.getMachineReports());
		return addStandardContext(mav);
	}

	@Override
	@Action("retagging a machine")
	public ModelAndView retagMachine(String machineName, String newTags) {
		var tags = stream(newTags.split(",")).map(String::trim)
				.collect(toSet());
		machineController.updateTags(machineName, tags);
		log.info("retagged {} to have tags {}", machineName, tags);
		return machineManagement();
	}

	@Override
	@Action("disabling a machine")
	public ModelAndView disableMachine(String machineName) {
		machineController.setMachineState(machineName, false);
		log.info("marked {} as out of service", machineName);
		return machineManagement();
	}

	@Override
	@Action("enabling a machine")
	public ModelAndView enableMachine(String machineName) {
		machineController.setMachineState(machineName, true);
		log.info("marked {} as in service", machineName);
		return machineManagement();
	}

	@Override
	@Action("defining a machine")
	public ModelAndView defineMachine(MultipartFile file) {
		var machines = extractMachineDefinitions(file);
		for (var m : machines) {
			machineDefiner.loadMachineDefinition(m);
			log.info("defined machine {}", m.getName());
		}
		var mav = machineManagement();
		// Tailor with extra objects here
		mav.addObject(DEFINED_MACHINES_OBJ, machines);
		return mav;
	}

	private List<Machine> extractMachineDefinitions(MultipartFile file) {
		try (var input = file.getInputStream()) {
			return machineDefiner.readMachineDefinitions(input);
		} catch (IOException e) {
			throw new AdminException(
					"problem with processing file: " + e.getMessage());
		}
	}
}

@UsedInJavadocOnly({GroupType.class, BoardIssueReport.class})
interface AdminControllerConstants {
	// These are paths below src/main/webapp/WEB-INF/views
	/** View: {@code admin/index.jsp}. */
	ViewFactory MAIN_VIEW = new ViewFactory("admin/index");

	/** View: {@code admin/listusers.jsp}. */
	ViewFactory USER_LIST_VIEW = new ViewFactory("admin/listusers");

	/** View: {@code admin/userdetails.jsp}. */
	ViewFactory USER_DETAILS_VIEW = new ViewFactory("admin/userdetails");

	/** View: {@code admin/createuser.jsp}. */
	ViewFactory CREATE_USER_VIEW = new ViewFactory("admin/createuser");

	/** View: {@code admin/listgroups.jsp}. */
	ViewFactory GROUP_LIST_VIEW = new ViewFactory("admin/listgroups");

	/** View: {@code admin/groupdetails.jsp}. */
	ViewFactory GROUP_DETAILS_VIEW = new ViewFactory("admin/groupdetails");

	/** View: {@code admin/creategroup.jsp}. */
	ViewFactory CREATE_GROUP_VIEW = new ViewFactory("admin/creategroup");

	/** View: {@code admin/board.jsp}. */
	ViewFactory BOARD_VIEW = new ViewFactory("admin/board");

	/** View: {@code admin/machine.jsp}. */
	ViewFactory MACHINE_VIEW = new ViewFactory("admin/machine");

	/** User list in {@link #USER_LIST_VIEW}. All users. */
	String USER_LIST_OBJ = "userlist";

	/** User list in {@link #USER_LIST_VIEW}. Local users only. */
	String LOCAL_USER_LIST_OBJ = "localusers";

	/** User list in {@link #USER_LIST_VIEW}. OpenID users only. */
	String OPENID_USER_LIST_OBJ = "openidusers";

	/** User details in {@link #USER_DETAILS_VIEW}. */
	String USER_OBJ = "user";

	/**
	 * Group list (type: {@link GroupType#INTERNAL}) in
	 * {@link #GROUP_LIST_VIEW}.
	 */
	String LOCAL_GROUP_LIST_OBJ = "localgroups";

	/**
	 * Group list (type: {@link GroupType#ORGANISATION}) in
	 * {@link #GROUP_LIST_VIEW}.
	 */
	String ORG_GROUP_LIST_OBJ = "orggroups";

	/**
	 * Group list (type: {@link GroupType#COLLABRATORY}) in
	 * {@link #GROUP_LIST_VIEW}.
	 */
	String COLLAB_GROUP_LIST_OBJ = "collabgroups";

	/**
	 * Group details in {@link #GROUP_DETAILS_VIEW}. Group creation info in
	 * {@link #CREATE_GROUP_VIEW}.
	 */
	String GROUP_OBJ = "group";

	/** State in {@link #BOARD_VIEW}. {@link BoardRecord}. */
	String BOARD_OBJ = "board";

	/**
	 * Blacklist data in {@link #BOARD_VIEW}. {@link BlacklistData}.
	 */
	String BLACKLIST_DATA_OBJ = "bldata";

	/**
	 * Mapping from machine names to whether they're in service, in
	 * {@link #MACHINE_VIEW}.
	 * {@link Map}{@code <}{@link String}{@code ,}{@link Boolean}{@code >}
	 */
	String MACHINE_LIST_OBJ = "machineNames";

	/**
	 * Machines that have been defined, in {@link #MACHINE_VIEW}.
	 *
	 * @see Machine
	 */
	String DEFINED_MACHINES_OBJ = "definedMachines";

	/**
	 * Result of {@link MachineStateControl#getMachineTagging()}, in
	 * {@link #MACHINE_VIEW}.
	 *
	 * @see MachineTagging
	 */
	String MACHINE_TAGGING_OBJ = "machineTagging";

	/**
	 * Number of {@code default} tags in {@link #MACHINE_TAGGING_OBJ}, in
	 * {@link #MACHINE_VIEW}.
	 */
	String DEFAULT_TAGGING_COUNT = "defaultCount";

	/**
	 * Result of {@link MachineStateControl#getMachineReports()}, in
	 * {@link #MACHINE_VIEW}.
	 *
	 * @see BoardIssueReport
	 */
	String MACHINE_REPORTS_OBJ = "machineReports";

	/** The base URI for the current request. In all views. */
	String BASE_URI = "baseuri";

	/** The members of {@link TrustLevel}. In all views. */
	String TRUST_LEVELS = "trustLevels";

	/**
	 * How to call {@link AdminController#listUsers() listUsers()}. In all
	 * views.
	 */
	String USERS_URI = "usersUri";

	/**
	 * How to call {@link AdminController#getUserCreationForm()
	 * getUserCreationForm()}. In all views.
	 */
	String CREATE_USER_URI = "createUserUri";

	/**
	 * How to call {@link AdminController#listGroups() listGroups()}. In all
	 * views.
	 */
	String GROUPS_URI = "groupsUri";

	/**
	 * How to call {@link AdminController#getGroupCreationForm()
	 * getGroupCreationForm()}. In all views.
	 */
	String CREATE_GROUP_URI = "createGroupUri";

	/** How to call {@link AdminController#boards() boards()}. In all views. */
	String BOARDS_URI = "boardsUri";

	/**
	 * How to call {@link AdminController#blacklistSave(BlacklistData,ModelMap)
	 * blacklistSave()},
	 * {@link AdminController#blacklistPush(BlacklistData, ModelMap)
	 * blacklistPush()}, and
	 * {@link AdminController#blacklistFetch(BlacklistData,ModelMap)
	 * blacklistFetch()}. In {@link #BOARD_VIEW}.
	 */
	String BLACKLIST_URI = "blacklistControlUri";

	/**
	 * How to call {@link AdminController#machineManagement()
	 * machineManagement()}. In all views.
	 */
	String MACHINE_URI = "machineUri";
}<|MERGE_RESOLUTION|>--- conflicted
+++ resolved
@@ -567,22 +567,11 @@
 	@Override
 	@Action("listing the users")
 	public ModelAndView listUsers() {
-<<<<<<< HEAD
 		var mav = USER_LIST_VIEW.view();
-		// Share this function
-		Function<UserRecord, URI> urlMaker =
-				user -> uri(admin().showUserForm(user.getUserId()));
-		mav.addObject(LOCAL_USER_LIST_OBJ,
-				unmodifiableMap(userManager.listUsers(true, urlMaker)));
-		mav.addObject(OPENID_USER_LIST_OBJ,
-				unmodifiableMap(userManager.listUsers(false, urlMaker)));
-=======
-		ModelAndView mav = USER_LIST_VIEW.view();
 		addLocalUserList(mav,
 				userManager.listUsers(true, this::showUserFormUrl));
 		addRemoteUserList(mav,
 				userManager.listUsers(false, this::showUserFormUrl));
->>>>>>> 1be146d5
 		return addStandardContext(mav);
 	}
 
@@ -610,14 +599,8 @@
 	@Override
 	@Action("getting info about a user")
 	public ModelAndView showUserForm(int id) {
-<<<<<<< HEAD
 		var mav = USER_DETAILS_VIEW.view();
-		var user = userManager
-				.getUser(id, m -> uri(admin().showGroupInfo(m.getGroupId())))
-=======
-		ModelAndView mav = USER_DETAILS_VIEW.view();
-		UserRecord user = userManager.getUser(id, this::showGroupInfoUrl)
->>>>>>> 1be146d5
+		var user = userManager.getUser(id, this::showGroupInfoUrl)
 				.orElseThrow(NoUser::new);
 		addUser(mav, user);
 		addUrl(mav, "deleteUri", deleteUserUrl(id));
@@ -658,20 +641,11 @@
 		var adminUser = principal.getName();
 		user.setUserId(null);
 		log.info("updating user ID={}", id);
-<<<<<<< HEAD
-		var updatedUser = userManager
-				.updateUser(id, user, adminUser,
-						m -> uri(admin().showGroupInfo(m.getGroupId())))
-				.orElseThrow(NoUser::new);
 		var mav = USER_DETAILS_VIEW.view(model);
-		mav.addObject(USER_OBJ, updatedUser.sanitise());
-=======
-		UserRecord updatedUser = userManager
-				.updateUser(id, user, adminUser, this::showGroupInfoUrl)
-				.orElseThrow(NoUser::new);
-		ModelAndView mav = USER_DETAILS_VIEW.view(model);
-		addUser(mav, updatedUser);
->>>>>>> 1be146d5
+		addUser(mav,
+				userManager
+						.updateUser(id, user, adminUser, this::showGroupInfoUrl)
+						.orElseThrow(NoUser::new));
 		return addStandardContext(mav);
 	}
 
@@ -685,15 +659,9 @@
 						() -> new AdminException("could not delete that user"));
 		log.info("deleted user ID={} username={}", id, deletedUsername);
 		// Not sure that these are the correct place
-<<<<<<< HEAD
 		var mav = redirectTo(uri(admin().listUsers()), attrs);
-		attrs.addFlashAttribute("notice", "deleted " + deletedUsername);
-		attrs.addFlashAttribute(USER_OBJ, new UserRecord());
-=======
-		ModelAndView mav = redirectTo(uri(admin().listUsers()), attrs);
 		addNotice(attrs, "deleted " + deletedUsername);
 		addUser(attrs, new UserRecord());
->>>>>>> 1be146d5
 		return mav;
 	}
 
@@ -713,44 +681,23 @@
 	@Override
 	@Action("listing the groups")
 	public ModelAndView listGroups() {
-<<<<<<< HEAD
 		var mav = GROUP_LIST_VIEW.view();
-		// Share this function
-		Function<GroupRecord, URI> urlMaker =
-				group -> uri(admin().showGroupInfo(group.getGroupId()));
-		mav.addObject(LOCAL_GROUP_LIST_OBJ,
-				unmodifiableMap(userManager.listGroups(INTERNAL, urlMaker)));
-		mav.addObject(ORG_GROUP_LIST_OBJ, unmodifiableMap(
-				userManager.listGroups(ORGANISATION, urlMaker)));
-		mav.addObject(COLLAB_GROUP_LIST_OBJ, unmodifiableMap(
-				userManager.listGroups(COLLABRATORY, urlMaker)));
-=======
-		ModelAndView mav = GROUP_LIST_VIEW.view();
 		addLocalGroupList(mav,
 				userManager.listGroups(INTERNAL, this::showGroupInfoUrl));
 		addOrganisationList(mav,
 				userManager.listGroups(ORGANISATION, this::showGroupInfoUrl));
 		addCollabratoryList(mav,
 				userManager.listGroups(COLLABRATORY, this::showGroupInfoUrl));
->>>>>>> 1be146d5
 		return addStandardContext(mav);
 	}
 
 	@Override
 	@Action("getting info about a group")
 	public ModelAndView showGroupInfo(int id) {
-<<<<<<< HEAD
 		var mav = GROUP_DETAILS_VIEW.view();
 		var userLocations = new HashMap<String, URI>();
-		mav.addObject(GROUP_OBJ, userManager.getGroup(id, m -> {
-			userLocations.put(m.getUserName(),
-					uri(admin().showUserForm(m.getUserId())));
-=======
-		ModelAndView mav = GROUP_DETAILS_VIEW.view();
-		Map<String, URI> userLocations = new HashMap<>();
 		addGroup(mav, userManager.getGroup(id, m -> {
 			userLocations.put(m.getUserName(), showUserFormUrl(m));
->>>>>>> 1be146d5
 			return uri(admin().removeUserFromGroup(id, m.getUserId(), null));
 		}).orElseThrow(NoGroup::new));
 		addUserList(mav, userLocations);
@@ -812,15 +759,8 @@
 	@Action("adding a user to a group")
 	public ModelAndView addUserToGroup(int id, String user,
 			RedirectAttributes attrs) {
-<<<<<<< HEAD
 		var g = userManager.getGroup(id, null).orElseThrow(NoGroup::new);
 		var u = userManager.getUser(user, null).orElseThrow(NoUser::new);
-		String notice;
-=======
-		GroupRecord g =
-				userManager.getGroup(id, null).orElseThrow(NoGroup::new);
-		UserRecord u = userManager.getUser(user, null).orElseThrow(NoUser::new);
->>>>>>> 1be146d5
 		if (userManager.addUserToGroup(u, g).isPresent()) {
 			log.info("added user {} to group {}", u.getUserName(),
 					g.getGroupName());
@@ -837,16 +777,8 @@
 	@Action("removing a user from a group")
 	public ModelAndView removeUserFromGroup(int id, int userid,
 			RedirectAttributes attrs) {
-<<<<<<< HEAD
 		var g = userManager.getGroup(id, null).orElseThrow(NoGroup::new);
 		var u = userManager.getUser(userid, null).orElseThrow(NoUser::new);
-		String notice;
-=======
-		GroupRecord g =
-				userManager.getGroup(id, null).orElseThrow(NoGroup::new);
-		UserRecord u =
-				userManager.getUser(userid, null).orElseThrow(NoUser::new);
->>>>>>> 1be146d5
 		if (userManager.removeUserFromGroup(u, g)) {
 			log.info("removed user {} from group {}", u.getUserName(),
 					g.getGroupName());
@@ -878,28 +810,16 @@
 		var deletedGroupName =
 				userManager.deleteGroup(id).orElseThrow(NoGroup::new);
 		log.info("deleted group ID={} groupname={}", id, deletedGroupName);
-<<<<<<< HEAD
-		var mav = redirectTo(uri(admin().listGroups()), attrs);
-		attrs.addFlashAttribute("notice", "deleted " + deletedGroupName);
-=======
-		ModelAndView mav = redirectTo(uri(admin().listGroups()), attrs);
 		addNotice(attrs, "deleted " + deletedGroupName);
->>>>>>> 1be146d5
-		return mav;
+		return redirectTo(uri(admin().listGroups()), attrs);
 	}
 
 	@Override
 	@Action("getting the UI for finding boards")
 	public ModelAndView boards() {
-<<<<<<< HEAD
 		var mav = BOARD_VIEW.view();
-		mav.addObject(BOARD_OBJ, new BoardRecord());
-		mav.addObject(MACHINE_LIST_OBJ, getMachineNames(true));
-=======
-		ModelAndView mav = BOARD_VIEW.view();
 		addBoard(mav, new BoardRecord());
 		addMachineList(mav, getMachineNames(true));
->>>>>>> 1be146d5
 		return addStandardContext(mav);
 	}
 
@@ -1064,14 +984,9 @@
 	@Override
 	@Action("getting a machine's configuration")
 	public ModelAndView machineManagement() {
-<<<<<<< HEAD
-		var mav = MACHINE_VIEW.view(MACHINE_LIST_OBJ, getMachineNames(true));
+		var mav = MACHINE_VIEW.view();
+		addMachineList(mav, getMachineNames(true));
 		var tagging = machineController.getMachineTagging();
-=======
-		ModelAndView mav = MACHINE_VIEW.view();
-		addMachineList(mav, getMachineNames(true));
-		List<MachineTagging> tagging = machineController.getMachineTagging();
->>>>>>> 1be146d5
 		tagging.forEach(
 				t -> t.setUrl(uri(system().getMachineInfo(t.getName()))));
 		addMachineTagging(mav, tagging);
