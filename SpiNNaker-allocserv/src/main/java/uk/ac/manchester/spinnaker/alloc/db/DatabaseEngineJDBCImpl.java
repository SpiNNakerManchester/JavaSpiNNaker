--- conflicted
+++ resolved
@@ -223,34 +223,6 @@
 		}
 	}
 
-<<<<<<< HEAD
-	private final class PreparedStatementCreatorImpl
-			implements PreparedStatementCreator {
-		private final String query;
-
-		private final Object[] values;
-
-		private PreparedStatementCreatorImpl(String query,
-				Object[] values) {
-			this.query = query;
-			this.values = values;
-		}
-
-		@Override
-		public PreparedStatement createPreparedStatement(
-				java.sql.Connection con) throws SQLException {
-			var stmt = con.prepareStatement(query,
-					Statement.RETURN_GENERATED_KEYS);
-			for (int i = 0; i < values.length; i++) {
-				stmt.setObject(i + 1, values[i]);
-			}
-			return stmt;
-		}
-
-	}
-
-=======
->>>>>>> 4b9584f5
 	private abstract class StatementImpl implements StatementCommon {
 		private final String originalSql;
 
