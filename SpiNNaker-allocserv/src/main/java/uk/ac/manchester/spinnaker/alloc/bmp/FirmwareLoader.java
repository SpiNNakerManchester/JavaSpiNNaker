--- conflicted
+++ resolved
@@ -467,14 +467,9 @@
 		int base = data.getInt();
 		int length = data.getInt();
 		int mtime = data.getInt();
-<<<<<<< HEAD
 		var filenameBytes = new byte[size];
-		data.get(filenameBytes, DATA_SECTOR_HEADER_BYTES, size);
-=======
-		byte[] filenameBytes = new byte[size];
 		data.position(DATA_SECTOR_HEADER_BYTES);
 		data.get(filenameBytes, 0, size);
->>>>>>> 7ad5915b
 
 		var state = (flags & BITFILE_ENABLED_FLAG) > 0 ? "ENABLED "
 				: "DISABLED";
