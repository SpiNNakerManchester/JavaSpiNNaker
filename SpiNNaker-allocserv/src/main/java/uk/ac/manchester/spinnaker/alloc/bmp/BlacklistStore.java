<<<<<<< HEAD
/*
 * Copyright (c) 2022 The University of Manchester
 *
 * Licensed under the Apache License, Version 2.0 (the "License");
 * you may not use this file except in compliance with the License.
 * You may obtain a copy of the License at
 *
 *     http://www.apache.org/licenses/LICENSE-2.0
 *
 * Unless required by applicable law or agreed to in writing, software
 * distributed under the License is distributed on an "AS IS" BASIS,
 * WITHOUT WARRANTIES OR CONDITIONS OF ANY KIND, either express or implied.
 * See the License for the specific language governing permissions and
 * limitations under the License.
 */
package uk.ac.manchester.spinnaker.alloc.bmp;

import static java.util.EnumSet.noneOf;
import static java.util.Objects.requireNonNull;
import static uk.ac.manchester.spinnaker.alloc.db.Row.chip;
import static uk.ac.manchester.spinnaker.alloc.db.Row.core;
import static uk.ac.manchester.spinnaker.alloc.db.Row.stream;

import java.util.HashSet;
import java.util.Optional;

import org.springframework.dao.DataAccessException;
import org.springframework.stereotype.Component;

import com.google.errorprone.annotations.RestrictedApi;

import uk.ac.manchester.spinnaker.alloc.ForTestingOnly;
import uk.ac.manchester.spinnaker.alloc.db.DatabaseAPI.Connection;
import uk.ac.manchester.spinnaker.alloc.db.DatabaseAwareBean;
import uk.ac.manchester.spinnaker.alloc.db.Row;
import uk.ac.manchester.spinnaker.machine.ChipLocation;
import uk.ac.manchester.spinnaker.machine.Direction;
import uk.ac.manchester.spinnaker.messages.model.Blacklist;

/**
 * Read a blacklist from the database or write it to the database. This works
 * with blacklists as a collection of records, not a serialised BLOB.
 * <p>
 * Arguably everything in here really ought to be in {@link Blacklist} itself,
 * but that's necessarily in code that can't see into the database.
 *
 * @author Donal Fellows
 */
@Component
public class BlacklistStore extends DatabaseAwareBean {
	/**
	 * Read a blacklist from the database.
	 *
	 * @param boardId
	 *            The ID of the board.
	 * @return The blacklist, if one is defined.
	 * @throws DataAccessException
	 *             If database access fails.
	 */
	public Optional<Blacklist> readBlacklist(int boardId) {
		return executeRead(conn -> readBlacklist(conn, boardId));
	}

	private class DeadLink {
		ChipLocation location;

		Direction direction;

		DeadLink(Row row) {
			location = new ChipLocation(row.getInt("x"), row.getInt("y"));
			direction = row.getEnum("direction", Direction.class);
		}
	}

	/**
	 * Read a blacklist from the database.
	 *
	 * @param conn
	 *            The database connection.
	 * @param boardId
	 *            The ID of the board.
	 * @return The blacklist, if one is defined.
	 * @throws DataAccessException
	 *             If database access fails.
	 */
	private Optional<Blacklist> readBlacklist(Connection conn, int boardId) {
		try (var blChips = conn.query(GET_BLACKLISTED_CHIPS);
				var blCores = conn.query(GET_BLACKLISTED_CORES);
				var blLinks = conn.query(GET_BLACKLISTED_LINKS)) {
			var blacklistedChips =
					stream(blChips.call(chip("x", "y"), boardId)).toSet();
			var blacklistedCores =
					stream(blCores.call(core("x", "y", "p"), boardId))
					.toCollectingMap(
							HashSet::new, c -> c.asChipLocation(),
							c -> c.getP());
			var blacklistedLinks =
					stream(blLinks.call(DeadLink::new, boardId))
					.toCollectingMap(
							() -> noneOf(Direction.class), d -> d.location,
							d -> d.direction);

			if (blacklistedChips.isEmpty() && blacklistedCores.isEmpty()
					&& blacklistedLinks.isEmpty()) {
				return Optional.empty();
			}
			return Optional.of(new Blacklist(blacklistedChips, blacklistedCores,
					blacklistedLinks));
		}
	}

	/**
	 * Save a blacklist in the database.
	 *
	 * @param boardId
	 *            What board is this a blacklist for?
	 * @param blacklist
	 *            The blacklist to save.
	 */
	public void writeBlacklist(int boardId, Blacklist blacklist) {
		requireNonNull(blacklist);
		execute(conn -> {
			writeBlacklist(conn, boardId, blacklist);
			return this; // dummy
		});
	}

	/**
	 * Save a blacklist in the database.
	 *
	 * @param conn
	 *            Which database?
	 * @param boardId
	 *            What board is this a blacklist for?
	 * @param blacklist
	 *            The blacklist to save.
	 */
	private void writeBlacklist(Connection conn, int boardId,
			Blacklist blacklist) {
		try (var clearChips = conn.update(CLEAR_BLACKLISTED_CHIPS);
				var clearCores = conn.update(CLEAR_BLACKLISTED_CORES);
				var clearLinks = conn.update(CLEAR_BLACKLISTED_LINKS);
				var addChip = conn.update(ADD_BLACKLISTED_CHIP);
				var addCore = conn.update(ADD_BLACKLISTED_CORE);
				var addLink = conn.update(ADD_BLACKLISTED_LINK)) {
			// TODO Keep the old blacklist data where it is the same as before
			// Remove the old information
			clearChips.call(boardId);
			clearCores.call(boardId);
			clearLinks.call(boardId);
			// Write the new information
			blacklist.getChips().forEach(chip -> {
				addChip.call(boardId, chip.getX(), chip.getY());
			});
			blacklist.getCores().forEach((chip, cores) -> cores.forEach(c -> {
				addCore.call(boardId, chip.getX(), chip.getY(), c);
			}));
			blacklist.getLinks().forEach((chip, links) -> links.forEach(l -> {
				addLink.call(boardId, chip.getX(), chip.getY(), l);
			}));
		}
	}

	/**
	 * API only exposed for testing purposes.
	 */
	@ForTestingOnly
	interface TestAPI {
		/**
		 * Read a blacklist from the database.
		 *
		 * @param conn
		 *            The database connection.
		 * @param boardId
		 *            The ID of the board.
		 * @return The blacklist, if one is defined.
		 * @throws DataAccessException
		 *             If database access fails.
		 */
		Optional<Blacklist> readBlacklist(Connection conn, int boardId);

		/**
		 * Save a blacklist in the database.
		 *
		 * @param conn
		 *            Which database?
		 * @param boardId
		 *            What board is this a blacklist for?
		 * @param blacklist
		 *            The blacklist to save.
		 */
		void writeBlacklist(Connection conn, int boardId, Blacklist blacklist);
	}

	/**
	 * @return The internal API only used for testing.
	 * @deprecated Only use for testing, as circumvents transaction management.
	 */
	@Deprecated
	@RestrictedApi(explanation = "just for testing", link = "index.html",
			allowedOnPath = ".*/src/test/java/.*")
	@ForTestingOnly
	TestAPI getTestAPI() {
		ForTestingOnly.Utils.checkForTestClassOnStack();
		return new TestAPI() {
			@Override
			public Optional<Blacklist> readBlacklist(Connection conn,
					int boardId) {
				return BlacklistStore.this.readBlacklist(conn, boardId);
			}

			@Override
			public void writeBlacklist(Connection conn, int boardId,
					Blacklist blacklist) {
				BlacklistStore.this.writeBlacklist(conn, boardId, blacklist);
			}
		};
	}
}
=======
/*
 * Copyright (c) 2022 The University of Manchester
 *
 * Licensed under the Apache License, Version 2.0 (the "License");
 * you may not use this file except in compliance with the License.
 * You may obtain a copy of the License at
 *
 *     http://www.apache.org/licenses/LICENSE-2.0
 *
 * Unless required by applicable law or agreed to in writing, software
 * distributed under the License is distributed on an "AS IS" BASIS,
 * WITHOUT WARRANTIES OR CONDITIONS OF ANY KIND, either express or implied.
 * See the License for the specific language governing permissions and
 * limitations under the License.
 */
package uk.ac.manchester.spinnaker.alloc.bmp;

import static java.util.EnumSet.noneOf;
import static java.util.Objects.requireNonNull;
import static uk.ac.manchester.spinnaker.alloc.db.Row.enumerate;
import static uk.ac.manchester.spinnaker.alloc.db.Row.integer;
import static uk.ac.manchester.spinnaker.alloc.model.Utils.chip;

import java.util.HashSet;
import java.util.Optional;

import org.springframework.dao.DataAccessException;
import org.springframework.stereotype.Component;

import com.google.errorprone.annotations.RestrictedApi;

import uk.ac.manchester.spinnaker.alloc.ForTestingOnly;
import uk.ac.manchester.spinnaker.alloc.db.DatabaseAPI.Connection;
import uk.ac.manchester.spinnaker.alloc.db.DatabaseAwareBean;
import uk.ac.manchester.spinnaker.machine.Direction;
import uk.ac.manchester.spinnaker.messages.model.Blacklist;

/**
 * Read a blacklist from the database or write it to the database. This works
 * with blacklists as a collection of records, not a serialised BLOB.
 * <p>
 * Arguably everything in here really ought to be in {@link Blacklist} itself,
 * but that's necessarily in code that can't see into the database.
 *
 * @author Donal Fellows
 */
@Component
public class BlacklistStore extends DatabaseAwareBean {
	/**
	 * Read a blacklist from the database.
	 *
	 * @param boardId
	 *            The ID of the board.
	 * @return The blacklist, if one is defined.
	 * @throws DataAccessException
	 *             If database access fails.
	 */
	public Optional<Blacklist> readBlacklist(int boardId) {
		return executeRead(conn -> readBlacklist(conn, boardId));
	}

	/**
	 * Read a blacklist from the database.
	 *
	 * @param conn
	 *            The database connection.
	 * @param boardId
	 *            The ID of the board.
	 * @return The blacklist, if one is defined.
	 * @throws DataAccessException
	 *             If database access fails.
	 */
	private Optional<Blacklist> readBlacklist(Connection conn, int boardId) {
		try (var blChips = conn.query(GET_BLACKLISTED_CHIPS);
				var blCores = conn.query(GET_BLACKLISTED_CORES);
				var blLinks = conn.query(GET_BLACKLISTED_LINKS)) {
			var blacklistedChips = blChips.call(boardId)
					.map(chip("x", "y")).toSet();
			var blacklistedCores = blCores.call(boardId).toCollectingMap(
					HashSet::new, chip("x", "y"), integer("p"));
			var blacklistedLinks = blLinks.call(boardId).toCollectingMap(
					() -> noneOf(Direction.class), chip("x", "y"),
					enumerate("direction", Direction.class));

			if (blacklistedChips.isEmpty() && blacklistedCores.isEmpty()
					&& blacklistedLinks.isEmpty()) {
				return Optional.empty();
			}
			return Optional.of(new Blacklist(blacklistedChips, blacklistedCores,
					blacklistedLinks));
		}
	}

	/**
	 * Save a blacklist in the database.
	 *
	 * @param boardId
	 *            What board is this a blacklist for?
	 * @param blacklist
	 *            The blacklist to save.
	 */
	public void writeBlacklist(int boardId, Blacklist blacklist) {
		requireNonNull(blacklist);
		execute(conn -> {
			writeBlacklist(conn, boardId, blacklist);
			return this; // dummy
		});
	}

	/**
	 * Save a blacklist in the database.
	 *
	 * @param conn
	 *            Which database?
	 * @param boardId
	 *            What board is this a blacklist for?
	 * @param blacklist
	 *            The blacklist to save.
	 */
	private void writeBlacklist(Connection conn, int boardId,
			Blacklist blacklist) {
		try (var clearChips = conn.update(CLEAR_BLACKLISTED_CHIPS);
				var clearCores = conn.update(CLEAR_BLACKLISTED_CORES);
				var clearLinks = conn.update(CLEAR_BLACKLISTED_LINKS);
				var addChip = conn.update(ADD_BLACKLISTED_CHIP);
				var addCore = conn.update(ADD_BLACKLISTED_CORE);
				var addLink = conn.update(ADD_BLACKLISTED_LINK)) {
			// TODO Keep the old blacklist data where it is the same as before
			// Remove the old information
			clearChips.call(boardId);
			clearCores.call(boardId);
			clearLinks.call(boardId);
			// Write the new information
			blacklist.getChips().forEach(chip -> {
				addChip.call(boardId, chip.getX(), chip.getY());
			});
			blacklist.getCores().forEach((chip, cores) -> cores.forEach(c -> {
				addCore.call(boardId, chip.getX(), chip.getY(), c);
			}));
			blacklist.getLinks().forEach((chip, links) -> links.forEach(l -> {
				addLink.call(boardId, chip.getX(), chip.getY(), l);
			}));
		}
	}

	/**
	 * API only exposed for testing purposes.
	 */
	@ForTestingOnly
	interface TestAPI {
		/**
		 * Read a blacklist from the database.
		 *
		 * @param conn
		 *            The database connection.
		 * @param boardId
		 *            The ID of the board.
		 * @return The blacklist, if one is defined.
		 * @throws DataAccessException
		 *             If database access fails.
		 */
		Optional<Blacklist> readBlacklist(Connection conn, int boardId);

		/**
		 * Save a blacklist in the database.
		 *
		 * @param conn
		 *            Which database?
		 * @param boardId
		 *            What board is this a blacklist for?
		 * @param blacklist
		 *            The blacklist to save.
		 */
		void writeBlacklist(Connection conn, int boardId, Blacklist blacklist);
	}

	/**
	 * @return The internal API only used for testing.
	 * @deprecated Only use for testing, as circumvents transaction management.
	 */
	@Deprecated
	@RestrictedApi(explanation = "just for testing", link = "index.html",
			allowedOnPath = ".*/src/test/java/.*")
	@ForTestingOnly
	TestAPI getTestAPI() {
		ForTestingOnly.Utils.checkForTestClassOnStack();
		return new TestAPI() {
			@Override
			public Optional<Blacklist> readBlacklist(Connection conn,
					int boardId) {
				return BlacklistStore.this.readBlacklist(conn, boardId);
			}

			@Override
			public void writeBlacklist(Connection conn, int boardId,
					Blacklist blacklist) {
				BlacklistStore.this.writeBlacklist(conn, boardId, blacklist);
			}
		};
	}
}
>>>>>>> fc8e3fca
<|MERGE_RESOLUTION|>--- conflicted
+++ resolved
@@ -1,4 +1,3 @@
-<<<<<<< HEAD
 /*
  * Copyright (c) 2022 The University of Manchester
  *
@@ -217,207 +216,4 @@
 			}
 		};
 	}
-}
-=======
-/*
- * Copyright (c) 2022 The University of Manchester
- *
- * Licensed under the Apache License, Version 2.0 (the "License");
- * you may not use this file except in compliance with the License.
- * You may obtain a copy of the License at
- *
- *     http://www.apache.org/licenses/LICENSE-2.0
- *
- * Unless required by applicable law or agreed to in writing, software
- * distributed under the License is distributed on an "AS IS" BASIS,
- * WITHOUT WARRANTIES OR CONDITIONS OF ANY KIND, either express or implied.
- * See the License for the specific language governing permissions and
- * limitations under the License.
- */
-package uk.ac.manchester.spinnaker.alloc.bmp;
-
-import static java.util.EnumSet.noneOf;
-import static java.util.Objects.requireNonNull;
-import static uk.ac.manchester.spinnaker.alloc.db.Row.enumerate;
-import static uk.ac.manchester.spinnaker.alloc.db.Row.integer;
-import static uk.ac.manchester.spinnaker.alloc.model.Utils.chip;
-
-import java.util.HashSet;
-import java.util.Optional;
-
-import org.springframework.dao.DataAccessException;
-import org.springframework.stereotype.Component;
-
-import com.google.errorprone.annotations.RestrictedApi;
-
-import uk.ac.manchester.spinnaker.alloc.ForTestingOnly;
-import uk.ac.manchester.spinnaker.alloc.db.DatabaseAPI.Connection;
-import uk.ac.manchester.spinnaker.alloc.db.DatabaseAwareBean;
-import uk.ac.manchester.spinnaker.machine.Direction;
-import uk.ac.manchester.spinnaker.messages.model.Blacklist;
-
-/**
- * Read a blacklist from the database or write it to the database. This works
- * with blacklists as a collection of records, not a serialised BLOB.
- * <p>
- * Arguably everything in here really ought to be in {@link Blacklist} itself,
- * but that's necessarily in code that can't see into the database.
- *
- * @author Donal Fellows
- */
-@Component
-public class BlacklistStore extends DatabaseAwareBean {
-	/**
-	 * Read a blacklist from the database.
-	 *
-	 * @param boardId
-	 *            The ID of the board.
-	 * @return The blacklist, if one is defined.
-	 * @throws DataAccessException
-	 *             If database access fails.
-	 */
-	public Optional<Blacklist> readBlacklist(int boardId) {
-		return executeRead(conn -> readBlacklist(conn, boardId));
-	}
-
-	/**
-	 * Read a blacklist from the database.
-	 *
-	 * @param conn
-	 *            The database connection.
-	 * @param boardId
-	 *            The ID of the board.
-	 * @return The blacklist, if one is defined.
-	 * @throws DataAccessException
-	 *             If database access fails.
-	 */
-	private Optional<Blacklist> readBlacklist(Connection conn, int boardId) {
-		try (var blChips = conn.query(GET_BLACKLISTED_CHIPS);
-				var blCores = conn.query(GET_BLACKLISTED_CORES);
-				var blLinks = conn.query(GET_BLACKLISTED_LINKS)) {
-			var blacklistedChips = blChips.call(boardId)
-					.map(chip("x", "y")).toSet();
-			var blacklistedCores = blCores.call(boardId).toCollectingMap(
-					HashSet::new, chip("x", "y"), integer("p"));
-			var blacklistedLinks = blLinks.call(boardId).toCollectingMap(
-					() -> noneOf(Direction.class), chip("x", "y"),
-					enumerate("direction", Direction.class));
-
-			if (blacklistedChips.isEmpty() && blacklistedCores.isEmpty()
-					&& blacklistedLinks.isEmpty()) {
-				return Optional.empty();
-			}
-			return Optional.of(new Blacklist(blacklistedChips, blacklistedCores,
-					blacklistedLinks));
-		}
-	}
-
-	/**
-	 * Save a blacklist in the database.
-	 *
-	 * @param boardId
-	 *            What board is this a blacklist for?
-	 * @param blacklist
-	 *            The blacklist to save.
-	 */
-	public void writeBlacklist(int boardId, Blacklist blacklist) {
-		requireNonNull(blacklist);
-		execute(conn -> {
-			writeBlacklist(conn, boardId, blacklist);
-			return this; // dummy
-		});
-	}
-
-	/**
-	 * Save a blacklist in the database.
-	 *
-	 * @param conn
-	 *            Which database?
-	 * @param boardId
-	 *            What board is this a blacklist for?
-	 * @param blacklist
-	 *            The blacklist to save.
-	 */
-	private void writeBlacklist(Connection conn, int boardId,
-			Blacklist blacklist) {
-		try (var clearChips = conn.update(CLEAR_BLACKLISTED_CHIPS);
-				var clearCores = conn.update(CLEAR_BLACKLISTED_CORES);
-				var clearLinks = conn.update(CLEAR_BLACKLISTED_LINKS);
-				var addChip = conn.update(ADD_BLACKLISTED_CHIP);
-				var addCore = conn.update(ADD_BLACKLISTED_CORE);
-				var addLink = conn.update(ADD_BLACKLISTED_LINK)) {
-			// TODO Keep the old blacklist data where it is the same as before
-			// Remove the old information
-			clearChips.call(boardId);
-			clearCores.call(boardId);
-			clearLinks.call(boardId);
-			// Write the new information
-			blacklist.getChips().forEach(chip -> {
-				addChip.call(boardId, chip.getX(), chip.getY());
-			});
-			blacklist.getCores().forEach((chip, cores) -> cores.forEach(c -> {
-				addCore.call(boardId, chip.getX(), chip.getY(), c);
-			}));
-			blacklist.getLinks().forEach((chip, links) -> links.forEach(l -> {
-				addLink.call(boardId, chip.getX(), chip.getY(), l);
-			}));
-		}
-	}
-
-	/**
-	 * API only exposed for testing purposes.
-	 */
-	@ForTestingOnly
-	interface TestAPI {
-		/**
-		 * Read a blacklist from the database.
-		 *
-		 * @param conn
-		 *            The database connection.
-		 * @param boardId
-		 *            The ID of the board.
-		 * @return The blacklist, if one is defined.
-		 * @throws DataAccessException
-		 *             If database access fails.
-		 */
-		Optional<Blacklist> readBlacklist(Connection conn, int boardId);
-
-		/**
-		 * Save a blacklist in the database.
-		 *
-		 * @param conn
-		 *            Which database?
-		 * @param boardId
-		 *            What board is this a blacklist for?
-		 * @param blacklist
-		 *            The blacklist to save.
-		 */
-		void writeBlacklist(Connection conn, int boardId, Blacklist blacklist);
-	}
-
-	/**
-	 * @return The internal API only used for testing.
-	 * @deprecated Only use for testing, as circumvents transaction management.
-	 */
-	@Deprecated
-	@RestrictedApi(explanation = "just for testing", link = "index.html",
-			allowedOnPath = ".*/src/test/java/.*")
-	@ForTestingOnly
-	TestAPI getTestAPI() {
-		ForTestingOnly.Utils.checkForTestClassOnStack();
-		return new TestAPI() {
-			@Override
-			public Optional<Blacklist> readBlacklist(Connection conn,
-					int boardId) {
-				return BlacklistStore.this.readBlacklist(conn, boardId);
-			}
-
-			@Override
-			public void writeBlacklist(Connection conn, int boardId,
-					Blacklist blacklist) {
-				BlacklistStore.this.writeBlacklist(conn, boardId, blacklist);
-			}
-		};
-	}
-}
->>>>>>> fc8e3fca
+}