/*
 * Copyright (c) 2023 The University of Manchester
 *
 * Licensed under the Apache License, Version 2.0 (the "License");
 * you may not use this file except in compliance with the License.
 * You may obtain a copy of the License at
 *
 *     https://www.apache.org/licenses/LICENSE-2.0
 *
 * Unless required by applicable law or agreed to in writing, software
 * distributed under the License is distributed on an "AS IS" BASIS,
 * WITHOUT WARRANTIES OR CONDITIONS OF ANY KIND, either express or implied.
 * See the License for the specific language governing permissions and
 * limitations under the License.
 */

package uk.ac.manchester.spinnaker.alloc.nmpi;

import com.fasterxml.jackson.annotation.JsonAnySetter;

/**
 * A NMPI session response.
 */
public class SessionResponse {
	/** The ID of the session. */
	private Integer id;

	/**
	 * Get the ID of the session.
	 *
	 * @return the id
	 */
	public Integer getId() {
		return id;
	}

	/**
	 * Sets the ID.
	 *
	 * @param id
	 *            the id to set
	 */
<<<<<<< HEAD
	public void setId(Integer id) {
=======
	public void setId(final Integer id) {
>>>>>>> 392f5d48
		this.id = id;
	}

	/**
	 * Used for JSON serialisation; ignores other properties we don't care
	 * about.
	 *
	 * @param name
	 *            The parameter to set.
	 * @param value
	 *            The value to set it to.
	 * @hidden
	 */
	@JsonAnySetter
	void set(String name, Object value) {
		// Ignore any other values
	}
}<|MERGE_RESOLUTION|>--- conflicted
+++ resolved
@@ -40,11 +40,7 @@
 	 * @param id
 	 *            the id to set
 	 */
-<<<<<<< HEAD
 	public void setId(Integer id) {
-=======
-	public void setId(final Integer id) {
->>>>>>> 392f5d48
 		this.id = id;
 	}
 
