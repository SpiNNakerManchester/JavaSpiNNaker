/*
 * Copyright (c) 2021 The University of Manchester
 *
 * Licensed under the Apache License, Version 2.0 (the "License");
 * you may not use this file except in compliance with the License.
 * You may obtain a copy of the License at
 *
 *     https://www.apache.org/licenses/LICENSE-2.0
 *
 * Unless required by applicable law or agreed to in writing, software
 * distributed under the License is distributed on an "AS IS" BASIS,
 * WITHOUT WARRANTIES OR CONDITIONS OF ANY KIND, either express or implied.
 * See the License for the specific language governing permissions and
 * limitations under the License.
 */
package uk.ac.manchester.spinnaker.alloc.security;

import static org.slf4j.LoggerFactory.getLogger;
import static org.springframework.beans.factory.config.BeanDefinition.ROLE_APPLICATION;
import static org.springframework.beans.factory.config.BeanDefinition.ROLE_SUPPORT;
import static org.springframework.http.HttpMethod.POST;
import static org.springframework.http.MediaType.APPLICATION_JSON;
import static org.springframework.security.oauth2.core.endpoint.OAuth2ParameterNames.ACCESS_TOKEN;
import static org.springframework.util.StreamUtils.copyToByteArray;
import static uk.ac.manchester.spinnaker.alloc.security.AppAuthTransformationFilter.clearToken;
import static uk.ac.manchester.spinnaker.alloc.security.Utils.installInjectableTrustStoreAsDefault;
import static uk.ac.manchester.spinnaker.alloc.security.Utils.loadTrustStore;
import static uk.ac.manchester.spinnaker.alloc.security.Utils.trustManager;

import java.io.IOException;
import java.net.URI;
import java.security.GeneralSecurityException;
import java.time.Instant;
import java.util.Collection;
import java.util.LinkedHashSet;
import java.util.List;
import java.util.Map;

import javax.net.ssl.X509TrustManager;

import org.apache.commons.logging.LogFactory;
import org.hobsoft.spring.resttemplatelogger.LogFormatter;
import org.hobsoft.spring.resttemplatelogger.LoggingCustomizer;
import org.slf4j.Logger;
import org.springframework.beans.factory.annotation.Autowired;
import org.springframework.boot.web.client.RestTemplateBuilder;
import org.springframework.context.annotation.Bean;
import org.springframework.context.annotation.Role;
import org.springframework.core.ParameterizedTypeReference;
import org.springframework.http.HttpHeaders;
import org.springframework.http.HttpRequest;
import org.springframework.http.MediaType;
import org.springframework.http.RequestEntity;
import org.springframework.http.client.ClientHttpResponse;
import org.springframework.security.access.prepost.PreAuthorize;
import org.springframework.security.config.Customizer;
import org.springframework.security.config.annotation.authentication.builders.AuthenticationManagerBuilder;
import org.springframework.security.config.annotation.method.configuration.EnableMethodSecurity;
import org.springframework.security.config.annotation.web.builders.HttpSecurity;
import org.springframework.security.config.annotation.web.configuration.EnableWebSecurity;
import org.springframework.security.core.GrantedAuthority;
import org.springframework.security.core.authority.mapping.GrantedAuthoritiesMapper;
import org.springframework.security.core.authority.mapping.SimpleAuthorityMapper;
import org.springframework.security.oauth2.client.http.OAuth2ErrorResponseErrorHandler;
import org.springframework.security.oauth2.core.OAuth2AuthenticatedPrincipal;
import org.springframework.security.oauth2.core.oidc.OidcIdToken;
import org.springframework.security.oauth2.core.oidc.OidcUserInfo;
import org.springframework.security.oauth2.core.oidc.user.OidcUserAuthority;
import org.springframework.security.oauth2.core.user.DefaultOAuth2User;
import org.springframework.security.oauth2.server.resource.introspection.OpaqueTokenIntrospector;
import org.springframework.security.oauth2.server.resource.introspection.SpringOpaqueTokenIntrospector;
import org.springframework.security.web.SecurityFilterChain;
import org.springframework.security.web.authentication.AuthenticationFailureHandler;
import org.springframework.security.web.authentication.logout.LogoutHandler;
import org.springframework.security.web.authentication.logout.SecurityContextLogoutHandler;
import org.springframework.security.web.authentication.www.BasicAuthenticationFilter;

import uk.ac.manchester.spinnaker.alloc.ServiceConfig.URLPathMaker;
import uk.ac.manchester.spinnaker.alloc.SpallocProperties.AuthProperties;
import uk.ac.manchester.spinnaker.utils.UsedInJavadocOnly;

/**
 * The security and administration configuration of the service.
 * <p>
 * <strong>Note:</strong> role expressions ({@link #IS_USER} and
 * {@link #IS_ADMIN}) must be applied (with {@code @}{@link PreAuthorize}) to
 * <em>interfaces</em> of classes (or methods of those interfaces) that are
 * Spring Beans in order for the security interception to be applied correctly.
 * This is the <em>only</em> combination that is known to work reliably.
 *
 * @author Donal Fellows
 */
@EnableWebSecurity
@Role(ROLE_APPLICATION)
@EnableMethodSecurity(prePostEnabled = true)
@UsedInJavadocOnly(PreAuthorize.class)
public class SecurityConfig {
	private static final Logger log = getLogger(SecurityConfig.class);

	/** How to assert that a user must be an admin. */
	public static final String IS_ADMIN = "hasRole('ADMIN')";

	/** How to assert that a user must be an admin. */
	public static final String IS_NMPI_EXEC = "hasRole('NMPI_EXEC')";

	/** How to assert that a user must be able to read summaries. */
	public static final String IS_READER = "hasRole('READER')";

	/** How to filter out job details that a given user may see (or not). */
	public static final String MAY_SEE_JOB_DETAILS = "#permit.admin or "
			+ " #permit.nmpiexec or "
			+ " #permit.name == filterObject.owner.orElse(null)";

	private static final ParameterizedTypeReference<
			Map<String, Object>> PARAMETERIZED_RESPONSE_TYPE =
					new ParameterizedTypeReference<>() {
					};

	/**
	 * How to assert that a user must be able to make jobs and read job details
	 * in depth.
	 */
	public static final String IS_USER = "hasRole('USER')";

	private static final String SESSION_COOKIE = "JSESSIONID";

	// ------------------------------------------------------------------------
	// What follows is UGLY stuff to make Java open HTTPS right
	private static X509TrustManager customTm;

	// Static because it has to be done very early.
	static {
		try {
			installInjectableTrustStoreAsDefault(() -> customTm);
			log.info("custom SSL trust injection point installed");
		} catch (Exception e) {
			throw new RuntimeException("failed to set up SSL trust", e);
		}
	}

	/**
	 * Builds a custom trust manager to plug into the Java runtime. This is so
	 * that we can access resources managed by Keycloak, which is necessary
	 * because Java doesn't trust its certificate by default (for messy
	 * reasons).
	 *
	 * @param props
	 *            Configuration properties
	 * @return the custom trust manager, <em>already injected</em>
	 * @throws IOException
	 *             If the trust store can't be loaded because of I/O
	 * @throws GeneralSecurityException
	 *             If there is a security problem with the trust store
	 * @see <a href="https://stackoverflow.com/a/24561444/301832">Stack
	 *      Overflow</a>
	 */
	@Bean
	@Role(ROLE_SUPPORT)
	static X509TrustManager customTrustManager(AuthProperties props)
			throws IOException, GeneralSecurityException {
		var p = props.getOpenid();
		var tm = trustManager(loadTrustStore(p));
		customTm = tm;
		log.info("set trust store from {}", p.getTruststorePath().getURI());
		return tm;
	}

	// ------------------------------------------------------------------------

	@Autowired
	private BasicAuthEntryPoint authenticationEntryPoint;

	@Autowired
	private LocalAuthenticationProvider<?> localAuthProvider;

	@Autowired
	private AppAuthTransformationFilter authApplicationFilter;

	@Autowired
	private AuthenticationFailureHandler authenticationFailureHandler;

	@Autowired
	private AuthProperties properties;

	@Autowired
	private URLPathMaker urlMaker;

	/**
	 * Configure things we plug into.
	 *
	 * @param auth
	 *            The authentication manager builder to configure.
	 */
	@Autowired
	public void configureGlobal(AuthenticationManagerBuilder auth) {
		auth.authenticationProvider(localAuthProvider);
	}

	private String oidcPath(String suffix) {
		return urlMaker.systemUrl("perform_oidc/" + suffix);
	}

	/**
	 * Set up access control policies where they're not done by method security.
	 * The {@code /info} part reveals admin details; you need {@code ROLE_ADMIN}
	 * to view it. Everything to do with logging in <strong>must not</strong>
	 * require being logged in. For anything else, as long as you are
	 * authenticated we're happy. <em>Some</em> calls have additional
	 * requirements; those are annotated with {@link PreAuthorize @PreAuthorize}
	 * and a suitable auth expression.
	 *
	 * @param http
	 *            Where the configuration is applied to.
	 * @throws Exception
	 *             If anything goes wrong with setting up.
	 */
	private void defineAccessPolicy(HttpSecurity http) throws Exception {
<<<<<<< HEAD
		http.authorizeRequests()
=======
		http.authorizeHttpRequests((authorize) -> authorize
				// General metadata pages require ADMIN access
				.requestMatchers(urlMaker.serviceUrl("info*"),
						urlMaker.serviceUrl("info/**"))
				.hasRole("ADMIN")
>>>>>>> 0826b15e
				// Login process and static resources are available to all
				.requestMatchers(urlMaker.systemUrl("login*"),
						urlMaker.systemUrl("perform_*"), oidcPath("**"),
						urlMaker.systemUrl("error"),
						urlMaker.systemUrl("resources/*"),
						urlMaker.serviceUrl("openapi.json"),
						urlMaker.serviceUrl("swagger*"),
						urlMaker.serviceUrl("index.css"))
				.permitAll()
				// Everything else requires post-login
				.anyRequest().authenticated());
	}

	/**
	 * How we handle the mechanics of login with the REST API.
	 *
	 * @param http
	 *            Where the configuration is applied to.
	 * @throws Exception
	 *             If anything goes wrong with setting up. Not expected.
	 */
	private void defineAPILoginRules(HttpSecurity http) throws Exception {
		if (properties.isBasic()) {
			http.httpBasic((authorize) -> authorize
					.authenticationEntryPoint(authenticationEntryPoint));
		}
		if (properties.getOpenid().isEnable()) {
			http.oauth2ResourceServer((authorize) -> authorize
					.authenticationEntryPoint(authenticationEntryPoint)
					.opaqueToken(oauth2 -> oauth2
						.introspector(new UserInfoOpaqueTokenIntrospector())));
		}
	}

	/**
	 * How we handle the mechanics of login within the web UI.
	 *
	 * @param http
	 *            Where the configuration is applied to.
	 * @throws Exception
	 *             If anything goes wrong with setting up. Not expected.
	 */
	private void defineWebUILoginRules(HttpSecurity http) throws Exception {
		var loginUrl = urlMaker.systemUrl("login.html");
		var rootPage = urlMaker.systemUrl("");
		if (properties.getOpenid().isEnable()) {
			/*
			 * We're both, so we can have logins AND tokens. The logins are for
			 * using the HTML UI, and the tokens are for using from SpiNNaker
			 * tools (especially within the collabratory and the Jupyter
			 * notebook).
			 */
			http.oauth2Login(oauth2 -> oauth2.loginPage(loginUrl)
					.loginProcessingUrl(oidcPath("login/code/*"))
					.authorizationEndpoint(
							auth -> auth.baseUri(oidcPath("auth")))
					.defaultSuccessUrl(rootPage, true)
					.failureUrl(loginUrl + "?error=true")
					.userInfoEndpoint(auth -> auth
						.userAuthoritiesMapper(userAuthoritiesMapper())));
			http.oauth2Client(Customizer.withDefaults());
		}
		if (properties.isLocalForm()) {
			http.formLogin(auth -> auth.loginPage(loginUrl)
					.loginProcessingUrl(urlMaker.systemUrl("perform_login"))
					.defaultSuccessUrl(rootPage, true)
					.failureUrl(loginUrl + "?error=true")
					.failureHandler(authenticationFailureHandler));
		}
	}

	/**
	 * Logging out is common code between the UI and the API, but pretty
	 * pointless for Basic Auth as browsers will just log straight back in
	 * again. Still, it is meaningful (it invalidates the session).
	 *
	 * @param http
	 *            Where the configuration is applied to.
	 * @throws Exception
	 *             If anything goes wrong with setting up. Not expected.
	 */
	private void defineLogoutRules(HttpSecurity http) throws Exception {
		var loginUrl = urlMaker.systemUrl("login.html");
		http.logout(cust -> cust.logoutUrl(urlMaker.systemUrl("perform_logout"))
				.addLogoutHandler((req, resp, auth) -> clearToken(req))
				.deleteCookies(SESSION_COOKIE).invalidateHttpSession(true)
				.logoutSuccessUrl(loginUrl));
	}

	/**
	 * Define our main security controls.
	 *
	 * @param http
	 *            Used to build the filter chain.
	 * @return The filter chain that implements the controls.
	 * @throws Exception
	 *             If anything goes wrong with setting up. Not expected.
	 */
	@Bean
	@Role(ROLE_SUPPORT)
	public SecurityFilterChain securityFilter(HttpSecurity http)
			throws Exception {
		defineAccessPolicy(http);
		defineAPILoginRules(http);
		defineWebUILoginRules(http);
		defineLogoutRules(http);
		http.addFilterAfter(authApplicationFilter,
				BasicAuthenticationFilter.class);
		return http.build();
	}

	private final class UserInfoOpaqueTokenIntrospector
			implements OpaqueTokenIntrospector {
		private final OpaqueTokenIntrospector delegate;

		private final String userInfoUri;

		private UserInfoOpaqueTokenIntrospector() {
			var p = properties.getOpenid();

			delegate = new SpringOpaqueTokenIntrospector(p.getIntrospection(),
					p.getId(), p.getSecret());
			userInfoUri = p.getUserinfo();
		}

		@Override
		public OAuth2AuthenticatedPrincipal introspect(String token) {
			var authorized = delegate.introspect(token);
			Instant issuedAt = authorized.getAttribute("issued-at");
			Instant expiresAt = authorized.getAttribute("expires-at");

			var userAttributes = userinfo(token);
			var authorities = new LinkedHashSet<GrantedAuthority>();
			var auth = new OidcUserAuthority(
					new OidcIdToken(token, issuedAt, expiresAt, userAttributes),
					new OidcUserInfo(userAttributes));
			localAuthProvider.mapAuthorities(auth, authorities);
			return new DefaultOAuth2User(authorities, userAttributes,
					"preferred_username");
		}

		private Map<String, Object> userinfo(String token) {
			var headers = new HttpHeaders();
			headers.setAccept(List.of(APPLICATION_JSON));
			headers.setContentType(MediaType.APPLICATION_FORM_URLENCODED);
			var request = new RequestEntity<>(ACCESS_TOKEN + "=" + token,
					headers, POST, URI.create(userInfoUri));

			var restLog = LogFactory.getLog(LoggingCustomizer.class);
			var restTemplate = new RestTemplateBuilder().customizers(
					new LoggingCustomizer(restLog, new Formatter())).build();
			restTemplate.setErrorHandler(new OAuth2ErrorResponseErrorHandler());
			var response =
					restTemplate.exchange(request, PARAMETERIZED_RESPONSE_TYPE);

			return response.getBody();
		}
	}

	private final class Formatter implements LogFormatter {

		@Override
		public String formatResponse(ClientHttpResponse response)
				throws IOException {
			return String.format("Response:\n    Headers: %s\n    Body: %s",
					response.getHeaders(),
					new String(copyToByteArray(response.getBody())));
		}

		@Override
		public String formatRequest(HttpRequest request, byte[] body) {
			return String.format(
					"%s Request to %s:\n"
					+ "    Headers: %s\n"
					+ "    Body: %s",
					request.getMethod(), request.getURI(), request.getHeaders(),
					new String(body));
		}
	}

	/**
	 * @return A converter that handles the initial extraction of collabratories
	 *         and organisations from the info we have available when a user
	 *         logs in explicitly in the web UI.
	 * @see LocalAuthProviderImpl#mapAuthorities(OidcUserAuthority, Collection)
	 */
	@Bean("hbp.collab-and-org.user-converter.shim")
	@Role(ROLE_SUPPORT)
	GrantedAuthoritiesMapper userAuthoritiesMapper() {
		var baseMapper = new SimpleAuthorityMapper();
		return authorities -> {
			var mappedAuthorities = baseMapper.mapAuthorities(authorities);
			authorities.forEach(authority -> {
				/*
				 * Check for OidcUserAuthority because Spring Security 5.2
				 * returns each scope as a GrantedAuthority, which we don't care
				 * about.
				 */
				if (authority instanceof OidcUserAuthority) {
					localAuthProvider.mapAuthorities(
							(OidcUserAuthority) authority, mappedAuthorities);
				}
				mappedAuthorities.add(authority);
			});
			return mappedAuthorities;
		};
	}

	@Bean
	@Role(ROLE_SUPPORT)
	LogoutHandler logoutHandler() {
		var handler = new SecurityContextLogoutHandler();
		handler.setClearAuthentication(true);
		handler.setInvalidateHttpSession(true);
		return handler;
	}
}<|MERGE_RESOLUTION|>--- conflicted
+++ resolved
@@ -215,15 +215,7 @@
 	 *             If anything goes wrong with setting up.
 	 */
 	private void defineAccessPolicy(HttpSecurity http) throws Exception {
-<<<<<<< HEAD
-		http.authorizeRequests()
-=======
 		http.authorizeHttpRequests((authorize) -> authorize
-				// General metadata pages require ADMIN access
-				.requestMatchers(urlMaker.serviceUrl("info*"),
-						urlMaker.serviceUrl("info/**"))
-				.hasRole("ADMIN")
->>>>>>> 0826b15e
 				// Login process and static resources are available to all
 				.requestMatchers(urlMaker.systemUrl("login*"),
 						urlMaker.systemUrl("perform_*"), oidcPath("**"),
