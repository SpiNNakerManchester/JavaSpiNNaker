--- conflicted
+++ resolved
@@ -174,11 +174,7 @@
 	 * @param http
 	 *            Where the configuration is applied to.
 	 * @throws Exception
-<<<<<<< HEAD
-	 *             If anything goes wrong.
-=======
-	 *             If anything goes wrong with setting up.
->>>>>>> 84db0fb2
+	 *             If anything goes wrong with setting up.
 	 */
 	private void defineAccessPolicy(HttpSecurity http) throws Exception {
 		http.authorizeRequests()
@@ -202,11 +198,7 @@
 	 * @param http
 	 *            Where the configuration is applied to.
 	 * @throws Exception
-<<<<<<< HEAD
-	 *             If anything goes wrong.
-=======
-	 *             If anything goes wrong with setting up.
->>>>>>> 84db0fb2
+	 *             If anything goes wrong with setting up.
 	 */
 	private void defineAPILoginRules(HttpSecurity http) throws Exception {
 		if (properties.isBasic()) {
@@ -225,11 +217,7 @@
 	 * @param http
 	 *            Where the configuration is applied to.
 	 * @throws Exception
-<<<<<<< HEAD
-	 *             If anything goes wrong.
-=======
-	 *             If anything goes wrong with setting up.
->>>>>>> 84db0fb2
+	 *             If anything goes wrong with setting up.
 	 */
 	private void defineWebUILoginRules(HttpSecurity http) throws Exception {
 		var loginUrl = urlMaker.systemUrl("login.html");
@@ -266,11 +254,7 @@
 	 * @param http
 	 *            Where the configuration is applied to.
 	 * @throws Exception
-<<<<<<< HEAD
-	 *             If anything goes wrong.
-=======
-	 *             If anything goes wrong with setting up.
->>>>>>> 84db0fb2
+	 *             If anything goes wrong with setting up.
 	 */
 	private void defineLogoutRules(HttpSecurity http) throws Exception {
 		var loginUrl = urlMaker.systemUrl("login.html");
@@ -287,11 +271,7 @@
 	 *            Used to build the filter chain.
 	 * @return The filter chain that implements the controls.
 	 * @throws Exception
-<<<<<<< HEAD
-	 *             If anything goes wrong.
-=======
-	 *             If anything goes wrong with setting up.
->>>>>>> 84db0fb2
+	 *             If anything goes wrong with setting up.
 	 */
 	@Bean
 	@Role(ROLE_SUPPORT)
