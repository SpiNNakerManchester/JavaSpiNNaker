--- conflicted
+++ resolved
@@ -222,29 +222,17 @@
 	private void defineAccessPolicy(HttpSecurity http,
 			HandlerMappingIntrospector introspector) throws Exception {
 		http.authorizeHttpRequests((authorize) -> authorize
-<<<<<<< HEAD
-				// Login process and static resources are available to all
-				.requestMatchers(urlMaker.systemUrl("login*"),
-						urlMaker.systemUrl("perform_*"), oidcPath("**"),
-						urlMaker.systemUrl("error"),
-						urlMaker.systemUrl("resources/*"),
-						urlMaker.serviceUrl("openapi.json"),
-						urlMaker.serviceUrl("swagger*"),
-						urlMaker.serviceUrl("index.css"))
-=======
 				// Allow forwarded requests
 				.dispatcherTypeMatchers(DispatcherType.FORWARD).permitAll()
-				// General metadata pages require ADMIN access
-				.requestMatchers(antMatcher(urlMaker.serviceUrl("info*")),
-						antMatcher(urlMaker.serviceUrl("info/**")))
-				.hasRole("ADMIN")
 				// Login process and static resources are available to all
 				.requestMatchers(antMatcher(urlMaker.systemUrl("login*")),
 						antMatcher(urlMaker.systemUrl("perform_*")),
 						antMatcher(oidcPath("**")),
 						antMatcher(urlMaker.systemUrl("error")),
-						antMatcher(urlMaker.systemUrl("resources/*")))
->>>>>>> 480ef1d6
+						antMatcher(urlMaker.systemUrl("resources/*")),
+            antMatcher(urlMaker.serviceUrl("openapi.json")),
+						antMatcher(urlMaker.serviceUrl("swagger*")),
+						antMatcher(urlMaker.serviceUrl("index.css")))
 				.permitAll()
 				// Everything else requires post-login
 				.anyRequest().authenticated());
