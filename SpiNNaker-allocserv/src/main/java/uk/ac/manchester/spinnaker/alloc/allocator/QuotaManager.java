--- conflicted
+++ resolved
@@ -84,12 +84,8 @@
 	@Autowired
 	private QuotaProperties quotaProps;
 
-<<<<<<< HEAD
-	private NMPIv3API nmpiProxy;
-=======
 	/** The wrapped NMPI proxy, bound to the API key. */
 	private NMPI nmpi;
->>>>>>> 9451adfe
 
 	@PostConstruct
 	public void createProxy() {
@@ -313,17 +309,13 @@
 		}
 	}
 
-	private static class QuotaInfo {
-		/** The size of quota remaining, in board-seconds. */
-		final long quota;
-
-		/** The units that the quota was measured in on the NMPI. */
-		final String units;
-
-		QuotaInfo(long quota, String units) {
-			this.quota = quota;
-			this.units = units;
-		}
+	/**
+	 * @param quota
+	 *            The size of quota remaining, in board-seconds.
+	 * @param units
+	 *            The units that the quota was measured in on the NMPI.
+	 */
+	private record QuotaInfo(long quota, String units) {
 	}
 
 	private QuotaInfo parseQuotaData(List<Project> projects) {
@@ -362,36 +354,23 @@
 		var projects = nmpi.getProjects(STATUS_ACCEPTED, collab);
 		var info = parseQuotaData(projects);
 
-		log.debug("Setting quota of collab {} to {}", collab, info.quota);
+		log.debug("Setting quota of collab {} to {}", collab, info.quota());
 
 		// Update quota in group for collab from NMPI
 		try (var c = getConnection();
 				var setQuota = c.update(SET_COLLAB_QUOTA)) {
-<<<<<<< HEAD
-			setQuota.call(totalBoardSeconds, collab);
-=======
-			c.transaction(() -> setQuota.call(info.quota, collab));
->>>>>>> 9451adfe
-		}
-
-		if (info.quota > 0) {
-			return Optional.of(info.units);
+			c.transaction(() -> setQuota.call(info.quota(), collab));
+		}
+
+		if (info.quota() > 0) {
+			return Optional.of(info.units());
 		}
 		return Optional.empty();
 	}
 
 	void associateNMPISession(int jobId, String user, String collab,
 			String quotaUnits) {
-<<<<<<< HEAD
-		var request = new SessionRequest();
-		request.setCollab(collab);
-		request.setHardwarePlatform(quotaProps.getNMPIPlaform());
-		request.setUserId(user);
-		var session = nmpiProxy.createSession(
-				quotaProps.getNMPIApiKey(), request);
-=======
 		var sessionId = nmpi.createSession(collab, user);
->>>>>>> 9451adfe
 
 		// Associate NMPI session with Job in the database
 		try (var c = getConnection();
@@ -479,28 +458,8 @@
 
 		// If it is possible to run this job, we need to associate the user
 		// with it because only special users can run jobs like this.
-<<<<<<< HEAD
-		try (var c = getConnection();
-				var getUserByName = c.query(GET_USER_DETAILS_BY_NAME);
-				var getGroupByName = c.query(GET_GROUP_BY_NAME);
-				var createUser = c.update(CREATE_USER);
-				var createGroup = c.update(CREATE_GROUP_IF_NOT_EXISTS);
-				var addUserToGroup = c.update(ADD_USER_TO_GROUP)) {
-			createGroup.call(job.getCollab(), 0.0, COLLABRATORY);
-			var userId = getUserByName.call1(r -> r.getInt("user_id"), user);
-
-			// The user has never logged in directly, so we have to create them
-			if (!userId.isPresent()) {
-				createUser.call(user, null, USER, false, null);
-				userId = getUserByName.call1(r -> r.getInt("user_id"), user);
-			}
-			var groupId = getGroupByName.call1(r -> r.getInt("group_id"),
-					job.getCollab());
-			addUserToGroup.call(userId.get(), groupId);
-=======
 		try (var sql = new InflateUser()) {
 			sql.transaction(() -> sql.inflateUser(user, job));
->>>>>>> 9451adfe
 		}
 
 		// This is now a collab so check there instead
@@ -513,17 +472,13 @@
 				new NMPIJobQuotaDetails(job.getCollab(), quotaUnits.get()));
 	}
 
-	static final class NMPIJobQuotaDetails {
-		/** The collaboratory ID. */
-		final String collabId;
-
-		/** The units of the Quota. */
-		final String quotaUnits;
-
-		private NMPIJobQuotaDetails(String collabId, String quotaUnits) {
-			this.collabId = collabId;
-			this.quotaUnits = quotaUnits;
-		}
+	/**
+	 * @param collabId
+	 *            The collaboratory ID.
+	 * @param quotaUnits
+	 *            The units of the Quota.
+	 */
+	record NMPIJobQuotaDetails(String collabId, String quotaUnits) {
 	}
 
 	void associateNMPIJob(int jobId, int nmpiJobId, String quotaUnits) {
@@ -535,12 +490,8 @@
 	}
 
 	/** Results of database queries. */
-	private static final class FinishInfo {
-		Optional<Long> quota;
-
-		Optional<Session> session;
-
-		Optional<NMPIJob> job;
+	private record FinishInfo(Optional<Long> quota, Optional<Session> session,
+			Optional<NMPIJob> job) {
 	}
 
 	private FinishInfo getFinishingInfo(int jobId) {
@@ -549,13 +500,11 @@
 				var getNMPIJob = c.query(GET_JOB_NMPI_JOB);
 				var getUsage = c.query(GET_JOB_USAGE_AND_QUOTA)) {
 			// Get the quota used
-			return c.transaction(false, () -> {
-				var i = new FinishInfo();
-				i.quota = getUsage.call1(r -> r.getLong("quota_used"), jobId);
-				i.session = getSession.call1(Session::new, jobId);
-				i.job = getNMPIJob.call1(NMPIJob::new, jobId);
-				return i;
-			});
+			return c.transaction(false,
+					() -> new FinishInfo(
+							getUsage.call1(r -> r.getLong("quota_used"), jobId),
+							getSession.call1(Session::new, jobId),
+							getNMPIJob.call1(NMPIJob::new, jobId)));
 		}
 	}
 
@@ -565,16 +514,17 @@
 
 		// From here on, we don't touch the DB but we do touch the network
 
-		if (!info.quota.isPresent()) {
+		if (!info.quota().isPresent()) {
 			// No quota? No update!
 			return;
 		}
 
 		// If job has associated session, update quota in session
-		info.session.ifPresent(session -> {
+		info.session().ifPresent(session -> {
 			try {
-				nmpi.setSessionStatusAndResources(session.id, "finished",
-						getResourceUsage(info.quota.get(), session.quotaUnits));
+				nmpi.setSessionStatusAndResources(session.id(), "finished",
+						getResourceUsage(info.quota().get(),
+								session.quotaUnits()));
 			} catch (BadRequestException e) {
 				log.error(e.getResponse().readEntity(String.class));
 				throw e;
@@ -582,10 +532,10 @@
 		});
 
 		// If job has associated NMPI job, update quota on NMPI job
-		info.job.ifPresent(nmpiJob -> {
+		info.job().ifPresent(nmpiJob -> {
 			try {
-				nmpi.setJobResources(nmpiJob.id,
-						getResourceUsage(info.quota.get(), nmpiJob.quotaUnits));
+				nmpi.setJobResources(nmpiJob.id(), getResourceUsage(
+						info.quota().get(), nmpiJob.quotaUnits()));
 			} catch (BadRequestException e) {
 				log.error(e.getResponse().readEntity(String.class));
 				throw e;
@@ -593,25 +543,15 @@
 		});
 	}
 
-	private static final class Session {
-		private int id;
-
-		private String quotaUnits;
-
+	private record Session(int id, String quotaUnits) {
 		private Session(Row r) {
-			this.id = r.getInt("session_id");
-			this.quotaUnits = r.getString("quota_units");
-		}
-	}
-
-	private static final class NMPIJob {
-		private int id;
-
-		private String quotaUnits;
-
+			this(r.getInt("session_id"), r.getString("quota_units"));
+		}
+	}
+
+	private record NMPIJob(int id, String quotaUnits) {
 		private NMPIJob(Row r) {
-			this.id = r.getInt("nmpi_job_id");
-			this.quotaUnits = r.getString("quota_units");
+			this(r.getInt("nmpi_job_id"), r.getString("quota_units"));
 		}
 	}
 
