--- conflicted
+++ resolved
@@ -202,14 +202,9 @@
 		void act() throws ProcessException, IOException, InterruptedException;
 	}
 
-<<<<<<< HEAD
 	private abstract sealed class Request
 			permits BlacklistRequest, PowerRequest {
-		final Machine machine;
-=======
-	private abstract class Request {
 		final int bmpId;
->>>>>>> 5b68a5a8
 
 		private int numTries = 0;
 
@@ -627,18 +622,11 @@
 		 * @return The ID, if one can be found.
 		 */
 		private Optional<Integer> getBoardId(HasCoreLocation addr) {
-<<<<<<< HEAD
-			return idToBoard.get(new BMPCoords(addr.getX(), addr.getY()))
-					.entrySet().stream()
-					.filter(ib2 -> ib2.getValue().board() == addr.getP())
-					.map(Entry::getKey).findFirst();
-=======
 			return Optional.ofNullable(boardToId.get(addr.getP()));
->>>>>>> 5b68a5a8
 		}
 
 		private Optional<Integer> getBoardId(BMPBoard board) {
-			return Optional.ofNullable(boardToId.get(board.board));
+			return Optional.ofNullable(boardToId.get(board.board()));
 		}
 	}
 
@@ -1008,45 +996,12 @@
 						changed = true;
 					}
 				}
-<<<<<<< HEAD
-				t.setName("bmp-worker:[unbound]");
-				mdc.close();
-			};
-		}
-
-		/**
-		 * The background thread for interacting with the BMP.
-		 */
-		void backgroundThread() {
-			var t = currentThread();
-
-			try (var binding = bind(t)) {
-				do {
-					waitForPending();
-
-					/*
-					 * No lock needed; this is the only thread that removes from
-					 * this queue.
-					 */
-
-					// TODO Change once pattern matching enabled by default
-					//switch (requests.poll()) {
-					//case PowerRequest pr -> processRequest(pr);
-					//case BlacklistRequest br -> processRequest(br);
-					//}
-					var r = requests.poll();
-					if (r instanceof PowerRequest pr) {
-						processRequest(pr);
-					} else if (r instanceof BlacklistRequest br) {
-						processRequest(br);
-=======
 				if (!changed) {
 					for (var change : getReadSerialInfos.call(
 							row -> new BlacklistRequest(bmpId, GET_SERIAL, row),
 							bmpId)) {
 						updateBlacklistEpoch = processBlacklist(change);
 						changed = true;
->>>>>>> 5b68a5a8
 					}
 				}
 			} catch (Exception e) {
@@ -1088,38 +1043,6 @@
 			}
 		}
 
-<<<<<<< HEAD
-	/**
-	 * Get the controllers for each real frame root BMP in the given request.
-	 *
-	 * @param request
-	 *            The request, containing all the BMP coordinates.
-	 * @return Map from BMP coordinates to how to control it. These controllers
-	 *         can be safely communicated with in parallel.
-	 * @throws IOException
-	 *             If a BMP controller fails to initialise due to network
-	 *             problems.
-	 * @throws SpinnmanException
-	 *             If a BMP controller fails to initialise due to the BMP not
-	 *             liking a message.
-	 */
-	private Map<BMPCoords, SpiNNakerControl> getControllers(Request request)
-			throws IOException, SpinnmanException {
-		try {
-			if (request instanceof PowerRequest pr) {
-				return getControllersForPower(pr);
-			} else {
-				return getControllersForBlacklisting(
-						(BlacklistRequest) request);
-			}
-		} catch (BeanInitializationException | BeanCreationException e) {
-			// Smuggle the exception out from the @PostConstruct method
-			var cause = e.getCause();
-			if (cause instanceof IOException ioe) {
-				throw ioe;
-			} else if (cause instanceof SpinnmanException se) {
-				throw se;
-=======
 		private boolean processBlacklist(BlacklistRequest request) {
 			try (Connection c = getConnection()) {
 				return c.transaction(() -> {
@@ -1137,7 +1060,6 @@
 					}
 					return false;
 				});
->>>>>>> 5b68a5a8
 			}
 		}
 	}
