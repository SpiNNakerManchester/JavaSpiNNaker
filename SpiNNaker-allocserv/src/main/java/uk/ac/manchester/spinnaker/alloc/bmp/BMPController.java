/*
 * Copyright (c) 2021 The University of Manchester
 *
 * Licensed under the Apache License, Version 2.0 (the "License");
 * you may not use this file except in compliance with the License.
 * You may obtain a copy of the License at
 *
 *     https://www.apache.org/licenses/LICENSE-2.0
 *
 * Unless required by applicable law or agreed to in writing, software
 * distributed under the License is distributed on an "AS IS" BASIS,
 * WITHOUT WARRANTIES OR CONDITIONS OF ANY KIND, either express or implied.
 * See the License for the specific language governing permissions and
 * limitations under the License.
 */
package uk.ac.manchester.spinnaker.alloc.bmp;

import static java.lang.String.format;
import static java.lang.Thread.currentThread;
import static java.lang.Thread.sleep;
import static java.util.Objects.requireNonNull;
import static org.slf4j.LoggerFactory.getLogger;
import static uk.ac.manchester.spinnaker.alloc.bmp.NonBootOperation.GET_SERIAL;
import static uk.ac.manchester.spinnaker.alloc.bmp.NonBootOperation.READ_BL;
import static uk.ac.manchester.spinnaker.alloc.bmp.NonBootOperation.READ_TEMP;
import static uk.ac.manchester.spinnaker.alloc.bmp.NonBootOperation.WRITE_BL;
import static uk.ac.manchester.spinnaker.alloc.model.JobState.DESTROYED;
import static uk.ac.manchester.spinnaker.alloc.model.JobState.QUEUED;
import static uk.ac.manchester.spinnaker.alloc.model.JobState.READY;

import java.io.IOException;
import java.lang.Thread.UncaughtExceptionHandler;
import java.time.Instant;
import java.util.ArrayList;
import java.util.Collection;
import java.util.HashMap;
import java.util.LinkedList;
import java.util.List;
import java.util.Map;
import java.util.Optional;
import java.util.function.Consumer;
import java.util.stream.Collectors;

import javax.annotation.PostConstruct;

import org.slf4j.Logger;
import org.springframework.beans.factory.ObjectProvider;
import org.springframework.beans.factory.annotation.Autowired;
import org.springframework.jmx.export.annotation.ManagedResource;
import org.springframework.scheduling.TaskScheduler;
import org.springframework.scheduling.concurrent.ThreadPoolTaskScheduler;
import org.springframework.stereotype.Service;

import com.google.errorprone.annotations.RestrictedApi;
import com.google.errorprone.annotations.concurrent.GuardedBy;

import uk.ac.manchester.spinnaker.alloc.ForTestingOnly;
import uk.ac.manchester.spinnaker.alloc.ServiceMasterControl;
import uk.ac.manchester.spinnaker.alloc.SpallocProperties.AllocatorProperties;
import uk.ac.manchester.spinnaker.alloc.SpallocProperties.TxrxProperties;
import uk.ac.manchester.spinnaker.alloc.admin.ReportMailSender;
import uk.ac.manchester.spinnaker.alloc.allocator.AllocatorTask;
import uk.ac.manchester.spinnaker.alloc.allocator.Epochs;
import uk.ac.manchester.spinnaker.alloc.allocator.SpallocAPI;
import uk.ac.manchester.spinnaker.alloc.db.DatabaseAPI.Connection;
import uk.ac.manchester.spinnaker.alloc.db.DatabaseAwareBean;
import uk.ac.manchester.spinnaker.alloc.db.Row;
import uk.ac.manchester.spinnaker.alloc.model.Direction;
import uk.ac.manchester.spinnaker.alloc.model.JobState;
import uk.ac.manchester.spinnaker.machine.HasCoreLocation;
import uk.ac.manchester.spinnaker.machine.board.BMPBoard;
import uk.ac.manchester.spinnaker.machine.board.BMPCoords;
import uk.ac.manchester.spinnaker.messages.model.ADCInfo;
import uk.ac.manchester.spinnaker.messages.model.Blacklist;
import uk.ac.manchester.spinnaker.transceiver.ProcessException;
import uk.ac.manchester.spinnaker.transceiver.ProcessException.CallerProcessException;
import uk.ac.manchester.spinnaker.transceiver.ProcessException.PermanentProcessException;
import uk.ac.manchester.spinnaker.transceiver.ProcessException.TransientProcessException;
import uk.ac.manchester.spinnaker.transceiver.SpinnmanException;
import uk.ac.manchester.spinnaker.utils.UsedInJavadocOnly;

/**
 * Manages the BMPs of machines controlled by Spalloc.
 *
 * @author Donal Fellows
 */
@Service("bmpController")
@ManagedResource("Spalloc:type=BMPController,name=bmpController")
public class BMPController extends DatabaseAwareBean {
	private static final Logger log = getLogger(BMPController.class);

	@Autowired
	private SpallocAPI spallocCore;

	@Autowired
	private ServiceMasterControl serviceControl;

	@Autowired
	private Epochs epochs;

	@Autowired
	private TxrxProperties props;

	@Autowired
	private PhysicalSerialMapping phySerMap;

	@Autowired
	private AllocatorProperties allocProps;

	@Autowired
	private ReportMailSender emailSender;

	@Autowired
	private AllocatorTask allocator;

	private TaskScheduler scheduler;

	/**
	 * Map from BMP ID to worker task that handles it.
	 */
	private final Map<Integer, Worker> workers = new HashMap<>();

	/**
	 * Factory for {@linkplain SpiNNakerControl controllers}. Only use via
	 * {@link #controllerFactory}.
	 */
	@Autowired
	private ObjectProvider<SpiNNakerControl> controllerFactoryBean;

	/**
	 * Type-safe factory for {@linkplain SpiNNakerControl controllers}.
	 */
	private SpiNNakerControl.Factory controllerFactory;

	@GuardedBy("this")
	private Throwable bmpProcessingException;

	/**
	 * An {@link UncaughtExceptionHandler}.
	 *
	 * @param thread
	 *            The thread with the problem.
	 * @param exception
	 *            The exception that describes the problem.
	 */
	@UsedInJavadocOnly(UncaughtExceptionHandler.class)
	private void handleException(Thread thread, Throwable exception) {
		log.error("uncaught exception in BMP worker {}", thread, exception);
	}

	// ----------------------------------------------------------------

	@PostConstruct
	private void init() {
		// Set up scheduler
		var sched = new ThreadPoolTaskScheduler();
		scheduler = sched;
		sched.setThreadGroupName("BMP");

		controllerFactory = controllerFactoryBean::getObject;
		allocator.setBMPController(this);

		// We do the making of workers later in tests
		if (!serviceControl.isUseDummyBMP()) {
			makeWorkers();
		}

		// Set the pool size to match the number of workers
		if (workers.size() > 1) {
			sched.setPoolSize(workers.size());
		}

		// Launch the scheduler now it is all set up
		sched.initialize();
	}

	private void makeWorkers() {
		log.info("making BMP workers");
		// Make workers
		try (var c = getConnection();
				var getBmps = c.query(GET_ALL_BMPS);
				var getBoards = c.query(GET_ALL_BMP_BOARDS)) {
			var madeWorkers = c.transaction(false, () -> getBmps.call(row -> {
				var m = spallocCore.getMachine(row.getString("machine_name"),
						true);
				var coords = new BMPCoords(row.getInt("cabinet"),
						row.getInt("frame"));
				var boards = new HashMap<BMPBoard, String>();
				var bmpId = row.getInt("bmp_id");
				getBoards.call(r -> {
					boards.put(new BMPBoard(r.getInt("board_num")),
							r.getString("address"));
					return null;
				}, bmpId);
				var control = controllerFactory.create(m.get(), coords, boards);
				var worker = new Worker(control, bmpId);
				workers.put(row.getInt("bmp_id"), worker);
				return worker;
			}));

			// Schedule outside the transaction for safety
			for (var worker : madeWorkers) {
				scheduler.scheduleAtFixedRate(worker, allocProps.getPeriod());
			}
			log.info("made {} BMP workers", madeWorkers.size());
		}
	}

	/**
	 * Trigger the execution of the workers for the given BMPs now.
	 *
	 * @param bmps A list of BMPs that have changed.
	 */
	public void triggerSearch(Collection<Integer> bmps) {
		for (var b : bmps) {
			var worker = workers.get(b);
			if (worker != null) {
				scheduler.schedule(() -> worker.run(), Instant.now());
			} else {
				log.error("Could not find worker for BMP {}", b);
			}
		}
	}

	/** An action that may throw any of a range of exceptions. */
	private interface ThrowingAction {
		void act() throws ProcessException, IOException, InterruptedException;
	}

	private abstract sealed class Request
			permits BlacklistRequest, PowerRequest {
		final int bmpId;

		private int numTries = 0;

		Request(int bmpId) {
			this.bmpId = bmpId;
		}

		/**
		 * @return Whether this request may be repeated.
		 */
		boolean isRepeat() {
			return numTries < props.getPowerAttempts();
		}

		/**
		 * Basic machinery for handling exceptions that arise while performing a
		 * BMP action. Runs on a thread that may touch a BMP directly, but which
		 * may not touch the database.
		 * <p>
		 * Only subclasses should use this!
		 *
		 * @param body
		 *            What to attempt.
		 * @param onFailure
		 *            What to do on failure.
		 * @param onServiceRemove
		 *            If the exception looks serious, call this to trigger a
		 *            board being taken out of service.
		 * @return Whether to stop the retry loop.
		 * @throws InterruptedException
		 *             If interrupted.
		 */
		final boolean bmpAction(ThrowingAction body,
				Consumer<Exception> onFailure,
				Consumer<PermanentProcessException> onServiceRemove)
				throws InterruptedException {
			boolean isLastTry = numTries++ >= props.getPowerAttempts();
			Exception exn;
			try {
				body.act();
				// Exit the retry loop (up the stack); the requests all worked
				return true;
			} catch (InterruptedException e) {
				/*
				 * We were interrupted! This happens when we're shutting down.
				 * Log (because we're in an inconsistent state) and rethrow so
				 * that the outside gets to clean up.
				 */
				log.error("Requests failed on BMP {} because of "
						+ "interruption", bmpId, e);
				currentThread().interrupt();
				throw e;
			} catch (TransientProcessException e) {
				if (!isLastTry) {
					// Log somewhat gently; we *might* be able to recover...
					log.warn("Retrying requests on BMP {} after {}: {}",
							bmpId, props.getProbeInterval(),
							e.getMessage());
					// Ask for a retry
					return false;
				}
				exn = e;
				log.error("Requests failed on BMP {}", bmpId, e);
			} catch (PermanentProcessException e) {
				log.error("BMP {} on {} is unreachable", e.core, bmpId, e);
				onServiceRemove.accept(e);
				exn = e;
			} catch (CallerProcessException e) {
				// This is probably a software bug
				log.error("SW bug talking to BMP {}", bmpId, e);
				exn = e;
			} catch (ProcessException | IOException | RuntimeException e) {
				log.error("Requests failed on BMP {}", bmpId, e);
				exn = e;
			}
			/*
			 * Common permanent failure handling case; arrange for taking a
			 * board out of service, mark a request as failed, and stop the
			 * retry loop.
			 */
			onFailure.accept(exn);
			return true;
		}

		/**
		 * Add a report to the database of a problem with a board.
		 *
		 * @param sql
		 *            How to talk to the DB
		 * @param boardId
		 *            Which board has the problem
		 * @param jobId
		 *            What job was associated with the problem (if any)
		 * @param msg
		 *            Information about what the problem was
		 */
		final void addBoardReport(Connection c, int boardId, Integer jobId,
				String msg) {
			try (var getUser = c.query(GET_USER_DETAILS_BY_NAME);
					var insertBoardReport = c.update(INSERT_BOARD_REPORT)) {
				getUser.call1(row -> row.getInt("user_id"),
						allocProps.getSystemReportUser()).ifPresent(
								userId -> insertBoardReport.call(
										boardId, jobId,	msg, userId));
			}
		}

		/**
		 * Marks a board as actually dead, and requests we send email about it.
		 *
		 * @param sql
		 *            How to talk to the DB
		 * @param boardId
		 *            Which board has the problem
		 * @param msg
		 *            Information about what the problem was
		 * @return Whether we've successfully done a change.
		 */
		final void markBoardAsDead(Connection c, int boardId, String msg) {
			try (var setFunctioning = c.update(SET_FUNCTIONING_FIELD);
					var findBoardById = c.query(FIND_BOARD_BY_ID)) {
				boolean result = setFunctioning.call(false, boardId) > 0;
				if (result) {
					findBoardById.call1(row -> {
						var ser = row.getString("physical_serial_id");
						if (ser == null) {
							ser = "<UNKNOWN>";
						}
						var fullMessage = format(
								"Marked board at %d,%d,%d of %s (serial: %s) "
										+ "as dead: %s",
								row.getInt("x"), row.getInt("y"),
								row.getInt("z"), row.getString("machine_name"),
								ser, msg);
						emailSender.sendServiceMail(fullMessage);
						return null;
					}, boardId);
				}
			}
		}

		boolean processRequest(SpiNNakerControl control) {
			while (isRepeat()) {
				try {
					if (tryProcessRequest(control)) {
						return true;
					}
					sleep(props.getProbeInterval().toMillis());
				} catch (InterruptedException e) {
					// If this happens, just cancel the transaction;
					// when we come back, all things will be redone.
					throw new RuntimeException(e);
				}
			}
			return false;
		}

		abstract boolean tryProcessRequest(SpiNNakerControl control)
				throws InterruptedException;
	}

	/**
	 * Describes a request to modify the power status of a collection of boards.
	 * The boards must be on a single machine and must all be assigned to a
	 * single job.
	 * <p>
	 * This is the message that is sent from the main thread to the per-BMP
	 * worker threads.
	 *
	 * @author Donal Fellows
	 */
	private final class PowerRequest extends Request {
		private final List<BMPBoard> powerOnBoards = new ArrayList<>();

		private final List<BMPBoard> powerOffBoards = new ArrayList<>();

		private final List<Link> linkRequests = new ArrayList<>();

		private final int jobId;

		private final JobState from;

		private final JobState to;

		private final List<Integer> changeIds = new ArrayList<>();

		private final Map<Integer, Integer> boardToId = new HashMap<>();

		/**
		 * Create a request.
		 *
		 * @param sql
		 *            How to access the database.
		 * @param machine
		 *            What machine are the boards on? <em>Must not</em> be
		 *            {@code null}.
		 * @param powerOn
		 *            What boards (by DB ID) are to be powered on? May be
		 *            {@code null}; that's equivalent to the empty list.
		 * @param powerOff
		 *            What boards (by DB ID) are to be powered off? May be
		 *            {@code null}; that's equivalent to the empty list.
		 * @param links
		 *            Any link power control requests. By default, links are on
		 *            if their board is on and they are connected; it is
		 *            <em>useful and relevant</em> to modify the power state of
		 *            links on the periphery of an allocation. May be
		 *            {@code null}; that's equivalent to the empty list.
		 * @param jobId
		 *            For what job is this?
		 * @param from
		 *            What state is the job moving from?
		 * @param to
		 *            What state is the job moving to?
		 * @param changeIds
		 *            The DB ids that describe the change, so we can update
		 *            those records.
		 * @param idToBoard
		 *            How to get the physical ID of a board from its database ID
		 */
		PowerRequest(int bmpId, int jobId, JobState from, JobState to,
				List<PowerChange> powerChanges) {
			super(bmpId);
			for (var change : powerChanges) {
				if (change.power()) {
					powerOnBoards.add(new BMPBoard(change.boardNum()));
				} else {
					powerOffBoards.add(new BMPBoard(change.boardNum()));
				}
				change.offLinks().stream().forEach(link ->
						linkRequests.add(new Link(change.boardNum(), link)));
				changeIds.add(change.changeId());
				boardToId.put(change.boardNum(), change.boardId);
			}
			this.jobId = jobId;
			this.from = from;
			this.to = to;
		}

		/**
		 * Change the power state of boards in this request.
		 *
		 * @param controllers
		 *            How to actually communicate with the machine
		 * @throws ProcessException
		 *             If the transceiver chokes
		 * @throws InterruptedException
		 *             If interrupted
		 * @throws IOException
		 *             If network I/O fails
		 */
		void changeBoardPowerState(SpiNNakerControl controller)
				throws ProcessException, InterruptedException, IOException {

			// Send any power on commands
			if (!powerOnBoards.isEmpty()) {
				controller.powerOnAndCheck(powerOnBoards);
			}

			// Process perimeter link requests next
			for (var linkReq : linkRequests) {
				// Set the link state, as required
				controller.setLinkOff(linkReq);
			}

			// Finally send any power off commands
			if (!powerOffBoards.isEmpty()) {
				controller.powerOff(powerOffBoards);
			}
		}

		/**
		 * Handles the database changes after a set of changes to a BMP complete
		 * successfully. We will move the job to the state it supposed to be in.
		 *
		 * @param sql
		 *            How to access the DB
		 * @return Whether the state of boards or jobs has changed.
		 */
		private void done() {
			try (var c = getConnection();
					var deallocateBoards = c.update(DEALLOCATE_BMP_BOARDS_JOB);
					var deleteChange = c.update(FINISHED_PENDING);
					var setBoardPowerOn = c.update(SET_BOARD_POWER_ON);
					var setBoardPowerOff = c.update(SET_BOARD_POWER_OFF)) {
				c.transaction(() -> {
					int turnedOn = powerOnBoards.stream().map(this::getBoardId)
							.mapToInt(setBoardPowerOn::call).sum();
					int turnedOff =
							powerOffBoards.stream().map(this::getBoardId)
									.mapToInt(setBoardPowerOff::call).sum();

					if (to == DESTROYED || to == QUEUED) {
						/*
						 * Need to mark the boards as not allocated; can't do
						 * that until they've been switched off.
						 */
						deallocateBoards.call(jobId, bmpId);
					}
					int completed = changeIds.stream().mapToInt(
							deleteChange::call).sum();

					log.debug("BMP ACTION SUCCEEDED ({}:{}->{}): on:{} off:{} "
							+ "completed: {}",
							jobId, from, to, turnedOn, turnedOff, completed);
				});
			}

			// Tell the allocator something has happened
			allocator.updateJob(jobId, from, to);
		}

		/**
		 * Handles the database changes after a set of changes to a BMP complete
		 * with a failure. We will roll back the job state to what it was
		 * before.
		 *
		 * @param sql
		 *            How to access the DB
		 * @return Whether the state of boards or jobs has changed.
		 */
		private void failed() {
			var resetJobAlloc = false;
			try (var c = getConnection();
					var deallocateBoards = c.update(DEALLOCATE_BMP_BOARDS_JOB);
					var deleteChange = c.update(FINISHED_PENDING);
					var setBoardPowerOff = c.update(SET_BOARD_POWER_OFF)) {
				resetJobAlloc = c.transaction(() -> {
					// We should mark the boards as off
					int turnedOff =
							powerOffBoards.stream().map(this::getBoardId)
									.mapToInt(setBoardPowerOff::call).sum();

					// Deallocate the boards on this bmp from the job;
					// other boards can be deallocated elsewhere.
					deallocateBoards.call(jobId, bmpId);

					// Delete change ids as they are done even if failed.
					var completed = changeIds.stream().mapToInt(
							deleteChange::call).sum();

					log.debug(
							"BMP ACTION FAILED on {} ({}:{}->{}) off:{} "
							+ "completed:{}",
							bmpId, jobId, from, to, turnedOff, completed);

					// If we were meant to be powering up, reset the allocation
					// once done here.
					return (to == READY && powerOffBoards.isEmpty());
				});
			}
			if (resetJobAlloc) {
				allocator.resetPowerOnFailure(jobId);
			}
		}

		/**
		 * Process an action to power on or off a set of boards. Runs on a
		 * thread that may touch a BMP directly, but which may not touch the
		 * database.
		 *
		 * @param controller
		 *            How to actually reach the BMPs.
		 * @return Whether this action has "succeeded" and shouldn't be retried.
		 * @throws InterruptedException
		 *             If interrupted.
		 */
		@Override
		boolean tryProcessRequest(SpiNNakerControl controller)
				throws InterruptedException {
			boolean ok = bmpAction(() -> {
				changeBoardPowerState(controller);
				// We want to ensure the lead board is alive
				if (!serviceControl.isUseDummyBMP()) {
					// Don't bother with pings when the dummy is enabled
					controller.ping(powerOnBoards);
				}
				done();
			}, e -> {
				failed();
				synchronized (BMPController.this) {
					bmpProcessingException = e;
				}
			}, ppe -> {
				badBoard(ppe);
			});
			return ok;
		}

		@Override
		public String toString() {
			var sb = new StringBuilder("PowerRequest(for=")
					.append(bmpId);
			sb.append(";on=").append(powerOnBoards);
			sb.append(",off=").append(powerOffBoards);
			sb.append(",links=").append(linkRequests);
			return sb.append(")").toString();
		}

		private static final String REPORT_MSG =
				"board was not reachable when trying to power it: ";

		/**
		 * When a BMP is unroutable, we must tell the alloc engine to pick
		 * somewhere else, and we should mark the board as out of service too;
		 * it's never going to work so taking it out right away is the only sane
		 * plan. We also need to nuke the planned changes. Retrying is bad.
		 *
		 * @param failure
		 *            The failure message.
		 * @return Whether the state of boards or jobs has changed.
		 */
		private void badBoard(ProcessException failure) {
			try (var c = getConnection()) {
				c.transaction(() -> {
					getBoardId(failure.core).ifPresent(boardId -> {
						// Mark the board as dead right now
						markBoardAsDead(c, boardId, REPORT_MSG + failure);
						// Add a report if we can
						addBoardReport(c, boardId, jobId, REPORT_MSG + failure);
					});
				});
			}
		}

		/**
		 * Given a board address, get the ID that it corresponds to. Reverses
		 * {@link #idToBoard}.
		 *
		 * @param addr
		 *            The board address.
		 * @return The ID, if one can be found.
		 */
		private Optional<Integer> getBoardId(HasCoreLocation addr) {
			return Optional.ofNullable(boardToId.get(addr.getP()));
		}

		private Integer getBoardId(BMPBoard board) {
			return boardToId.get(board.board());
		}
	}

	/**
	 * A request to read or write information on a BMP. Includes blacklists,
	 * serial numbers, temperature data, etc.
	 *
	 * @author Donal Fellows
	 */
	private final class BoardRequest extends Request {
		private final NonBootOperation op;

		private final int opId;

		private final int boardId;

		private final BMPCoords bmp;

		private final BMPBoard board;

		private final String bmpSerialId;

		private final Blacklist blacklist;

		private final int machineId;

		private BoardRequest(int bmpId, NonBootOperation op, Row row) {
			super(bmpId);
			this.op = op;
			opId = row.getInt("op_id");
			boardId = row.getInt("board_id");
			bmp = new BMPCoords(row.getInt("cabinet"), row.getInt("frame"));
			board = new BMPBoard(row.getInt("board_num"));
			if (op == WRITE_BL) {
				blacklist = row.getSerial("data", Blacklist.class);
			} else {
				blacklist = null;
			}
			bmpSerialId = row.getString("bmp_serial_id");
			machineId = row.getInt("machine_id");
		}

		/** The serial number actually read from the board. */
		private String readSerial;

		/**
		 * Access the DB to store the serial number information that we
		 * retrieved. A transaction should already be held.
		 *
		 * @param c
		 *            How to access the DB
		 * @return Whether we've changed anything
		 */
		private void recordSerialIds(Connection c) {
			try (var setBoardSerialIds = c.update(SET_BOARD_SERIAL_IDS)) {
				setBoardSerialIds.call(boardId, readSerial,
						phySerMap.getPhysicalId(readSerial));
			}
		}

		/**
		 * Access the DB to mark the read request as successful and store the
		 * blacklist that was read. A transaction should already be held.
		 *
		 * @param c
		 *            How to access the DB
		 * @param readBlacklist
		 *            The blacklist that was read
		 * @return Whether we've changed anything
		 */
		private void doneReadBlacklist(Connection c, Blacklist readBlacklist) {
			try (var completed = c.update(COMPLETED_BOARD_INFO_READ)) {
				log.debug("Completing blacklist read opId {}", opId);
				completed.call(readBlacklist, opId);
			}
		}

		/**
		 * Access the DB to mark the write request as successful. A transaction
		 * should already be held.
		 *
		 * @param c
		 *            How to access the DB
		 * @return Whether we've changed anything
		 */
		private void doneWriteBlacklist(Connection c) {
			try (var completed = c.update(COMPLETED_BLACKLIST_WRITE)) {
				completed.call(opId);
			}
		}

		/**
		 * Access the DB to mark the read request as successful; the actual
		 * store of the serial data is elsewhere
		 * ({@link #recordSerialIds(Connection)}). A transaction should already
		 * be held.
		 *
		 * @param c
		 *            How to access the DB
		 * @return Whether we've changed anything
		 */
		private void doneReadSerial(Connection c) {
			try (var completed = c.update(COMPLETED_GET_SERIAL_REQ)) {
				completed.call(opId);
			}
		}

		/**
		 * Access the DB to mark the read request as successful and store the
		 * ADC info that was read. A transaction should be held.
		 *
		 * @param c
		 *            The database connection.
		 */
		private void doneReadTemps(Connection c, ADCInfo adcInfo) {
			try (var completed = c.update(COMPLETED_BOARD_INFO_READ)) {
				log.debug("Completing temperature read opId {}", opId);
				completed.call(adcInfo, opId);
			}
		}

		/**
		 * Access the DB to mark the request as failed and store the exception.
		 *
		 * @param exn
		 *            The exception that caused the failure.
		 * @return Whether we've changed anything
		 */
		private void failed(Exception exn) {
			try (var c = getConnection();
					var failed = c.update(FAILED_BLACKLIST_OP)) {
				c.transaction(() -> failed.call(exn, opId));
			}
		}

		private static final String REPORT_MSG =
				"board was not reachable when trying to access its blacklist: ";

		/**
		 * Access the DB to mark a board as out of service.
		 *
		 * @param exn
		 *            The exception that caused the failure.
		 * @return Whether we've changed anything
		 */
		void takeOutOfService(Exception exn) {
			try (var c = getConnection()) {
				c.transaction(() -> {
					addBoardReport(c, boardId, null, REPORT_MSG + exn);
					markBoardAsDead(c, boardId, REPORT_MSG + exn);
				});
			}
		}

		/**
		 * Process an action to work with a blacklist or serial number. Runs on
		 * a thread that may touch a BMP directly, but which may not touch the
		 * database.
		 *
		 * @param controller
		 *            How to actually reach the BMP.
		 * @return Whether this action has "succeeded" and shouldn't be retried.
		 * @throws InterruptedException
		 *             If interrupted.
		 */
		@Override
		boolean tryProcessRequest(SpiNNakerControl controller)
				throws InterruptedException {
			return bmpAction(() -> {
				switch (op) {
<<<<<<< HEAD
				case WRITE -> writeBlacklist(controller);
				case READ -> readBlacklist(controller);
				case GET_SERIAL -> readSerial(controller);
				default -> throw new IllegalArgumentException();
=======
				case WRITE_BL:
					writeBlacklist(controller);
					break;
				case READ_BL:
					readBlacklist(controller);
					break;
				case GET_SERIAL:
					readSerial(controller);
					break;
				case READ_TEMP:
					readTemps(controller);
					break;
				default:
					throw new IllegalArgumentException();
>>>>>>> 1e79f781
				}
				epochs.blacklistChanged(boardId);
				epochs.machineChanged(machineId);
			}, e -> {
				failed(e);
			}, ppe -> {
				takeOutOfService(ppe);
			});
		}

		/**
		 * Process an action to read a blacklist.
		 *
		 * @param controller
		 *            How to actually reach the BMP.
		 * @throws InterruptedException
		 *             If interrupted.
		 * @throws IOException
		 *             If the network is unhappy.
		 * @throws ProcessException
		 *             If the BMP rejects a message.
		 */
		private void readBlacklist(SpiNNakerControl controller)
				throws InterruptedException, ProcessException, IOException {
			readSerial = controller.readSerial(board);
			if (bmpSerialId != null && !bmpSerialId.equals(readSerial)) {
				/*
				 * Doesn't match; WARN but keep going; hardware may just be
				 * remapped behind our back.
				 */
				log.warn(
						"blacklist read mismatch: expected serial ID '{}' "
								+ "not equal to actual serial ID '{}'",
						bmpSerialId, readSerial);
			}
			var readBlacklist = controller.readBlacklist(board);
			try (var c = getConnection()) {
				c.transaction(() -> {
					recordSerialIds(c);
					doneReadBlacklist(c, readBlacklist);
				});
			}
		}

		/**
		 * Process an action to write a blacklist.
		 *
		 * @param controller
		 *            How to actually reach the BMP.
		 * @throws InterruptedException
		 *             If interrupted.
		 * @throws IOException
		 *             If the network is unhappy.
		 * @throws ProcessException
		 *             If the BMP rejects a message.
		 * @throws IllegalStateException
		 *             If the operation is applied to a board other than the one
		 *             that it is expected to apply to.
		 */
		private void writeBlacklist(SpiNNakerControl controller)
				throws InterruptedException, ProcessException, IOException {
			readSerial = controller.readSerial(board);
			if (bmpSerialId != null && !bmpSerialId.equals(readSerial)) {
				// Doesn't match, so REALLY unsafe to keep going!
				throw new IllegalStateException(format(
						"aborting blacklist write: expected serial ID '%s' "
								+ "not equal to actual serial ID '%s'",
						bmpSerialId, readSerial));
			}
			controller.writeBlacklist(board, requireNonNull(blacklist));
			try (var c = getConnection()) {
				c.transaction(() -> doneWriteBlacklist(c));
			}
		}

		/**
		 * Process an action to read the serial number from a BMP.
		 *
		 * @param controller
		 *            How to actually reach the BMP.
		 * @throws InterruptedException
		 *             If interrupted.
		 * @throws IOException
		 *             If the network is unhappy
		 * @throws ProcessException
		 *             If the BMP rejects a message.
		 */
		private void readSerial(SpiNNakerControl controller)
				throws InterruptedException, ProcessException, IOException {
			readSerial = controller.readSerial(board);
			try (var c = getConnection()) {
				c.transaction(() -> {
					recordSerialIds(c);
					doneReadSerial(c);
				});
			}
		}

		/**
		 * Process an action to read some temperature data.
		 *
		 * @param controller
		 *            How to actually reach the BMP.
		 * @throws InterruptedException
		 *             If interrupted.
		 * @throws IOException
		 *             If the network is unhappy.
		 * @throws ProcessException
		 *             If the BMP rejects a message.
		 */
		private void readTemps(SpiNNakerControl controller)
				throws InterruptedException, ProcessException, IOException {
			var adcInfo = controller.readTemp(board);
			try (var c = getConnection()) {
				c.transaction(() -> doneReadTemps(c, adcInfo));
			}
		}

		@Override
		public String toString() {
			var sb = new StringBuilder("BoardRequest(for ");
			sb.append("bmp=").append(bmp);
			sb.append(",board=").append(boardId);
			sb.append(",op=").append(op);
			return sb.append(")").toString();
		}
	}

	private record PowerChange(Integer changeId, int jobId, Integer boardId,
			Integer boardNum, boolean power, JobState from, JobState to,
			List<Direction> offLinks) {
		PowerChange(Row row) {
			this(row.getInteger("change_id"), //
					row.getInt("job_id"), //
					row.getInteger("board_id"), //
					row.getInteger("board_num"), //
					row.getBoolean("power"),
					row.getEnum("from_state", JobState.class),
					row.getEnum("to_state", JobState.class),
					List.of(Direction.values()).stream()
							.filter(link -> !row.getBoolean(link.columnName))
							.collect(Collectors.toList()));
		}

		boolean isSameJob(PowerChange p) {
			return p.jobId == jobId && p.from == from && p.to == to;
		}
	}

	// ----------------------------------------------------------------
	// WORKER IMPLEMENTATION

	/** A worker of a given BMP. */
	private final class Worker implements Runnable {
		/** What are we controlling? */
		private final SpiNNakerControl control;

		/** Which boards are we looking at? */
		private final int bmpId;

		Worker(SpiNNakerControl control, int bmpId) {
			this.control = control;
			this.bmpId = bmpId;

			log.debug("Created worker for boards {}", bmpId);
		}

		/**
		 * Periodically call to update, or trigger externally.
		 */
		@Override
		public synchronized void run() {
			log.trace("Searching for changes on BMP {}", bmpId);

			try {
				var changes = getRequestedOperations();
				for (var change : changes) {
					change.processRequest(control);
				}
			} catch (Exception e) {
				log.error("unhandled exception for BMP '{}'", bmpId, e);
			}
		}

		/**
		 * Get the things that we want the worker to do. <em>Be very
		 * careful!</em> Because this necessarily involves the database, this
		 * must not touch the BMP handle as those operations take a long time
		 * and we absolutely must not have a transaction open at the same time.
		 *
		 * @return List of operations to perform.
		 */
		private List<Request> getRequestedOperations() {
			var requests = new ArrayList<Request>();
			try (var c = getConnection();
					var getPowerRequests = c.query(GET_CHANGES);
					var getBlacklistReads = c.query(GET_BLACKLIST_READS);
					var getBlacklistWrites = c.query(GET_BLACKLIST_WRITES);
					var getReadSerialInfos = c.query(GET_SERIAL_INFO_REQS);
					var getReadTemps = c.query(GET_TEMP_INFO_REQS)) {
				c.transaction(false, () -> {
					// Batch power requests by job
					var powerChanges = new LinkedList<>(
							getPowerRequests.call(PowerChange::new, bmpId));
					while (!powerChanges.isEmpty()) {
						var change = powerChanges.poll();
						var jobChanges = new ArrayList<>(List.of(change));
						while (!powerChanges.isEmpty()
								&& change.isSameJob(powerChanges.peek())) {
							jobChanges.add(powerChanges.poll());
						}
						if (!jobChanges.isEmpty()) {
							log.debug("Running job changes {}", jobChanges);
							requests.add(new PowerRequest(bmpId, change.jobId(),
									change.from(), change.to(), jobChanges));
						}
					}

					// Leave these until quiet
					if (requests.isEmpty()) {
						requests.addAll(getBlacklistReads.call(
								row -> new BoardRequest(bmpId, READ_BL, row),
								bmpId));
					}
					if (requests.isEmpty()) {
						requests.addAll(getBlacklistWrites.call(
								row -> new BoardRequest(bmpId, WRITE_BL, row),
								bmpId));
						requests.addAll(getReadSerialInfos.call(
								row -> new BoardRequest(bmpId, GET_SERIAL, row),
								bmpId));
						requests.addAll(getReadTemps.call(
								row -> new BoardRequest(bmpId, READ_TEMP, row),
								bmpId));
					}
				});
			} catch (Exception e) {
				log.error("unhandled exception for BMP '{}'", bmpId, e);
			}
			return requests;
		}
	}

	/**
	 * The testing interface.
	 *
	 * @hidden
	 */
	@ForTestingOnly
	public interface TestAPI {
		/**
		 * Ensure things are set up after a database change that updates the
		 * BMPs in the system.
		 */
		void prepare();

		/**
		 * The core of the scheduler.
		 *
		 * @param millis
		 *            How many milliseconds to sleep before doing a rerun of the
		 *            scheduler. If zero (or less), only one run will be done.
		 * @param bmps
		 *            The BMPs to be updated.
		 * @throws IOException
		 *             If talking to the network fails
		 * @throws SpinnmanException
		 *             If a BMP sends an error back
		 * @throws InterruptedException
		 *             If the wait for workers to spawn fails.
		 */
		void processRequests(long millis, Collection<Integer> bmps)
				throws IOException, SpinnmanException, InterruptedException;

		/**
		 * The core of the scheduler. Will process for all known BMPs.
		 *
		 * @param millis
		 *            How many milliseconds to sleep before doing a rerun of the
		 *            scheduler. If zero (or less), only one run will be done.
		 * @throws IOException
		 *             If talking to the network fails
		 * @throws SpinnmanException
		 *             If a BMP sends an error back
		 * @throws InterruptedException
		 *             If the wait for workers to spawn fails.
		 */
		void processRequests(long millis)
				throws IOException, SpinnmanException, InterruptedException;

		/**
		 * Get the most recently thrown BMP processing exception.
		 *
		 * @return Current processing exception.
		 */
		Throwable getBmpException();

		/** Clear the current processing exception. */
		void clearBmpException();
	}

	/**
	 * @return The test interface.
	 * @deprecated This interface is just for testing.
	 * @hidden
	 */
	@ForTestingOnly
	@RestrictedApi(explanation = "just for testing", link = "index.html",
			allowedOnPath = ".*/src/test/java/.*")
	@Deprecated
	public final TestAPI getTestAPI() {
		ForTestingOnly.Utils.checkForTestClassOnStack();
		return new TestAPI() {
			@Override
			public void prepare() {
				makeWorkers();
			}

			@Override
			public void processRequests(long millis, Collection<Integer> bmps)
					throws IOException, SpinnmanException,
					InterruptedException {
				/*
				 * Runs twice because it takes two cycles to fully process a
				 * request.
				 */
				triggerSearch(bmps);
				if (millis > 0) {
					Thread.sleep(millis);
					triggerSearch(bmps);
				}
			}

			@Override
			public void processRequests(long millis) throws IOException,
					SpinnmanException, InterruptedException {
				processRequests(millis, workers.keySet());
			}

			@Override
			public Throwable getBmpException() {
				synchronized (BMPController.this) {
					return bmpProcessingException;
				}
			}

			@Override
			public void clearBmpException() {
				synchronized (BMPController.this) {
					bmpProcessingException = null;
				}
			}
		};
	}
}<|MERGE_RESOLUTION|>--- conflicted
+++ resolved
@@ -228,7 +228,7 @@
 	}
 
 	private abstract sealed class Request
-			permits BlacklistRequest, PowerRequest {
+			permits BoardRequest, PowerRequest {
 		final int bmpId;
 
 		private int numTries = 0;
@@ -839,27 +839,11 @@
 				throws InterruptedException {
 			return bmpAction(() -> {
 				switch (op) {
-<<<<<<< HEAD
-				case WRITE -> writeBlacklist(controller);
-				case READ -> readBlacklist(controller);
+				case WRITE_BL -> writeBlacklist(controller);
+				case READ_BL -> readBlacklist(controller);
 				case GET_SERIAL -> readSerial(controller);
+				case READ_TEMP ->  readTemps(controller);
 				default -> throw new IllegalArgumentException();
-=======
-				case WRITE_BL:
-					writeBlacklist(controller);
-					break;
-				case READ_BL:
-					readBlacklist(controller);
-					break;
-				case GET_SERIAL:
-					readSerial(controller);
-					break;
-				case READ_TEMP:
-					readTemps(controller);
-					break;
-				default:
-					throw new IllegalArgumentException();
->>>>>>> 1e79f781
 				}
 				epochs.blacklistChanged(boardId);
 				epochs.machineChanged(machineId);
