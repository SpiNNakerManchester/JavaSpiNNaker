/*
 * Copyright (c) 2021 The University of Manchester
 *
 * Licensed under the Apache License, Version 2.0 (the "License");
 * you may not use this file except in compliance with the License.
 * You may obtain a copy of the License at
 *
 *     http://www.apache.org/licenses/LICENSE-2.0
 *
 * Unless required by applicable law or agreed to in writing, software
 * distributed under the License is distributed on an "AS IS" BASIS,
 * WITHOUT WARRANTIES OR CONDITIONS OF ANY KIND, either express or implied.
 * See the License for the specific language governing permissions and
 * limitations under the License.
 */
package uk.ac.manchester.spinnaker.alloc.bmp;

import static java.lang.String.format;
import static java.lang.Thread.currentThread;
import static java.lang.Thread.sleep;
import static java.util.Objects.isNull;
import static java.util.Objects.nonNull;
import static java.util.Objects.requireNonNull;
import static java.util.concurrent.Executors.newCachedThreadPool;
import static java.util.concurrent.TimeUnit.MILLISECONDS;
import static java.util.stream.Collectors.toList;
import static org.slf4j.LoggerFactory.getLogger;
import static org.slf4j.MDC.putCloseable;
import static uk.ac.manchester.spinnaker.alloc.bmp.NonBootOperation.GET_SERIAL;
import static uk.ac.manchester.spinnaker.alloc.bmp.NonBootOperation.READ_BL;
import static uk.ac.manchester.spinnaker.alloc.bmp.NonBootOperation.READ_TEMP;
import static uk.ac.manchester.spinnaker.alloc.bmp.NonBootOperation.WRITE_BL;
import static uk.ac.manchester.spinnaker.alloc.db.Row.integer;
import static uk.ac.manchester.spinnaker.alloc.db.Row.string;
import static uk.ac.manchester.spinnaker.alloc.db.Row.stream;
import static uk.ac.manchester.spinnaker.alloc.db.Utils.isBusy;
import static uk.ac.manchester.spinnaker.alloc.model.JobState.DESTROYED;
import static uk.ac.manchester.spinnaker.alloc.model.JobState.QUEUED;
import static uk.ac.manchester.spinnaker.alloc.model.JobState.READY;
import static uk.ac.manchester.spinnaker.alloc.model.JobState.UNKNOWN;
import static uk.ac.manchester.spinnaker.utils.CollectionUtils.curry;

import java.io.IOException;
import java.io.Serializable;
import java.lang.Thread.UncaughtExceptionHandler;
import java.time.Instant;
import java.util.ArrayList;
import java.util.Collection;
import java.util.Deque;
import java.util.HashMap;
import java.util.List;
import java.util.Map;
import java.util.Map.Entry;
import java.util.Optional;
import java.util.Queue;
import java.util.Set;
import java.util.concurrent.ConcurrentLinkedDeque;
import java.util.concurrent.ConcurrentSkipListSet;
import java.util.concurrent.ExecutorService;
import java.util.concurrent.ThreadFactory;
import java.util.function.Consumer;
import java.util.function.Function;
import java.util.stream.Collectors;

import javax.annotation.PostConstruct;
import javax.annotation.PreDestroy;

import org.slf4j.Logger;
import org.springframework.beans.factory.BeanCreationException;
import org.springframework.beans.factory.BeanInitializationException;
import org.springframework.beans.factory.ObjectProvider;
import org.springframework.beans.factory.annotation.Autowired;
import org.springframework.dao.DataAccessException;
import org.springframework.jmx.export.annotation.ManagedAttribute;
import org.springframework.jmx.export.annotation.ManagedResource;
import org.springframework.scheduling.annotation.Scheduled;
import org.springframework.stereotype.Service;

import com.google.errorprone.annotations.MustBeClosed;
import com.google.errorprone.annotations.RestrictedApi;
import com.google.errorprone.annotations.concurrent.GuardedBy;

import uk.ac.manchester.spinnaker.alloc.ForTestingOnly;
import uk.ac.manchester.spinnaker.alloc.ServiceMasterControl;
import uk.ac.manchester.spinnaker.alloc.SpallocProperties.AllocatorProperties;
import uk.ac.manchester.spinnaker.alloc.SpallocProperties.TxrxProperties;
import uk.ac.manchester.spinnaker.alloc.admin.ReportMailSender;
import uk.ac.manchester.spinnaker.alloc.allocator.Epochs;
import uk.ac.manchester.spinnaker.alloc.allocator.SpallocAPI;
import uk.ac.manchester.spinnaker.alloc.allocator.SpallocAPI.Machine;
import uk.ac.manchester.spinnaker.alloc.db.DatabaseAPI.Connection;
import uk.ac.manchester.spinnaker.alloc.db.DatabaseAPI.Query;
import uk.ac.manchester.spinnaker.alloc.db.DatabaseAPI.Update;
import uk.ac.manchester.spinnaker.alloc.db.DatabaseAwareBean;
import uk.ac.manchester.spinnaker.alloc.db.Row;
import uk.ac.manchester.spinnaker.alloc.model.Direction;
import uk.ac.manchester.spinnaker.alloc.model.JobState;
import uk.ac.manchester.spinnaker.machine.HasCoreLocation;
import uk.ac.manchester.spinnaker.machine.board.BMPBoard;
import uk.ac.manchester.spinnaker.machine.board.BMPCoords;
import uk.ac.manchester.spinnaker.messages.model.ADCInfo;
import uk.ac.manchester.spinnaker.messages.model.Blacklist;
import uk.ac.manchester.spinnaker.transceiver.ProcessException;
import uk.ac.manchester.spinnaker.transceiver.ProcessException.CallerProcessException;
import uk.ac.manchester.spinnaker.transceiver.ProcessException.PermanentProcessException;
import uk.ac.manchester.spinnaker.transceiver.ProcessException.TransientProcessException;
import uk.ac.manchester.spinnaker.transceiver.SpinnmanException;
import uk.ac.manchester.spinnaker.utils.DefaultMap;
import uk.ac.manchester.spinnaker.utils.Ping;
import uk.ac.manchester.spinnaker.utils.UsedInJavadocOnly;

/**
 * Manages the BMPs of machines controlled by Spalloc.
 *
 * @author Donal Fellows
 */
@Service("bmpController")
@ManagedResource("Spalloc:type=BMPController,name=bmpController")
public class BMPController extends DatabaseAwareBean {
	private static final Logger log = getLogger(BMPController.class);

	private boolean stop;

	private final Map<Machine, WorkerState> state = new HashMap<>();

	@Autowired
	private SpallocAPI spallocCore;

	@Autowired
	private ServiceMasterControl serviceControl;

	@Autowired
	private Epochs epochs;

	@Autowired
	private TxrxProperties props;

	@Autowired
	private PhysicalSerialMapping phySerMap;

	@Autowired
	private AllocatorProperties allocProps;

	@Autowired
	private ReportMailSender emailSender;

	/**
	 * Factory for {@linkplain SpiNNakerControl controllers}. Only use via
	 * {@link #controllerFactory}.
	 */
	@Autowired
	private ObjectProvider<SpiNNakerControl> controllerFactoryBean;

	/**
	 * Type-safe factory for {@linkplain SpiNNakerControl controllers}.
	 */
	private SpiNNakerControl.Factory controllerFactory;

	private final ThreadGroup group = new ThreadGroup("BMP workers");

	private Deque<Function<AfterSQL, Boolean>> cleanupTasks =
			new ConcurrentLinkedDeque<>();

	private Deque<Runnable> postCleanupTasks = new ConcurrentLinkedDeque<>();

	/** We have our own pool. */
	private ExecutorService executor = newCachedThreadPool(this::makeThread);

	@GuardedBy("this")
	private Throwable bmpProcessingException;

	/**
	 * What jobs are currently being processed? Matters because they might be
	 * busy because of BMPs that are busy with reloading FPGAs, which is a very
	 * slow business because bandwidth isn't great on the management channel.
	 */
	private final Set<Integer> busyJobs = new ConcurrentSkipListSet<>();

	/**
	 * A {@link ThreadFactory}.
	 *
	 * @param target
	 *            What the thread will be doing.
	 * @return The thread.
	 */
	@UsedInJavadocOnly(ThreadFactory.class)
	private Thread makeThread(Runnable target) {
		var t = new Thread(group, target);
		t.setUncaughtExceptionHandler(this::handleException);
		return t;
	}

	/**
	 * An {@link UncaughtExceptionHandler}.
	 *
	 * @param thread
	 *            The thread with the problem.
	 * @param exception
	 *            The exception that describes the problem.
	 */
	@UsedInJavadocOnly(UncaughtExceptionHandler.class)
	private void handleException(Thread thread, Throwable exception) {
		log.error("uncaught exception in BMP worker {}", thread, exception);
	}

	// ----------------------------------------------------------------
	// SERVICE IMPLEMENTATION

	/**
	 * Mark all pending changes as eligible for processing. Called once on
	 * application startup when all internal queues are guaranteed to be empty.
	 */
	private void clearStuckPending() {
		int changes = execute(c -> {
			try (var u = c.update(CLEAR_STUCK_PENDING)) {
				return u.call();
			}
		});
		if (changes > 0) {
			log.info("marking {} change sets as eligible for processing",
					changes);
		}
	}

	@PostConstruct
	private void init() {
		controllerFactory = controllerFactoryBean::getObject;
		clearStuckPending();
		// Ought to do this, but not sure about scaling
		// establishBMPConnections();
	}

	@Scheduled(fixedDelayString = "#{txrxProperties.period}",
			initialDelayString = "#{txrxProperties.period}")
	void mainSchedule() throws IOException {
		if (serviceControl.isPaused()) {
			return;
		}

		try {
			processRequests();
		} catch (DataAccessException e) {
			if (isBusy(e)) {
				log.info("database is busy; will try power processing later");
				return;
			}
			throw e;
		} catch (InterruptedException e) {
			log.error("interrupted while spawning a worker", e);
		} catch (SpinnmanException e) {
			log.error("fatal problem talking to BMP", e);
		}
	}

	/**
	 * Used to mark whether we've just cleaned up after processing a blacklist
	 * request. If we have, there is an additional epoch to bump once the
	 * transaction completes.
	 */
	private final ThreadLocal<Boolean> doneBlacklist = new ThreadLocal<>();

	/**
	 * The core of {@link #mainSchedule()}.
	 *
	 * @throws IOException
	 *             If talking to the network fails
	 * @throws SpinnmanException
	 *             If a BMP sends an error back
	 * @throws InterruptedException
	 *             If the wait for workers to spawn fails.
	 */
	private void processRequests()
			throws IOException, SpinnmanException, InterruptedException {
		doneBlacklist.set(false);
		if (execute(conn -> {
			boolean changed = false;
			for (var cleanup = cleanupTasks.poll(); nonNull(cleanup);
					cleanup = cleanupTasks.poll()) {
				log.debug("processing cleanup: {}", cleanup);
				try (var sql = new AfterSQL(conn)) {
					changed |= cleanup.apply(sql);
				} catch (DataAccessException e) {
					log.error("problem with database", e);
				}
			}
			return changed;
		})) {
			// If anything changed, we bump the epochs
			epochs.nextJobsEpoch();
			epochs.nextMachineEpoch();
			if (doneBlacklist.get()) {
				epochs.nextBlacklistEpoch();
			}
		}
		for (var postCleanup = postCleanupTasks.poll();
				nonNull(postCleanup); postCleanup = postCleanupTasks.poll()) {
			log.debug("processing postCleanup: {}", postCleanup);
			postCleanup.run();
		}
		for (var req : takeRequests()) {
			log.debug("processing request: {}", req);
			addRequestToBMPQueue(req);
		}
	}

	/**
	 * Gets an estimate of the number of requests pending. This may include
	 * active requests that are being processed.
	 *
	 * @return The number of requests in the database queue.
	 */
	@ManagedAttribute(
			description = "An estimate of the number of requests " + "pending.")
	public int getPendingRequestLoading() {
		try (var conn = getConnection();
				var countChanges = conn.query(COUNT_PENDING_CHANGES)) {
			return conn.transaction(false,
					() -> countChanges.call1(integer("c")).orElse(0));
		}
	}

	/**
	 * Gets an estimate of the number of requests actually being processed.
	 *
	 * @return The number of requests on the active queue.
	 */
	@ManagedAttribute(description = "An estimate of the number of requests "
			+ "actually being processed.")
	public synchronized int getActiveRequestLoading() {
		return state.values().stream().mapToInt(s -> s.requests.size()).sum();
	}

	/** An action that may throw any of a range of exceptions. */
	private interface ThrowingAction {
		void act() throws ProcessException, IOException, InterruptedException;
	}

	private abstract class Request {
		final Machine machine;

		private int numTries = 0;

		Request(Machine machine) {
			this.machine = requireNonNull(machine);
		}

		/**
		 * @return Whether this request may be repeated.
		 */
		boolean isRepeat() {
			return numTries < props.getPowerAttempts();
		}

		/**
		 * Basic machinery for handling exceptions that arise while performing a
		 * BMP action. Runs on a thread that may touch a BMP directly, but which
		 * may not touch the database.
		 * <p>
		 * Only subclasses should use this!
		 *
		 * @param body
		 *            What to attempt.
		 * @param onFailure
		 *            What to do on failure.
		 * @param onServiceRemove
		 *            If the exception looks serious, call this to trigger a
		 *            board being taken out of service.
		 * @return Whether to stop the retry loop.
		 * @throws InterruptedException
		 *             If interrupted.
		 */
		final boolean bmpAction(ThrowingAction body,
				Consumer<Exception> onFailure,
				Consumer<PermanentProcessException> onServiceRemove)
				throws InterruptedException {
			boolean isLastTry = numTries++ >= props.getPowerAttempts();
			Exception exn;
			try {
				body.act();
				// Exit the retry loop (up the stack); the requests all worked
				return true;
			} catch (InterruptedException e) {
				/*
				 * We were interrupted! This happens when we're shutting down.
				 * Log (because we're in an inconsistent state) and rethrow so
				 * that the outside gets to clean up.
				 */
				log.error("Requests failed on BMP(s) for {} because of "
						+ "interruption", machine, e);
				onFailure.accept(e);
				currentThread().interrupt();
				throw e;
			} catch (TransientProcessException e) {
				if (!isLastTry) {
					// Log somewhat gently; we *might* be able to recover...
					log.warn("Retrying requests on BMP(s) for {} after {}: {}",
							machine, props.getProbeInterval(),
							e.getMessage());
					// Ask for a retry
					return false;
				}
				exn = e;
				log.error("Requests failed on BMP(s) for {}", machine, e);
			} catch (PermanentProcessException e) {
				log.error("BMP {} on {} is unreachable", e.core, machine, e);
				onServiceRemove.accept(e);
				exn = e;
			} catch (CallerProcessException e) {
				// This is probably a software bug
				log.error("SW bug talking to BMP(s) for {}", machine, e);
				exn = e;
			} catch (ProcessException | IOException | RuntimeException e) {
				log.error("Requests failed on BMP(s) for {}", machine, e);
				exn = e;
			}
			/*
			 * Common permanent failure handling case; arrange for taking a
			 * board out of service, mark a request as failed, and stop the
			 * retry loop.
			 */
			onFailure.accept(exn);
			return true;
		}

		/**
		 * Add a report to the database of a problem with a board.
		 *
		 * @param sql
		 *            How to talk to the DB
		 * @param boardId
		 *            Which board has the problem
		 * @param jobId
		 *            What job was associated with the problem (if any)
		 * @param msg
		 *            Information about what the problem was
		 */
		final void addBoardReport(AfterSQL sql, int boardId, Integer jobId,
				String msg) {
			sql.getUser(allocProps.getSystemReportUser())
					.ifPresent(userId -> sql.insertBoardReport(boardId, jobId,
							msg, userId));
		}

		/**
		 * Marks a board as actually dead, and requests we send email about it.
		 *
		 * @param sql
		 *            How to talk to the DB
		 * @param boardId
		 *            Which board has the problem
		 * @param msg
		 *            Information about what the problem was
		 * @return Whether we've successfully done a change.
		 */
		final boolean markBoardAsDead(AfterSQL sql, int boardId, String msg) {
			boolean result = sql.markBoardAsDead(boardId) > 0;
			if (result) {
				sql.findBoardById.call1(row -> {
					var ser = row.getString("physical_serial_id");
					if (ser == null) {
						ser = "<UNKNOWN>";
					}
					var fullMessage = format(
							"Marked board at %d,%d,%d of %s (serial: %s) "
									+ "as dead: %s",
							row.getInt("x"), row.getInt("y"), row.getInt("z"),
							row.getString("machineName"), ser, msg);
					// Postpone email sending until out of transaction
					postCleanupTasks.add(
							() -> emailSender.sendServiceMail(fullMessage));
					return null;
				});
			}
			return result;
		}
	}

	/**
	 * Describes a request to modify the power status of a collection of boards.
	 * The boards must be on a single machine and must all be assigned to a
	 * single job.
	 * <p>
	 * This is the message that is sent from the main thread to the per-BMP
	 * worker threads.
	 *
	 * @author Donal Fellows
	 */
	private final class PowerRequest extends Request {
		private final Map<BMPCoords, List<Integer>> powerOnBoards;

		private final Map<BMPCoords, List<Integer>> powerOffBoards;

		private final Map<BMPCoords, List<Link>> linkRequests;

		private final Integer jobId;

		private final JobState from;

		private final JobState to;

		private final List<Integer> changeIds;

		private final Map<BMPCoords, Map<Integer, BMPBoard>> idToBoard;

		private List<String> powerOnAddresses;

		/**
		 * Create a request.
		 *
		 * @param sql
		 *            How to access the database.
		 * @param machine
		 *            What machine are the boards on? <em>Must not</em> be
		 *            {@code null}.
		 * @param powerOn
		 *            What boards (by DB ID) are to be powered on? May be
		 *            {@code null}; that's equivalent to the empty list.
		 * @param powerOff
		 *            What boards (by DB ID) are to be powered off? May be
		 *            {@code null}; that's equivalent to the empty list.
		 * @param links
		 *            Any link power control requests. By default, links are on
		 *            if their board is on and they are connected; it is
		 *            <em>useful and relevant</em> to modify the power state of
		 *            links on the periphery of an allocation. May be
		 *            {@code null}; that's equivalent to the empty list.
		 * @param jobId
		 *            For what job is this?
		 * @param from
		 *            What state is the job moving from?
		 * @param to
		 *            What state is the job moving to?
		 * @param changeIds
		 *            The DB ids that describe the change, so we can update
		 *            those records.
		 * @param idToBoard
		 *            How to get the physical ID of a board from its database ID
		 */
		PowerRequest(TakeReqsSQL sql, Machine machine,
				Map<BMPCoords, List<Integer>> powerOn,
				Map<BMPCoords, List<Integer>> powerOff,
				Map<BMPCoords, List<Link>> links, Integer jobId, JobState from,
				JobState to, List<Integer> changeIds,
				Map<BMPCoords, Map<Integer, BMPBoard>> idToBoard) {
			super(machine);
			powerOnBoards = isNull(powerOn) ? Map.of() : powerOn;
			powerOffBoards = isNull(powerOff) ? Map.of() : powerOff;
			linkRequests = isNull(links) ? Map.of() : links;
			this.jobId = jobId;
			this.from = from;
			this.to = to;
			this.changeIds = changeIds;
			this.idToBoard = isNull(idToBoard) ? Map.of() : idToBoard;
			/*
			 * Map this now so we keep the DB out of the way of the BMP. This
			 * mapping is not expected to change during the request's lifetime.
			 */
			powerOnAddresses = sql.transaction(() -> powerOnBoards.values()
					.stream().flatMap(Collection::stream)
					.map(boardId -> sql.getBoardAddress.call1(string("address"),
							boardId).orElse(null))
					.collect(toList()));
		}

		/**
		 * Change the power state of boards in this request.
		 *
		 * @param controllers
		 *            How to actually communicate with the machine
		 * @throws ProcessException
		 *             If the transceiver chokes
		 * @throws InterruptedException
		 *             If interrupted
		 * @throws IOException
		 *             If network I/O fails
		 */
		private void changeBoardPowerState(
				Map<BMPCoords, SpiNNakerControl> controllers)
				throws ProcessException, InterruptedException, IOException {
			for (var bmp : idToBoard.entrySet()) {
				// Init the real controller
				var controller = controllers.get(bmp.getKey());
				controller.setIdToBoardMap(bmp.getValue());

				// Send any power on commands
				var on = powerOnBoards.getOrDefault(bmp.getKey(), List.of());
				if (!on.isEmpty()) {
					controller.powerOnAndCheck(on);
				}

				// Process perimeter link requests next
				for (var linkReq : linkRequests.getOrDefault(bmp.getKey(),
						List.of())) {
					// Set the link state, as required
					controller.setLinkOff(linkReq);
				}

				// Finally send any power off commands
				var off = powerOffBoards.getOrDefault(bmp.getKey(), List.of());
				if (!off.isEmpty()) {
					controller.powerOff(off);
				}
			}
		}

		/**
		 * Handles the database changes after a set of changes to a BMP complete
		 * successfully. We will move the job to the state it supposed to be in.
		 *
		 * @param sql
		 *            How to access the DB
		 * @return Whether the state of boards or jobs has changed.
		 */
		private boolean done(AfterSQL sql) {
			int turnedOn = powerOnBoards.values().stream()
					.flatMap(Collection::stream)
					.mapToInt(board -> sql.setBoardPowerOn(board)).sum();
			int jobChange = sql.setJobState(to, 0, jobId);
			int turnedOff = powerOffBoards.values().stream()
					.flatMap(Collection::stream)
					.mapToInt(board -> sql.setBoardPowerOff(board)).sum();
			int deallocated = 0;
			if (to == DESTROYED) {
				/*
				 * Need to mark the boards as not allocated; can't do that until
				 * they've been switched off.
				 */
				deallocated = sql.deallocateBoards(jobId);
			}
			busyJobs.remove(jobId);
			int killed = changeIds.stream().mapToInt(sql::deleteChange).sum();
			log.debug(
					"BMP ACTION SUCCEEDED ({}:{}->{}): on:{} off:{} "
							+ "jobChangesApplied:{} boardsDeallocated:{} "
							+ "bmpTasksBackedOff:{} bmpTasksDone:{}",
					jobId, from, to, turnedOn, turnedOff, jobChange,
					deallocated, 0, killed);
			return turnedOn + turnedOff > 0 || jobChange > 0;
		}

		/**
		 * Handles the database changes after a set of changes to a BMP complete
		 * with a failure. We will roll back the job state to what it was
		 * before.
		 *
		 * @param sql
		 *            How to access the DB
		 * @return Whether the state of boards or jobs has changed.
		 */
		private boolean failed(AfterSQL sql) {
			int backedOff = changeIds.stream()
					.mapToInt(changeId -> sql.setInProgress(false, changeId))
					.sum();
			int jobChange = sql.setJobState(from, 0, jobId);
			busyJobs.remove(jobId);
			log.debug(
					"BMP ACTION FAILED ({}:{}->{}): on:{} off:{} "
							+ "jobChangesApplied:{} boardsDeallocated:{} "
							+ "bmpTasksBackedOff:{} bmpTasksDone:{}",
					jobId, from, to, 0, 0, jobChange, 0, backedOff, 0, 0);
			return jobChange > 0;
		}

		/**
		 * Ping all the boards switched on by this job. We do the pings in
		 * parallel.
		 * <p>
		 * Note that this does <em>not</em> throw if network access fails; it
		 * just puts a message in the log. That's because the board might start
		 * working in a little while. What this <em>does</em> do is help to
		 * clear the ARP cache of its unreachability state so that any VPN
		 * between here and the client won't propagate it and cause mayhem.
		 * <p>
		 * That this hack is needed is awful.
		 */
		private void ping() {
			if (serviceControl.isUseDummyBMP()) {
				// Don't bother with pings when the dummy is enabled
				return;
			}
			if (powerOnAddresses.isEmpty()) {
				// Nothing to do
				return;
			}
			log.debug("verifying network access to {} boards for job {}",
					powerOnAddresses.size(), jobId);
			powerOnAddresses.parallelStream().forEach(address -> {
				if (Ping.ping(address) != 0) {
					log.warn(
							"ARP fault? Board with address {} might not have "
									+ "come up correctly for job {}",
							address, jobId);
				}
			});
		}

		/**
		 * Process an action to power on or off a set of boards. Runs on a
		 * thread that may touch a BMP directly, but which may not touch the
		 * database.
		 *
		 * @param controllers
		 *            How to actually reach the BMPs.
		 * @return Whether this action has "succeeded" and shouldn't be retried.
		 * @throws InterruptedException
		 *             If interrupted.
		 */
		boolean tryChangePowerState(
				Map<BMPCoords, SpiNNakerControl> controllers)
				throws InterruptedException {
			return bmpAction(() -> {
				changeBoardPowerState(controllers);
				// We want to ensure the lead board is alive
				ping();
				cleanupTasks.add(this::done);
			}, e -> {
				cleanupTasks.add(this::failed);
				synchronized (BMPController.this) {
					bmpProcessingException = e;
				}
			}, ppe -> {
				/*
				 * It's OK (not great, but OK) for things to be unreachable when
				 * the board is being turned off at the end of a job.
				 */
				if (to == READY && powerOffBoards.isEmpty()) {
					cleanupTasks.add(curry(this::badBoard, ppe));
				}
			});
		}

		@Override
		public String toString() {
			var sb = new StringBuilder("PowerRequest(for=")
					.append(machine.getName());
			sb.append(";on=").append(powerOnBoards);
			sb.append(",off=").append(powerOffBoards);
			sb.append(",links=").append(linkRequests);
			return sb.append(")").toString();
		}

		private static final String REPORT_MSG =
				"board was not reachable when trying to power it: ";

		/**
		 * When a BMP is unroutable, we must tell the alloc engine to pick
		 * somewhere else, and we should mark the board as out of service too;
		 * it's never going to work so taking it out right away is the only sane
		 * plan. We also need to nuke the planned changes. Retrying is bad.
		 *
		 * @param sql
		 *            How to access the DB.
		 * @param failure
		 *            The failure message.
		 * @return Whether the state of boards or jobs has changed.
		 */
		private boolean badBoard(ProcessException failure, AfterSQL sql) {
			boolean changed = false;
			// Mark job for reallocation
			changed |= sql.setJobState(QUEUED, 0, jobId) > 0;
			// Mark boards allocated to job as free
			changed |= sql.deallocateBoards(jobId) > 0;
			// Delete all queued BMP commands
			sql.deleteChangesForJob(jobId);
			getBoardId(failure.core).ifPresent(boardId -> {
				// Mark the board as dead right now
				markBoardAsDead(sql, boardId, REPORT_MSG + failure);
				// Add a report if we can
				addBoardReport(sql, boardId, jobId, REPORT_MSG + failure);
			});
			return changed;
		}

		/**
		 * Given a board address, get the ID that it corresponds to. Reverses
		 * {@link #idToBoard}.
		 *
		 * @param addr
		 *            The board address.
		 * @return The ID, if one can be found.
		 */
		private Optional<Integer> getBoardId(HasCoreLocation addr) {
			return idToBoard.get(new BMPCoords(addr.getX(), addr.getY()))
					.entrySet().stream()
					.filter(ib2 -> ib2.getValue().board == addr.getP())
					.map(Entry::getKey).findFirst();
		}
	}

	/**
	 * Encapsulates several queries for {@link #takeRequests()}.
	 */
	private final class TakeReqsSQL extends AbstractSQL {
		private final Query getJobIdsWithChanges = conn
				.query(getJobsWithChanges);

		private final Query getPowerChangesToDo = conn.query(GET_CHANGES);

		private final Update setInProgress = conn.update(SET_IN_PROGRESS);

		private final Query getBoardAddress = conn.query(GET_BOARD_ADDRESS);

		private final Update setJobState = conn.update(SET_STATE_PENDING);

		private final Query getBlacklistReads = conn.query(GET_BLACKLIST_READS);

		private final Query getBlacklistWrites = conn
				.query(GET_BLACKLIST_WRITES);

		private final Query getSerials = conn.query(GET_SERIAL_INFO_REQS);

		private final Query getTemps = conn.query(GET_TEMP_INFO_REQS);

		@Override
		public void close() {
			getJobIdsWithChanges.close();
			getPowerChangesToDo.close();
			setInProgress.close();
			getBoardAddress.close();
			setJobState.close();
			getBlacklistReads.close();
			getBlacklistWrites.close();
			getSerials.close();
			getTemps.close();
			super.close();
		}

<<<<<<< HEAD
		List<InfoRequest> getBlacklistReads(Machine machine) {
			return getBlacklistReads.call(machine.getId())
					.map(row -> new InfoRequest(machine, READ_BL, row))
					.toList();
		}

		List<InfoRequest> getBlacklistWrites(Machine machine) {
			return getBlacklistWrites.call(machine.getId())
					.map(row -> new InfoRequest(machine, WRITE_BL, row))
					.toList();
		}

		List<InfoRequest> getReadSerialInfos(Machine machine) {
			return getSerials.call(machine.getId())
					.map(row -> new InfoRequest(machine, GET_SERIAL, row))
					.toList();
		}

		List<InfoRequest> getReadTemps(Machine machine) {
			return getTemps.call(machine.getId())
					.map(row -> new InfoRequest(machine, READ_TEMP, row))
					.toList();
=======
		List<BlacklistRequest> getBlacklistReads(Machine machine) {
			return getBlacklistReads.call(
					row -> new BlacklistRequest(machine, READ, row),
					machine.getId());
		}

		List<BlacklistRequest> getBlacklistWrites(Machine machine) {
			return getBlacklistWrites.call(
					row -> new BlacklistRequest(machine, WRITE, row),
					machine.getId());
		}

		List<BlacklistRequest> getReadSerialInfos(Machine machine) {
			return getSerials.call(
					row -> new BlacklistRequest(machine, GET_SERIAL, row),
					machine.getId());
>>>>>>> d9168879
		}
	}

	/**
	 * A request to read or write information on a BMP. Includes blacklists,
	 * temperature data, etc.
	 *
	 * @author Donal Fellows
	 */
	private final class InfoRequest extends Request {
		private final NonBootOperation op;

		private final int opId;

		private final int boardId;

		private final BMPCoords bmp;

		private final BMPBoard board;

		private final String bmpSerialId;

		private final Blacklist blacklist;

		private InfoRequest(Machine machine, NonBootOperation op,
				Row row) {
			super(machine);
			this.op = op;
			opId = row.getInt("op_id");
			boardId = row.getInt("board_id");
			bmp = new BMPCoords(row.getInt("cabinet"), row.getInt("frame"));
			board = new BMPBoard(row.getInt("board_num"));
			if (op == WRITE_BL) {
				blacklist = row.getSerial("data", Blacklist.class);
			} else {
				blacklist = null;
			}
			bmpSerialId = row.getString("bmp_serial_id");
		}

		/** The serial number actually read from the board. */
		private String readSerial;

		private Blacklist readBlacklist;

		private ADCInfo adcInfo;

		/**
		 * Access the DB to store the serial number information that we
		 * retrieved. Runs on a thread that may touch the database, but may not
		 * touch any BMP.
		 *
		 * @param sql
		 *            How to access the DB
		 * @return Whether we've changed anything
		 */
		private boolean recordSerialIds(AfterSQL sql) {
			return sql.setBoardSerialIds(boardId, readSerial,
					phySerMap.getPhysicalId(readSerial)) > 0;
		}

		/**
		 * Access the DB to mark the read request as successful and store the
		 * blacklist that was read. Runs on a thread that may touch the
		 * database, but may not touch any BMP.
		 *
		 * @param sql
		 *            How to access the DB
		 * @return Whether we've changed anything
		 */
		private boolean doneReadBlacklist(AfterSQL sql) {
			doneBlacklist.set(true);
			return sql.completedInfoRead(opId, readBlacklist) > 0;
		}

		/**
		 * Access the DB to mark the write request as successful. Runs on a
		 * thread that may touch the database, but may not touch any BMP.
		 *
		 * @param sql
		 *            How to access the DB
		 * @return Whether we've changed anything
		 */
		private boolean doneWriteBlacklist(AfterSQL sql) {
			doneBlacklist.set(true);
			return sql.completedBlacklistWrite(opId) > 0;
		}

		/**
		 * Access the DB to mark the write request as successful. Runs on a
		 * thread that may touch the database, but may not touch any BMP.
		 *
		 * @param sql
		 *            How to access the DB
		 * @return Whether we've changed anything
		 */
		private boolean doneReadSerial(AfterSQL sql) {
			doneBlacklist.set(true);
			return sql.completedGetSerialReq(opId) > 0;
		}

		/**
		 * Access the DB to mark the read request as successful and store the
		 * ADC info that was read. Runs on a thread that may touch the
		 * database, but may not touch any BMP.
		 *
		 * @param sql
		 *            How to access the DB
		 * @return Whether we've changed anything
		 */
		private boolean doneReadTemp(AfterSQL sql) {
			doneBlacklist.set(true);
			return sql.completedInfoRead(opId, adcInfo) > 0;
		}

		/**
		 * Access the DB to mark the request as failed and store the exception.
		 * Runs on a thread that may touch the database, but may not touch any
		 * BMP.
		 *
		 * @param exn
		 *            The exception that caused the failure.
		 * @param sql
		 *            How to access the DB
		 * @return Whether we've changed anything
		 */
		private boolean failed(Exception exn, AfterSQL sql) {
			doneBlacklist.set(true);
			return sql.failedBlacklistOp(opId, exn) > 0;
		}

		private static final String REPORT_MSG =
				"board was not reachable when trying to access its blacklist: ";

		/**
		 * Access the DB to mark a board as out of service. Runs on a thread
		 * that may touch the database, but may not touch any BMP.
		 *
		 * @param exn
		 *            The exception that caused the failure.
		 * @param sql
		 *            How to access the DB
		 * @return Whether we've changed anything
		 */
		boolean takeOutOfService(Exception exn, AfterSQL sql) {
			addBoardReport(sql, boardId, null, REPORT_MSG + exn);
			return markBoardAsDead(sql, boardId, REPORT_MSG + exn);
		}

		/**
		 * Process an action to work with a blacklist or serial number. Runs on
		 * a thread that may touch a BMP directly, but which may not touch the
		 * database.
		 *
		 * @param controller
		 *            How to actually reach the BMP.
		 * @return Whether this action has "succeeded" and shouldn't be retried.
		 * @throws InterruptedException
		 *             If interrupted.
		 */
		boolean perform(SpiNNakerControl controller)
				throws InterruptedException {
			return bmpAction(() -> {
				switch (op) {
				case WRITE_BL:
					writeBlacklist(controller);
					break;
				case READ_BL:
					readBlacklist(controller);
					break;
				case GET_SERIAL:
					readSerial(controller);
					break;
				case READ_TEMP:
					readTemp(controller);
					break;
				default:
					throw new IllegalArgumentException();
				}
			}, e -> {
				cleanupTasks.add(curry(this::failed, e));
			}, ppe -> {
				cleanupTasks.add(curry(this::takeOutOfService, ppe));
			});
		}

		/**
		 * Process an action to read a blacklist.
		 *
		 * @param controller
		 *            How to actually reach the BMP.
		 * @throws InterruptedException
		 *             If interrupted.
		 * @throws IOException
		 *             If the network is unhappy.
		 * @throws ProcessException
		 *             If the BMP rejects a message.
		 */
		private void readBlacklist(SpiNNakerControl controller)
				throws InterruptedException, ProcessException, IOException {
			readSerial = controller.readSerial(board);
			if (bmpSerialId != null && !bmpSerialId.equals(readSerial)) {
				/*
				 * Doesn't match; WARN but keep going; hardware may just be
				 * remapped behind our back.
				 */
				log.warn(
						"blacklist read mismatch: expected serial ID '{}' "
								+ "not equal to actual serial ID '{}'",
						bmpSerialId, readSerial);
			}
			readBlacklist = controller.readBlacklist(board);
			cleanupTasks.add(this::recordSerialIds);
			cleanupTasks.add(this::doneReadBlacklist);
		}

		/**
		 * Process an action to write a blacklist.
		 *
		 * @param controller
		 *            How to actually reach the BMP.
		 * @throws InterruptedException
		 *             If interrupted.
		 * @throws IOException
		 *             If the network is unhappy.
		 * @throws ProcessException
		 *             If the BMP rejects a message.
		 * @throws IllegalStateException
		 *             If the operation is applied to a board other than the one
		 *             that it is expected to apply to.
		 */
		private void writeBlacklist(SpiNNakerControl controller)
				throws InterruptedException, ProcessException, IOException {
			readSerial = controller.readSerial(board);
			if (bmpSerialId != null && !bmpSerialId.equals(readSerial)) {
				// Doesn't match, so REALLY unsafe to keep going!
				throw new IllegalStateException(format(
						"aborting blacklist write: expected serial ID '%s' "
								+ "not equal to actual serial ID '%s'",
						bmpSerialId, readSerial));
			}
			controller.writeBlacklist(board, requireNonNull(blacklist));
			cleanupTasks.add(this::doneWriteBlacklist);
		}

		/**
		 * Process an action to read the serial number from a BMP.
		 *
		 * @param controller
		 *            How to actually reach the BMP.
		 * @throws InterruptedException
		 *             If interrupted.
		 * @throws IOException
		 *             If the network is unhappy
		 * @throws ProcessException
		 *             If the BMP rejects a message.
		 */
		private void readSerial(SpiNNakerControl controller)
				throws InterruptedException, ProcessException, IOException {
			readSerial = controller.readSerial(board);
			cleanupTasks.add(this::recordSerialIds);
			cleanupTasks.add(this::doneReadSerial);
		}

		/**
		 * Process an action to read temperature data.
		 *
		 * @param controller
		 *            How to actually reach the BMP.
		 * @throws InterruptedException
		 *             If interrupted.
		 * @throws IOException
		 *             If the network is unhappy.
		 * @throws ProcessException
		 *             If the BMP rejects a message.
		 */
		private void readTemp(SpiNNakerControl controller)
				throws InterruptedException, ProcessException, IOException {
			adcInfo = controller.readTemp(board);
			cleanupTasks.add(this::doneReadTemp);
		}

		@Override
		public String toString() {
			var sb = new StringBuilder("InfoRequest(for=")
					.append(machine.getName());
			sb.append(";bmp=").append(bmp);
			sb.append(",board=").append(boardId);
			sb.append(",op=").append(op);
			return sb.append(")").toString();
		}
	}

	/**
	 * Copies out the requests for board power changes, marking them so that we
	 * remember they are being worked on.
	 *
	 * @return List of requests to pass to the {@link WorkerThread}s.
	 */
	private List<Request> takeRequests() {
		var machines = List.copyOf(spallocCore.getMachines(true).values());
		try (var sql = new TakeReqsSQL()) {
			return sql.transaction(() -> {
				var requestCollector = new ArrayList<Request>();
				// The outer loop is always over a small set, fortunately
				for (var machine : machines) {
					stream(sql.getJobIdsWithChanges.call(integer("job_id"),
							machine.getId(), Instant.now()))
							.filter(jobId -> !busyJobs.contains(jobId))
							.forEach(jobId -> takeRequestsForJob(machine, jobId,
									sql, requestCollector));
<<<<<<< HEAD
					requestCollector.addAll(sql.getBlacklistReads(machine));
					requestCollector.addAll(sql.getBlacklistWrites(machine));
					requestCollector.addAll(sql.getReadSerialInfos(machine));
					requestCollector.addAll(sql.getReadTemps(machine));
=======

					// Avoid doing these in the case that anything else is
					// being done with the board
					if (requestCollector.isEmpty()) {
						requestCollector.addAll(
								sql.getBlacklistReads(machine));
					}
					if (requestCollector.isEmpty()) {
						requestCollector.addAll(
								sql.getBlacklistWrites(machine));
					}
					if (requestCollector.isEmpty()) {
						requestCollector.addAll(
								sql.getReadSerialInfos(machine));
					}
>>>>>>> d9168879
				}
				return requestCollector;
			});
		}
	}

	private class PowerChange {
		final Integer changeId;

		final int cabinet;

		final int frame;

		final Integer boardId;

		final Integer boardNum;

		final boolean power;

		final JobState from;

		final JobState to;

		final List<Direction> offLinks;

		PowerChange(Row row) {
			changeId = row.getInteger("change_id");
			cabinet = row.getInt("cabinet");
			frame = row.getInt("frame");
			boardId = row.getInteger("board_id");
			boardNum = row.getInteger("board_num");
			power = row.getBoolean("power");
			from = row.getEnum("from_state", JobState.class);
			to = row.getEnum("to_state", JobState.class);
			offLinks = List.of(Direction.values()).stream().filter(
					link -> !row.getBoolean(link.columnName)).collect(
							Collectors.toList());
		}
	}

	private void takeRequestsForJob(Machine machine, Integer jobId,
			TakeReqsSQL sql, List<Request> requestCollector) {
		var changeIds = new ArrayList<Integer>();
		var boardsOn = new DefaultMap<BMPCoords, List<Integer>>(ArrayList::new);
		var boardsOff =
				new DefaultMap<BMPCoords, List<Integer>>(ArrayList::new);
		var linksOff = new DefaultMap<BMPCoords, List<Link>>(ArrayList::new);
		JobState from = UNKNOWN, to = UNKNOWN;
		var idToBoard =
				new DefaultMap<BMPCoords, Map<Integer, BMPBoard>>(HashMap::new);
		busyJobs.add(jobId);

		for (var req : sql.getPowerChangesToDo.call(PowerChange::new, jobId)) {
			changeIds.add(req.changeId);
			var bmp = new BMPCoords(req.cabinet, req.frame);
			var board = req.boardId;
			idToBoard.get(bmp).put(board, new BMPBoard(req.boardNum));
			boolean switchOn = req.power;
			/*
			 * Set these multiple times; we don't care as they should be the
			 * same for each board.
			 */
			from = req.from;
			to = req.to;
			if (switchOn) {
				boardsOn.get(bmp).add(board);
				/*
				 * Decode a collection of boolean columns to say which links to
				 * switch back off
				 */
				req.offLinks.stream().forEach(link -> linksOff.get(bmp)
								.add(new Link(board, link)));
			} else {
				boardsOff.get(bmp).add(board);
			}
		}

		if (boardsOn.isEmpty() && boardsOff.isEmpty()) {
			// Nothing to do? Oh well, though this shouldn't be reachable...
			if (to != UNKNOWN) {
				// Nothing to do, but we know the target state; just move to it
				sql.setJobState.call(to, 0, jobId);
			} else {
				// Eeep! This should be a logic bug
				log.warn("refusing to switch job {} to {} state", jobId, to);
			}
			return;
		}

		requestCollector.add(new PowerRequest(sql, machine, boardsOn, boardsOff,
				linksOff, jobId, from, to, changeIds, idToBoard));
		for (var changeId : changeIds) {
			sql.setInProgress.call(true, changeId);
		}
	}

	/**
	 * The profile of {@linkplain Update updates} for
	 * {@code processAfterChange()}.
	 */
	private final class AfterSQL extends AbstractSQL {
		private final Update setBoardPowerOn;

		private final Update setBoardPowerOff;

		private final Update setJobState;

		private final Update setJobDestroyed;

		private final Update setInProgress;

		private final Update deallocateBoards;

		private final Update deleteChange;

		private final Update completedInfoRead;

		private final Update completedBlacklistWrite;

		private final Update completedGetSerialReq;

		private final Update failedBlacklistOp;

		private final Update setBoardSerialIds;

		private final Update deleteChangesForJob;

		private final Update insertBoardReport;

		private final Update setBoardFunctioning;

		private final Query getUser;

		private final Query findBoardById;

		AfterSQL(Connection conn) {
			super(conn);
			setBoardPowerOn = conn.update(SET_BOARD_POWER_ON);
			setBoardPowerOff = conn.update(SET_BOARD_POWER_OFF);
			setJobState = conn.update(SET_STATE_PENDING);
			setJobDestroyed = conn.update(SET_STATE_DESTROYED);
			setInProgress = conn.update(SET_IN_PROGRESS);
			deallocateBoards = conn.update(DEALLOCATE_BOARDS_JOB);
			deleteChange = conn.update(FINISHED_PENDING);
			completedInfoRead = conn.update(COMPLETED_BLACKLIST_READ);
			completedBlacklistWrite = conn.update(COMPLETED_BLACKLIST_WRITE);
			completedGetSerialReq = conn.update(COMPLETED_GET_SERIAL_REQ);
			failedBlacklistOp = conn.update(FAILED_BLACKLIST_OP);
			setBoardSerialIds = conn.update(SET_BOARD_SERIAL_IDS);
			deleteChangesForJob = conn.update(KILL_JOB_PENDING);
			insertBoardReport = conn.update(INSERT_BOARD_REPORT);
			setBoardFunctioning = conn.update(SET_FUNCTIONING_FIELD);
			getUser = conn.query(GET_USER_ID);
			findBoardById = conn.query(FIND_BOARD_BY_ID);
		}

		@Override
		public void close() {
			findBoardById.close();
			getUser.close();
			setBoardFunctioning.close();
			insertBoardReport.close();
			deleteChangesForJob.close();
			setBoardSerialIds.close();
			failedBlacklistOp.close();
			completedGetSerialReq.close();
			completedBlacklistWrite.close();
			completedInfoRead.close();
			deleteChange.close();
			deallocateBoards.close();
			setInProgress.close();
			setJobState.close();
			setJobDestroyed.close();
			setBoardPowerOn.close();
			setBoardPowerOff.close();
			super.close();
		}

		// What follows are type-safe wrappers

		int setBoardPowerOn(Integer boardId) {
			return setBoardPowerOn.call(Instant.now(), boardId);
		}

		int setBoardPowerOff(Integer boardId) {
			return setBoardPowerOff.call(Instant.now(), boardId);
		}

		int setJobState(JobState state, int pending, Integer jobId) {
			if (state == JobState.DESTROYED) {
				return setJobDestroyed.call(pending, Instant.now(), jobId);
			}
			return setJobState.call(state, pending, jobId);
		}

		int setInProgress(boolean progress, Integer changeId) {
			return setInProgress.call(progress, changeId);
		}

		int deallocateBoards(Integer jobId) {
			return deallocateBoards.call(jobId);
		}

		int deleteChange(Integer changeId) {
			return deleteChange.call(changeId);
		}

		int completedInfoRead(Integer opId, Serializable payload) {
			return completedInfoRead.call(payload, opId);
		}

		int completedBlacklistWrite(Integer opId) {
			return completedBlacklistWrite.call(opId);
		}

		int completedGetSerialReq(Integer opId) {
			return completedGetSerialReq.call(opId);
		}

		int failedBlacklistOp(Integer opId, Exception failure) {
			return failedBlacklistOp.call(failure, opId);
		}

		int setBoardSerialIds(Integer boardId, String bmpSerialId,
				String physicalSerialId) {
			return setBoardSerialIds.call(boardId, bmpSerialId,
					physicalSerialId);
		}

		int deleteChangesForJob(Integer jobId) {
			return deleteChangesForJob.call(jobId);
		}

		int insertBoardReport(
				int boardId, Integer jobId, String issue, int userId) {
			return insertBoardReport.key(boardId, jobId, issue, userId,
					Instant.now()).orElseThrow();
		}

		int markBoardAsDead(Integer boardId) {
			return setBoardFunctioning.call(false, boardId);
		}

		Optional<Integer> getUser(String userName) {
			return getUser.call1(integer("user_id"), userName);
		}
	}

	private void addRequestToBMPQueue(Request request)
			throws IOException, SpinnmanException, InterruptedException {
		requireNonNull(request, "request must not be null");
		/*
		 * Ensure that the transceiver for the machine exists while we're still
		 * in the current thread; the connection inside Machine inside Request
		 * is _not_ safe to hand off between threads. Fortunately, the worker
		 * doesn't need that... provided we get the transceiver now.
		 */
		getControllers(request);
		getWorkerState(request.machine).addRequest(request);
	}

	/**
	 * Get the worker state for talking to a machine's BMPs. If necessary,
	 * initialise a worker and the state record used to communicate with it.
	 *
	 * @param machine
	 *            The machine that the worker handles
	 * @return The worker state record.
	 * @throws InterruptedException
	 *             If we're interrupted during worker launch.
	 */
	private WorkerState getWorkerState(Machine machine)
			throws InterruptedException {
		synchronized (state) {
			var ws = state.computeIfAbsent(machine, WorkerState::new);
			ws.launchThreadIfNecessary();
			return ws;
		}
	}

	private List<WorkerState> listWorkers() {
		synchronized (state) {
			return List.copyOf(state.values());
		}
	}

	// ----------------------------------------------------------------
	// WORKER IMPLEMENTATION

	/** The state of worker threads that can be seen outside the thread. */
	private final class WorkerState {
		/** What machine is the worker handling? */
		private final Machine machine;

		/** Queue of requests to the machine to carry out. */
		private final Queue<Request> requests = new ConcurrentLinkedDeque<>();

		/**
		 * Whether there are any requests pending. Protected by a lock on the
		 * {@link BMPController} object.
		 */
		@GuardedBy("BMPController.this")
		private boolean requestsPending = false;

		/**
		 * What thread is serving as the worker? Protected by a lock on the
		 * {@link BMPController#state} object.
		 */
		@GuardedBy("state")
		private Thread workerThread;

		WorkerState(Machine machine) {
			this.machine = machine;
			log.debug("Created worker thread for machine {}", machine);
		}

		void interrupt() {
			synchronized (state) {
				var wt = workerThread;
				if (nonNull(wt)) {
					wt.interrupt();
				}
			}
		}

		void launchThreadIfNecessary() throws InterruptedException {
			synchronized (state) {
				if (isNull(workerThread)) {
					log.debug("Starting background thread for machine {}",
							machine);
					executor.execute(this::backgroundThread);
					while (isNull(workerThread)) {
						state.wait();
					}
				}
			}
		}

		@MustBeClosed
		private AutoCloseable bind(Thread t) {
			t.setName("bmp-worker:" + machine.getName());
			synchronized (state) {
				workerThread = t;
				state.notifyAll();
			}
			var mdc = putCloseable("machine", machine.getName());
			return () -> {
				synchronized (state) {
					workerThread = null;
				}
				t.setName("bmp-worker:[unbound]");
				mdc.close();
			};
		}

		/**
		 * The background thread for interacting with the BMP.
		 */
		void backgroundThread() {
			var t = currentThread();

			try (var binding = bind(t)) {
				do {
					waitForPending();

					/*
					 * No lock needed; this is the only thread that removes from
					 * this queue.
					 */
					var r = requests.poll();
					if (r instanceof PowerRequest) {
						processRequest((PowerRequest) r);
					} else if (r instanceof InfoRequest) {
						processRequest((InfoRequest) r);
					}

					/*
					 * If nothing left in the queues, clear the request flag and
					 * break out of queue-processing loop.
					 */
				} while (!shouldTerminate());
			} catch (InterruptedException e) {
				// Thread is being shut down
				markAllForStop();
				log.debug("worker thread '{}' was interrupted", t.getName());
			} catch (Exception e) {
				/*
				 * If the thread crashes something has gone wrong with this
				 * program (not the machine), setting stop will cause setPower
				 * and setLinkEnable to fail, hopefully propagating news of this
				 * crash.
				 */
				markAllForStop();
				log.error("unhandled exception for '{}'", t.getName(), e);
			}
		}

		/**
		 * Add a request to this worker's input queue.
		 *
		 * @param request
		 *            The request to add. Not {@code null}.
		 */
		void addRequest(Request request) {
			requests.add(request);
			synchronized (BMPController.this) {
				if (!requestsPending) {
					requestsPending = true;
				}
				BMPController.this.notifyAll();
			}
		}

		private void waitForPending() throws InterruptedException {
			synchronized (BMPController.this) {
				while (!requestsPending) {
					BMPController.this.wait();
				}
			}
		}

		private boolean shouldTerminate() {
			synchronized (BMPController.this) {
				if (requests.isEmpty()) {
					requestsPending = false;
					BMPController.this.notifyAll();

					if (stop) {
						return true;
					}
				}
				return false;
			}
		}
	}

	@PreDestroy
	private void shutDownWorkers() throws InterruptedException {
		markAllForStop();
		executor.shutdown();
		for (var ws : listWorkers()) {
			ws.interrupt();
		}
		executor.awaitTermination(props.getProbeInterval().toMillis(),
				MILLISECONDS);
		group.interrupt();
	}

	private synchronized void markAllForStop() {
		stop = true;
		notifyAll();
	}

	private void processRequest(InfoRequest request)
			throws InterruptedException {
		SpiNNakerControl controller;
		try {
			controller = getControllers(request).get(request.bmp);
		} catch (IOException | SpinnmanException e) {
			// Shouldn't ever happen; the transceiver ought to be pre-built
			log.error("could not get transceiver", e);
			return;
		}
		try (var mdc = putCloseable("changes",
				List.of("blacklist", request.op).toString())) {
			while (request.isRepeat()) {
				if (request.perform(controller)) {
					return;
				}
				sleep(props.getProbeInterval().toMillis());
			}
		}
	}

	private void processRequest(PowerRequest request)
			throws InterruptedException {
		Map<BMPCoords, SpiNNakerControl> controllers;
		try {
			controllers = getControllers(request);
		} catch (IOException | SpinnmanException e) {
			// Shouldn't ever happen; the transceiver ought to be pre-built
			log.error("could not get transceiver", e);
			return;
		}

		try (var mdc = putCloseable("changes",
				List.of("power", request.powerOnBoards.size(),
						request.powerOffBoards.size(),
						request.linkRequests.size()).toString())) {
			while (request.isRepeat()) {
				if (request.tryChangePowerState(controllers)) {
					break;
				}
				sleep(props.getProbeInterval().toMillis());
			}
		}
	}

	/**
	 * Get the controllers for each real frame root BMP in the given request.
	 *
	 * @param request
	 *            The request, containing all the BMP coordinates.
	 * @return Map from BMP coordinates to how to control it. These controllers
	 *         can be safely communicated with in parallel.
	 * @throws IOException
	 *             If a BMP controller fails to initialise due to network
	 *             problems.
	 * @throws SpinnmanException
	 *             If a BMP controller fails to initialise due to the BMP not
	 *             liking a message.
	 */
	private Map<BMPCoords, SpiNNakerControl> getControllers(Request request)
			throws IOException, SpinnmanException {
		try {
			if (request instanceof PowerRequest) {
				return getControllersForPower((PowerRequest) request);
			} else {
				return getControllersForBlacklisting(
						(InfoRequest) request);
			}
		} catch (BeanInitializationException | BeanCreationException e) {
			// Smuggle the exception out from the @PostConstruct method
			var cause = e.getCause();
			if (cause instanceof IOException) {
				throw (IOException) cause;
			} else if (cause instanceof SpinnmanException) {
				throw (SpinnmanException) cause;
			}
			throw e;
		}
	}

	/**
	 * Get the controllers for each real frame root BMP in the given request.
	 *
	 * @param request
	 *            The request, containing all the BMP coordinates.
	 * @return Map from BMP coordinates to how to control it. These controllers
	 *         can be safely communicated with in parallel.
	 */
	private Map<BMPCoords, SpiNNakerControl> getControllersForPower(
			PowerRequest request) {
		var map = new HashMap<BMPCoords, SpiNNakerControl>(
				request.idToBoard.size());
		for (var bmp : request.idToBoard.keySet()) {
			map.put(bmp, controllerFactory.create(request.machine, bmp));
		}
		return map;
	}

	/**
	 * Get the controller for the real frame root BMP in the given request.
	 * Blacklist management requests only ever deal with a single BMP.
	 *
	 * @param request
	 *            The request, containing the BMP coordinates.
	 * @return Map from BMP cooordinates to how to control it. These controllers
	 *         can be safely communicated with in parallel.
	 */
	private Map<BMPCoords, SpiNNakerControl> getControllersForBlacklisting(
			InfoRequest request) {
		return Map.of(request.bmp,
				controllerFactory.create(request.machine, request.bmp));
	}

	/**
	 * The testing interface.
	 *
	 * @hidden
	 */
	@ForTestingOnly
	public interface TestAPI {
		/**
		 * The core of the scheduler.
		 *
		 * @param millis
		 *            How many milliseconds to sleep before doing a rerun of the
		 *            scheduler. If zero (or less), only one run will be done.
		 * @throws IOException
		 *             If talking to the network fails
		 * @throws SpinnmanException
		 *             If a BMP sends an error back
		 * @throws InterruptedException
		 *             If the wait for workers to spawn fails.
		 */
		void processRequests(long millis)
				throws IOException, SpinnmanException, InterruptedException;

		/**
		 * Get the last BMP exception.
		 *
		 * @return The exception.
		 */
		Throwable getBmpException();

		/**
		 * Clear the last BMP exception.
		 */
		void clearBmpException();
	}

	/**
	 * @return The test interface.
	 * @deprecated This interface is just for testing.
	 * @hidden
	 */
	@ForTestingOnly
	@RestrictedApi(explanation = "just for testing", link = "index.html",
			allowedOnPath = ".*/src/test/java/.*")
	@Deprecated
	public final TestAPI getTestAPI() {
		ForTestingOnly.Utils.checkForTestClassOnStack();
		return new TestAPI() {
			@Override
			public void processRequests(long millis) throws IOException,
					SpinnmanException, InterruptedException {
				/*
				 * Runs twice because it takes two cycles to fully process a
				 * request.
				 */
				BMPController.this.processRequests();
				Thread.sleep(millis);
				BMPController.this.processRequests();
			}

			@Override
			public Throwable getBmpException() {
				synchronized (BMPController.this) {
					return bmpProcessingException;
				}
			}

			@Override
			public void clearBmpException() {
				synchronized (BMPController.this) {
					bmpProcessingException = null;
				}
			}
		};
	}
}<|MERGE_RESOLUTION|>--- conflicted
+++ resolved
@@ -825,47 +825,28 @@
 			super.close();
 		}
 
-<<<<<<< HEAD
 		List<InfoRequest> getBlacklistReads(Machine machine) {
-			return getBlacklistReads.call(machine.getId())
-					.map(row -> new InfoRequest(machine, READ_BL, row))
-					.toList();
+			return getBlacklistReads.call(
+					row -> new InfoRequest(machine, READ_BL, row),
+					machine.getId());
 		}
 
 		List<InfoRequest> getBlacklistWrites(Machine machine) {
-			return getBlacklistWrites.call(machine.getId())
-					.map(row -> new InfoRequest(machine, WRITE_BL, row))
-					.toList();
+			return getBlacklistWrites.call(
+					row -> new InfoRequest(machine, WRITE_BL, row),
+					machine.getId());
 		}
 
 		List<InfoRequest> getReadSerialInfos(Machine machine) {
-			return getSerials.call(machine.getId())
-					.map(row -> new InfoRequest(machine, GET_SERIAL, row))
-					.toList();
+			return getSerials.call(
+					row -> new InfoRequest(machine, GET_SERIAL, row),
+					machine.getId());
 		}
 
 		List<InfoRequest> getReadTemps(Machine machine) {
-			return getTemps.call(machine.getId())
-					.map(row -> new InfoRequest(machine, READ_TEMP, row))
-					.toList();
-=======
-		List<BlacklistRequest> getBlacklistReads(Machine machine) {
-			return getBlacklistReads.call(
-					row -> new BlacklistRequest(machine, READ, row),
+			return getTemps.call(
+					row -> new InfoRequest(machine, READ_TEMP, row),
 					machine.getId());
-		}
-
-		List<BlacklistRequest> getBlacklistWrites(Machine machine) {
-			return getBlacklistWrites.call(
-					row -> new BlacklistRequest(machine, WRITE, row),
-					machine.getId());
-		}
-
-		List<BlacklistRequest> getReadSerialInfos(Machine machine) {
-			return getSerials.call(
-					row -> new BlacklistRequest(machine, GET_SERIAL, row),
-					machine.getId());
->>>>>>> d9168879
 		}
 	}
 
@@ -1177,28 +1158,19 @@
 							.filter(jobId -> !busyJobs.contains(jobId))
 							.forEach(jobId -> takeRequestsForJob(machine, jobId,
 									sql, requestCollector));
-<<<<<<< HEAD
-					requestCollector.addAll(sql.getBlacklistReads(machine));
-					requestCollector.addAll(sql.getBlacklistWrites(machine));
-					requestCollector.addAll(sql.getReadSerialInfos(machine));
-					requestCollector.addAll(sql.getReadTemps(machine));
-=======
-
-					// Avoid doing these in the case that anything else is
-					// being done with the board
+
+					/*
+					 * Avoid doing these in the case that anything else is being
+					 * done with the board.
+					 */
 					if (requestCollector.isEmpty()) {
-						requestCollector.addAll(
-								sql.getBlacklistReads(machine));
+						requestCollector.addAll(sql.getBlacklistReads(machine));
+						requestCollector
+								.addAll(sql.getBlacklistWrites(machine));
+						requestCollector
+								.addAll(sql.getReadSerialInfos(machine));
+						requestCollector.addAll(sql.getReadTemps(machine));
 					}
-					if (requestCollector.isEmpty()) {
-						requestCollector.addAll(
-								sql.getBlacklistWrites(machine));
-					}
-					if (requestCollector.isEmpty()) {
-						requestCollector.addAll(
-								sql.getReadSerialInfos(machine));
-					}
->>>>>>> d9168879
 				}
 				return requestCollector;
 			});
