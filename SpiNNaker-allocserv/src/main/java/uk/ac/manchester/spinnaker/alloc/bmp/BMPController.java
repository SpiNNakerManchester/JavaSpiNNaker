/*
 * Copyright (c) 2021-2022 The University of Manchester
 *
 * This program is free software: you can redistribute it and/or modify
 * it under the terms of the GNU General Public License as published by
 * the Free Software Foundation, either version 3 of the License, or
 * (at your option) any later version.
 *
 * This program is distributed in the hope that it will be useful,
 * but WITHOUT ANY WARRANTY; without even the implied warranty of
 * MERCHANTABILITY or FITNESS FOR A PARTICULAR PURPOSE.  See the
 * GNU General Public License for more details.
 *
 * You should have received a copy of the GNU General Public License
 * along with this program.  If not, see <http://www.gnu.org/licenses/>.
 */
package uk.ac.manchester.spinnaker.alloc.bmp;

import static java.lang.String.format;
import static java.lang.Thread.currentThread;
import static java.lang.Thread.sleep;
import static java.util.Objects.isNull;
import static java.util.Objects.nonNull;
import static java.util.Objects.requireNonNull;
import static java.util.concurrent.Executors.newCachedThreadPool;
import static java.util.concurrent.TimeUnit.MILLISECONDS;
import static java.util.stream.Collectors.toList;
import static org.slf4j.LoggerFactory.getLogger;
import static org.slf4j.MDC.putCloseable;
import static uk.ac.manchester.spinnaker.alloc.bmp.BlacklistOperation.GET_SERIAL;
import static uk.ac.manchester.spinnaker.alloc.bmp.BlacklistOperation.READ;
import static uk.ac.manchester.spinnaker.alloc.bmp.BlacklistOperation.WRITE;
import static uk.ac.manchester.spinnaker.alloc.db.Row.integer;
import static uk.ac.manchester.spinnaker.alloc.db.Row.string;
import static uk.ac.manchester.spinnaker.alloc.db.Utils.isBusy;
import static uk.ac.manchester.spinnaker.alloc.model.JobState.DESTROYED;
import static uk.ac.manchester.spinnaker.alloc.model.JobState.QUEUED;
import static uk.ac.manchester.spinnaker.alloc.model.JobState.READY;
import static uk.ac.manchester.spinnaker.alloc.model.JobState.UNKNOWN;
import static uk.ac.manchester.spinnaker.utils.CollectionUtils.curry;

import java.io.IOException;
import java.lang.Thread.UncaughtExceptionHandler;
import java.util.ArrayList;
import java.util.Collection;
import java.util.Deque;
import java.util.HashMap;
import java.util.List;
import java.util.Map;
import java.util.Map.Entry;
import java.util.Optional;
import java.util.Queue;
import java.util.concurrent.ConcurrentLinkedDeque;
import java.util.concurrent.ExecutorService;
import java.util.concurrent.ThreadFactory;
import java.util.function.Consumer;
import java.util.function.Function;

import javax.annotation.PostConstruct;
import javax.annotation.PreDestroy;

import org.slf4j.Logger;
import org.springframework.beans.factory.BeanCreationException;
import org.springframework.beans.factory.BeanInitializationException;
import org.springframework.beans.factory.ObjectProvider;
import org.springframework.beans.factory.annotation.Autowired;
import org.springframework.dao.DataAccessException;
import org.springframework.jmx.export.annotation.ManagedAttribute;
import org.springframework.jmx.export.annotation.ManagedResource;
import org.springframework.scheduling.annotation.Scheduled;
import org.springframework.stereotype.Service;

import uk.ac.manchester.spinnaker.alloc.ForTestingOnly;
import uk.ac.manchester.spinnaker.alloc.ServiceMasterControl;
import uk.ac.manchester.spinnaker.alloc.SpallocProperties.AllocatorProperties;
import uk.ac.manchester.spinnaker.alloc.SpallocProperties.TxrxProperties;
import uk.ac.manchester.spinnaker.alloc.admin.ReportMailSender;
import uk.ac.manchester.spinnaker.alloc.allocator.Epochs;
import uk.ac.manchester.spinnaker.alloc.allocator.SpallocAPI;
import uk.ac.manchester.spinnaker.alloc.allocator.SpallocAPI.Machine;
import uk.ac.manchester.spinnaker.alloc.db.DatabaseAwareBean;
import uk.ac.manchester.spinnaker.alloc.db.DatabaseEngine.Connection;
import uk.ac.manchester.spinnaker.alloc.db.DatabaseEngine.Query;
import uk.ac.manchester.spinnaker.alloc.db.DatabaseEngine.Update;
import uk.ac.manchester.spinnaker.alloc.db.Row;
import uk.ac.manchester.spinnaker.alloc.model.Direction;
import uk.ac.manchester.spinnaker.alloc.model.JobState;
import uk.ac.manchester.spinnaker.machine.HasCoreLocation;
import uk.ac.manchester.spinnaker.messages.bmp.BMPBoard;
import uk.ac.manchester.spinnaker.messages.bmp.BMPCoords;
import uk.ac.manchester.spinnaker.messages.model.Blacklist;
import uk.ac.manchester.spinnaker.transceiver.ProcessException;
import uk.ac.manchester.spinnaker.transceiver.ProcessException.CallerProcessException;
import uk.ac.manchester.spinnaker.transceiver.ProcessException.PermanentProcessException;
import uk.ac.manchester.spinnaker.transceiver.ProcessException.TransientProcessException;
import uk.ac.manchester.spinnaker.transceiver.SpinnmanException;
import uk.ac.manchester.spinnaker.utils.DefaultMap;
import uk.ac.manchester.spinnaker.utils.Ping;
import uk.ac.manchester.spinnaker.utils.UsedInJavadocOnly;

/**
 * Manages the BMPs of machines controlled by Spalloc.
 *
 * @author Donal Fellows
 */
@Service("bmpController")
@ManagedResource("Spalloc:type=BMPController,name=bmpController")
public class BMPController extends DatabaseAwareBean {
	private static final Logger log = getLogger(BMPController.class);

	private boolean stop;

	private Map<Machine, WorkerState> state = new HashMap<>();

	@Autowired
	private SpallocAPI spallocCore;

	@Autowired
	private ServiceMasterControl serviceControl;

	@Autowired
	private Epochs epochs;

	@Autowired
	private TxrxProperties props;

	@Autowired
	private PhysicalSerialMapping phySerMap;

	@Autowired
	private AllocatorProperties allocProps;

	@Autowired
	private ReportMailSender emailSender;

	/**
	 * Factory for {@linkplain SpiNNakerControl controllers}. Only use via
	 * {@link #controllerFactory}.
	 */
	@Autowired
	private ObjectProvider<SpiNNakerControl> controllerFactoryBean;

	/**
	 * Type-safe factory for {@linkplain SpiNNakerControl controllers}.
	 */
	private SpiNNakerControl.Factory controllerFactory;

	private final ThreadGroup group = new ThreadGroup("BMP workers");

	private Deque<Function<AfterSQL, Boolean>> cleanupTasks =
			new ConcurrentLinkedDeque<>();

	private Deque<Runnable> postCleanupTasks = new ConcurrentLinkedDeque<>();

	/** We have our own pool. */
	private ExecutorService executor = newCachedThreadPool(this::makeThread);

	/**
	 * A {@link ThreadFactory}.
	 *
	 * @param target
	 *            What the thread will be doing.
	 * @return The thread.
	 */
	@UsedInJavadocOnly(ThreadFactory.class)
	private Thread makeThread(Runnable target) {
		var t = new Thread(group, target);
		t.setUncaughtExceptionHandler(this::handleException);
		return t;
	}

	/**
	 * An {@link UncaughtExceptionHandler}.
	 *
	 * @param thread
	 *            The thread with the problem.
	 * @param exception
	 *            The exception that describes the problem.
	 */
	@UsedInJavadocOnly(UncaughtExceptionHandler.class)
	private void handleException(Thread thread, Throwable exception) {
		log.error("uncaught exception in BMP worker {}", thread, exception);
	}

	// ----------------------------------------------------------------
	// SERVICE IMPLEMENTATION

	/**
	 * Mark all pending changes as eligible for processing. Called once on
	 * application startup when all internal queues are guaranteed to be empty.
	 */
	private void clearStuckPending() {
		int changes = execute(c -> {
			try (var u = c.update(CLEAR_STUCK_PENDING)) {
				return u.call();
			}
		});
		if (changes > 0) {
			log.info("marking {} change sets as eligible for processing",
					changes);
		}
	}

	@PostConstruct
	private void init() {
		controllerFactory = controllerFactoryBean::getObject;
		clearStuckPending();
		// Ought to do this, but not sure about scaling
		// establishBMPConnections();
	}

	@Scheduled(fixedDelayString = "#{txrxProperties.period}",
			initialDelayString = "#{txrxProperties.period}")
	void mainSchedule() throws IOException {
		if (serviceControl.isPaused()) {
			return;
		}

		try {
			processRequests();
		} catch (DataAccessException e) {
			if (isBusy(e)) {
				log.info("database is busy; will try power processing later");
				return;
			}
			throw e;
		} catch (InterruptedException e) {
			log.error("interrupted while spawning a worker", e);
		} catch (SpinnmanException e) {
			log.error("fatal problem talking to BMP", e);
		}
	}

	/**
	 * Used to mark whether we've just cleaned up after processing a blacklist
	 * request. If we have, there is an additional epoch to bump once the
	 * transaction completes.
	 */
	private final ThreadLocal<Boolean> doneBlacklist = new ThreadLocal<>();

	/**
	 * The core of {@link #mainSchedule()}.
	 *
	 * @throws IOException
	 *             If talking to the network fails
	 * @throws SpinnmanException
	 *             If a BMP sends an error back
	 * @throws InterruptedException
	 *             If the wait for workers to spawn fails.
	 */
	private void processRequests()
			throws IOException, SpinnmanException, InterruptedException {
		doneBlacklist.set(false);
		if (execute(conn -> {
			boolean changed = false;
			for (var cleanup = cleanupTasks.poll(); nonNull(cleanup);
					cleanup = cleanupTasks.poll()) {
				log.debug("processing cleanup: {}", cleanup);
				try (var sql = new AfterSQL(conn)) {
					changed |= cleanup.apply(sql);
				} catch (DataAccessException e) {
					log.error("problem with database", e);
				}
			}
			return changed;
		})) {
			// If anything changed, we bump the epochs
			epochs.nextJobsEpoch();
			epochs.nextMachineEpoch();
			if (doneBlacklist.get()) {
				epochs.nextBlacklistEpoch();
			}
		}
		for (var postCleanup = postCleanupTasks.poll();
				nonNull(postCleanup); postCleanup = postCleanupTasks.poll()) {
			log.debug("processing postCleanup: {}", postCleanup);
			postCleanup.run();
		}
		for (var req : takeRequests()) {
			log.debug("processing request: {}", req);
			addRequestToBMPQueue(req);
		}
	}

	/**
	 * Gets an estimate of the number of requests pending. This may include
	 * active requests that are being processed.
	 *
	 * @return The number of requests in the database queue.
	 */
	@ManagedAttribute(
			description = "An estimate of the number of requests " + "pending.")
	public int getPendingRequestLoading() {
		try (var conn = getConnection();
				var countChanges = conn.query(COUNT_PENDING_CHANGES)) {
			return conn.transaction(false, () -> countChanges.call1()
					.map(integer("c")).orElse(0));
		}
	}

	/**
	 * Gets an estimate of the number of requests actually being processed.
	 *
	 * @return The number of requests on the active queue.
	 */
	@ManagedAttribute(description = "An estimate of the number of requests "
			+ "actually being processed.")
	public synchronized int getActiveRequestLoading() {
		return state.values().stream().mapToInt(s -> s.requests.size()).sum();
	}

	/** An action that may throw any of a range of exceptions. */
	private interface ThrowingAction {
		void act() throws ProcessException, IOException, InterruptedException;
	}

	private abstract class Request {
		private static final String BOARD_MARKED_DEAD_TEMPLATE =
				"Marked board at {},{},{} of {} (serial: {}) as dead: {}";

		final Machine machine;

		private int numTries = 0;

		Request(Machine machine) {
			this.machine = requireNonNull(machine);
		}

		/**
		 * @return Whether this request may be repeated.
		 */
		boolean isRepeat() {
			return numTries < props.getPowerAttempts();
		}

		/**
		 * Basic machinery for handling exceptions that arise while performing a
		 * BMP action. Runs on a thread that may touch a BMP directly, but which
		 * may not touch the database.
		 * <p>
		 * Only subclasses should use this!
		 *
		 * @param body
		 *            What to attempt.
		 * @param onFailure
		 *            What to do on failure.
		 * @param onServiceRemove
		 *            If the exception looks serious, call this to trigger a
		 *            board being taken out of service.
		 * @return Whether to stop the retry loop.
		 * @throws InterruptedException
		 *             If interrupted.
		 */
		final boolean bmpAction(ThrowingAction body,
				Consumer<Exception> onFailure,
				Consumer<PermanentProcessException> onServiceRemove)
				throws InterruptedException {
			boolean isLastTry = numTries++ >= props.getPowerAttempts();
			Exception exn;
			try {
				body.act();
				// Exit the retry loop (up the stack); the requests all worked
				return true;
			} catch (InterruptedException e) {
				/*
				 * We were interrupted! This happens when we're shutting down.
				 * Log (because we're in an inconsistent state) and rethrow so
				 * that the outside gets to clean up.
				 */
				log.error("Requests failed on BMP(s) for {} because of "
						+ "interruption", machine, e);
				onFailure.accept(e);
				currentThread().interrupt();
				throw e;
			} catch (TransientProcessException e) {
				if (!isLastTry) {
					// Log somewhat gently; we *might* be able to recover...
					log.warn("Retrying requests on BMP(s) for {} after {}: {}",
							machine, props.getProbeInterval(),
							e.getMessage());
					// Ask for a retry
					return false;
				}
				exn = e;
				log.error("Requests failed on BMP(s) for {}", machine, e);
			} catch (PermanentProcessException e) {
				log.error("BMP {} on {} is unreachable", e.core, machine, e);
				onServiceRemove.accept(e);
				exn = e;
			} catch (CallerProcessException e) {
				// This is probably a software bug
				log.error("SW bug talking to BMP(s) for {}", machine, e);
				exn = e;
			} catch (ProcessException | IOException | RuntimeException e) {
				log.error("Requests failed on BMP(s) for {}", machine, e);
				exn = e;
			}
			/*
			 * Common permanent failure handling case; arrange for taking a
			 * board out of service, mark a request as failed, and stop the
			 * retry loop.
			 */
			onFailure.accept(exn);
			return true;
		}

		/**
		 * Add a report to the database of a problem with a board.
		 *
		 * @param sql
		 *            How to talk to the DB
		 * @param boardId
		 *            Which board has the problem
		 * @param jobId
		 *            What job was associated with the problem (if any)
		 * @param msg
		 *            Information about what the problem was
		 */
		final void addBoardReport(AfterSQL sql, int boardId, Integer jobId,
				String msg) {
			sql.getUser(allocProps.getSystemReportUser())
					.ifPresent(userId -> sql.insertBoardReport(boardId, jobId,
							msg, userId));
		}

		/**
		 * Marks a board as actually dead, and requests we send email about it.
		 *
		 * @param sql
		 *            How to talk to the DB
		 * @param boardId
		 *            Which board has the problem
		 * @param msg
		 *            Information about what the problem was
		 * @return Whether we've successfully done a change.
		 */
		final boolean markBoardAsDead(AfterSQL sql, int boardId, String msg) {
			boolean result = sql.markBoardAsDead(boardId) > 0;
			if (result) {
				sql.findBoardById.call1(boardId).ifPresent(row -> {
<<<<<<< HEAD
					String ser = row.getString("physical_serial_id");
					if (isNull(ser)) {
=======
					var ser = row.getString("physical_serial_id");
					if (ser == null) {
>>>>>>> 08bb0bca
						ser = "<UNKNOWN>";
					}
					var fullMessage = format(BOARD_MARKED_DEAD_TEMPLATE,
							row.getString("x"), row.getString("y"),
							row.getString("z"), row.getString("machineName"),
							ser, msg);
					// Postpone email sending until out of transaction
					postCleanupTasks.add(
							() -> emailSender.sendServiceMail(fullMessage));
				});
			}
			return result;
		}
	}

	/**
	 * Describes a request to modify the power status of a collection of boards.
	 * The boards must be on a single machine and must all be assigned to a
	 * single job.
	 * <p>
	 * This is the message that is sent from the main thread to the per-BMP
	 * worker threads.
	 *
	 * @author Donal Fellows
	 */
	private final class PowerRequest extends Request {
		private final Map<BMPCoords, List<Integer>> powerOnBoards;

		private final Map<BMPCoords, List<Integer>> powerOffBoards;

		private final Map<BMPCoords, List<Link>> linkRequests;

		private final Integer jobId;

		private final JobState from;

		private final JobState to;

		private final List<Integer> changeIds;

		private final Map<BMPCoords, Map<Integer, BMPBoard>> idToBoard;

		private List<String> powerOnAddresses;

		/**
		 * Create a request.
		 *
		 * @param sql
		 *            How to access the database.
		 * @param machine
		 *            What machine are the boards on? <em>Must not</em> be
		 *            {@code null}.
		 * @param powerOn
		 *            What boards (by DB ID) are to be powered on? May be
		 *            {@code null}; that's equivalent to the empty list.
		 * @param powerOff
		 *            What boards (by DB ID) are to be powered off? May be
		 *            {@code null}; that's equivalent to the empty list.
		 * @param links
		 *            Any link power control requests. By default, links are on
		 *            if their board is on and they are connected; it is
		 *            <em>useful and relevant</em> to modify the power state of
		 *            links on the periphery of an allocation. May be
		 *            {@code null}; that's equivalent to the empty list.
		 * @param jobId
		 *            For what job is this?
		 * @param from
		 *            What state is the job moving from?
		 * @param to
		 *            What state is the job moving to?
		 * @param changeIds
		 *            The DB ids that describe the change, so we can update
		 *            those records.
		 * @param idToBoard
		 *            How to get the physical ID of a board from its database ID
		 */
		PowerRequest(TakeReqsSQL sql, Machine machine,
				Map<BMPCoords, List<Integer>> powerOn,
				Map<BMPCoords, List<Integer>> powerOff,
				Map<BMPCoords, List<Link>> links, Integer jobId, JobState from,
				JobState to, List<Integer> changeIds,
				Map<BMPCoords, Map<Integer, BMPBoard>> idToBoard) {
			super(machine);
			powerOnBoards = isNull(powerOn) ? Map.of() : powerOn;
			powerOffBoards = isNull(powerOff) ? Map.of() : powerOff;
			linkRequests = isNull(links) ? Map.of() : links;
			this.jobId = jobId;
			this.from = from;
			this.to = to;
			this.changeIds = changeIds;
			this.idToBoard = isNull(idToBoard) ? Map.of() : idToBoard;
			/*
			 * Map this now so we keep the DB out of the way of the BMP. This
			 * mapping is not expected to change during the request's lifetime.
			 */
			powerOnAddresses = sql.transaction(() -> powerOnBoards.values()
					.stream().flatMap(Collection::stream)
					.map(boardId -> sql.getBoardAddress.call1(boardId)
							.map(string("address")).orElse(null))
					.collect(toList()));
		}

		/**
		 * Change the power state of boards in this request.
		 *
		 * @param controllers
		 *            How to actually communicate with the machine
		 * @throws ProcessException
		 *             If the transceiver chokes
		 * @throws InterruptedException
		 *             If interrupted
		 * @throws IOException
		 *             If network I/O fails
		 */
		private void changeBoardPowerState(
				Map<BMPCoords, SpiNNakerControl> controllers)
				throws ProcessException, InterruptedException, IOException {
			for (var bmp : idToBoard.entrySet()) {
				// Init the real controller
				var controller = controllers.get(bmp.getKey());
				controller.setIdToBoardMap(bmp.getValue());

				// Send any power on commands
				var on = powerOnBoards.getOrDefault(bmp.getKey(), List.of());
				if (!on.isEmpty()) {
					controller.powerOnAndCheck(on);
				}

				// Process perimeter link requests next
				for (var linkReq : linkRequests.getOrDefault(bmp.getKey(),
						List.of())) {
					// Set the link state, as required
					controller.setLinkOff(linkReq);
				}

				// Finally send any power off commands
				var off = powerOffBoards.getOrDefault(bmp.getKey(), List.of());
				if (!off.isEmpty()) {
					controller.powerOff(off);
				}
			}
		}

		/**
		 * Handles the database changes after a set of changes to a BMP complete
		 * successfully. We will move the job to the state it supposed to be in.
		 *
		 * @param sql
		 *            How to access the DB
		 * @return Whether the state of boards or jobs has changed.
		 */
		private boolean done(AfterSQL sql) {
			int turnedOn = powerOnBoards.values().stream()
					.flatMap(Collection::stream)
					.mapToInt(board -> sql.setBoardState(true, board)).sum();
			int jobChange = sql.setJobState(to, 0, jobId);
			int turnedOff = powerOffBoards.values().stream()
					.flatMap(Collection::stream)
					.mapToInt(board -> sql.setBoardState(false, board)).sum();
			int deallocated = 0;
			if (to == DESTROYED) {
				/*
				 * Need to mark the boards as not allocated; can't do that until
				 * they've been switched off.
				 */
				deallocated = sql.deallocateBoards(jobId);
			}
			int killed = changeIds.stream().mapToInt(sql::deleteChange).sum();
			log.debug(
					"BMP ACTION SUCCEEDED ({}:{}->{}): on:{} off:{} "
							+ "jobChangesApplied:{} boardsDeallocated:{} "
							+ "bmpTasksBackedOff:{} bmpTasksDone:{}",
					jobId, from, to, turnedOn, turnedOff, jobChange,
					deallocated, 0, killed);
			return turnedOn + turnedOff > 0 || jobChange > 0;
		}

		/**
		 * Handles the database changes after a set of changes to a BMP complete
		 * with a failure. We will roll back the job state to what it was
		 * before.
		 *
		 * @param sql
		 *            How to access the DB
		 * @return Whether the state of boards or jobs has changed.
		 */
		private boolean failed(AfterSQL sql) {
			int backedOff = changeIds.stream()
					.mapToInt(changeId -> sql.setInProgress(false, changeId))
					.sum();
			int jobChange = sql.setJobState(from, 0, jobId);
			log.debug(
					"BMP ACTION FAILED ({}:{}->{}): on:{} off:{} "
							+ "jobChangesApplied:{} boardsDeallocated:{} "
							+ "bmpTasksBackedOff:{} bmpTasksDone:{}",
					jobId, from, to, 0, 0, jobChange, 0, backedOff, 0, 0);
			return jobChange > 0;
		}

		/**
		 * Ping all the boards switched on by this job. We do the pings in
		 * parallel.
		 * <p>
		 * Note that this does <em>not</em> throw if network access fails; it
		 * just puts a message in the log. That's because the board might start
		 * working in a little while. What this <em>does</em> do is help to
		 * clear the ARP cache of its unreachability state so that any VPN
		 * between here and the client won't propagate it and cause mayhem.
		 * <p>
		 * That this hack is needed is awful.
		 */
		private void ping() {
			if (serviceControl.isUseDummyBMP()) {
				// Don't bother with pings when the dummy is enabled
				return;
			}
			if (powerOnAddresses.isEmpty()) {
				// Nothing to do
				return;
			}
			log.debug("verifying network access to {} boards for job {}",
					powerOnAddresses.size(), jobId);
			powerOnAddresses.parallelStream().forEach(address -> {
				if (Ping.ping(address) != 0) {
					log.warn(
							"ARP fault? Board with address {} might not have "
									+ "come up correctly for job {}",
							address, jobId);
				}
			});
		}

		/**
		 * Process an action to power on or off a set of boards. Runs on a
		 * thread that may touch a BMP directly, but which may not touch the
		 * database.
		 *
		 * @param controllers
		 *            How to actually reach the BMPs.
		 * @return Whether this action has "succeeded" and shouldn't be retried.
		 * @throws InterruptedException
		 *             If interrupted.
		 */
		boolean tryChangePowerState(
				Map<BMPCoords, SpiNNakerControl> controllers)
				throws InterruptedException {
			return bmpAction(() -> {
				changeBoardPowerState(controllers);
				// We want to ensure the lead board is alive
				ping();
				cleanupTasks.add(this::done);
			}, e -> {
				cleanupTasks.add(this::failed);
			}, ppe -> {
				/*
				 * It's OK (not great, but OK) for things to be unreachable when
				 * the board is being turned off at the end of a job.
				 */
				if (to == READY && powerOffBoards.isEmpty()) {
					cleanupTasks.add(curry(this::badBoard, ppe));
				}
			});
		}

		@Override
		public String toString() {
			var sb = new StringBuilder("PowerRequest(for=")
					.append(machine.getName());
			sb.append(";on=").append(powerOnBoards);
			sb.append(",off=").append(powerOffBoards);
			sb.append(",links=").append(linkRequests);
			return sb.append(")").toString();
		}

		private static final String REPORT_MSG =
				"board was not reachable when trying to power it: ";

		/**
		 * When a BMP is unroutable, we must tell the alloc engine to pick
		 * somewhere else, and we should mark the board as out of service too;
		 * it's never going to work so taking it out right away is the only sane
		 * plan. We also need to nuke the planned changes. Retrying is bad.
		 *
		 * @param sql
		 *            How to access the DB.
		 * @param failure
		 *            The failure message.
		 * @return Whether the state of boards or jobs has changed.
		 */
		private boolean badBoard(ProcessException failure, AfterSQL sql) {
			boolean changed = false;
			// Mark job for reallocation
			changed |= sql.setJobState(QUEUED, 0, jobId) > 0;
			// Mark boards allocated to job as free
			changed |= sql.deallocateBoards(jobId) > 0;
			// Delete all queued BMP commands
			sql.deleteChangesForJob(jobId);
			getBoardId(failure.core).ifPresent(boardId -> {
				// Mark the board as dead right now
				markBoardAsDead(sql, boardId, REPORT_MSG + failure);
				// Add a report if we can
				addBoardReport(sql, boardId, jobId, REPORT_MSG + failure);
			});
			return changed;
		}

		/**
		 * Given a board address, get the ID that it corresponds to. Reverses
		 * {@link #idToBoard}.
		 *
		 * @param addr
		 *            The board address.
		 * @return The ID, if one can be found.
		 */
		private Optional<Integer> getBoardId(HasCoreLocation addr) {
			return idToBoard.get(new BMPCoords(addr.getX(), addr.getY()))
					.entrySet().stream()
					.filter(ib2 -> ib2.getValue().board == addr.getP())
					.map(Entry::getKey).findFirst();
		}
	}

	/**
	 * Encapsulates several queries for {@link #takeRequests()}.
	 */
	private final class TakeReqsSQL extends AbstractSQL {
		private final Query getJobIdsWithChanges = conn
				.query(getJobsWithChanges);

		private final Query getPowerChangesToDo = conn.query(GET_CHANGES);

		private final Update setInProgress = conn.update(SET_IN_PROGRESS);

		private final Query getBoardAddress = conn.query(GET_BOARD_ADDRESS);

		private final Update setJobState = conn.update(SET_STATE_PENDING);

		private final Query getBlacklistReads = conn.query(GET_BLACKLIST_READS);

		private final Query getBlacklistWrites = conn
				.query(GET_BLACKLIST_WRITES);

		private final Query getSerials = conn.query(GET_SERIAL_INFO_REQS);

		@Override
		public void close() {
			getJobIdsWithChanges.close();
			getPowerChangesToDo.close();
			setInProgress.close();
			getBoardAddress.close();
			setJobState.close();
			getBlacklistReads.close();
			getBlacklistWrites.close();
			getSerials.close();
			super.close();
		}

		List<BlacklistRequest> getBlacklistReads(Machine machine) {
			return getBlacklistReads.call(machine.getId())
					.map(row -> new BlacklistRequest(machine, READ, row))
					.toList();
		}

		List<BlacklistRequest> getBlacklistWrites(Machine machine) {
			return getBlacklistWrites.call(machine.getId())
					.map(row -> new BlacklistRequest(machine, WRITE, row))
					.toList();
		}

		List<BlacklistRequest> getReadSerialInfos(Machine machine) {
			return getSerials.call(machine.getId())
					.map(row -> new BlacklistRequest(machine, GET_SERIAL, row))
					.toList();
		}
	}

	/**
	 * A request to read or write a blacklist.
	 *
	 * @author Donal Fellows
	 */
	private final class BlacklistRequest extends Request {
		private final BlacklistOperation op;

		private final int opId;

		private final int boardId;

		private final BMPCoords bmp;

		private final BMPBoard board;

		/** The <em>expected</em> serial ID. {@code null} if no expectation. */
		private final String bmpSerialId;

		private final Blacklist blacklist;

		private BlacklistRequest(Machine machine, BlacklistOperation op,
				Row row) {
			super(machine);
			this.op = op;
			opId = row.getInt("op_id");
			boardId = row.getInt("board_id");
			bmp = new BMPCoords(row.getInt("cabinet"), row.getInt("frame"));
			board = new BMPBoard(row.getInt("board_num"));
			if (op == WRITE) {
				blacklist = row.getSerial("data", Blacklist.class);
			} else {
				blacklist = null;
			}
			bmpSerialId = row.getString("bmp_serial_id");
		}

		/** The serial number actually read from the board. */
		private String readSerial;

		private Blacklist readBlacklist;

		/**
		 * Access the DB to store the serial number information that we
		 * retrieved. Runs on a thread that may touch the database, but may not
		 * touch any BMP.
		 *
		 * @param sql
		 *            How to access the DB
		 * @return Whether we've changed anything
		 */
		private boolean recordSerialIds(AfterSQL sql) {
			return sql.setBoardSerialIds(boardId, readSerial,
					phySerMap.getPhysicalId(readSerial)) > 0;
		}

		/**
		 * Access the DB to mark the read request as successful and store the
		 * blacklist that was read. Runs on a thread that may touch the
		 * database, but may not touch any BMP.
		 *
		 * @param sql
		 *            How to access the DB
		 * @return Whether we've changed anything
		 */
		private boolean doneRead(AfterSQL sql) {
			doneBlacklist.set(true);
			return sql.completedBlacklistRead(opId, readBlacklist) > 0;
		}

		/**
		 * Access the DB to mark the write request as successful. Runs on a
		 * thread that may touch the database, but may not touch any BMP.
		 *
		 * @param sql
		 *            How to access the DB
		 * @return Whether we've changed anything
		 */
		private boolean doneWrite(AfterSQL sql) {
			doneBlacklist.set(true);
			return sql.completedBlacklistWrite(opId) > 0;
		}

		/**
		 * Access the DB to mark the write request as successful. Runs on a
		 * thread that may touch the database, but may not touch any BMP.
		 *
		 * @param sql
		 *            How to access the DB
		 * @return Whether we've changed anything
		 */
		private boolean doneReadSerial(AfterSQL sql) {
			doneBlacklist.set(true);
			return sql.completedGetSerialReq(opId) > 0;
		}

		/**
		 * Access the DB to mark the request as failed and store the exception.
		 * Runs on a thread that may touch the database, but may not touch any
		 * BMP.
		 *
		 * @param exn
		 *            The exception that caused the failure.
		 * @param sql
		 *            How to access the DB
		 * @return Whether we've changed anything
		 */
		private boolean failed(Exception exn, AfterSQL sql) {
			doneBlacklist.set(true);
			return sql.failedBlacklistOp(opId, exn) > 0;
		}

		private static final String REPORT_MSG =
				"board was not reachable when trying to access its blacklist: ";

		/**
		 * Access the DB to mark a board as out of service. Runs on a thread
		 * that may touch the database, but may not touch any BMP.
		 *
		 * @param exn
		 *            The exception that caused the failure.
		 * @param sql
		 *            How to access the DB
		 * @return Whether we've changed anything
		 */
		boolean takeOutOfService(Exception exn, AfterSQL sql) {
			addBoardReport(sql, boardId, null, REPORT_MSG + exn);
			return markBoardAsDead(sql, boardId, REPORT_MSG + exn);
		}

		/**
		 * Process an action to work with a blacklist or serial number. Runs on
		 * a thread that may touch a BMP directly, but which may not touch the
		 * database.
		 *
		 * @param controller
		 *            How to actually reach the BMP.
		 * @return Whether this action has "succeeded" and shouldn't be retried.
		 * @throws InterruptedException
		 *             If interrupted.
		 */
		boolean perform(SpiNNakerControl controller)
				throws InterruptedException {
			return bmpAction(() -> {
				switch (op) {
				case WRITE:
					writeBlacklist(controller);
					break;
				case READ:
					readBlacklist(controller);
					break;
				case GET_SERIAL:
					readSerial(controller);
					break;
				default:
					throw new IllegalArgumentException();
				}
			}, e -> {
				cleanupTasks.add(curry(this::failed, e));
			}, ppe -> {
				cleanupTasks.add(curry(this::takeOutOfService, ppe));
			});
		}

		/**
		 * @return Whether the board's current serial ID (just read) is the same
		 *         as the serial ID we expected.
		 */
		private boolean validSerial() {
			return nonNull(bmpSerialId) && !bmpSerialId.equals(readSerial);
		}

		/**
		 * Process an action to read a blacklist.
		 *
		 * @param controller
		 *            How to actually reach the BMP.
		 * @throws InterruptedException
		 *             If interrupted.
		 * @throws IOException
		 *             If the network is unhappy.
		 * @throws ProcessException
		 *             If the BMP rejects a message.
		 */
		private void readBlacklist(SpiNNakerControl controller)
				throws InterruptedException, ProcessException, IOException {
			readSerial = controller.readSerial(board);
			if (validSerial()) {
				/*
				 * Doesn't match; WARN but keep going; hardware may just be
				 * remapped behind our back.
				 */
				log.warn(
						"blacklist read mismatch: expected serial ID '{}' "
								+ "not equal to actual serial ID '{}'",
						bmpSerialId, readSerial);
			}
			readBlacklist = controller.readBlacklist(board);
			cleanupTasks.add(this::recordSerialIds);
			cleanupTasks.add(this::doneRead);
		}

		/**
		 * Process an action to write a blacklist.
		 *
		 * @param controller
		 *            How to actually reach the BMP.
		 * @throws InterruptedException
		 *             If interrupted.
		 * @throws IOException
		 *             If the network is unhappy.
		 * @throws ProcessException
		 *             If the BMP rejects a message.
		 * @throws IllegalStateException
		 *             If the operation is applied to a board other than the one
		 *             that it is expected to apply to.
		 */
		private void writeBlacklist(SpiNNakerControl controller)
				throws InterruptedException, ProcessException, IOException {
			readSerial = controller.readSerial(board);
			if (validSerial()) {
				// Doesn't match, so REALLY unsafe to keep going!
				throw new IllegalStateException(format(
						"aborting blacklist write: expected serial ID '%s' "
								+ "not equal to actual serial ID '%s'",
						bmpSerialId, readSerial));
			}
			controller.writeBlacklist(board, requireNonNull(blacklist));
			cleanupTasks.add(this::doneWrite);
		}

		/**
		 * Process an action to read the serial number from a BMP.
		 *
		 * @param controller
		 *            How to actually reach the BMP.
		 * @throws InterruptedException
		 *             If interrupted.
		 * @throws IOException
		 *             If the network is unhappy
		 * @throws ProcessException
		 *             If the BMP rejects a message.
		 */
		private void readSerial(SpiNNakerControl controller)
				throws InterruptedException, ProcessException, IOException {
			readSerial = controller.readSerial(board);
			cleanupTasks.add(this::recordSerialIds);
			cleanupTasks.add(this::doneReadSerial);
		}

		@Override
		public String toString() {
			var sb = new StringBuilder("BlacklistRequest(for=")
					.append(machine.getName());
			sb.append(";bmp=").append(bmp);
			sb.append(",board=").append(boardId);
			sb.append(",op=").append(op);
			return sb.append(")").toString();
		}
	}

	/**
	 * Copies out the requests for board power changes, marking them so that we
	 * remember they are being worked on.
	 *
	 * @return List of requests to pass to the {@link WorkerThread}s.
	 */
	private List<Request> takeRequests() {
		var machines = new ArrayList<>(spallocCore.getMachines(true).values());
		try (var sql = new TakeReqsSQL()) {
			return sql.transaction(() -> {
				var requestCollector = new ArrayList<Request>();
				// The outer loop is always over a small set, fortunately
				for (var machine : machines) {
					sql.getJobIdsWithChanges.call(machine.getId())
							.map(integer("job_id"))
							.forEach(jobId -> takeRequestsForJob(machine, jobId,
									sql, requestCollector));
					requestCollector.addAll(sql.getBlacklistReads(machine));
					requestCollector.addAll(sql.getBlacklistWrites(machine));
					requestCollector.addAll(sql.getReadSerialInfos(machine));
				}
				return requestCollector;
			});
		}
	}

	private void takeRequestsForJob(Machine machine, Integer jobId,
			TakeReqsSQL sql, List<Request> requestCollector) {
		var changeIds = new ArrayList<Integer>();
		var boardsOn = new DefaultMap<BMPCoords, List<Integer>>(ArrayList::new);
		var boardsOff =
				new DefaultMap<BMPCoords, List<Integer>>(ArrayList::new);
		var linksOff = new DefaultMap<BMPCoords, List<Link>>(ArrayList::new);
		JobState from = UNKNOWN, to = UNKNOWN;
		var idToBoard =
				new DefaultMap<BMPCoords, Map<Integer, BMPBoard>>(HashMap::new);

		for (var row : sql.getPowerChangesToDo.call(jobId)) {
			changeIds.add(row.getInteger("change_id"));
			var bmp = new BMPCoords(row.getInt("cabinet"), row.getInt("frame"));
			var board = row.getInteger("board_id");
			idToBoard.get(bmp).put(board,
					new BMPBoard(row.getInteger("board_num")));
			boolean switchOn = row.getBoolean("power");
			/*
			 * Set these multiple times; we don't care as they should be the
			 * same for each board.
			 */
			from = row.getEnum("from_state", JobState.class);
			to = row.getEnum("to_state", JobState.class);
			if (switchOn) {
				boardsOn.get(bmp).add(board);
				/*
				 * Decode a collection of boolean columns to say which links to
				 * switch back off
				 */
				List.of(Direction.values()).stream()
						.filter(link -> !row.getBoolean(link.columnName))
						.forEach(link -> linksOff.get(bmp)
								.add(new Link(board, link)));
			} else {
				boardsOff.get(bmp).add(board);
			}
		}

		if (boardsOn.isEmpty() && boardsOff.isEmpty()) {
			// Nothing to do? Oh well, though this shouldn't be reachable...
			if (to != UNKNOWN) {
				// Nothing to do, but we know the target state; just move to it
				sql.setJobState.call(to, 0, jobId);
			} else {
				// Eeep! This should be a logic bug
				log.warn("refusing to switch job {} to {} state", jobId, to);
			}
			return;
		}

		requestCollector.add(new PowerRequest(sql, machine, boardsOn, boardsOff,
				linksOff, jobId, from, to, changeIds, idToBoard));
		for (var changeId : changeIds) {
			sql.setInProgress.call(true, changeId);
		}
	}

	/**
	 * The profile of {@linkplain Update updates} for
	 * {@code processAfterChange()}.
	 */
	private final class AfterSQL extends AbstractSQL {
		private final Update setBoardState;

		private final Update setJobState;

		private final Update setInProgress;

		private final Update deallocateBoards;

		private final Update deleteChange;

		private final Update completedBlacklistRead;

		private final Update completedBlacklistWrite;

		private final Update completedGetSerialReq;

		private final Update failedBlacklistOp;

		private final Update setBoardSerialIds;

		private final Update deleteChangesForJob;

		private final Update insertBoardReport;

		private final Update setBoardFunctioning;

		private final Query getUser;

		private final Query findBoardById;

		AfterSQL(Connection conn) {
			super(conn);
			setBoardState = conn.update(SET_BOARD_POWER);
			setJobState = conn.update(SET_STATE_PENDING);
			setInProgress = conn.update(SET_IN_PROGRESS);
			deallocateBoards = conn.update(DEALLOCATE_BOARDS_JOB);
			deleteChange = conn.update(FINISHED_PENDING);
			completedBlacklistRead = conn.update(COMPLETED_BLACKLIST_READ);
			completedBlacklistWrite = conn.update(COMPLETED_BLACKLIST_WRITE);
			completedGetSerialReq = conn.update(COMPLETED_GET_SERIAL_REQ);
			failedBlacklistOp = conn.update(FAILED_BLACKLIST_OP);
			setBoardSerialIds = conn.update(SET_BOARD_SERIAL_IDS);
			deleteChangesForJob = conn.update(KILL_JOB_PENDING);
			insertBoardReport = conn.update(INSERT_BOARD_REPORT);
			setBoardFunctioning = conn.update(SET_FUNCTIONING_FIELD);
			getUser = conn.query(GET_USER_ID);
			findBoardById = conn.query(FIND_BOARD_BY_ID);
		}

		@Override
		public void close() {
			findBoardById.close();
			getUser.close();
			setBoardFunctioning.close();
			insertBoardReport.close();
			deleteChangesForJob.close();
			setBoardSerialIds.close();
			failedBlacklistOp.close();
			completedGetSerialReq.close();
			completedBlacklistWrite.close();
			completedBlacklistRead.close();
			deleteChange.close();
			deallocateBoards.close();
			setInProgress.close();
			setJobState.close();
			setBoardState.close();
			super.close();
		}

		// What follows are type-safe wrappers

		int setBoardState(boolean state, Integer boardId) {
			return setBoardState.call(state, boardId);
		}

		int setJobState(JobState state, int pending, Integer jobId) {
			return setJobState.call(state, pending, jobId);
		}

		int setInProgress(boolean progress, Integer changeId) {
			return setInProgress.call(progress, changeId);
		}

		int deallocateBoards(Integer jobId) {
			return deallocateBoards.call(jobId);
		}

		int deleteChange(Integer changeId) {
			return deleteChange.call(changeId);
		}

		int completedBlacklistRead(Integer opId, Blacklist blacklist) {
			return completedBlacklistRead.call(blacklist, opId);
		}

		int completedBlacklistWrite(Integer opId) {
			return completedBlacklistWrite.call(opId);
		}

		int completedGetSerialReq(Integer opId) {
			return completedGetSerialReq.call(opId);
		}

		int failedBlacklistOp(Integer opId, Exception failure) {
			return failedBlacklistOp.call(failure, opId);
		}

		int setBoardSerialIds(Integer boardId, String bmpSerialId,
				String physicalSerialId) {
			return setBoardSerialIds.call(boardId, bmpSerialId,
					physicalSerialId);
		}

		int deleteChangesForJob(Integer jobId) {
			return deleteChangesForJob.call(jobId);
		}

		int insertBoardReport(
				int boardId, Integer jobId, String issue, int userId) {
			return insertBoardReport.key(boardId, jobId, issue, userId)
					.orElseThrow();
		}

		int markBoardAsDead(Integer boardId) {
			return setBoardFunctioning.call(false, boardId);
		}

		Optional<Integer> getUser(String userName) {
			return getUser.call1(userName).map(integer("user_id"));
		}
	}

	private void addRequestToBMPQueue(Request request)
			throws IOException, SpinnmanException, InterruptedException {
		requireNonNull(request, "request must not be null");
		/*
		 * Ensure that the transceiver for the machine exists while we're still
		 * in the current thread; the connection inside Machine inside Request
		 * is _not_ safe to hand off between threads. Fortunately, the worker
		 * doesn't need that... provided we get the transceiver now.
		 */
		getControllers(request);
		var ws = getWorkerState(request.machine);
		ws.requests.add(request);
		synchronized (this) {
			if (!ws.requestsPending) {
				ws.requestsPending = true;
			}
			notifyAll();
		}
	}

	/**
	 * Get the worker state for talking to a machine's BMPs. If necessary,
	 * initialise a worker and the state record used to communicate with it.
	 *
	 * @param machine
	 *            The machine that the worker handles
	 * @return The worker state record.
	 * @throws InterruptedException
	 *             If we're interrupted during worker launch.
	 */
	private WorkerState getWorkerState(Machine machine)
			throws InterruptedException {
		synchronized (state) {
			var ws = state.computeIfAbsent(machine, WorkerState::new);
			ws.launchThreadIfNecessary();
			return ws;
		}
	}

	// ----------------------------------------------------------------
	// WORKER IMPLEMENTATION

	/** The state of worker threads that can be seen outside the thread. */
	private final class WorkerState {
		/** What machine is the worker handling? */
		private final Machine machine;

		/** Queue of requests to the machine to carry out. */
		private final Queue<Request> requests = new ConcurrentLinkedDeque<>();

		/**
		 * Whether there are any requests pending. Protected by a lock on the
		 * {@link BMPController} object.
		 */
		private boolean requestsPending = false;

		/**
		 * What thread is serving as the worker? Protected by a lock on the
		 * {@link BMPController#state} object.
		 */
		private Thread workerThread;

		WorkerState(Machine machine) {
			this.machine = machine;
		}

		void interrupt() {
			var wt = workerThread;
			if (nonNull(wt)) {
				wt.interrupt();
			}
		}

		void launchThreadIfNecessary() throws InterruptedException {
			if (isNull(workerThread)) {
				executor.execute(this::backgroundThread);
				while (isNull(workerThread)) {
					state.wait();
				}
			}
		}

		private AutoCloseable bind(Thread t) {
			t.setName("bmp-worker:" + machine.getName());
			synchronized (state) {
				workerThread = t;
				state.notifyAll();
			}
			var mdc = putCloseable("machine", machine.getName());
			return () -> {
				synchronized (state) {
					workerThread = null;
				}
				t.setName("bmp-worker:[unbound]");
				mdc.close();
			};
		}

		/**
		 * The background thread for interacting with the BMP.
		 */
		void backgroundThread() {
			var t = currentThread();

			try (var binding = bind(t)) {
				do {
					waitForPending(this);

					/*
					 * No lock needed; this is the only thread that removes from
					 * this queue.
					 */
<<<<<<< HEAD
					Request r = requests.poll();
					if (nonNull(r)) {
=======
					var r = requests.poll();
					if (r != null) {
>>>>>>> 08bb0bca
						if (r instanceof PowerRequest) {
							processRequest((PowerRequest) r);
						} else {
							processRequest((BlacklistRequest) r);
						}
					}

					/*
					 * If nothing left in the queues, clear the request flag and
					 * break out of queue-processing loop.
					 */
				} while (!shouldTerminate(this));
			} catch (InterruptedException e) {
				// Thread is being shut down
				markAllForStop();
				log.info("worker thread '{}' was interrupted", t.getName());
			} catch (Exception e) {
				/*
				 * If the thread crashes something has gone wrong with this
				 * program (not the machine), setting stop will cause setPower
				 * and setLinkEnable to fail, hopefully propagating news of this
				 * crash.
				 */
				markAllForStop();
				log.error("unhandled exception for '{}'", t.getName(), e);
			}
		}
	}

	@PreDestroy
	private void shutDownWorkers() throws InterruptedException {
		markAllForStop();
		executor.shutdown();
		synchronized (state) {
			for (var ws : state.values()) {
				ws.interrupt();
			}
		}
		executor.awaitTermination(props.getProbeInterval().toMillis(),
				MILLISECONDS);
		group.interrupt();
	}

	private synchronized void waitForPending(WorkerState ws)
			throws InterruptedException {
		while (!ws.requestsPending) {
			wait();
		}
	}

	private synchronized boolean shouldTerminate(WorkerState ws) {
		if (ws.requests.isEmpty()) {
			ws.requestsPending = false;
			notifyAll();

			if (stop) {
				return true;
			}
		}
		return false;
	}

	private synchronized void markAllForStop() {
		stop = true;
		notifyAll();
	}

	private void processRequest(BlacklistRequest request)
			throws InterruptedException {
		SpiNNakerControl controller;
		try {
			controller = getControllers(request).get(request.bmp);
		} catch (IOException | SpinnmanException e) {
			// Shouldn't ever happen; the transceiver ought to be pre-built
			log.error("could not get transceiver", e);
			return;
		}
		try (var mdc = putCloseable("changes",
				List.of("blacklist", request.op).toString())) {
			while (request.isRepeat()) {
				if (request.perform(controller)) {
					return;
				}
				sleep(props.getProbeInterval().toMillis());
			}
		}
	}

	private void processRequest(PowerRequest request)
			throws InterruptedException {
		Map<BMPCoords, SpiNNakerControl> controllers;
		try {
			controllers = getControllers(request);
		} catch (IOException | SpinnmanException e) {
			// Shouldn't ever happen; the transceiver ought to be pre-built
			log.error("could not get transceiver", e);
			return;
		}

		try (var mdc = putCloseable("changes",
				List.of("power", request.powerOnBoards.size(),
						request.powerOffBoards.size(),
						request.linkRequests.size()).toString())) {
			while (request.isRepeat()) {
				if (request.tryChangePowerState(controllers)) {
					break;
				}
				sleep(props.getProbeInterval().toMillis());
			}
		}
	}

	/**
	 * Get the controllers for each real frame root BMP in the given request.
	 *
	 * @param request
	 *            The request, containing all the BMP coordinates.
	 * @return Map from BMP coordinates to how to control it. These controllers
	 *         can be safely communicated with in parallel.
	 * @throws IOException
	 *             If a BMP controller fails to initialise due to network
	 *             problems.
	 * @throws SpinnmanException
	 *             If a BMP controller fails to initialise due to the BMP not
	 *             liking a message.
	 */
	private Map<BMPCoords, SpiNNakerControl> getControllers(Request request)
			throws IOException, SpinnmanException {
		try {
			if (request instanceof PowerRequest) {
				return getControllersForPower((PowerRequest) request);
			} else {
				return getControllersForBlacklisting(
						(BlacklistRequest) request);
			}
		} catch (BeanInitializationException | BeanCreationException e) {
			// Smuggle the exception out from the @PostConstruct method
			var cause = e.getCause();
			if (cause instanceof IOException) {
				throw (IOException) cause;
			} else if (cause instanceof SpinnmanException) {
				throw (SpinnmanException) cause;
			}
			throw e;
		}
	}

	/**
	 * Get the controllers for each real frame root BMP in the given request.
	 *
	 * @param request
	 *            The request, containing all the BMP coordinates.
	 * @return Map from BMP coordinates to how to control it. These controllers
	 *         can be safely communicated with in parallel.
	 */
	private Map<BMPCoords, SpiNNakerControl> getControllersForPower(
			PowerRequest request) {
		var map = new HashMap<BMPCoords, SpiNNakerControl>(
				request.idToBoard.size());
		for (var bmp : request.idToBoard.keySet()) {
			map.put(bmp, controllerFactory.create(request.machine, bmp));
		}
		return map;
	}

	/**
	 * Get the controller for the real frame root BMP in the given request.
	 * Blacklist management requests only ever deal with a single BMP.
	 *
	 * @param request
	 *            The request, containing the BMP coordinates.
	 * @return Map from BMP cooordinates to how to control it. These controllers
	 *         can be safely communicated with in parallel.
	 */
	private Map<BMPCoords, SpiNNakerControl> getControllersForBlacklisting(
			BlacklistRequest request) {
		return Map.of(request.bmp,
				controllerFactory.create(request.machine, request.bmp));
	}

	/**
	 * The testing interface.
	 */
	@ForTestingOnly
	public interface TestAPI {
		/**
		 * The core of the scheduler.
		 *
		 * @param millis
		 *            How many milliseconds to sleep before doing a rerun of the
		 *            scheduler. If zero (or less), only one run will be done.
		 * @throws IOException
		 *             If talking to the network fails
		 * @throws SpinnmanException
		 *             If a BMP sends an error back
		 * @throws InterruptedException
		 *             If the wait for workers to spawn fails.
		 */
		void processRequests(long millis)
				throws IOException, SpinnmanException, InterruptedException;
	}

	/**
	 * @return The test interface.
	 * @deprecated This interface is just for testing.
	 */
	@ForTestingOnly
	@Deprecated
	public final TestAPI getTestAPI() {
		ForTestingOnly.Utils.checkForTestClassOnStack();
		return new TestAPI() {
			@Override
			public void processRequests(long millis) throws IOException,
					SpinnmanException, InterruptedException {
				/*
				 * Runs twice because it takes two cycles to fully process a
				 * request.
				 */
				BMPController.this.processRequests();
				Thread.sleep(millis);
				BMPController.this.processRequests();
			}
		};
	}
}<|MERGE_RESOLUTION|>--- conflicted
+++ resolved
@@ -438,13 +438,8 @@
 			boolean result = sql.markBoardAsDead(boardId) > 0;
 			if (result) {
 				sql.findBoardById.call1(boardId).ifPresent(row -> {
-<<<<<<< HEAD
-					String ser = row.getString("physical_serial_id");
+					var ser = row.getString("physical_serial_id");
 					if (isNull(ser)) {
-=======
-					var ser = row.getString("physical_serial_id");
-					if (ser == null) {
->>>>>>> 08bb0bca
 						ser = "<UNKNOWN>";
 					}
 					var fullMessage = format(BOARD_MARKED_DEAD_TEMPLATE,
@@ -1415,13 +1410,8 @@
 					 * No lock needed; this is the only thread that removes from
 					 * this queue.
 					 */
-<<<<<<< HEAD
-					Request r = requests.poll();
+					var r = requests.poll();
 					if (nonNull(r)) {
-=======
-					var r = requests.poll();
-					if (r != null) {
->>>>>>> 08bb0bca
 						if (r instanceof PowerRequest) {
 							processRequest((PowerRequest) r);
 						} else {
