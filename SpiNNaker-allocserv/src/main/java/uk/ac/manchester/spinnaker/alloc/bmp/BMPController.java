/*
 * Copyright (c) 2021 The University of Manchester
 *
 * This program is free software: you can redistribute it and/or modify
 * it under the terms of the GNU General Public License as published by
 * the Free Software Foundation, either version 3 of the License, or
 * (at your option) any later version.
 *
 * This program is distributed in the hope that it will be useful,
 * but WITHOUT ANY WARRANTY; without even the implied warranty of
 * MERCHANTABILITY or FITNESS FOR A PARTICULAR PURPOSE.  See the
 * GNU General Public License for more details.
 *
 * You should have received a copy of the GNU General Public License
 * along with this program.  If not, see <http://www.gnu.org/licenses/>.
 */
package uk.ac.manchester.spinnaker.alloc.bmp;

import static java.lang.Thread.currentThread;
import static java.lang.Thread.sleep;
import static java.util.Arrays.asList;
import static java.util.Collections.emptyList;
import static java.util.Collections.emptyMap;
import static java.util.Objects.isNull;
import static java.util.Objects.nonNull;
import static java.util.Objects.requireNonNull;
import static java.util.concurrent.Executors.newCachedThreadPool;
import static java.util.concurrent.TimeUnit.MILLISECONDS;
import static java.util.stream.Collectors.toList;
import static org.slf4j.LoggerFactory.getLogger;
import static org.slf4j.MDC.putCloseable;
import static uk.ac.manchester.spinnaker.alloc.db.Row.integer;
import static uk.ac.manchester.spinnaker.alloc.db.Row.string;
import static uk.ac.manchester.spinnaker.alloc.db.Utils.isBusy;
import static uk.ac.manchester.spinnaker.alloc.model.JobState.DESTROYED;
import static uk.ac.manchester.spinnaker.alloc.model.JobState.UNKNOWN;

import java.io.IOException;
import java.lang.Thread.UncaughtExceptionHandler;
import java.util.ArrayList;
import java.util.Collection;
import java.util.Deque;
import java.util.HashMap;
import java.util.List;
import java.util.Map;
import java.util.Queue;
import java.util.concurrent.ConcurrentLinkedDeque;
import java.util.concurrent.ExecutorService;
import java.util.concurrent.ThreadFactory;

import javax.annotation.PostConstruct;
import javax.annotation.PreDestroy;

import org.slf4j.Logger;
import org.slf4j.MDC.MDCCloseable;
import org.springframework.beans.factory.BeanCreationException;
import org.springframework.beans.factory.BeanInitializationException;
import org.springframework.beans.factory.ObjectProvider;
import org.springframework.beans.factory.annotation.Autowired;
import org.springframework.dao.DataAccessException;
import org.springframework.jmx.export.annotation.ManagedAttribute;
import org.springframework.jmx.export.annotation.ManagedResource;
import org.springframework.scheduling.annotation.Scheduled;
import org.springframework.stereotype.Service;

import uk.ac.manchester.spinnaker.alloc.ServiceMasterControl;
import uk.ac.manchester.spinnaker.alloc.SpallocProperties.TxrxProperties;
import uk.ac.manchester.spinnaker.alloc.allocator.Epochs;
import uk.ac.manchester.spinnaker.alloc.allocator.SpallocAPI;
import uk.ac.manchester.spinnaker.alloc.allocator.SpallocAPI.Machine;
import uk.ac.manchester.spinnaker.alloc.db.DatabaseAwareBean;
import uk.ac.manchester.spinnaker.alloc.db.DatabaseEngine.Connection;
import uk.ac.manchester.spinnaker.alloc.db.DatabaseEngine.Query;
import uk.ac.manchester.spinnaker.alloc.db.DatabaseEngine.Update;
import uk.ac.manchester.spinnaker.alloc.model.Direction;
import uk.ac.manchester.spinnaker.alloc.model.JobState;
import uk.ac.manchester.spinnaker.messages.bmp.BMPBoard;
import uk.ac.manchester.spinnaker.messages.bmp.BMPCoords;
import uk.ac.manchester.spinnaker.transceiver.ProcessException;
import uk.ac.manchester.spinnaker.transceiver.SpinnmanException;
import uk.ac.manchester.spinnaker.utils.DefaultMap;
import uk.ac.manchester.spinnaker.utils.Ping;

/**
 * Manages the BMPs of machines controlled by Spalloc.
 *
 * @author Donal Fellows
 */
@Service("bmpController")
@ManagedResource("Spalloc:type=BMPController,name=bmpController")
public class BMPController extends DatabaseAwareBean {
	private static final Logger log = getLogger(BMPController.class);

	private boolean stop;

	private Map<Machine, WorkerState> state = new HashMap<>();

	@Autowired
	private SpallocAPI spallocCore;

	@Autowired
	private ServiceMasterControl serviceControl;

	@Autowired
	private Epochs epochs;

	@Autowired
	private TxrxProperties props;

	/**
	 * Factory for {@linkplain SpiNNakerControl controllers}. Only use via
	 * {@link #getControllers(Request) getControllers(...)}.
	 */
	@Autowired
	private ObjectProvider<SpiNNakerControl> controllerFactory;

	private final ThreadGroup group = new ThreadGroup("BMP workers");

	private Deque<Cleanup> cleanupTasks = new ConcurrentLinkedDeque<>();

	/** We have our own pool. */
	private ExecutorService executor = newCachedThreadPool(this::makeThread);

	@FunctionalInterface
	private interface Cleanup {
		boolean run(AfterSQL sql);
	}

	/**
	 * A {@link ThreadFactory}.
	 *
	 * @param target
	 *            What the thread will be doing.
	 * @return The thread.
	 */
	private Thread makeThread(Runnable target) {
		var t = new Thread(group, target);
		t.setUncaughtExceptionHandler(this::handleException);
		return t;
	}

	/**
	 * An {@link UncaughtExceptionHandler}.
	 *
	 * @param thread
	 *            The thread with the problem.
	 * @param exception
	 *            The exception that describes the problem.
	 */
	private void handleException(Thread thread, Throwable exception) {
		log.error("uncaught exception in BMP worker {}", thread, exception);
	}

	// ----------------------------------------------------------------
	// SERVICE IMPLEMENTATION

	/**
	 * Mark all pending changes as eligible for processing. Called once on
	 * application startup when all internal queues are guaranteed to be empty.
	 */
	private void clearStuckPending() {
		int changes = execute(c -> {
			try (var u = c.update(CLEAR_STUCK_PENDING)) {
				return u.call();
			}
		});
		if (changes > 0) {
			log.info("marking {} change sets as eligible for processing",
					changes);
		}
	}

	@PostConstruct
	private void init() {
		clearStuckPending();
		// Ought to do this, but not sure about scaling
		// establishBMPConnections();
	}

	@Scheduled(fixedDelayString = "#{txrxProperties.period}",
			initialDelayString = "#{txrxProperties.period}")
	void mainSchedule() throws IOException {
		if (serviceControl.isPaused()) {
			return;
		}

		try {
			processRequests();
		} catch (DataAccessException e) {
			if (isBusy(e)) {
				log.info("database is busy; will try power processing later");
				return;
			}
			throw e;
		} catch (InterruptedException e) {
			log.error("interrupted while spawning a worker", e);
		} catch (SpinnmanException e) {
			log.error("fatal problem talking to BMP", e);
		}
	}

	/**
	 * The core of {@link #mainSchedule()}.
	 *
	 * @deprecated Only {@code public} for testing purposes.
	 * @throws IOException
	 *             If talking to the network fails
	 * @throws SpinnmanException
	 *             If a BMP sends an error back
	 * @throws InterruptedException
	 *             If the wait for workers to spawn fails.
	 */
	@Deprecated
	public void processRequests()
			throws IOException, SpinnmanException, InterruptedException {
		if (execute(conn -> {
			boolean changed = false;
			for (var cleanup = cleanupTasks.poll(); nonNull(
					cleanup); cleanup = cleanupTasks.poll()) {
				try (var sql = new AfterSQL(conn)) {
					changed |= cleanup.run(sql);
				} catch (DataAccessException e) {
					log.error("problem with database", e);
				}
			}
			return changed;
		})) {
			// If anything changed, we bump the epochs
			epochs.nextJobsEpoch();
			epochs.nextMachineEpoch();
		}
		for (var req : takeRequests()) {
			addRequestToBMPQueue(req);
		}
	}

	/**
	 * Gets an estimate of the number of requests pending. This may include
	 * active requests that are being processed.
	 *
	 * @return The number of requests in the database queue.
	 */
	@ManagedAttribute(
			description = "An estimate of the number of requests " + "pending.")
	public int getPendingRequestLoading() {
		try (var conn = getConnection();
				var countChanges = conn.query(COUNT_PENDING_CHANGES)) {
			return conn.transaction(false, () -> countChanges.call1()
					.map(integer("c")).orElse(0));
		}
	}

	/**
	 * Gets an estimate of the number of requests actually being processed.
	 *
	 * @return The number of requests on the active queue.
	 */
	@ManagedAttribute(description = "An estimate of the number of requests "
			+ "actually being processed.")
	public synchronized int getActiveRequestLoading() {
		return state.values().stream().mapToInt(s -> s.requests.size()).sum();
	}

	/**
	 * Describes a request to modify the power status of a collection of boards.
	 * The boards must be on a single machine and must all be assigned to a
	 * single job.
	 * <p>
	 * This is the message that is sent from the main thread to the per-BMP
	 * worker threads.
	 *
	 * @author Donal Fellows
	 */
	private final class Request {
		private final Machine machine;

		private final Map<BMPCoords, List<Integer>> powerOnBoards;

		private final Map<BMPCoords, List<Integer>> powerOffBoards;

		private final Map<BMPCoords, List<Link>> linkRequests;

		private final Integer jobId;

		private final JobState from;

		private final JobState to;

		private final List<Integer> changeIds;

		private final Map<BMPCoords, Map<Integer, BMPBoard>> idToBoard;

		private List<String> powerOnAddresses;

		/**
		 * Create a request.
		 *
		 * @param sql
		 *            How to access the database.
		 * @param machine
		 *            What machine are the boards on? <em>Must not</em> be
		 *            {@code null}.
		 * @param powerOn
		 *            What boards (by DB ID) are to be powered on? May be
		 *            {@code null}; that's equivalent to the empty list.
		 * @param powerOff
		 *            What boards (by DB ID) are to be powered off? May be
		 *            {@code null}; that's equivalent to the empty list.
		 * @param links
		 *            Any link power control requests. By default, links are on
		 *            if their board is on and they are connected; it is
		 *            <em>useful and relevant</em> to modify the power state of
		 *            links on the periphery of an allocation. May be
		 *            {@code null}; that's equivalent to the empty list.
		 * @param jobId
		 *            For what job is this?
		 * @param from
		 *            What state is the job moving from?
		 * @param to
		 *            What state is the job moving to?
		 * @param changeIds
		 *            The DB ids that describe the change, so we can update
		 *            those records.
		 * @param idToBoard
		 *            How to get the physical ID of a board from its database ID
		 */
		Request(TakeReqsSQL sql, Machine machine,
				Map<BMPCoords, List<Integer>> powerOn,
				Map<BMPCoords, List<Integer>> powerOff,
				Map<BMPCoords, List<Link>> links, Integer jobId, JobState from,
				JobState to, List<Integer> changeIds,
				Map<BMPCoords, Map<Integer, BMPBoard>> idToBoard) {
			this.machine = requireNonNull(machine);
			powerOnBoards = isNull(powerOn) ? emptyMap() : powerOn;
			powerOffBoards = isNull(powerOff) ? emptyMap() : powerOff;
			linkRequests = isNull(links) ? emptyMap() : links;
			this.jobId = jobId;
			this.from = from;
			this.to = to;
			this.changeIds = changeIds;
			this.idToBoard = isNull(idToBoard) ? emptyMap() : idToBoard;
			/*
			 * Map this now so we keep the DB out of the way of the BMP. This
			 * mapping is not expected to change during the request's lifetime.
			 */
			powerOnAddresses = sql.transaction(() -> powerOnBoards.values()
					.stream().flatMap(Collection::stream)
					.map(boardId -> sql.getBoardAddress.call1(boardId)
							.map(string("address")).orElse(null))
					.collect(toList()));
		}

		/**
		 * Change the power state of boards in this request.
		 *
		 * @param controllers
		 *            How to actually communicate with the machine
		 * @throws ProcessException
		 *             If the transceiver chokes
		 * @throws InterruptedException
		 *             If interrupted
		 * @throws IOException
		 *             If network I/O fails
		 */
		private void changeBoardPowerState(
				Map<BMPCoords, SpiNNakerControl> controllers)
				throws ProcessException, InterruptedException, IOException {
			for (var bmp : idToBoard.entrySet()) {
				// Init the real controller
				var controller = controllers.get(bmp.getKey());
				controller.setIdToBoardMap(bmp.getValue());

				// Send any power on commands
				var on = powerOnBoards.getOrDefault(bmp.getKey(), emptyList());
				if (!on.isEmpty()) {
					controller.powerOnAndCheck(on);
				}

				// Process perimeter link requests next
				for (var linkReq : linkRequests.getOrDefault(bmp.getKey(),
						emptyList())) {
					// Set the link state, as required
					controller.setLinkOff(linkReq);
				}

				// Finally send any power off commands
				var off = powerOffBoards.getOrDefault(bmp.getKey(),
						emptyList());
				if (!off.isEmpty()) {
					controller.powerOff(off);
				}
			}
		}

		/**
		 * Handles the database changes after a set of changes to a BMP complete
		 * successfully. We will move the job to the state it supposed to be in.
		 *
		 * @param sql
		 *            How to access the DB
		 * @return Whether the state of boards or jobs has changed.
		 */
		private boolean done(AfterSQL sql) {
			int turnedOn = powerOnBoards.values().stream()
					.flatMap(Collection::stream)
					.mapToInt(board -> sql.setBoardState(true, board)).sum();
			int jobChange = sql.setJobState(to, 0, jobId);
			int turnedOff = powerOffBoards.values().stream()
					.flatMap(Collection::stream)
					.mapToInt(board -> sql.setBoardState(false, board)).sum();
			int deallocated = 0;
			if (to == DESTROYED) {
				/*
				 * Need to mark the boards as not allocated; can't do that until
				 * they've been switched off.
				 */
				deallocated = sql.deallocateBoards(jobId);
			}
			int killed = changeIds.stream().mapToInt(sql::deleteChange).sum();
			log.debug(
					"BMP ACTION SUCCEEDED ({}:{}->{}): on:{} off:{} "
							+ "jobChangesApplied:{} boardsDeallocated:{} "
							+ "bmpTasksBackedOff:{} bmpTasksDone:{}",
					jobId, from, to, turnedOn, turnedOff, jobChange,
					deallocated, 0, killed);
			return turnedOn + turnedOff > 0 || jobChange > 0;
		}

		/**
		 * Handles the database changes after a set of changes to a BMP complete
		 * with a failure. We will roll back the job state to what it was
		 * before.
		 *
		 * @param sql
		 *            How to access the DB
		 * @return Whether the state of boards or jobs has changed.
		 */
		private boolean failed(AfterSQL sql) {
			int backedOff = changeIds.stream()
					.mapToInt(changeId -> sql.setInProgress(false, changeId))
					.sum();
			int jobChange = sql.setJobState(from, 0, jobId);
			log.debug(
					"BMP ACTION FAILED ({}:{}->{}): on:{} off:{} "
							+ "jobChangesApplied:{} boardsDeallocated:{} "
							+ "bmpTasksBackedOff:{} bmpTasksDone:{}",
					jobId, from, to, 0, 0, jobChange, 0, backedOff, 0, 0);
			return jobChange > 0;
		}

		/**
		 * Ping all the boards switched on by this job. We do the pings in
		 * parallel.
		 * <p>
		 * Note that this does <em>not</em> throw if network access fails; it
		 * just puts a message in the log. That's because the board might start
		 * working in a little while. What this <em>does</em> do is help to
		 * clear the ARP cache of its unreachability state so that any VPN
		 * between here and the client won't propagate it and cause mayhem.
		 * <p>
		 * That this hack is needed is awful.
		 */
		private void ping() {
			if (serviceControl.isUseDummyBMP()) {
				// Don't bother with pings when the dummy is enabled
				return;
			}
			if (powerOnAddresses.isEmpty()) {
				// Nothing to do
				return;
			}
			log.debug("verifying network access to {} boards for job {}",
					powerOnAddresses.size(), jobId);
			powerOnAddresses.parallelStream().forEach(address -> {
				if (Ping.ping(address) != 0) {
					log.warn(
							"ARP fault? Board with address {} might not have "
									+ "come up correctly for job {}",
							address, jobId);
				}
			});
		}

		@Override
		public String toString() {
			var sb =
					new StringBuilder("Request(for=").append(machine.getName());
			sb.append(";on=").append(powerOnBoards);
			sb.append(",off=").append(powerOffBoards);
			sb.append(",links=").append(linkRequests);
			return sb.append(")").toString();
		}
	}

	/**
	 * Encapsulates several queries for {@link #takeRequests()}.
	 */
	private final class TakeReqsSQL extends AbstractSQL {
		private final Query getJobIdsWithChanges =
				conn.query(getJobsWithChanges);

		private final Query getPowerChangesToDo = conn.query(GET_CHANGES);

		private final Update setInProgress = conn.update(SET_IN_PROGRESS);

		private final Query getBoardAddress = conn.query(GET_BOARD_ADDRESS);

		private final Update setJobState = conn.update(SET_STATE_PENDING);

		@Override
		public void close() {
			getJobIdsWithChanges.close();
			getPowerChangesToDo.close();
			setInProgress.close();
			getBoardAddress.close();
			setJobState.close();
			super.close();
		}
	}

	/**
	 * Copies out the requests for board power changes, marking them so that we
	 * remember they are being worked on.
	 *
	 * @return List of requests to pass to the {@link WorkerThread}s.
	 */
	private List<Request> takeRequests() {
		var machines = new ArrayList<>(spallocCore.getMachines(true).values());
		try (var sql = new TakeReqsSQL()) {
			return sql.transaction(() -> {
				var requestCollector = new ArrayList<Request>();
				// The outer loop is always over a small set, fortunately
				for (var machine : machines) {
					sql.getJobIdsWithChanges.call(machine.getId())
							.map(integer("job_id"))
							.forEach(jobId -> takeRequestsForJob(machine, jobId,
									sql, requestCollector));
				}
				return requestCollector;
			});
		}
	}

	private void takeRequestsForJob(Machine machine, Integer jobId,
			TakeReqsSQL sql, List<Request> requestCollector) {
		var changeIds = new ArrayList<Integer>();
		Map<BMPCoords, List<Integer>> boardsOn =
				new DefaultMap<>(ArrayList::new);
		Map<BMPCoords, List<Integer>> boardsOff =
				new DefaultMap<>(ArrayList::new);
		Map<BMPCoords, List<Link>> linksOff = new DefaultMap<>(ArrayList::new);
		JobState from = UNKNOWN, to = UNKNOWN;
		Map<BMPCoords, Map<Integer, BMPBoard>> idToBoard =
				new DefaultMap<>(HashMap::new);

		for (var row : sql.getPowerChangesToDo.call(jobId)) {
			changeIds.add(row.getInteger("change_id"));
			var bmp = new BMPCoords(row.getInt("cabinet"), row.getInt("frame"));
			var board = row.getInteger("board_id");
			idToBoard.get(bmp).put(board,
					new BMPBoard(row.getInteger("board_num")));
			boolean switchOn = row.getBoolean("power");
			/*
			 * Set these multiple times; we don't care as they should be the
			 * same for each board.
			 */
			from = row.getEnum("from_state", JobState.class);
			to = row.getEnum("to_state", JobState.class);
			if (switchOn) {
				boardsOn.get(bmp).add(board);
				/*
				 * Decode a collection of boolean columns to say which links to
				 * switch back off
				 */
				asList(Direction.values()).stream()
						.filter(link -> !row.getBoolean(link.columnName))
						.forEach(link -> linksOff.get(bmp)
								.add(new Link(board, link)));
			} else {
				boardsOff.get(bmp).add(board);
			}
		}

		if (boardsOn.isEmpty() && boardsOff.isEmpty()) {
			// Nothing to do? Oh well, though this shouldn't be reachable...
			if (to != UNKNOWN) {
				// Nothing to do, but we know the target state; just move to it
				sql.setJobState.call(to, 0, jobId);
			} else {
				// Eeep! This should be a logic bug
				log.warn("refusing to switch job {} to {} state", jobId, to);
			}
			return;
		}

		requestCollector.add(new Request(sql, machine, boardsOn, boardsOff,
				linksOff, jobId, from, to, changeIds, idToBoard));
		for (var changeId : changeIds) {
			sql.setInProgress.call(true, changeId);
		}
	}

	/**
	 * The profile of {@linkplain Update updates} for
	 * {@code processAfterChange()}.
	 */
	private final class AfterSQL extends AbstractSQL {
		private final Update setBoardState;

		private final Update setJobState;

		private final Update setInProgress;

		private final Update deallocateBoards;

		private final Update deleteChange;

		AfterSQL(Connection conn) {
			super(conn);
			setBoardState = conn.update(SET_BOARD_POWER);
			setJobState = conn.update(SET_STATE_PENDING);
			setInProgress = conn.update(SET_IN_PROGRESS);
			deallocateBoards = conn.update(DEALLOCATE_BOARDS_JOB);
			deleteChange = conn.update(FINISHED_PENDING);
		}

		@Override
		public void close() {
			deleteChange.close();
			deallocateBoards.close();
			setInProgress.close();
			setJobState.close();
			setBoardState.close();
			super.close();
		}

		// What follows are type-safe wrappers

		int setBoardState(boolean state, Integer boardId) {
			return setBoardState.call(state, boardId);
		}

		int setJobState(JobState state, int pending, Integer jobId) {
			return setJobState.call(state, pending, jobId);
		}

		int setInProgress(boolean progress, Integer changeId) {
			return setInProgress.call(progress, changeId);
		}

		int deallocateBoards(Integer jobId) {
			return deallocateBoards.call(jobId);
		}

		int deleteChange(Integer changeId) {
			return deleteChange.call(changeId);
		}
	}

	private void addRequestToBMPQueue(Request request)
			throws IOException, SpinnmanException, InterruptedException {
		requireNonNull(request, "request must not be null");
		/*
		 * Ensure that the transceiver for the machine exists while we're still
		 * in the current thread; the connection inside Machine inside Request
		 * is _not_ safe to hand off between threads. Fortunately, the worker
		 * doesn't need that... provided we get the transceiver now.
		 */
		getControllers(request);
		var ws = getWorkerState(request.machine);
		ws.requests.add(request);
		synchronized (this) {
			if (!ws.requestsPending) {
				ws.requestsPending = true;
			}
			notifyAll();
		}
	}

	/**
	 * Get the worker state for talking to a machine's BMPs. If necessary,
	 * initialise a worker and the state record used to communicate with it.
	 *
	 * @param machine
	 *            The machine that the worker handles
	 * @return The worker state record.
	 * @throws InterruptedException
	 *             If we're interrupted during worker launch.
	 */
	private WorkerState getWorkerState(Machine machine)
			throws InterruptedException {
		synchronized (state) {
<<<<<<< HEAD
			var ws = state.computeIfAbsent(machine, WorkerState::new);
			if (isNull(ws.workerThread)) {
				executor.execute(() -> backgroundThread(ws));
				while (isNull(ws.workerThread)) {
					state.wait();
				}
			}
=======
			WorkerState ws = state.computeIfAbsent(machine, WorkerState::new);
			ws.launchThreadIfNecessary();
>>>>>>> 1ffcb7a5
			return ws;
		}
	}

	// ----------------------------------------------------------------
	// WORKER IMPLEMENTATION

	/** The state of worker threads that can be seen outside the thread. */
	private final class WorkerState {
		/** What machine is the worker handling? */
		private final Machine machine;

		/** Queue of requests to the machine to carry out. */
		private final Queue<Request> requests = new ConcurrentLinkedDeque<>();

		/**
		 * Whether there are any requests pending. Protected by a lock on the
		 * {@link BMPController} object.
		 */
		private boolean requestsPending = false;

		/**
		 * What thread is serving as the worker? Protected by a lock on the
		 * {@link BMPController#state} object.
		 */
		private Thread workerThread;

		WorkerState(Machine machine) {
			this.machine = machine;
		}

		void interrupt() {
			var wt = workerThread;
			if (nonNull(wt)) {
				wt.interrupt();
			}
		}

		void launchThreadIfNecessary() throws InterruptedException {
			if (isNull(workerThread)) {
				executor.execute(this::backgroundThread);
				while (isNull(workerThread)) {
					state.wait();
				}
			}
		}

		private AutoCloseable bind(Thread t) {
			t.setName("bmp-worker:" + machine.getName());
			synchronized (state) {
				workerThread = t;
				state.notifyAll();
			}
			MDCCloseable mdc = putCloseable("machine", machine.getName());
			return () -> {
				synchronized (state) {
					workerThread = null;
				}
				t.setName("bmp-worker:[unbound]");
				mdc.close();
			};
		}

		/**
		 * The background thread for interacting with the BMP.
		 */
		void backgroundThread() {
			Thread t = currentThread();

			try (AutoCloseable binding = bind(t)) {
				do {
					waitForPending(this);

					/*
					 * No lock needed; this is the only thread that removes from
					 * this queue.
					 */
					if (!requests.isEmpty()) {
						processRequest(requests.peek());
						requests.remove();
					}

					/*
					 * If nothing left in the queues, clear the request flag and
					 * break out of queue-processing loop.
					 */
				} while (!shouldTerminate(this));
			} catch (InterruptedException e) {
				// Thread is being shut down
				markAllForStop();
				log.info("worker thread '{}' was interrupted", t.getName());
			} catch (Exception e) {
				/*
				 * If the thread crashes something has gone wrong with this
				 * program (not the machine), setting stop will cause setPower
				 * and setLinkEnable to fail, hopefully propagating news of this
				 * crash.
				 */
				markAllForStop();
				log.error("unhandled exception for '{}'", t.getName(), e);
			}
		}
	}

	@PreDestroy
	private void shutDownWorkers() throws InterruptedException {
		markAllForStop();
		executor.shutdown();
		synchronized (state) {
			for (var ws : state.values()) {
				ws.interrupt();
			}
		}
		executor.awaitTermination(props.getProbeInterval().toMillis(),
				MILLISECONDS);
		group.interrupt();
	}

	private synchronized void waitForPending(WorkerState ws)
			throws InterruptedException {
		while (!ws.requestsPending) {
			wait();
		}
	}

	private synchronized boolean shouldTerminate(WorkerState ws) {
		if (ws.requests.isEmpty()) {
			ws.requestsPending = false;
			notifyAll();

			if (stop) {
				return true;
			}
		}
		return false;
	}

	private synchronized void markAllForStop() {
		stop = true;
		notifyAll();
	}

<<<<<<< HEAD
	/**
	 * The background thread for interacting with the BMP.
	 *
	 * @param ws
	 *            What SpiNNaker machine is this thread servicing?
	 */
	void backgroundThread(WorkerState ws) {
		try (var binding = ws.bind()) {
			do {
				waitForPending(ws);

				/*
				 * No lock needed; this is the only thread that removes from
				 * this queue.
				 */
				if (!ws.requests.isEmpty()) {
					processRequest(ws.requests.peek());
					ws.requests.remove();
				}

				/*
				 * If nothing left in the queues, clear the request flag and
				 * break out of queue-processing loop.
				 */
			} while (!shouldTerminate(ws));
		} catch (InterruptedException e) {
			// Thread is being shut down
			markAllForStop();
			log.info("worker thread '{}' was interrupted",
					currentThread().getName());
		} catch (Exception e) {
			/*
			 * If the thread crashes something has gone wrong with this program
			 * (not the machine), setting stop will cause setPower and
			 * setLinkEnable to fail, hopefully propagating news of this crash.
			 */
			markAllForStop();
			log.error("unhandled exception for '{}'", currentThread().getName(),
					e);
		}
	}

=======
>>>>>>> 1ffcb7a5
	private void processRequest(Request request) throws InterruptedException {
		Map<BMPCoords, SpiNNakerControl> controllers;
		try {
			controllers = getControllers(request);
		} catch (IOException | SpinnmanException e) {
			// Shouldn't ever happen; the transceiver ought to be pre-built
			log.error("could not get transceiver", e);
			return;
		}

		try (var mdc = putCloseable("changes",
				asList(request.powerOnBoards.size(),
						request.powerOffBoards.size(),
						request.linkRequests.size()).toString())) {
			for (int numTries = 0; numTries++ < props.getPowerAttempts();) {
				if (tryChangePowerState(request, controllers,
						numTries == props.getPowerAttempts())) {
					break;
				}
				sleep(props.getProbeInterval().toMillis());
			}
		}
	}

	/**
	 * Get the controllers for each real frame root BMP in the given request.
	 *
	 * @param request
	 *            The request, containing all the BMP coordinates.
	 * @return Map from BMP cooordinates to how to control it. These controllers
	 *         can be safely communicated with in parallel.
	 * @throws IOException
	 *             If a BMP controller fails to initialise due to network
	 *             problems.
	 * @throws SpinnmanException
	 *             If a BMP controller fails to initialise due to the BMP not
	 *             liking a message.
	 */
	private Map<BMPCoords, SpiNNakerControl> getControllers(Request request)
			throws IOException, SpinnmanException {
		try {
			var map = new HashMap<BMPCoords, SpiNNakerControl>(
					request.idToBoard.size());
			for (var bmp : request.idToBoard.keySet()) {
				map.put(bmp, controllerFactory.getObject(request.machine, bmp));
			}
			return map;
		} catch (BeanInitializationException | BeanCreationException e) {
			// Smuggle the exception out from the @PostConstruct method
			var cause = e.getCause();
			if (cause instanceof IOException) {
				throw (IOException) cause;
			} else if (cause instanceof SpinnmanException) {
				throw (SpinnmanException) cause;
			}
			throw e;
		}
	}

	private boolean tryChangePowerState(Request request,
			Map<BMPCoords, SpiNNakerControl> controllers, boolean isLastTry)
			throws InterruptedException {
		try {
			request.changeBoardPowerState(controllers);
			// We want to ensure the lead board is alive
			request.ping();
			cleanupTasks.add(request::done);
			// Exit the retry loop (in caller) if the requests all worked
			return true;
		} catch (InterruptedException e) {
			/*
			 * We were interrupted! This happens when we're shutting down. Log
			 * (because we're in an inconsistent state) and rethrow so that the
			 * outside gets to clean up.
			 */
			log.error("Requests failed on BMP(s) for {} because of "
					+ "interruption", request.machine, e);
			cleanupTasks.add(request::failed);
			currentThread().interrupt();
			throw e;
		} catch (Exception e) {
			/*
			 * FIXME handle what happens when the hardware is unreachable
			 *
			 * When that happens, we must tell the alloc engine to pick
			 * somewhere else, and we should mark the board as out of service
			 * too; it's never going to work so taking it out right away is the
			 * only sane plan.
			 */
			if (!isLastTry) {
				/*
				 * Log somewhat gently; we *might* be able to recover...
				 */
				log.warn("Retrying requests on BMP(s) for {} after {}: {}",
						request.machine, props.getProbeInterval(),
						e.getMessage());
				// Ask for a retry
				return false;
			}
			log.error("Requests failed on BMP(s) for {}", request.machine, e);
			cleanupTasks.add(request::failed);
			// This is (probably) a permanent failure; stop retry loop
			return true;
		}
	}

	@SuppressWarnings("unused")
	private abstract static class Use {
		Use(ThreadFactory q1, UncaughtExceptionHandler q2) {
		}
	}
}<|MERGE_RESOLUTION|>--- conflicted
+++ resolved
@@ -690,18 +690,8 @@
 	private WorkerState getWorkerState(Machine machine)
 			throws InterruptedException {
 		synchronized (state) {
-<<<<<<< HEAD
 			var ws = state.computeIfAbsent(machine, WorkerState::new);
-			if (isNull(ws.workerThread)) {
-				executor.execute(() -> backgroundThread(ws));
-				while (isNull(ws.workerThread)) {
-					state.wait();
-				}
-			}
-=======
-			WorkerState ws = state.computeIfAbsent(machine, WorkerState::new);
 			ws.launchThreadIfNecessary();
->>>>>>> 1ffcb7a5
 			return ws;
 		}
 	}
@@ -771,7 +761,7 @@
 		void backgroundThread() {
 			Thread t = currentThread();
 
-			try (AutoCloseable binding = bind(t)) {
+			try (var binding = bind(t)) {
 				do {
 					waitForPending(this);
 
@@ -844,51 +834,6 @@
 		notifyAll();
 	}
 
-<<<<<<< HEAD
-	/**
-	 * The background thread for interacting with the BMP.
-	 *
-	 * @param ws
-	 *            What SpiNNaker machine is this thread servicing?
-	 */
-	void backgroundThread(WorkerState ws) {
-		try (var binding = ws.bind()) {
-			do {
-				waitForPending(ws);
-
-				/*
-				 * No lock needed; this is the only thread that removes from
-				 * this queue.
-				 */
-				if (!ws.requests.isEmpty()) {
-					processRequest(ws.requests.peek());
-					ws.requests.remove();
-				}
-
-				/*
-				 * If nothing left in the queues, clear the request flag and
-				 * break out of queue-processing loop.
-				 */
-			} while (!shouldTerminate(ws));
-		} catch (InterruptedException e) {
-			// Thread is being shut down
-			markAllForStop();
-			log.info("worker thread '{}' was interrupted",
-					currentThread().getName());
-		} catch (Exception e) {
-			/*
-			 * If the thread crashes something has gone wrong with this program
-			 * (not the machine), setting stop will cause setPower and
-			 * setLinkEnable to fail, hopefully propagating news of this crash.
-			 */
-			markAllForStop();
-			log.error("unhandled exception for '{}'", currentThread().getName(),
-					e);
-		}
-	}
-
-=======
->>>>>>> 1ffcb7a5
 	private void processRequest(Request request) throws InterruptedException {
 		Map<BMPCoords, SpiNNakerControl> controllers;
 		try {
