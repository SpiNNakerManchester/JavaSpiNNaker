/*
 * Copyright (c) 2021 The University of Manchester
 *
 * Licensed under the Apache License, Version 2.0 (the "License");
 * you may not use this file except in compliance with the License.
 * You may obtain a copy of the License at
 *
 *     http://www.apache.org/licenses/LICENSE-2.0
 *
 * Unless required by applicable law or agreed to in writing, software
 * distributed under the License is distributed on an "AS IS" BASIS,
 * WITHOUT WARRANTIES OR CONDITIONS OF ANY KIND, either express or implied.
 * See the License for the specific language governing permissions and
 * limitations under the License.
 */
package uk.ac.manchester.spinnaker.alloc.bmp;

import static java.lang.String.format;
import static java.lang.Thread.currentThread;
import static java.lang.Thread.sleep;
import static java.util.Objects.isNull;
import static java.util.Objects.nonNull;
import static java.util.Objects.requireNonNull;
import static java.util.concurrent.Executors.newCachedThreadPool;
import static java.util.concurrent.TimeUnit.MILLISECONDS;
import static java.util.stream.Collectors.toList;
import static org.slf4j.LoggerFactory.getLogger;
import static org.slf4j.MDC.putCloseable;
import static uk.ac.manchester.spinnaker.alloc.bmp.BlacklistOperation.GET_SERIAL;
import static uk.ac.manchester.spinnaker.alloc.bmp.BlacklistOperation.READ;
import static uk.ac.manchester.spinnaker.alloc.bmp.BlacklistOperation.WRITE;
import static uk.ac.manchester.spinnaker.alloc.db.Row.integer;
import static uk.ac.manchester.spinnaker.alloc.db.Row.string;
import static uk.ac.manchester.spinnaker.alloc.db.Row.stream;
import static uk.ac.manchester.spinnaker.alloc.db.Utils.isBusy;
import static uk.ac.manchester.spinnaker.alloc.model.JobState.DESTROYED;
import static uk.ac.manchester.spinnaker.alloc.model.JobState.QUEUED;
import static uk.ac.manchester.spinnaker.alloc.model.JobState.READY;
import static uk.ac.manchester.spinnaker.alloc.model.JobState.UNKNOWN;
import static uk.ac.manchester.spinnaker.utils.CollectionUtils.curry;

import java.io.IOException;
import java.lang.Thread.UncaughtExceptionHandler;
import java.util.ArrayList;
import java.util.Collection;
import java.util.Deque;
import java.util.HashMap;
import java.util.List;
import java.util.Map;
import java.util.Map.Entry;
import java.util.Optional;
import java.util.Queue;
import java.util.Set;
import java.util.concurrent.ConcurrentLinkedDeque;
import java.util.concurrent.ConcurrentSkipListSet;
import java.util.concurrent.ExecutorService;
import java.util.concurrent.ThreadFactory;
import java.util.function.Consumer;
import java.util.function.Function;
import java.util.stream.Collectors;

import javax.annotation.PostConstruct;
import javax.annotation.PreDestroy;

import org.slf4j.Logger;
import org.springframework.beans.factory.BeanCreationException;
import org.springframework.beans.factory.BeanInitializationException;
import org.springframework.beans.factory.ObjectProvider;
import org.springframework.beans.factory.annotation.Autowired;
import org.springframework.dao.DataAccessException;
import org.springframework.jmx.export.annotation.ManagedAttribute;
import org.springframework.jmx.export.annotation.ManagedResource;
import org.springframework.scheduling.annotation.Scheduled;
import org.springframework.stereotype.Service;

import com.google.errorprone.annotations.MustBeClosed;
import com.google.errorprone.annotations.RestrictedApi;
import com.google.errorprone.annotations.concurrent.GuardedBy;

import uk.ac.manchester.spinnaker.alloc.ForTestingOnly;
import uk.ac.manchester.spinnaker.alloc.ServiceMasterControl;
import uk.ac.manchester.spinnaker.alloc.SpallocProperties.AllocatorProperties;
import uk.ac.manchester.spinnaker.alloc.SpallocProperties.TxrxProperties;
import uk.ac.manchester.spinnaker.alloc.admin.ReportMailSender;
import uk.ac.manchester.spinnaker.alloc.allocator.Epochs;
import uk.ac.manchester.spinnaker.alloc.allocator.SpallocAPI;
import uk.ac.manchester.spinnaker.alloc.allocator.SpallocAPI.Machine;
import uk.ac.manchester.spinnaker.alloc.db.DatabaseAPI.Connection;
import uk.ac.manchester.spinnaker.alloc.db.DatabaseAPI.Query;
import uk.ac.manchester.spinnaker.alloc.db.DatabaseAPI.Update;
import uk.ac.manchester.spinnaker.alloc.db.DatabaseAwareBean;
import uk.ac.manchester.spinnaker.alloc.db.Row;
import uk.ac.manchester.spinnaker.alloc.model.Direction;
import uk.ac.manchester.spinnaker.alloc.model.JobState;
import uk.ac.manchester.spinnaker.machine.HasCoreLocation;
import uk.ac.manchester.spinnaker.machine.board.BMPBoard;
import uk.ac.manchester.spinnaker.machine.board.BMPCoords;
import uk.ac.manchester.spinnaker.messages.model.Blacklist;
import uk.ac.manchester.spinnaker.transceiver.ProcessException;
import uk.ac.manchester.spinnaker.transceiver.ProcessException.CallerProcessException;
import uk.ac.manchester.spinnaker.transceiver.ProcessException.PermanentProcessException;
import uk.ac.manchester.spinnaker.transceiver.ProcessException.TransientProcessException;
import uk.ac.manchester.spinnaker.transceiver.SpinnmanException;
import uk.ac.manchester.spinnaker.utils.DefaultMap;
import uk.ac.manchester.spinnaker.utils.Ping;
import uk.ac.manchester.spinnaker.utils.UsedInJavadocOnly;

/**
 * Manages the BMPs of machines controlled by Spalloc.
 *
 * @author Donal Fellows
 */
@Service("bmpController")
@ManagedResource("Spalloc:type=BMPController,name=bmpController")
public class BMPController extends DatabaseAwareBean {
	private static final Logger log = getLogger(BMPController.class);

	private boolean stop;

	private final Map<Machine, WorkerState> state = new HashMap<>();

	@Autowired
	private SpallocAPI spallocCore;

	@Autowired
	private ServiceMasterControl serviceControl;

	@Autowired
	private Epochs epochs;

	@Autowired
	private TxrxProperties props;

	@Autowired
	private PhysicalSerialMapping phySerMap;

	@Autowired
	private AllocatorProperties allocProps;

	@Autowired
	private ReportMailSender emailSender;

	/**
	 * Factory for {@linkplain SpiNNakerControl controllers}. Only use via
	 * {@link #controllerFactory}.
	 */
	@Autowired
	private ObjectProvider<SpiNNakerControl> controllerFactoryBean;

	/**
	 * Type-safe factory for {@linkplain SpiNNakerControl controllers}.
	 */
	private SpiNNakerControl.Factory controllerFactory;

	private final ThreadGroup group = new ThreadGroup("BMP workers");

	private final Deque<Function<AfterSQL, Boolean>> cleanupTasks =
			new ConcurrentLinkedDeque<>();

	private final Deque<Runnable> postCleanupTasks =
			new ConcurrentLinkedDeque<>();

	/** We have our own pool. */
	private final ExecutorService executor =
			newCachedThreadPool(this::makeThread);

	@GuardedBy("this")
	private Throwable bmpProcessingException;

	/**
	 * What jobs are currently being processed? Matters because they might be
	 * busy because of BMPs that are busy with reloading FPGAs, which is a very
	 * slow business because bandwidth isn't great on the management channel.
	 */
	private final Set<Integer> busyJobs = new ConcurrentSkipListSet<>();

	/**
	 * A {@link ThreadFactory}.
	 *
	 * @param target
	 *            What the thread will be doing.
	 * @return The thread.
	 */
	@UsedInJavadocOnly(ThreadFactory.class)
	private Thread makeThread(Runnable target) {
		var t = new Thread(group, target);
		t.setUncaughtExceptionHandler(this::handleException);
		return t;
	}

	/**
	 * An {@link UncaughtExceptionHandler}.
	 *
	 * @param thread
	 *            The thread with the problem.
	 * @param exception
	 *            The exception that describes the problem.
	 */
	@UsedInJavadocOnly(UncaughtExceptionHandler.class)
	private void handleException(Thread thread, Throwable exception) {
		log.error("uncaught exception in BMP worker {}", thread, exception);
	}

	// ----------------------------------------------------------------
	// SERVICE IMPLEMENTATION

	/**
	 * Mark all pending changes as eligible for processing. Called once on
	 * application startup when all internal queues are guaranteed to be empty.
	 */
	private void clearStuckPending() {
		int changes = execute(c -> {
			try (var u = c.update(CLEAR_STUCK_PENDING)) {
				return u.call();
			}
		});
		if (changes > 0) {
			log.info("marking {} change sets as eligible for processing",
					changes);
		}
	}

	@PostConstruct
	private void init() {
		controllerFactory = controllerFactoryBean::getObject;
		clearStuckPending();
		// Ought to do this, but not sure about scaling
		// establishBMPConnections();
	}

	@Scheduled(fixedDelayString = "#{txrxProperties.period}",
			initialDelayString = "#{txrxProperties.period}")
	void mainSchedule() throws IOException {
		if (serviceControl.isPaused()) {
			return;
		}

		try {
			processRequests();
		} catch (DataAccessException e) {
			if (isBusy(e)) {
				log.info("database is busy; will try power processing later");
				return;
			}
			throw e;
		} catch (InterruptedException e) {
			log.error("interrupted while spawning a worker", e);
		} catch (SpinnmanException e) {
			log.error("fatal problem talking to BMP", e);
		}
	}

	/**
	 * Used to mark whether we've just cleaned up after processing a blacklist
	 * request. If we have, there is an additional epoch to bump once the
	 * transaction completes.
	 */
	private final ThreadLocal<Boolean> doneBlacklist = new ThreadLocal<>();

	/**
	 * The core of {@link #mainSchedule()}.
	 *
	 * @throws IOException
	 *             If talking to the network fails
	 * @throws SpinnmanException
	 *             If a BMP sends an error back
	 * @throws InterruptedException
	 *             If the wait for workers to spawn fails.
	 */
	private void processRequests()
			throws IOException, SpinnmanException, InterruptedException {
		doneBlacklist.set(false);
		if (execute(conn -> {
			boolean changed = false;
			for (var cleanup = cleanupTasks.poll(); nonNull(cleanup);
					cleanup = cleanupTasks.poll()) {
				log.debug("processing cleanup: {}", cleanup);
				try (var sql = new AfterSQL(conn)) {
					changed |= cleanup.apply(sql);
				} catch (DataAccessException e) {
					log.error("problem with database", e);
				}
			}
			return changed;
		})) {
			// If anything changed, we bump the epochs
			epochs.nextJobsEpoch();
			epochs.nextMachineEpoch();
			if (doneBlacklist.get()) {
				epochs.nextBlacklistEpoch();
			}
		}
		for (var postCleanup = postCleanupTasks.poll();
				nonNull(postCleanup); postCleanup = postCleanupTasks.poll()) {
			log.debug("processing postCleanup: {}", postCleanup);
			postCleanup.run();
		}
		for (var req : takeRequests()) {
			log.debug("processing request: {}", req);
			addRequestToBMPQueue(req);
		}
	}

	/**
	 * Gets an estimate of the number of requests pending. This may include
	 * active requests that are being processed.
	 *
	 * @return The number of requests in the database queue.
	 */
	@ManagedAttribute(
			description = "An estimate of the number of requests " + "pending.")
	public int getPendingRequestLoading() {
		try (var conn = getConnection();
				var countChanges = conn.query(COUNT_PENDING_CHANGES)) {
			return conn.transaction(false,
					() -> countChanges.call1(integer("c")).orElse(0));
		}
	}

	/**
	 * Gets an estimate of the number of requests actually being processed.
	 *
	 * @return The number of requests on the active queue.
	 */
	@ManagedAttribute(description = "An estimate of the number of requests "
			+ "actually being processed.")
	public synchronized int getActiveRequestLoading() {
		return state.values().stream().mapToInt(s -> s.requests.size()).sum();
	}

	/** An action that may throw any of a range of exceptions. */
	private interface ThrowingAction {
		void act() throws ProcessException, IOException, InterruptedException;
	}

	private abstract sealed class Request
			permits BlacklistRequest, PowerRequest {
		final Machine machine;

		private int numTries = 0;

		Request(Machine machine) {
			this.machine = requireNonNull(machine);
		}

		/**
		 * @return Whether this request may be repeated.
		 */
		boolean isRepeat() {
			return numTries < props.getPowerAttempts();
		}

		/**
		 * Basic machinery for handling exceptions that arise while performing a
		 * BMP action. Runs on a thread that may touch a BMP directly, but which
		 * may not touch the database.
		 * <p>
		 * Only subclasses should use this!
		 *
		 * @param body
		 *            What to attempt.
		 * @param onFailure
		 *            What to do on failure.
		 * @param onServiceRemove
		 *            If the exception looks serious, call this to trigger a
		 *            board being taken out of service.
		 * @return Whether to stop the retry loop.
		 * @throws InterruptedException
		 *             If interrupted.
		 */
		final boolean bmpAction(ThrowingAction body,
				Consumer<Exception> onFailure,
				Consumer<PermanentProcessException> onServiceRemove)
				throws InterruptedException {
			boolean isLastTry = numTries++ >= props.getPowerAttempts();
			Exception exn;
			try {
				body.act();
				// Exit the retry loop (up the stack); the requests all worked
				return true;
			} catch (InterruptedException e) {
				/*
				 * We were interrupted! This happens when we're shutting down.
				 * Log (because we're in an inconsistent state) and rethrow so
				 * that the outside gets to clean up.
				 */
				log.error("Requests failed on BMP(s) for {} because of "
						+ "interruption", machine, e);
				onFailure.accept(e);
				currentThread().interrupt();
				throw e;
			} catch (TransientProcessException e) {
				if (!isLastTry) {
					// Log somewhat gently; we *might* be able to recover...
					log.warn("Retrying requests on BMP(s) for {} after {}: {}",
							machine, props.getProbeInterval(),
							e.getMessage());
					// Ask for a retry
					return false;
				}
				exn = e;
				log.error("Requests failed on BMP(s) for {}", machine, e);
			} catch (PermanentProcessException e) {
				log.error("BMP {} on {} is unreachable", e.core, machine, e);
				onServiceRemove.accept(e);
				exn = e;
			} catch (CallerProcessException e) {
				// This is probably a software bug
				log.error("SW bug talking to BMP(s) for {}", machine, e);
				exn = e;
			} catch (ProcessException | IOException | RuntimeException e) {
				log.error("Requests failed on BMP(s) for {}", machine, e);
				exn = e;
			}
			/*
			 * Common permanent failure handling case; arrange for taking a
			 * board out of service, mark a request as failed, and stop the
			 * retry loop.
			 */
			onFailure.accept(exn);
			return true;
		}

		/**
		 * Add a report to the database of a problem with a board.
		 *
		 * @param sql
		 *            How to talk to the DB
		 * @param boardId
		 *            Which board has the problem
		 * @param jobId
		 *            What job was associated with the problem (if any)
		 * @param msg
		 *            Information about what the problem was
		 */
		final void addBoardReport(AfterSQL sql, int boardId, Integer jobId,
				String msg) {
			sql.getUser(allocProps.getSystemReportUser())
					.ifPresent(userId -> sql.insertBoardReport(boardId, jobId,
							msg, userId));
		}

		/**
		 * Marks a board as actually dead, and requests we send email about it.
		 *
		 * @param sql
		 *            How to talk to the DB
		 * @param boardId
		 *            Which board has the problem
		 * @param msg
		 *            Information about what the problem was
		 * @return Whether we've successfully done a change.
		 */
		final boolean markBoardAsDead(AfterSQL sql, int boardId, String msg) {
			boolean result = sql.markBoardAsDead(boardId) > 0;
			if (result) {
				sql.findBoardById.call1(row -> {
					var ser = row.getString("physical_serial_id");
					if (ser == null) {
						ser = "<UNKNOWN>";
					}
					var fullMessage = format(
							"Marked board at %d,%d,%d of %s (serial: %s) "
									+ "as dead: %s",
							row.getInt("x"), row.getInt("y"), row.getInt("z"),
							row.getString("machineName"), ser, msg);
					// Postpone email sending until out of transaction
					postCleanupTasks.add(
							() -> emailSender.sendServiceMail(fullMessage));
					return null;
				});
			}
			return result;
		}
	}

	/**
	 * Describes a request to modify the power status of a collection of boards.
	 * The boards must be on a single machine and must all be assigned to a
	 * single job.
	 * <p>
	 * This is the message that is sent from the main thread to the per-BMP
	 * worker threads.
	 *
	 * @author Donal Fellows
	 */
	private final class PowerRequest extends Request {
		private final Map<BMPCoords, List<Integer>> powerOnBoards;

		private final Map<BMPCoords, List<Integer>> powerOffBoards;

		private final Map<BMPCoords, List<Link>> linkRequests;

		private final Integer jobId;

		private final JobState from;

		private final JobState to;

		private final List<Integer> changeIds;

		private final Map<BMPCoords, Map<Integer, BMPBoard>> idToBoard;

		private List<String> powerOnAddresses;

		/**
		 * Create a request.
		 *
		 * @param sql
		 *            How to access the database.
		 * @param machine
		 *            What machine are the boards on? <em>Must not</em> be
		 *            {@code null}.
		 * @param powerOn
		 *            What boards (by DB ID) are to be powered on? May be
		 *            {@code null}; that's equivalent to the empty list.
		 * @param powerOff
		 *            What boards (by DB ID) are to be powered off? May be
		 *            {@code null}; that's equivalent to the empty list.
		 * @param links
		 *            Any link power control requests. By default, links are on
		 *            if their board is on and they are connected; it is
		 *            <em>useful and relevant</em> to modify the power state of
		 *            links on the periphery of an allocation. May be
		 *            {@code null}; that's equivalent to the empty list.
		 * @param jobId
		 *            For what job is this?
		 * @param from
		 *            What state is the job moving from?
		 * @param to
		 *            What state is the job moving to?
		 * @param changeIds
		 *            The DB ids that describe the change, so we can update
		 *            those records.
		 * @param idToBoard
		 *            How to get the physical ID of a board from its database ID
		 */
		PowerRequest(TakeReqsSQL sql, Machine machine,
				Map<BMPCoords, List<Integer>> powerOn,
				Map<BMPCoords, List<Integer>> powerOff,
				Map<BMPCoords, List<Link>> links, Integer jobId, JobState from,
				JobState to, List<Integer> changeIds,
				Map<BMPCoords, Map<Integer, BMPBoard>> idToBoard) {
			super(machine);
			powerOnBoards = isNull(powerOn) ? Map.of() : powerOn;
			powerOffBoards = isNull(powerOff) ? Map.of() : powerOff;
			linkRequests = isNull(links) ? Map.of() : links;
			this.jobId = jobId;
			this.from = from;
			this.to = to;
			this.changeIds = changeIds;
			this.idToBoard = isNull(idToBoard) ? Map.of() : idToBoard;
			/*
			 * Map this now so we keep the DB out of the way of the BMP. This
			 * mapping is not expected to change during the request's lifetime.
			 */
			powerOnAddresses = sql.transaction(() -> powerOnBoards.values()
					.stream().flatMap(Collection::stream)
					.map(boardId -> sql.getBoardAddress.call1(string("address"),
							boardId).orElse(null))
					.collect(toList()));
		}

		/**
		 * Change the power state of boards in this request.
		 *
		 * @param controllers
		 *            How to actually communicate with the machine
		 * @throws ProcessException
		 *             If the transceiver chokes
		 * @throws InterruptedException
		 *             If interrupted
		 * @throws IOException
		 *             If network I/O fails
		 */
		private void changeBoardPowerState(
				Map<BMPCoords, SpiNNakerControl> controllers)
				throws ProcessException, InterruptedException, IOException {
			for (var bmp : idToBoard.entrySet()) {
				// Init the real controller
				var controller = controllers.get(bmp.getKey());
				controller.setIdToBoardMap(bmp.getValue());

				// Send any power on commands
				var on = powerOnBoards.getOrDefault(bmp.getKey(), List.of());
				if (!on.isEmpty()) {
					controller.powerOnAndCheck(on);
				}

				// Process perimeter link requests next
				for (var linkReq : linkRequests.getOrDefault(bmp.getKey(),
						List.of())) {
					// Set the link state, as required
					controller.setLinkOff(linkReq);
				}

				// Finally send any power off commands
				var off = powerOffBoards.getOrDefault(bmp.getKey(), List.of());
				if (!off.isEmpty()) {
					controller.powerOff(off);
				}
			}
		}

		/**
		 * Handles the database changes after a set of changes to a BMP complete
		 * successfully. We will move the job to the state it supposed to be in.
		 *
		 * @param sql
		 *            How to access the DB
		 * @return Whether the state of boards or jobs has changed.
		 */
		private boolean done(AfterSQL sql) {
			int turnedOn = powerOnBoards.values().stream()
					.flatMap(Collection::stream)
					.mapToInt(board -> sql.setBoardPowerOn(board)).sum();
			int jobChange = sql.setJobState(to, 0, jobId);
			int turnedOff = powerOffBoards.values().stream()
					.flatMap(Collection::stream)
					.mapToInt(board -> sql.setBoardPowerOff(board)).sum();
			int deallocated = 0;
			if (to == DESTROYED) {
				/*
				 * Need to mark the boards as not allocated; can't do that until
				 * they've been switched off.
				 */
				deallocated = sql.deallocateBoards(jobId);
			}
			busyJobs.remove(jobId);
			int killed = changeIds.stream().mapToInt(sql::deleteChange).sum();
			log.debug(
					"BMP ACTION SUCCEEDED ({}:{}->{}): on:{} off:{} "
							+ "jobChangesApplied:{} boardsDeallocated:{} "
							+ "bmpTasksBackedOff:{} bmpTasksDone:{}",
					jobId, from, to, turnedOn, turnedOff, jobChange,
					deallocated, 0, killed);
			return turnedOn + turnedOff > 0 || jobChange > 0;
		}

		/**
		 * Handles the database changes after a set of changes to a BMP complete
		 * with a failure. We will roll back the job state to what it was
		 * before.
		 *
		 * @param sql
		 *            How to access the DB
		 * @return Whether the state of boards or jobs has changed.
		 */
		private boolean failed(AfterSQL sql) {
			int backedOff = changeIds.stream()
					.mapToInt(changeId -> sql.setInProgress(false, changeId))
					.sum();
			int jobChange = sql.setJobState(from, 0, jobId);
			busyJobs.remove(jobId);
			log.debug(
					"BMP ACTION FAILED ({}:{}->{}): on:{} off:{} "
							+ "jobChangesApplied:{} boardsDeallocated:{} "
							+ "bmpTasksBackedOff:{} bmpTasksDone:{}",
					jobId, from, to, 0, 0, jobChange, 0, backedOff, 0, 0);
			return jobChange > 0;
		}

		/**
		 * Ping all the boards switched on by this job. We do the pings in
		 * parallel.
		 * <p>
		 * Note that this does <em>not</em> throw if network access fails; it
		 * just puts a message in the log. That's because the board might start
		 * working in a little while. What this <em>does</em> do is help to
		 * clear the ARP cache of its unreachability state so that any VPN
		 * between here and the client won't propagate it and cause mayhem.
		 * <p>
		 * That this hack is needed is awful.
		 */
		private void ping() {
			if (serviceControl.isUseDummyBMP()) {
				// Don't bother with pings when the dummy is enabled
				return;
			}
			if (powerOnAddresses.isEmpty()) {
				// Nothing to do
				return;
			}
			log.debug("verifying network access to {} boards for job {}",
					powerOnAddresses.size(), jobId);
			powerOnAddresses.parallelStream().forEach(address -> {
				if (Ping.ping(address) != 0) {
					log.warn(
							"ARP fault? Board with address {} might not have "
									+ "come up correctly for job {}",
							address, jobId);
				}
			});
		}

		/**
		 * Process an action to power on or off a set of boards. Runs on a
		 * thread that may touch a BMP directly, but which may not touch the
		 * database.
		 *
		 * @param controllers
		 *            How to actually reach the BMPs.
		 * @return Whether this action has "succeeded" and shouldn't be retried.
		 * @throws InterruptedException
		 *             If interrupted.
		 */
		boolean tryChangePowerState(
				Map<BMPCoords, SpiNNakerControl> controllers)
				throws InterruptedException {
			return bmpAction(() -> {
				changeBoardPowerState(controllers);
				// We want to ensure the lead board is alive
				ping();
				cleanupTasks.add(this::done);
			}, e -> {
				cleanupTasks.add(this::failed);
				synchronized (BMPController.this) {
					bmpProcessingException = e;
				}
			}, ppe -> {
				/*
				 * It's OK (not great, but OK) for things to be unreachable when
				 * the board is being turned off at the end of a job.
				 */
				if (to == READY && powerOffBoards.isEmpty()) {
					cleanupTasks.add(curry(this::badBoard, ppe));
				}
			});
		}

		@Override
		public String toString() {
			var sb = new StringBuilder("PowerRequest(for=")
					.append(machine.getName());
			sb.append(";on=").append(powerOnBoards);
			sb.append(",off=").append(powerOffBoards);
			sb.append(",links=").append(linkRequests);
			return sb.append(")").toString();
		}

		private static final String REPORT_MSG =
				"board was not reachable when trying to power it: ";

		/**
		 * When a BMP is unroutable, we must tell the alloc engine to pick
		 * somewhere else, and we should mark the board as out of service too;
		 * it's never going to work so taking it out right away is the only sane
		 * plan. We also need to nuke the planned changes. Retrying is bad.
		 *
		 * @param sql
		 *            How to access the DB.
		 * @param failure
		 *            The failure message.
		 * @return Whether the state of boards or jobs has changed.
		 */
		private boolean badBoard(ProcessException failure, AfterSQL sql) {
			boolean changed = false;
			// Mark job for reallocation
			changed |= sql.setJobState(QUEUED, 0, jobId) > 0;
			// Mark boards allocated to job as free
			changed |= sql.deallocateBoards(jobId) > 0;
			// Delete all queued BMP commands
			sql.deleteChangesForJob(jobId);
			getBoardId(failure.core).ifPresent(boardId -> {
				// Mark the board as dead right now
				markBoardAsDead(sql, boardId, REPORT_MSG + failure);
				// Add a report if we can
				addBoardReport(sql, boardId, jobId, REPORT_MSG + failure);
			});
			return changed;
		}

		/**
		 * Given a board address, get the ID that it corresponds to. Reverses
		 * {@link #idToBoard}.
		 *
		 * @param addr
		 *            The board address.
		 * @return The ID, if one can be found.
		 */
		private Optional<Integer> getBoardId(HasCoreLocation addr) {
			return idToBoard.get(new BMPCoords(addr.getX(), addr.getY()))
					.entrySet().stream()
					.filter(ib2 -> ib2.getValue().board() == addr.getP())
					.map(Entry::getKey).findFirst();
		}
	}

	/**
	 * Encapsulates several queries for {@link #takeRequests()}.
	 */
	private final class TakeReqsSQL extends AbstractSQL {
		private final Query getJobIdsWithChanges = conn
				.query(getJobsWithChanges);

		private final Query getPowerChangesToDo = conn.query(GET_CHANGES);

		private final Update setInProgress = conn.update(SET_IN_PROGRESS);

		private final Query getBoardAddress = conn.query(GET_BOARD_ADDRESS);

		private final Update setJobState = conn.update(SET_STATE_PENDING);

		private final Query getBlacklistReads = conn.query(GET_BLACKLIST_READS);

		private final Query getBlacklistWrites = conn
				.query(GET_BLACKLIST_WRITES);

		private final Query getSerials = conn.query(GET_SERIAL_INFO_REQS);

		@Override
		public void close() {
			getJobIdsWithChanges.close();
			getPowerChangesToDo.close();
			setInProgress.close();
			getBoardAddress.close();
			setJobState.close();
			getBlacklistReads.close();
			getBlacklistWrites.close();
			getSerials.close();
			super.close();
		}

		List<BlacklistRequest> getBlacklistReads(Machine machine) {
			return getBlacklistReads.call(
					row -> new BlacklistRequest(machine, READ, row),
					machine.getId());
		}

		List<BlacklistRequest> getBlacklistWrites(Machine machine) {
			return getBlacklistWrites.call(
					row -> new BlacklistRequest(machine, WRITE, row),
					machine.getId());
		}

		List<BlacklistRequest> getReadSerialInfos(Machine machine) {
			return getSerials.call(
					row -> new BlacklistRequest(machine, GET_SERIAL, row),
					machine.getId());
		}
	}

	/**
	 * A request to read or write a blacklist.
	 *
	 * @author Donal Fellows
	 */
	private final class BlacklistRequest extends Request {
		private final BlacklistOperation op;

		private final int opId;

		private final int boardId;

		private final BMPCoords bmp;

		private final BMPBoard board;

		private final String bmpSerialId;

		private final Blacklist blacklist;

		private BlacklistRequest(Machine machine, BlacklistOperation op,
				Row row) {
			super(machine);
			this.op = op;
			opId = row.getInt("op_id");
			boardId = row.getInt("board_id");
			bmp = new BMPCoords(row.getInt("cabinet"), row.getInt("frame"));
			board = new BMPBoard(row.getInt("board_num"));
			if (op == WRITE) {
				blacklist = row.getSerial("data", Blacklist.class);
			} else {
				blacklist = null;
			}
			bmpSerialId = row.getString("bmp_serial_id");
		}

		/** The serial number actually read from the board. */
		private String readSerial;

		private Blacklist readBlacklist;

		/**
		 * Access the DB to store the serial number information that we
		 * retrieved. Runs on a thread that may touch the database, but may not
		 * touch any BMP.
		 *
		 * @param sql
		 *            How to access the DB
		 * @return Whether we've changed anything
		 */
		private boolean recordSerialIds(AfterSQL sql) {
			return sql.setBoardSerialIds(boardId, readSerial,
					phySerMap.getPhysicalId(readSerial)) > 0;
		}

		/**
		 * Access the DB to mark the read request as successful and store the
		 * blacklist that was read. Runs on a thread that may touch the
		 * database, but may not touch any BMP.
		 *
		 * @param sql
		 *            How to access the DB
		 * @return Whether we've changed anything
		 */
		private boolean doneRead(AfterSQL sql) {
			doneBlacklist.set(true);
			return sql.completedBlacklistRead(opId, readBlacklist) > 0;
		}

		/**
		 * Access the DB to mark the write request as successful. Runs on a
		 * thread that may touch the database, but may not touch any BMP.
		 *
		 * @param sql
		 *            How to access the DB
		 * @return Whether we've changed anything
		 */
		private boolean doneWrite(AfterSQL sql) {
			doneBlacklist.set(true);
			return sql.completedBlacklistWrite(opId) > 0;
		}

		/**
		 * Access the DB to mark the write request as successful. Runs on a
		 * thread that may touch the database, but may not touch any BMP.
		 *
		 * @param sql
		 *            How to access the DB
		 * @return Whether we've changed anything
		 */
		private boolean doneReadSerial(AfterSQL sql) {
			doneBlacklist.set(true);
			return sql.completedGetSerialReq(opId) > 0;
		}

		/**
		 * Access the DB to mark the request as failed and store the exception.
		 * Runs on a thread that may touch the database, but may not touch any
		 * BMP.
		 *
		 * @param exn
		 *            The exception that caused the failure.
		 * @param sql
		 *            How to access the DB
		 * @return Whether we've changed anything
		 */
		private boolean failed(Exception exn, AfterSQL sql) {
			doneBlacklist.set(true);
			return sql.failedBlacklistOp(opId, exn) > 0;
		}

		private static final String REPORT_MSG =
				"board was not reachable when trying to access its blacklist: ";

		/**
		 * Access the DB to mark a board as out of service. Runs on a thread
		 * that may touch the database, but may not touch any BMP.
		 *
		 * @param exn
		 *            The exception that caused the failure.
		 * @param sql
		 *            How to access the DB
		 * @return Whether we've changed anything
		 */
		boolean takeOutOfService(Exception exn, AfterSQL sql) {
			addBoardReport(sql, boardId, null, REPORT_MSG + exn);
			return markBoardAsDead(sql, boardId, REPORT_MSG + exn);
		}

		/**
		 * Process an action to work with a blacklist or serial number. Runs on
		 * a thread that may touch a BMP directly, but which may not touch the
		 * database.
		 *
		 * @param controller
		 *            How to actually reach the BMP.
		 * @return Whether this action has "succeeded" and shouldn't be retried.
		 * @throws InterruptedException
		 *             If interrupted.
		 */
		boolean perform(SpiNNakerControl controller)
				throws InterruptedException {
			return bmpAction(() -> {
				switch (op) {
				case WRITE -> writeBlacklist(controller);
				case READ -> readBlacklist(controller);
				case GET_SERIAL -> readSerial(controller);
				default -> throw new IllegalArgumentException();
				}
			}, e -> {
				cleanupTasks.add(curry(this::failed, e));
			}, ppe -> {
				cleanupTasks.add(curry(this::takeOutOfService, ppe));
			});
		}

		/**
		 * Process an action to read a blacklist.
		 *
		 * @param controller
		 *            How to actually reach the BMP.
		 * @throws InterruptedException
		 *             If interrupted.
		 * @throws IOException
		 *             If the network is unhappy.
		 * @throws ProcessException
		 *             If the BMP rejects a message.
		 */
		private void readBlacklist(SpiNNakerControl controller)
				throws InterruptedException, ProcessException, IOException {
			readSerial = controller.readSerial(board);
			if (bmpSerialId != null && !bmpSerialId.equals(readSerial)) {
				/*
				 * Doesn't match; WARN but keep going; hardware may just be
				 * remapped behind our back.
				 */
				log.warn(
						"blacklist read mismatch: expected serial ID '{}' "
								+ "not equal to actual serial ID '{}'",
						bmpSerialId, readSerial);
			}
			readBlacklist = controller.readBlacklist(board);
			cleanupTasks.add(this::recordSerialIds);
			cleanupTasks.add(this::doneRead);
		}

		/**
		 * Process an action to write a blacklist.
		 *
		 * @param controller
		 *            How to actually reach the BMP.
		 * @throws InterruptedException
		 *             If interrupted.
		 * @throws IOException
		 *             If the network is unhappy.
		 * @throws ProcessException
		 *             If the BMP rejects a message.
		 * @throws IllegalStateException
		 *             If the operation is applied to a board other than the one
		 *             that it is expected to apply to.
		 */
		private void writeBlacklist(SpiNNakerControl controller)
				throws InterruptedException, ProcessException, IOException {
			readSerial = controller.readSerial(board);
			if (bmpSerialId != null && !bmpSerialId.equals(readSerial)) {
				// Doesn't match, so REALLY unsafe to keep going!
				throw new IllegalStateException(format(
						"aborting blacklist write: expected serial ID '%s' "
								+ "not equal to actual serial ID '%s'",
						bmpSerialId, readSerial));
			}
			controller.writeBlacklist(board, requireNonNull(blacklist));
			cleanupTasks.add(this::doneWrite);
		}

		/**
		 * Process an action to read the serial number from a BMP.
		 *
		 * @param controller
		 *            How to actually reach the BMP.
		 * @throws InterruptedException
		 *             If interrupted.
		 * @throws IOException
		 *             If the network is unhappy
		 * @throws ProcessException
		 *             If the BMP rejects a message.
		 */
		private void readSerial(SpiNNakerControl controller)
				throws InterruptedException, ProcessException, IOException {
			readSerial = controller.readSerial(board);
			cleanupTasks.add(this::recordSerialIds);
			cleanupTasks.add(this::doneReadSerial);
		}

		@Override
		public String toString() {
			var sb = new StringBuilder("BlacklistRequest(for=")
					.append(machine.getName());
			sb.append(";bmp=").append(bmp);
			sb.append(",board=").append(boardId);
			sb.append(",op=").append(op);
			return sb.append(")").toString();
		}
	}

	/**
	 * Copies out the requests for board power changes, marking them so that we
	 * remember they are being worked on.
	 *
	 * @return List of requests to pass to the {@link WorkerThread}s.
	 */
	private List<Request> takeRequests() {
		var machines = List.copyOf(spallocCore.getMachines(true).values());
		try (var sql = new TakeReqsSQL()) {
			return sql.transaction(() -> {
				var requestCollector = new ArrayList<Request>();
				// The outer loop is always over a small set, fortunately
				for (var machine : machines) {
					stream(sql.getJobIdsWithChanges.call(integer("job_id"),
							machine.getId()))
							.filter(jobId -> !busyJobs.contains(jobId))
							.forEach(jobId -> takeRequestsForJob(machine, jobId,
									sql, requestCollector));

					// Avoid doing these in the case that anything else is
					// being done with the board
					if (requestCollector.isEmpty()) {
						requestCollector.addAll(
								sql.getBlacklistReads(machine));
					}
					if (requestCollector.isEmpty()) {
						requestCollector.addAll(
								sql.getBlacklistWrites(machine));
					}
					if (requestCollector.isEmpty()) {
						requestCollector.addAll(
								sql.getReadSerialInfos(machine));
					}
				}
				return requestCollector;
			});
		}
	}

	private class PowerChange {
		final Integer changeId;

		final int cabinet;

		final int frame;

		final Integer boardId;

		final Integer boardNum;

		final boolean power;

		final JobState from;

		final JobState to;

		final List<Direction> offLinks;

		PowerChange(Row row) {
			changeId = row.getInteger("change_id");
			cabinet = row.getInt("cabinet");
			frame = row.getInt("frame");
			boardId = row.getInteger("board_id");
			boardNum = row.getInteger("board_num");
			power = row.getBoolean("power");
			from = row.getEnum("from_state", JobState.class);
			to = row.getEnum("to_state", JobState.class);
			offLinks = List.of(Direction.values()).stream().filter(
					link -> !row.getBoolean(link.columnName)).collect(
							Collectors.toList());
		}
	}

	private void takeRequestsForJob(Machine machine, Integer jobId,
			TakeReqsSQL sql, List<Request> requestCollector) {
		var changeIds = new ArrayList<Integer>();
		var boardsOn = new DefaultMap<BMPCoords, List<Integer>>(ArrayList::new);
		var boardsOff =
				new DefaultMap<BMPCoords, List<Integer>>(ArrayList::new);
		var linksOff = new DefaultMap<BMPCoords, List<Link>>(ArrayList::new);
		JobState from = UNKNOWN, to = UNKNOWN;
		var idToBoard =
				new DefaultMap<BMPCoords, Map<Integer, BMPBoard>>(HashMap::new);
		busyJobs.add(jobId);

		for (var req : sql.getPowerChangesToDo.call(PowerChange::new, jobId)) {
			changeIds.add(req.changeId);
			var bmp = new BMPCoords(req.cabinet, req.frame);
			var board = req.boardId;
			idToBoard.get(bmp).put(board, new BMPBoard(req.boardNum));
			boolean switchOn = req.power;
			/*
			 * Set these multiple times; we don't care as they should be the
			 * same for each board.
			 */
			from = req.from;
			to = req.to;
			if (switchOn) {
				boardsOn.get(bmp).add(board);
				/*
				 * Decode a collection of boolean columns to say which links to
				 * switch back off
				 */
				req.offLinks.stream().forEach(link -> linksOff.get(bmp)
								.add(new Link(board, link)));
			} else {
				boardsOff.get(bmp).add(board);
			}
		}

		if (boardsOn.isEmpty() && boardsOff.isEmpty()) {
			// Nothing to do? Oh well, though this shouldn't be reachable...
			if (to != UNKNOWN) {
				// Nothing to do, but we know the target state; just move to it
				sql.setJobState.call(to, 0, jobId);
			} else {
				// Eeep! This should be a logic bug
				log.warn("refusing to switch job {} to {} state", jobId, to);
			}
			return;
		}

		requestCollector.add(new PowerRequest(sql, machine, boardsOn, boardsOff,
				linksOff, jobId, from, to, changeIds, idToBoard));
		for (var changeId : changeIds) {
			sql.setInProgress.call(true, changeId);
		}
	}

	/**
	 * The profile of {@linkplain Update updates} for
	 * {@code processAfterChange()}.
	 */
	private final class AfterSQL extends AbstractSQL {
		private final Update setBoardPowerOn;

		private final Update setBoardPowerOff;

		private final Update setJobState;

		private final Update setJobDestroyed;

		private final Update setInProgress;

		private final Update deallocateBoards;

		private final Update deleteChange;

		private final Update completedBlacklistRead;

		private final Update completedBlacklistWrite;

		private final Update completedGetSerialReq;

		private final Update failedBlacklistOp;

		private final Update setBoardSerialIds;

		private final Update deleteChangesForJob;

		private final Update insertBoardReport;

		private final Update setBoardFunctioning;

		private final Query getUser;

		private final Query findBoardById;

		AfterSQL(Connection conn) {
			super(conn);
			setBoardPowerOn = conn.update(SET_BOARD_POWER_ON);
			setBoardPowerOff = conn.update(SET_BOARD_POWER_OFF);
			setJobState = conn.update(SET_STATE_PENDING);
			setJobDestroyed = conn.update(SET_STATE_DESTROYED);
			setInProgress = conn.update(SET_IN_PROGRESS);
			deallocateBoards = conn.update(DEALLOCATE_BOARDS_JOB);
			deleteChange = conn.update(FINISHED_PENDING);
			completedBlacklistRead = conn.update(COMPLETED_BLACKLIST_READ);
			completedBlacklistWrite = conn.update(COMPLETED_BLACKLIST_WRITE);
			completedGetSerialReq = conn.update(COMPLETED_GET_SERIAL_REQ);
			failedBlacklistOp = conn.update(FAILED_BLACKLIST_OP);
			setBoardSerialIds = conn.update(SET_BOARD_SERIAL_IDS);
			deleteChangesForJob = conn.update(KILL_JOB_PENDING);
			insertBoardReport = conn.update(INSERT_BOARD_REPORT);
			setBoardFunctioning = conn.update(SET_FUNCTIONING_FIELD);
			getUser = conn.query(GET_USER_ID);
			findBoardById = conn.query(FIND_BOARD_BY_ID);
		}

		@Override
		public void close() {
			findBoardById.close();
			getUser.close();
			setBoardFunctioning.close();
			insertBoardReport.close();
			deleteChangesForJob.close();
			setBoardSerialIds.close();
			failedBlacklistOp.close();
			completedGetSerialReq.close();
			completedBlacklistWrite.close();
			completedBlacklistRead.close();
			deleteChange.close();
			deallocateBoards.close();
			setInProgress.close();
			setJobState.close();
			setJobDestroyed.close();
			setBoardPowerOn.close();
			setBoardPowerOff.close();
			super.close();
		}

		// What follows are type-safe wrappers

		int setBoardPowerOn(Integer boardId) {
			return setBoardPowerOn.call(boardId);
		}

		int setBoardPowerOff(Integer boardId) {
			return setBoardPowerOff.call(boardId);
		}

		int setJobState(JobState state, int pending, Integer jobId) {
			if (state == JobState.DESTROYED) {
				return setJobDestroyed.call(pending, jobId);
			}
			return setJobState.call(state, pending, jobId);
		}

		int setInProgress(boolean progress, Integer changeId) {
			return setInProgress.call(progress, changeId);
		}

		int deallocateBoards(Integer jobId) {
			return deallocateBoards.call(jobId);
		}

		int deleteChange(Integer changeId) {
			return deleteChange.call(changeId);
		}

		int completedBlacklistRead(Integer opId, Blacklist blacklist) {
			return completedBlacklistRead.call(blacklist, opId);
		}

		int completedBlacklistWrite(Integer opId) {
			return completedBlacklistWrite.call(opId);
		}

		int completedGetSerialReq(Integer opId) {
			return completedGetSerialReq.call(opId);
		}

		int failedBlacklistOp(Integer opId, Exception failure) {
			return failedBlacklistOp.call(failure, opId);
		}

		int setBoardSerialIds(Integer boardId, String bmpSerialId,
				String physicalSerialId) {
			return setBoardSerialIds.call(boardId, bmpSerialId,
					physicalSerialId);
		}

		int deleteChangesForJob(Integer jobId) {
			return deleteChangesForJob.call(jobId);
		}

		int insertBoardReport(
				int boardId, Integer jobId, String issue, int userId) {
			return insertBoardReport.key(boardId, jobId, issue, userId)
					.orElseThrow();
		}

		int markBoardAsDead(Integer boardId) {
			return setBoardFunctioning.call(false, boardId);
		}

		Optional<Integer> getUser(String userName) {
			return getUser.call1(integer("user_id"), userName);
		}
	}

	private void addRequestToBMPQueue(Request request)
			throws IOException, SpinnmanException, InterruptedException {
		requireNonNull(request, "request must not be null");
		/*
		 * Ensure that the transceiver for the machine exists while we're still
		 * in the current thread; the connection inside Machine inside Request
		 * is _not_ safe to hand off between threads. Fortunately, the worker
		 * doesn't need that... provided we get the transceiver now.
		 */
		getControllers(request);
		getWorkerState(request.machine).addRequest(request);
	}

	/**
	 * Get the worker state for talking to a machine's BMPs. If necessary,
	 * initialise a worker and the state record used to communicate with it.
	 *
	 * @param machine
	 *            The machine that the worker handles
	 * @return The worker state record.
	 * @throws InterruptedException
	 *             If we're interrupted during worker launch.
	 */
	private WorkerState getWorkerState(Machine machine)
			throws InterruptedException {
		synchronized (state) {
			var ws = state.computeIfAbsent(machine, WorkerState::new);
			ws.launchThreadIfNecessary();
			return ws;
		}
	}

	private List<WorkerState> listWorkers() {
		synchronized (state) {
			return List.copyOf(state.values());
		}
	}

	// ----------------------------------------------------------------
	// WORKER IMPLEMENTATION

	/** The state of worker threads that can be seen outside the thread. */
	private final class WorkerState {
		/** What machine is the worker handling? */
		private final Machine machine;

		/** Queue of requests to the machine to carry out. */
		private final Queue<Request> requests = new ConcurrentLinkedDeque<>();

		/**
		 * Whether there are any requests pending. Protected by a lock on the
		 * {@link BMPController} object.
		 */
		@GuardedBy("BMPController.this")
		private boolean requestsPending = false;

		/**
		 * What thread is serving as the worker? Protected by a lock on the
		 * {@link BMPController#state} object.
		 */
		@GuardedBy("state")
		private Thread workerThread;

		WorkerState(Machine machine) {
			this.machine = machine;
			log.debug("Created worker thread for machine {}", machine);
		}

		void interrupt() {
			synchronized (state) {
				var wt = workerThread;
				if (nonNull(wt)) {
					wt.interrupt();
				}
			}
		}

		void launchThreadIfNecessary() throws InterruptedException {
			synchronized (state) {
				if (isNull(workerThread)) {
					log.debug("Starting background thread for machine {}",
							machine);
					executor.execute(this::backgroundThread);
					while (isNull(workerThread)) {
						state.wait();
					}
				}
			}
		}

		@MustBeClosed
		private AutoCloseable bind(Thread t) {
			t.setName("bmp-worker:" + machine.getName());
			synchronized (state) {
				workerThread = t;
				state.notifyAll();
			}
			var mdc = putCloseable("machine", machine.getName());
			return () -> {
				synchronized (state) {
					workerThread = null;
				}
				t.setName("bmp-worker:[unbound]");
				mdc.close();
			};
		}

		/**
		 * The background thread for interacting with the BMP.
		 */
		void backgroundThread() {
			var t = currentThread();

			try (var binding = bind(t)) {
				do {
					waitForPending();

					/*
					 * No lock needed; this is the only thread that removes from
					 * this queue.
					 */

					// TODO Change once pattern matching enabled by default
					//switch (requests.poll()) {
					//case PowerRequest pr -> processRequest(pr);
					//case BlacklistRequest br -> processRequest(br);
					//}
					var r = requests.poll();
					if (r instanceof PowerRequest pr) {
						processRequest(pr);
					} else if (r instanceof BlacklistRequest br) {
						processRequest(br);
					}

					/*
					 * If nothing left in the queues, clear the request flag and
					 * break out of queue-processing loop.
					 */
				} while (!shouldTerminate());
			} catch (InterruptedException e) {
				// Thread is being shut down
				markAllForStop();
				log.debug("worker thread '{}' was interrupted", t.getName());
			} catch (Exception e) {
				/*
				 * If the thread crashes something has gone wrong with this
				 * program (not the machine), setting stop will cause setPower
				 * and setLinkEnable to fail, hopefully propagating news of this
				 * crash.
				 */
				markAllForStop();
				log.error("unhandled exception for '{}'", t.getName(), e);
			}
		}

		/**
		 * Add a request to this worker's input queue.
		 *
		 * @param request
		 *            The request to add. Not {@code null}.
		 */
		void addRequest(Request request) {
			requests.add(request);
			synchronized (BMPController.this) {
				if (!requestsPending) {
					requestsPending = true;
				}
				BMPController.this.notifyAll();
			}
		}

		private void waitForPending() throws InterruptedException {
			synchronized (BMPController.this) {
				while (!requestsPending) {
					BMPController.this.wait();
				}
			}
		}

		private boolean shouldTerminate() {
			synchronized (BMPController.this) {
				if (requests.isEmpty()) {
					requestsPending = false;
					BMPController.this.notifyAll();

					if (stop) {
						return true;
					}
				}
				return false;
			}
		}
	}

	@PreDestroy
	private void shutDownWorkers() throws InterruptedException {
		markAllForStop();
		executor.shutdown();
		for (var ws : listWorkers()) {
			ws.interrupt();
		}
		executor.awaitTermination(props.getProbeInterval().toMillis(),
				MILLISECONDS);
		group.interrupt();
	}

	private synchronized void markAllForStop() {
		stop = true;
		notifyAll();
	}

	private void processRequest(BlacklistRequest request)
			throws InterruptedException {
		SpiNNakerControl controller;
		try {
			controller = getControllers(request).get(request.bmp);
		} catch (IOException | SpinnmanException e) {
			// Shouldn't ever happen; the transceiver ought to be pre-built
			log.error("could not get transceiver", e);
			return;
		}
		try (var mdc = putCloseable("changes",
				List.of("blacklist", request.op).toString())) {
			while (request.isRepeat()) {
				if (request.perform(controller)) {
					return;
				}
				sleep(props.getProbeInterval().toMillis());
			}
		}
	}

	private void processRequest(PowerRequest request)
			throws InterruptedException {
		Map<BMPCoords, SpiNNakerControl> controllers;
		try {
			controllers = getControllers(request);
		} catch (IOException | SpinnmanException e) {
			// Shouldn't ever happen; the transceiver ought to be pre-built
			log.error("could not get transceiver", e);
			return;
		}

		try (var mdc = putCloseable("changes",
				List.of("power", request.powerOnBoards.size(),
						request.powerOffBoards.size(),
						request.linkRequests.size()).toString())) {
			while (request.isRepeat()) {
				if (request.tryChangePowerState(controllers)) {
					break;
				}
				sleep(props.getProbeInterval().toMillis());
			}
		}
	}

	/**
	 * Get the controllers for each real frame root BMP in the given request.
	 *
	 * @param request
	 *            The request, containing all the BMP coordinates.
	 * @return Map from BMP coordinates to how to control it. These controllers
	 *         can be safely communicated with in parallel.
	 * @throws IOException
	 *             If a BMP controller fails to initialise due to network
	 *             problems.
	 * @throws SpinnmanException
	 *             If a BMP controller fails to initialise due to the BMP not
	 *             liking a message.
	 */
	private Map<BMPCoords, SpiNNakerControl> getControllers(Request request)
			throws IOException, SpinnmanException {
		try {
			if (request instanceof PowerRequest pr) {
				return getControllersForPower(pr);
			} else {
				return getControllersForBlacklisting(
						(BlacklistRequest) request);
			}
		} catch (BeanInitializationException | BeanCreationException e) {
			// Smuggle the exception out from the @PostConstruct method
			var cause = e.getCause();
			if (cause instanceof IOException ioe) {
				throw ioe;
			} else if (cause instanceof SpinnmanException se) {
				throw se;
			}
			throw e;
		}
	}

	/**
	 * Get the controllers for each real frame root BMP in the given request.
	 *
	 * @param request
	 *            The request, containing all the BMP coordinates.
	 * @return Map from BMP coordinates to how to control it. These controllers
	 *         can be safely communicated with in parallel.
	 */
	private Map<BMPCoords, SpiNNakerControl> getControllersForPower(
			PowerRequest request) {
		var map = new HashMap<BMPCoords, SpiNNakerControl>(
				request.idToBoard.size());
		for (var bmp : request.idToBoard.keySet()) {
			map.put(bmp, controllerFactory.create(request.machine, bmp));
		}
		return map;
	}

	/**
	 * Get the controller for the real frame root BMP in the given request.
	 * Blacklist management requests only ever deal with a single BMP.
	 *
	 * @param request
	 *            The request, containing the BMP coordinates.
	 * @return Map from BMP cooordinates to how to control it. These controllers
	 *         can be safely communicated with in parallel.
	 */
	private Map<BMPCoords, SpiNNakerControl> getControllersForBlacklisting(
			BlacklistRequest request) {
		return Map.of(request.bmp,
				controllerFactory.create(request.machine, request.bmp));
	}

	/**
	 * The testing interface.
	 *
	 * @hidden
	 */
	@ForTestingOnly
	public interface TestAPI {
		/**
		 * The core of the scheduler.
		 *
		 * @param millis
		 *            How many milliseconds to sleep before doing a rerun of the
		 *            scheduler. If zero (or less), only one run will be done.
		 * @throws IOException
		 *             If talking to the network fails
		 * @throws SpinnmanException
		 *             If a BMP sends an error back
		 * @throws InterruptedException
		 *             If the wait for workers to spawn fails.
		 */
		void processRequests(long millis)
				throws IOException, SpinnmanException, InterruptedException;

		/**
<<<<<<< HEAD
		 * Get the current processing exception.
		 *
		 * @return Current processing exception.
		 */
		Throwable getBmpException();

		/** Clear the current processing exception. */
=======
		 * Get the last BMP exception.
		 *
		 * @return The exception.
		 */
		Throwable getBmpException();

		/**
		 * Clear the last BMP exception.
		 */
>>>>>>> 1e7c4415
		void clearBmpException();
	}

	/**
	 * @return The test interface.
	 * @deprecated This interface is just for testing.
	 * @hidden
	 */
	@ForTestingOnly
	@RestrictedApi(explanation = "just for testing", link = "index.html",
			allowedOnPath = ".*/src/test/java/.*")
	@Deprecated
	public final TestAPI getTestAPI() {
		ForTestingOnly.Utils.checkForTestClassOnStack();
		return new TestAPI() {
			@Override
			public void processRequests(long millis) throws IOException,
					SpinnmanException, InterruptedException {
				/*
				 * Runs twice because it takes two cycles to fully process a
				 * request.
				 */
				BMPController.this.processRequests();
				Thread.sleep(millis);
				BMPController.this.processRequests();
			}

			@Override
			public Throwable getBmpException() {
				synchronized (BMPController.this) {
					return bmpProcessingException;
				}
			}

			@Override
			public void clearBmpException() {
				synchronized (BMPController.this) {
					bmpProcessingException = null;
				}
			}
		};
	}
}<|MERGE_RESOLUTION|>--- conflicted
+++ resolved
@@ -1714,25 +1714,13 @@
 				throws IOException, SpinnmanException, InterruptedException;
 
 		/**
-<<<<<<< HEAD
-		 * Get the current processing exception.
+		 * Get the most recently thrown BMP processing exception.
 		 *
 		 * @return Current processing exception.
 		 */
 		Throwable getBmpException();
 
 		/** Clear the current processing exception. */
-=======
-		 * Get the last BMP exception.
-		 *
-		 * @return The exception.
-		 */
-		Throwable getBmpException();
-
-		/**
-		 * Clear the last BMP exception.
-		 */
->>>>>>> 1e7c4415
 		void clearBmpException();
 	}
 
