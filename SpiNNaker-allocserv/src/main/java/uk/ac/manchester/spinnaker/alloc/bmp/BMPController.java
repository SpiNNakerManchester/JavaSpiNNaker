--- conflicted
+++ resolved
@@ -1119,12 +1119,8 @@
 			}
 		}
 
-<<<<<<< HEAD
-		void unbind() {
-=======
 		private AutoCloseable bind(Thread t) {
 			t.setName("bmp-worker:" + machine.getName());
->>>>>>> 1ffcb7a5
 			synchronized (state) {
 				workerThread = t;
 				state.notifyAll();
@@ -1153,9 +1149,13 @@
 					 * No lock needed; this is the only thread that removes from
 					 * this queue.
 					 */
-					if (!requests.isEmpty()) {
-						processRequest(requests.peek());
-						requests.remove();
+					Request r = requests.poll();
+					if (r != null) {
+						if (r instanceof PowerRequest) {
+							processRequest((PowerRequest) r);
+						} else {
+							processRequest((BlacklistRequest) r);
+						}
 					}
 
 					/*
@@ -1218,54 +1218,6 @@
 		notifyAll();
 	}
 
-<<<<<<< HEAD
-	/**
-	 * The background thread for interacting with the BMP.
-	 *
-	 * @param ws
-	 *            What SpiNNaker machine is this thread servicing?
-	 */
-	void backgroundThread(WorkerState ws) {
-		try (BindWorker binding = ws.bind()) {
-			do {
-				waitForPending(ws);
-
-				/*
-				 * No lock needed; this is the only thread that removes from
-				 * this queue.
-				 */
-				if (!ws.requests.isEmpty()) {
-					Request r = ws.requests.peek();
-					if (r instanceof PowerRequest) {
-						processRequest((PowerRequest) r);
-					} else {
-						processRequest((BlacklistRequest) r);
-					}
-					ws.requests.remove();
-				}
-
-				/*
-				 * If nothing left in the queues, clear the request flag and
-				 * break out of queue-processing loop.
-				 */
-			} while (!shouldTerminate(ws));
-		} catch (InterruptedException e) {
-			// Thread is being shut down
-			markAllForStop();
-			log.info("worker thread '{}' was interrupted",
-					currentThread().getName());
-		} catch (Exception e) {
-			/*
-			 * If the thread crashes something has gone wrong with this program
-			 * (not the machine), setting stop will cause setPower and
-			 * setLinkEnable to fail, hopefully propagating news of this crash.
-			 */
-			markAllForStop();
-			log.error("unhandled exception for '{}'", currentThread().getName(),
-					e);
-		}
-	}
-
 	private void processRequest(BlacklistRequest request)
 			throws InterruptedException {
 		SpiNNakerControl controller;
@@ -1295,9 +1247,6 @@
 
 	private void processRequest(PowerRequest request)
 			throws InterruptedException {
-=======
-	private void processRequest(Request request) throws InterruptedException {
->>>>>>> 1ffcb7a5
 		Map<BMPCoords, SpiNNakerControl> controllers;
 		try {
 			controllers = getControllers(request);
