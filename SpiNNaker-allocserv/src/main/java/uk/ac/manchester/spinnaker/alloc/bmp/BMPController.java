/*
 * Copyright (c) 2021-2022 The University of Manchester
 *
 * This program is free software: you can redistribute it and/or modify
 * it under the terms of the GNU General Public License as published by
 * the Free Software Foundation, either version 3 of the License, or
 * (at your option) any later version.
 *
 * This program is distributed in the hope that it will be useful,
 * but WITHOUT ANY WARRANTY; without even the implied warranty of
 * MERCHANTABILITY or FITNESS FOR A PARTICULAR PURPOSE.  See the
 * GNU General Public License for more details.
 *
 * You should have received a copy of the GNU General Public License
 * along with this program.  If not, see <http://www.gnu.org/licenses/>.
 */
package uk.ac.manchester.spinnaker.alloc.bmp;

import static java.lang.String.format;
import static java.lang.Thread.currentThread;
import static java.lang.Thread.sleep;
import static java.util.Objects.isNull;
import static java.util.Objects.nonNull;
import static java.util.Objects.requireNonNull;
import static java.util.concurrent.Executors.newCachedThreadPool;
import static java.util.concurrent.TimeUnit.MILLISECONDS;
import static java.util.stream.Collectors.toList;
import static org.slf4j.LoggerFactory.getLogger;
import static org.slf4j.MDC.putCloseable;
import static uk.ac.manchester.spinnaker.alloc.bmp.BlacklistOperation.GET_SERIAL;
import static uk.ac.manchester.spinnaker.alloc.bmp.BlacklistOperation.READ;
import static uk.ac.manchester.spinnaker.alloc.bmp.BlacklistOperation.WRITE;
import static uk.ac.manchester.spinnaker.alloc.db.Row.integer;
import static uk.ac.manchester.spinnaker.alloc.db.Row.string;
import static uk.ac.manchester.spinnaker.alloc.db.Utils.isBusy;
import static uk.ac.manchester.spinnaker.alloc.model.JobState.DESTROYED;
import static uk.ac.manchester.spinnaker.alloc.model.JobState.QUEUED;
import static uk.ac.manchester.spinnaker.alloc.model.JobState.READY;
import static uk.ac.manchester.spinnaker.alloc.model.JobState.UNKNOWN;
import static uk.ac.manchester.spinnaker.utils.CollectionUtils.curry;

import java.io.IOException;
import java.lang.Thread.UncaughtExceptionHandler;
import java.util.ArrayList;
import java.util.Collection;
import java.util.Deque;
import java.util.HashMap;
import java.util.List;
import java.util.Map;
import java.util.Map.Entry;
import java.util.Optional;
import java.util.Queue;
import java.util.concurrent.ConcurrentLinkedDeque;
import java.util.concurrent.ExecutorService;
import java.util.concurrent.ThreadFactory;
import java.util.function.Consumer;
import java.util.function.Function;

import javax.annotation.PostConstruct;
import javax.annotation.PreDestroy;

import org.slf4j.Logger;
import org.springframework.beans.factory.BeanCreationException;
import org.springframework.beans.factory.BeanInitializationException;
import org.springframework.beans.factory.ObjectProvider;
import org.springframework.beans.factory.annotation.Autowired;
import org.springframework.dao.DataAccessException;
import org.springframework.jmx.export.annotation.ManagedAttribute;
import org.springframework.jmx.export.annotation.ManagedResource;
import org.springframework.scheduling.annotation.Scheduled;
import org.springframework.stereotype.Service;

import com.google.errorprone.annotations.MustBeClosed;
import com.google.errorprone.annotations.RestrictedApi;
import com.google.errorprone.annotations.concurrent.GuardedBy;

import uk.ac.manchester.spinnaker.alloc.ForTestingOnly;
import uk.ac.manchester.spinnaker.alloc.ServiceMasterControl;
import uk.ac.manchester.spinnaker.alloc.SpallocProperties.AllocatorProperties;
import uk.ac.manchester.spinnaker.alloc.SpallocProperties.TxrxProperties;
import uk.ac.manchester.spinnaker.alloc.admin.ReportMailSender;
import uk.ac.manchester.spinnaker.alloc.allocator.Epochs;
import uk.ac.manchester.spinnaker.alloc.allocator.SpallocAPI;
import uk.ac.manchester.spinnaker.alloc.allocator.SpallocAPI.Machine;
import uk.ac.manchester.spinnaker.alloc.db.DatabaseAwareBean;
import uk.ac.manchester.spinnaker.alloc.db.DatabaseEngine.Connection;
import uk.ac.manchester.spinnaker.alloc.db.DatabaseEngine.Query;
import uk.ac.manchester.spinnaker.alloc.db.DatabaseEngine.Update;
import uk.ac.manchester.spinnaker.alloc.db.Row;
import uk.ac.manchester.spinnaker.alloc.model.Direction;
import uk.ac.manchester.spinnaker.alloc.model.JobState;
import uk.ac.manchester.spinnaker.machine.HasCoreLocation;
import uk.ac.manchester.spinnaker.messages.bmp.BMPBoard;
import uk.ac.manchester.spinnaker.messages.bmp.BMPCoords;
import uk.ac.manchester.spinnaker.messages.model.Blacklist;
import uk.ac.manchester.spinnaker.transceiver.ProcessException;
import uk.ac.manchester.spinnaker.transceiver.ProcessException.CallerProcessException;
import uk.ac.manchester.spinnaker.transceiver.ProcessException.PermanentProcessException;
import uk.ac.manchester.spinnaker.transceiver.ProcessException.TransientProcessException;
import uk.ac.manchester.spinnaker.transceiver.SpinnmanException;
import uk.ac.manchester.spinnaker.utils.DefaultMap;
import uk.ac.manchester.spinnaker.utils.Ping;
import uk.ac.manchester.spinnaker.utils.UsedInJavadocOnly;

/**
 * Manages the BMPs of machines controlled by Spalloc.
 *
 * @author Donal Fellows
 */
@Service("bmpController")
@ManagedResource("Spalloc:type=BMPController,name=bmpController")
public class BMPController extends DatabaseAwareBean {
	private static final Logger log = getLogger(BMPController.class);

	private boolean stop;

	private final Map<Machine, WorkerState> state = new HashMap<>();

	@Autowired
	private SpallocAPI spallocCore;

	@Autowired
	private ServiceMasterControl serviceControl;

	@Autowired
	private Epochs epochs;

	@Autowired
	private TxrxProperties props;

	@Autowired
	private PhysicalSerialMapping phySerMap;

	@Autowired
	private AllocatorProperties allocProps;

	@Autowired
	private ReportMailSender emailSender;

	/**
	 * Factory for {@linkplain SpiNNakerControl controllers}. Only use via
	 * {@link #controllerFactory}.
	 */
	@Autowired
	private ObjectProvider<SpiNNakerControl> controllerFactoryBean;

	/**
	 * Type-safe factory for {@linkplain SpiNNakerControl controllers}.
	 */
	private SpiNNakerControl.Factory controllerFactory;

	private final ThreadGroup group = new ThreadGroup("BMP workers");

	private Deque<Function<AfterSQL, Boolean>> cleanupTasks =
			new ConcurrentLinkedDeque<>();

	private Deque<Runnable> postCleanupTasks = new ConcurrentLinkedDeque<>();

	/** We have our own pool. */
	private ExecutorService executor = newCachedThreadPool(this::makeThread);

	/**
	 * A {@link ThreadFactory}.
	 *
	 * @param target
	 *            What the thread will be doing.
	 * @return The thread.
	 */
	@UsedInJavadocOnly(ThreadFactory.class)
	private Thread makeThread(Runnable target) {
		var t = new Thread(group, target);
		t.setUncaughtExceptionHandler(this::handleException);
		return t;
	}

	/**
	 * An {@link UncaughtExceptionHandler}.
	 *
	 * @param thread
	 *            The thread with the problem.
	 * @param exception
	 *            The exception that describes the problem.
	 */
	@UsedInJavadocOnly(UncaughtExceptionHandler.class)
	private void handleException(Thread thread, Throwable exception) {
		log.error("uncaught exception in BMP worker {}", thread, exception);
	}

	// ----------------------------------------------------------------
	// SERVICE IMPLEMENTATION

	/**
	 * Mark all pending changes as eligible for processing. Called once on
	 * application startup when all internal queues are guaranteed to be empty.
	 */
	private void clearStuckPending() {
		int changes = execute(c -> {
			try (var u = c.update(CLEAR_STUCK_PENDING)) {
				return u.call();
			}
		});
		if (changes > 0) {
			log.info("marking {} change sets as eligible for processing",
					changes);
		}
	}

	@PostConstruct
	private void init() {
		controllerFactory = controllerFactoryBean::getObject;
		clearStuckPending();
		// Ought to do this, but not sure about scaling
		// establishBMPConnections();
	}

	@Scheduled(fixedDelayString = "#{txrxProperties.period}",
			initialDelayString = "#{txrxProperties.period}")
	void mainSchedule() throws IOException {
		if (serviceControl.isPaused()) {
			return;
		}

		try {
			processRequests();
		} catch (DataAccessException e) {
			if (isBusy(e)) {
				log.info("database is busy; will try power processing later");
				return;
			}
			throw e;
		} catch (InterruptedException e) {
			log.error("interrupted while spawning a worker", e);
		} catch (SpinnmanException e) {
			log.error("fatal problem talking to BMP", e);
		}
	}

	/**
	 * Used to mark whether we've just cleaned up after processing a blacklist
	 * request. If we have, there is an additional epoch to bump once the
	 * transaction completes.
	 */
	private final ThreadLocal<Boolean> doneBlacklist = new ThreadLocal<>();

	/**
	 * The core of {@link #mainSchedule()}.
	 *
	 * @throws IOException
	 *             If talking to the network fails
	 * @throws SpinnmanException
	 *             If a BMP sends an error back
	 * @throws InterruptedException
	 *             If the wait for workers to spawn fails.
	 */
	private void processRequests()
			throws IOException, SpinnmanException, InterruptedException {
		doneBlacklist.set(false);
		if (execute(conn -> {
			boolean changed = false;
			for (var cleanup = cleanupTasks.poll(); nonNull(cleanup);
					cleanup = cleanupTasks.poll()) {
				log.debug("processing cleanup: {}", cleanup);
				try (var sql = new AfterSQL(conn)) {
					changed |= cleanup.apply(sql);
				} catch (DataAccessException e) {
					log.error("problem with database", e);
				}
			}
			return changed;
		})) {
			// If anything changed, we bump the epochs
			epochs.nextJobsEpoch();
			epochs.nextMachineEpoch();
			if (doneBlacklist.get()) {
				epochs.nextBlacklistEpoch();
			}
		}
		for (var postCleanup = postCleanupTasks.poll();
				nonNull(postCleanup); postCleanup = postCleanupTasks.poll()) {
			log.debug("processing postCleanup: {}", postCleanup);
			postCleanup.run();
		}
		for (var req : takeRequests()) {
			log.debug("processing request: {}", req);
			addRequestToBMPQueue(req);
		}
	}

	/**
	 * Gets an estimate of the number of requests pending. This may include
	 * active requests that are being processed.
	 *
	 * @return The number of requests in the database queue.
	 */
	@ManagedAttribute(
			description = "An estimate of the number of requests " + "pending.")
	public int getPendingRequestLoading() {
		try (var conn = getConnection();
				var countChanges = conn.query(COUNT_PENDING_CHANGES)) {
			return conn.transaction(false, () -> countChanges.call1()
					.map(integer("c")).orElse(0));
		}
	}

	/**
	 * Gets an estimate of the number of requests actually being processed.
	 *
	 * @return The number of requests on the active queue.
	 */
	@ManagedAttribute(description = "An estimate of the number of requests "
			+ "actually being processed.")
	public synchronized int getActiveRequestLoading() {
		return state.values().stream().mapToInt(s -> s.requests.size()).sum();
	}

	/** An action that may throw any of a range of exceptions. */
	private interface ThrowingAction {
		void act() throws ProcessException, IOException, InterruptedException;
	}

	private abstract class Request {
		final Machine machine;

		private int numTries = 0;

		Request(Machine machine) {
			this.machine = requireNonNull(machine);
		}

		/**
		 * @return Whether this request may be repeated.
		 */
		boolean isRepeat() {
			return numTries < props.getPowerAttempts();
		}

		/**
		 * Basic machinery for handling exceptions that arise while performing a
		 * BMP action. Runs on a thread that may touch a BMP directly, but which
		 * may not touch the database.
		 * <p>
		 * Only subclasses should use this!
		 *
		 * @param body
		 *            What to attempt.
		 * @param onFailure
		 *            What to do on failure.
		 * @param onServiceRemove
		 *            If the exception looks serious, call this to trigger a
		 *            board being taken out of service.
		 * @return Whether to stop the retry loop.
		 * @throws InterruptedException
		 *             If interrupted.
		 */
		final boolean bmpAction(ThrowingAction body,
				Consumer<Exception> onFailure,
				Consumer<PermanentProcessException> onServiceRemove)
				throws InterruptedException {
			boolean isLastTry = numTries++ >= props.getPowerAttempts();
			Exception exn;
			try {
				body.act();
				// Exit the retry loop (up the stack); the requests all worked
				return true;
			} catch (InterruptedException e) {
				/*
				 * We were interrupted! This happens when we're shutting down.
				 * Log (because we're in an inconsistent state) and rethrow so
				 * that the outside gets to clean up.
				 */
				log.error("Requests failed on BMP(s) for {} because of "
						+ "interruption", machine, e);
				onFailure.accept(e);
				currentThread().interrupt();
				throw e;
			} catch (TransientProcessException e) {
				if (!isLastTry) {
					// Log somewhat gently; we *might* be able to recover...
					log.warn("Retrying requests on BMP(s) for {} after {}: {}",
							machine, props.getProbeInterval(),
							e.getMessage());
					// Ask for a retry
					return false;
				}
				exn = e;
				log.error("Requests failed on BMP(s) for {}", machine, e);
			} catch (PermanentProcessException e) {
				log.error("BMP {} on {} is unreachable", e.core, machine, e);
				onServiceRemove.accept(e);
				exn = e;
			} catch (CallerProcessException e) {
				// This is probably a software bug
				log.error("SW bug talking to BMP(s) for {}", machine, e);
				exn = e;
			} catch (ProcessException | IOException | RuntimeException e) {
				log.error("Requests failed on BMP(s) for {}", machine, e);
				exn = e;
			}
			/*
			 * Common permanent failure handling case; arrange for taking a
			 * board out of service, mark a request as failed, and stop the
			 * retry loop.
			 */
			onFailure.accept(exn);
			return true;
		}

		/**
		 * Add a report to the database of a problem with a board.
		 *
		 * @param sql
		 *            How to talk to the DB
		 * @param boardId
		 *            Which board has the problem
		 * @param jobId
		 *            What job was associated with the problem (if any)
		 * @param msg
		 *            Information about what the problem was
		 */
		final void addBoardReport(AfterSQL sql, int boardId, Integer jobId,
				String msg) {
			sql.getUser(allocProps.getSystemReportUser())
					.ifPresent(userId -> sql.insertBoardReport(boardId, jobId,
							msg, userId));
		}

		/**
		 * Marks a board as actually dead, and requests we send email about it.
		 *
		 * @param sql
		 *            How to talk to the DB
		 * @param boardId
		 *            Which board has the problem
		 * @param msg
		 *            Information about what the problem was
		 * @return Whether we've successfully done a change.
		 */
		final boolean markBoardAsDead(AfterSQL sql, int boardId, String msg) {
			boolean result = sql.markBoardAsDead(boardId) > 0;
			if (result) {
				sql.findBoardById.call1(boardId).ifPresent(row -> {
					var ser = row.getString("physical_serial_id");
					if (isNull(ser)) {
						ser = "<UNKNOWN>";
					}
					var fullMessage = format(
							"Marked board at %d,%d,%d of %s (serial: %s) "
									+ "as dead: %s",
							row.getInt("x"), row.getInt("y"), row.getInt("z"),
							row.getString("machineName"), ser, msg);
					// Postpone email sending until out of transaction
					postCleanupTasks.add(
							() -> emailSender.sendServiceMail(fullMessage));
				});
			}
			return result;
		}
	}

	/**
	 * Describes a request to modify the power status of a collection of boards.
	 * The boards must be on a single machine and must all be assigned to a
	 * single job.
	 * <p>
	 * This is the message that is sent from the main thread to the per-BMP
	 * worker threads.
	 *
	 * @author Donal Fellows
	 */
	private final class PowerRequest extends Request {
		private final Map<BMPCoords, List<Integer>> powerOnBoards;

		private final Map<BMPCoords, List<Integer>> powerOffBoards;

		private final Map<BMPCoords, List<Link>> linkRequests;

		private final Integer jobId;

		private final JobState from;

		private final JobState to;

		private final List<Integer> changeIds;

		private final Map<BMPCoords, Map<Integer, BMPBoard>> idToBoard;

		private List<String> powerOnAddresses;

		/**
		 * Create a request.
		 *
		 * @param sql
		 *            How to access the database.
		 * @param machine
		 *            What machine are the boards on? <em>Must not</em> be
		 *            {@code null}.
		 * @param powerOn
		 *            What boards (by DB ID) are to be powered on? May be
		 *            {@code null}; that's equivalent to the empty list.
		 * @param powerOff
		 *            What boards (by DB ID) are to be powered off? May be
		 *            {@code null}; that's equivalent to the empty list.
		 * @param links
		 *            Any link power control requests. By default, links are on
		 *            if their board is on and they are connected; it is
		 *            <em>useful and relevant</em> to modify the power state of
		 *            links on the periphery of an allocation. May be
		 *            {@code null}; that's equivalent to the empty list.
		 * @param jobId
		 *            For what job is this?
		 * @param from
		 *            What state is the job moving from?
		 * @param to
		 *            What state is the job moving to?
		 * @param changeIds
		 *            The DB ids that describe the change, so we can update
		 *            those records.
		 * @param idToBoard
		 *            How to get the physical ID of a board from its database ID
		 */
		PowerRequest(TakeReqsSQL sql, Machine machine,
				Map<BMPCoords, List<Integer>> powerOn,
				Map<BMPCoords, List<Integer>> powerOff,
				Map<BMPCoords, List<Link>> links, Integer jobId, JobState from,
				JobState to, List<Integer> changeIds,
				Map<BMPCoords, Map<Integer, BMPBoard>> idToBoard) {
			super(machine);
			powerOnBoards = isNull(powerOn) ? Map.of() : powerOn;
			powerOffBoards = isNull(powerOff) ? Map.of() : powerOff;
			linkRequests = isNull(links) ? Map.of() : links;
			this.jobId = jobId;
			this.from = from;
			this.to = to;
			this.changeIds = changeIds;
			this.idToBoard = isNull(idToBoard) ? Map.of() : idToBoard;
			/*
			 * Map this now so we keep the DB out of the way of the BMP. This
			 * mapping is not expected to change during the request's lifetime.
			 */
			powerOnAddresses = sql.transaction(() -> powerOnBoards.values()
					.stream().flatMap(Collection::stream)
					.map(boardId -> sql.getBoardAddress.call1(boardId)
							.map(string("address")).orElse(null))
					.collect(toList()));
		}

		/**
		 * Change the power state of boards in this request.
		 *
		 * @param controllers
		 *            How to actually communicate with the machine
		 * @throws ProcessException
		 *             If the transceiver chokes
		 * @throws InterruptedException
		 *             If interrupted
		 * @throws IOException
		 *             If network I/O fails
		 */
		private void changeBoardPowerState(
				Map<BMPCoords, SpiNNakerControl> controllers)
				throws ProcessException, InterruptedException, IOException {
			for (var bmp : idToBoard.entrySet()) {
				// Init the real controller
				var controller = controllers.get(bmp.getKey());
				controller.setIdToBoardMap(bmp.getValue());

				// Send any power on commands
				var on = powerOnBoards.getOrDefault(bmp.getKey(), List.of());
				if (!on.isEmpty()) {
					controller.powerOnAndCheck(on);
				}

				// Process perimeter link requests next
				for (var linkReq : linkRequests.getOrDefault(bmp.getKey(),
						List.of())) {
					// Set the link state, as required
					controller.setLinkOff(linkReq);
				}

				// Finally send any power off commands
				var off = powerOffBoards.getOrDefault(bmp.getKey(), List.of());
				if (!off.isEmpty()) {
					controller.powerOff(off);
				}
			}
		}

		/**
		 * Handles the database changes after a set of changes to a BMP complete
		 * successfully. We will move the job to the state it supposed to be in.
		 *
		 * @param sql
		 *            How to access the DB
		 * @return Whether the state of boards or jobs has changed.
		 */
		private boolean done(AfterSQL sql) {
			int turnedOn = powerOnBoards.values().stream()
					.flatMap(Collection::stream)
					.mapToInt(board -> sql.setBoardState(true, board)).sum();
			int jobChange = sql.setJobState(to, 0, jobId);
			int turnedOff = powerOffBoards.values().stream()
					.flatMap(Collection::stream)
					.mapToInt(board -> sql.setBoardState(false, board)).sum();
			int deallocated = 0;
			if (to == DESTROYED) {
				/*
				 * Need to mark the boards as not allocated; can't do that until
				 * they've been switched off.
				 */
				deallocated = sql.deallocateBoards(jobId);
			}
			int killed = changeIds.stream().mapToInt(sql::deleteChange).sum();
			log.debug(
					"BMP ACTION SUCCEEDED ({}:{}->{}): on:{} off:{} "
							+ "jobChangesApplied:{} boardsDeallocated:{} "
							+ "bmpTasksBackedOff:{} bmpTasksDone:{}",
					jobId, from, to, turnedOn, turnedOff, jobChange,
					deallocated, 0, killed);
			return turnedOn + turnedOff > 0 || jobChange > 0;
		}

		/**
		 * Handles the database changes after a set of changes to a BMP complete
		 * with a failure. We will roll back the job state to what it was
		 * before.
		 *
		 * @param sql
		 *            How to access the DB
		 * @return Whether the state of boards or jobs has changed.
		 */
		private boolean failed(AfterSQL sql) {
			int backedOff = changeIds.stream()
					.mapToInt(changeId -> sql.setInProgress(false, changeId))
					.sum();
			int jobChange = sql.setJobState(from, 0, jobId);
			log.debug(
					"BMP ACTION FAILED ({}:{}->{}): on:{} off:{} "
							+ "jobChangesApplied:{} boardsDeallocated:{} "
							+ "bmpTasksBackedOff:{} bmpTasksDone:{}",
					jobId, from, to, 0, 0, jobChange, 0, backedOff, 0, 0);
			return jobChange > 0;
		}

		/**
		 * Ping all the boards switched on by this job. We do the pings in
		 * parallel.
		 * <p>
		 * Note that this does <em>not</em> throw if network access fails; it
		 * just puts a message in the log. That's because the board might start
		 * working in a little while. What this <em>does</em> do is help to
		 * clear the ARP cache of its unreachability state so that any VPN
		 * between here and the client won't propagate it and cause mayhem.
		 * <p>
		 * That this hack is needed is awful.
		 */
		private void ping() {
			if (serviceControl.isUseDummyBMP()) {
				// Don't bother with pings when the dummy is enabled
				return;
			}
			if (powerOnAddresses.isEmpty()) {
				// Nothing to do
				return;
			}
			log.debug("verifying network access to {} boards for job {}",
					powerOnAddresses.size(), jobId);
			powerOnAddresses.parallelStream().forEach(address -> {
				if (Ping.ping(address) != 0) {
					log.warn(
							"ARP fault? Board with address {} might not have "
									+ "come up correctly for job {}",
							address, jobId);
				}
			});
		}

		/**
		 * Process an action to power on or off a set of boards. Runs on a
		 * thread that may touch a BMP directly, but which may not touch the
		 * database.
		 *
		 * @param controllers
		 *            How to actually reach the BMPs.
		 * @return Whether this action has "succeeded" and shouldn't be retried.
		 * @throws InterruptedException
		 *             If interrupted.
		 */
		boolean tryChangePowerState(
				Map<BMPCoords, SpiNNakerControl> controllers)
				throws InterruptedException {
			return bmpAction(() -> {
				changeBoardPowerState(controllers);
				// We want to ensure the lead board is alive
				ping();
				cleanupTasks.add(this::done);
			}, e -> {
				cleanupTasks.add(this::failed);
			}, ppe -> {
				/*
				 * It's OK (not great, but OK) for things to be unreachable when
				 * the board is being turned off at the end of a job.
				 */
				if (to == READY && powerOffBoards.isEmpty()) {
					cleanupTasks.add(curry(this::badBoard, ppe));
				}
			});
		}

		@Override
		public String toString() {
			var sb = new StringBuilder("PowerRequest(for=")
					.append(machine.getName());
			sb.append(";on=").append(powerOnBoards);
			sb.append(",off=").append(powerOffBoards);
			sb.append(",links=").append(linkRequests);
			return sb.append(")").toString();
		}

		private static final String REPORT_MSG =
				"board was not reachable when trying to power it: ";

		/**
		 * When a BMP is unroutable, we must tell the alloc engine to pick
		 * somewhere else, and we should mark the board as out of service too;
		 * it's never going to work so taking it out right away is the only sane
		 * plan. We also need to nuke the planned changes. Retrying is bad.
		 *
		 * @param sql
		 *            How to access the DB.
		 * @param failure
		 *            The failure message.
		 * @return Whether the state of boards or jobs has changed.
		 */
		private boolean badBoard(ProcessException failure, AfterSQL sql) {
			boolean changed = false;
			// Mark job for reallocation
			changed |= sql.setJobState(QUEUED, 0, jobId) > 0;
			// Mark boards allocated to job as free
			changed |= sql.deallocateBoards(jobId) > 0;
			// Delete all queued BMP commands
			sql.deleteChangesForJob(jobId);
			getBoardId(failure.core).ifPresent(boardId -> {
				// Mark the board as dead right now
				markBoardAsDead(sql, boardId, REPORT_MSG + failure);
				// Add a report if we can
				addBoardReport(sql, boardId, jobId, REPORT_MSG + failure);
			});
			return changed;
		}

		/**
		 * Given a board address, get the ID that it corresponds to. Reverses
		 * {@link #idToBoard}.
		 *
		 * @param addr
		 *            The board address.
		 * @return The ID, if one can be found.
		 */
		private Optional<Integer> getBoardId(HasCoreLocation addr) {
			return idToBoard.get(new BMPCoords(addr.getX(), addr.getY()))
					.entrySet().stream()
					.filter(ib2 -> ib2.getValue().board == addr.getP())
					.map(Entry::getKey).findFirst();
		}
	}

	/**
	 * Encapsulates several queries for {@link #takeRequests()}.
	 */
	private final class TakeReqsSQL extends AbstractSQL {
		private final Query getJobIdsWithChanges = conn
				.query(getJobsWithChanges);

		private final Query getPowerChangesToDo = conn.query(GET_CHANGES);

		private final Update setInProgress = conn.update(SET_IN_PROGRESS);

		private final Query getBoardAddress = conn.query(GET_BOARD_ADDRESS);

		private final Update setJobState = conn.update(SET_STATE_PENDING);

		private final Query getBlacklistReads = conn.query(GET_BLACKLIST_READS);

		private final Query getBlacklistWrites = conn
				.query(GET_BLACKLIST_WRITES);

		private final Query getSerials = conn.query(GET_SERIAL_INFO_REQS);

		@Override
		public void close() {
			getJobIdsWithChanges.close();
			getPowerChangesToDo.close();
			setInProgress.close();
			getBoardAddress.close();
			setJobState.close();
			getBlacklistReads.close();
			getBlacklistWrites.close();
			getSerials.close();
			super.close();
		}

		List<BlacklistRequest> getBlacklistReads(Machine machine) {
			return getBlacklistReads.call(machine.getId())
					.map(row -> new BlacklistRequest(machine, READ, row))
					.toList();
		}

		List<BlacklistRequest> getBlacklistWrites(Machine machine) {
			return getBlacklistWrites.call(machine.getId())
					.map(row -> new BlacklistRequest(machine, WRITE, row))
					.toList();
		}

		List<BlacklistRequest> getReadSerialInfos(Machine machine) {
			return getSerials.call(machine.getId())
					.map(row -> new BlacklistRequest(machine, GET_SERIAL, row))
					.toList();
		}
	}

	/**
	 * A request to read or write a blacklist.
	 *
	 * @author Donal Fellows
	 */
	private final class BlacklistRequest extends Request {
		private final BlacklistOperation op;

		private final int opId;

		private final int boardId;

		private final BMPCoords bmp;

		private final BMPBoard board;

		/** The <em>expected</em> serial ID. {@code null} if no expectation. */
		private final String bmpSerialId;

		private final Blacklist blacklist;

		private BlacklistRequest(Machine machine, BlacklistOperation op,
				Row row) {
			super(machine);
			this.op = op;
			opId = row.getInt("op_id");
			boardId = row.getInt("board_id");
			bmp = new BMPCoords(row.getInt("cabinet"), row.getInt("frame"));
			board = new BMPBoard(row.getInt("board_num"));
			if (op == WRITE) {
				blacklist = row.getSerial("data", Blacklist.class);
			} else {
				blacklist = null;
			}
			bmpSerialId = row.getString("bmp_serial_id");
		}

		/** The serial number actually read from the board. */
		private String readSerial;

		private Blacklist readBlacklist;

		/**
		 * Access the DB to store the serial number information that we
		 * retrieved. Runs on a thread that may touch the database, but may not
		 * touch any BMP.
		 *
		 * @param sql
		 *            How to access the DB
		 * @return Whether we've changed anything
		 */
		private boolean recordSerialIds(AfterSQL sql) {
			return sql.setBoardSerialIds(boardId, readSerial,
					phySerMap.getPhysicalId(readSerial)) > 0;
		}

		/**
		 * Access the DB to mark the read request as successful and store the
		 * blacklist that was read. Runs on a thread that may touch the
		 * database, but may not touch any BMP.
		 *
		 * @param sql
		 *            How to access the DB
		 * @return Whether we've changed anything
		 */
		private boolean doneRead(AfterSQL sql) {
			doneBlacklist.set(true);
			return sql.completedBlacklistRead(opId, readBlacklist) > 0;
		}

		/**
		 * Access the DB to mark the write request as successful. Runs on a
		 * thread that may touch the database, but may not touch any BMP.
		 *
		 * @param sql
		 *            How to access the DB
		 * @return Whether we've changed anything
		 */
		private boolean doneWrite(AfterSQL sql) {
			doneBlacklist.set(true);
			return sql.completedBlacklistWrite(opId) > 0;
		}

		/**
		 * Access the DB to mark the write request as successful. Runs on a
		 * thread that may touch the database, but may not touch any BMP.
		 *
		 * @param sql
		 *            How to access the DB
		 * @return Whether we've changed anything
		 */
		private boolean doneReadSerial(AfterSQL sql) {
			doneBlacklist.set(true);
			return sql.completedGetSerialReq(opId) > 0;
		}

		/**
		 * Access the DB to mark the request as failed and store the exception.
		 * Runs on a thread that may touch the database, but may not touch any
		 * BMP.
		 *
		 * @param exn
		 *            The exception that caused the failure.
		 * @param sql
		 *            How to access the DB
		 * @return Whether we've changed anything
		 */
		private boolean failed(Exception exn, AfterSQL sql) {
			doneBlacklist.set(true);
			return sql.failedBlacklistOp(opId, exn) > 0;
		}

		private static final String REPORT_MSG =
				"board was not reachable when trying to access its blacklist: ";

		/**
		 * Access the DB to mark a board as out of service. Runs on a thread
		 * that may touch the database, but may not touch any BMP.
		 *
		 * @param exn
		 *            The exception that caused the failure.
		 * @param sql
		 *            How to access the DB
		 * @return Whether we've changed anything
		 */
		boolean takeOutOfService(Exception exn, AfterSQL sql) {
			addBoardReport(sql, boardId, null, REPORT_MSG + exn);
			return markBoardAsDead(sql, boardId, REPORT_MSG + exn);
		}

		/**
		 * Process an action to work with a blacklist or serial number. Runs on
		 * a thread that may touch a BMP directly, but which may not touch the
		 * database.
		 *
		 * @param controller
		 *            How to actually reach the BMP.
		 * @return Whether this action has "succeeded" and shouldn't be retried.
		 * @throws InterruptedException
		 *             If interrupted.
		 */
		boolean perform(SpiNNakerControl controller)
				throws InterruptedException {
			return bmpAction(() -> {
				switch (op) {
				case WRITE:
					writeBlacklist(controller);
					break;
				case READ:
					readBlacklist(controller);
					break;
				case GET_SERIAL:
					readSerial(controller);
					break;
				default:
					throw new IllegalArgumentException();
				}
			}, e -> {
				cleanupTasks.add(curry(this::failed, e));
			}, ppe -> {
				cleanupTasks.add(curry(this::takeOutOfService, ppe));
			});
		}

		/**
		 * @return Whether the board's current serial ID (just read) is the same
		 *         as the serial ID we expected.
		 */
		private boolean validSerial() {
			return nonNull(bmpSerialId) && !bmpSerialId.equals(readSerial);
		}

		/**
		 * Process an action to read a blacklist.
		 *
		 * @param controller
		 *            How to actually reach the BMP.
		 * @throws InterruptedException
		 *             If interrupted.
		 * @throws IOException
		 *             If the network is unhappy.
		 * @throws ProcessException
		 *             If the BMP rejects a message.
		 */
		private void readBlacklist(SpiNNakerControl controller)
				throws InterruptedException, ProcessException, IOException {
			readSerial = controller.readSerial(board);
			if (validSerial()) {
				/*
				 * Doesn't match; WARN but keep going; hardware may just be
				 * remapped behind our back.
				 */
				log.warn(
						"blacklist read mismatch: expected serial ID '{}' "
								+ "not equal to actual serial ID '{}'",
						bmpSerialId, readSerial);
			}
			readBlacklist = controller.readBlacklist(board);
			cleanupTasks.add(this::recordSerialIds);
			cleanupTasks.add(this::doneRead);
		}

		/**
		 * Process an action to write a blacklist.
		 *
		 * @param controller
		 *            How to actually reach the BMP.
		 * @throws InterruptedException
		 *             If interrupted.
		 * @throws IOException
		 *             If the network is unhappy.
		 * @throws ProcessException
		 *             If the BMP rejects a message.
		 * @throws IllegalStateException
		 *             If the operation is applied to a board other than the one
		 *             that it is expected to apply to.
		 */
		private void writeBlacklist(SpiNNakerControl controller)
				throws InterruptedException, ProcessException, IOException {
			readSerial = controller.readSerial(board);
			if (validSerial()) {
				// Doesn't match, so REALLY unsafe to keep going!
				throw new IllegalStateException(format(
						"aborting blacklist write: expected serial ID '%s' "
								+ "not equal to actual serial ID '%s'",
						bmpSerialId, readSerial));
			}
			controller.writeBlacklist(board, requireNonNull(blacklist));
			cleanupTasks.add(this::doneWrite);
		}

		/**
		 * Process an action to read the serial number from a BMP.
		 *
		 * @param controller
		 *            How to actually reach the BMP.
		 * @throws InterruptedException
		 *             If interrupted.
		 * @throws IOException
		 *             If the network is unhappy
		 * @throws ProcessException
		 *             If the BMP rejects a message.
		 */
		private void readSerial(SpiNNakerControl controller)
				throws InterruptedException, ProcessException, IOException {
			readSerial = controller.readSerial(board);
			cleanupTasks.add(this::recordSerialIds);
			cleanupTasks.add(this::doneReadSerial);
		}

		@Override
		public String toString() {
			var sb = new StringBuilder("BlacklistRequest(for=")
					.append(machine.getName());
			sb.append(";bmp=").append(bmp);
			sb.append(",board=").append(boardId);
			sb.append(",op=").append(op);
			return sb.append(")").toString();
		}
	}

	/**
	 * Copies out the requests for board power changes, marking them so that we
	 * remember they are being worked on.
	 *
	 * @return List of requests to pass to the {@link WorkerThread}s.
	 */
	private List<Request> takeRequests() {
		var machines = List.copyOf(spallocCore.getMachines(true).values());
		try (var sql = new TakeReqsSQL()) {
			return sql.transaction(() -> {
				var requestCollector = new ArrayList<Request>();
				// The outer loop is always over a small set, fortunately
				for (var machine : machines) {
					sql.getJobIdsWithChanges.call(machine.getId())
							.map(integer("job_id"))
							.forEach(jobId -> takeRequestsForJob(machine, jobId,
									sql, requestCollector));
					requestCollector.addAll(sql.getBlacklistReads(machine));
					requestCollector.addAll(sql.getBlacklistWrites(machine));
					requestCollector.addAll(sql.getReadSerialInfos(machine));
				}
				return requestCollector;
			});
		}
	}

	private void takeRequestsForJob(Machine machine, Integer jobId,
			TakeReqsSQL sql, List<Request> requestCollector) {
		var changeIds = new ArrayList<Integer>();
		var boardsOn = new DefaultMap<BMPCoords, List<Integer>>(ArrayList::new);
		var boardsOff =
				new DefaultMap<BMPCoords, List<Integer>>(ArrayList::new);
		var linksOff = new DefaultMap<BMPCoords, List<Link>>(ArrayList::new);
		JobState from = UNKNOWN, to = UNKNOWN;
		var idToBoard =
				new DefaultMap<BMPCoords, Map<Integer, BMPBoard>>(HashMap::new);

		for (var row : sql.getPowerChangesToDo.call(jobId)) {
			changeIds.add(row.getInteger("change_id"));
			var bmp = new BMPCoords(row.getInt("cabinet"), row.getInt("frame"));
			var board = row.getInteger("board_id");
			idToBoard.get(bmp).put(board,
					new BMPBoard(row.getInteger("board_num")));
			boolean switchOn = row.getBoolean("power");
			/*
			 * Set these multiple times; we don't care as they should be the
			 * same for each board.
			 */
			from = row.getEnum("from_state", JobState.class);
			to = row.getEnum("to_state", JobState.class);
			if (switchOn) {
				boardsOn.get(bmp).add(board);
				/*
				 * Decode a collection of boolean columns to say which links to
				 * switch back off
				 */
				List.of(Direction.values()).stream()
						.filter(link -> !row.getBoolean(link.columnName))
						.forEach(link -> linksOff.get(bmp)
								.add(new Link(board, link)));
			} else {
				boardsOff.get(bmp).add(board);
			}
		}

		if (boardsOn.isEmpty() && boardsOff.isEmpty()) {
			// Nothing to do? Oh well, though this shouldn't be reachable...
			if (to != UNKNOWN) {
				// Nothing to do, but we know the target state; just move to it
				sql.setJobState.call(to, 0, jobId);
			} else {
				// Eeep! This should be a logic bug
				log.warn("refusing to switch job {} to {} state", jobId, to);
			}
			return;
		}

		requestCollector.add(new PowerRequest(sql, machine, boardsOn, boardsOff,
				linksOff, jobId, from, to, changeIds, idToBoard));
		for (var changeId : changeIds) {
			sql.setInProgress.call(true, changeId);
		}
	}

	/**
	 * The profile of {@linkplain Update updates} for
	 * {@code processAfterChange()}.
	 */
	private final class AfterSQL extends AbstractSQL {
		private final Update setBoardState;

		private final Update setJobState;

		private final Update setInProgress;

		private final Update deallocateBoards;

		private final Update deleteChange;

		private final Update completedBlacklistRead;

		private final Update completedBlacklistWrite;

		private final Update completedGetSerialReq;

		private final Update failedBlacklistOp;

		private final Update setBoardSerialIds;

		private final Update deleteChangesForJob;

		private final Update insertBoardReport;

		private final Update setBoardFunctioning;

		private final Query getUser;

		private final Query findBoardById;

		AfterSQL(Connection conn) {
			super(conn);
			setBoardState = conn.update(SET_BOARD_POWER);
			setJobState = conn.update(SET_STATE_PENDING);
			setInProgress = conn.update(SET_IN_PROGRESS);
			deallocateBoards = conn.update(DEALLOCATE_BOARDS_JOB);
			deleteChange = conn.update(FINISHED_PENDING);
			completedBlacklistRead = conn.update(COMPLETED_BLACKLIST_READ);
			completedBlacklistWrite = conn.update(COMPLETED_BLACKLIST_WRITE);
			completedGetSerialReq = conn.update(COMPLETED_GET_SERIAL_REQ);
			failedBlacklistOp = conn.update(FAILED_BLACKLIST_OP);
			setBoardSerialIds = conn.update(SET_BOARD_SERIAL_IDS);
			deleteChangesForJob = conn.update(KILL_JOB_PENDING);
			insertBoardReport = conn.update(INSERT_BOARD_REPORT);
			setBoardFunctioning = conn.update(SET_FUNCTIONING_FIELD);
			getUser = conn.query(GET_USER_ID);
			findBoardById = conn.query(FIND_BOARD_BY_ID);
		}

		@Override
		public void close() {
			findBoardById.close();
			getUser.close();
			setBoardFunctioning.close();
			insertBoardReport.close();
			deleteChangesForJob.close();
			setBoardSerialIds.close();
			failedBlacklistOp.close();
			completedGetSerialReq.close();
			completedBlacklistWrite.close();
			completedBlacklistRead.close();
			deleteChange.close();
			deallocateBoards.close();
			setInProgress.close();
			setJobState.close();
			setBoardState.close();
			super.close();
		}

		// What follows are type-safe wrappers

		int setBoardState(boolean state, Integer boardId) {
			return setBoardState.call(state, boardId);
		}

		int setJobState(JobState state, int pending, Integer jobId) {
			return setJobState.call(state, pending, jobId);
		}

		int setInProgress(boolean progress, Integer changeId) {
			return setInProgress.call(progress, changeId);
		}

		int deallocateBoards(Integer jobId) {
			return deallocateBoards.call(jobId);
		}

		int deleteChange(Integer changeId) {
			return deleteChange.call(changeId);
		}

		int completedBlacklistRead(Integer opId, Blacklist blacklist) {
			return completedBlacklistRead.call(blacklist, opId);
		}

		int completedBlacklistWrite(Integer opId) {
			return completedBlacklistWrite.call(opId);
		}

		int completedGetSerialReq(Integer opId) {
			return completedGetSerialReq.call(opId);
		}

		int failedBlacklistOp(Integer opId, Exception failure) {
			return failedBlacklistOp.call(failure, opId);
		}

		int setBoardSerialIds(Integer boardId, String bmpSerialId,
				String physicalSerialId) {
			return setBoardSerialIds.call(boardId, bmpSerialId,
					physicalSerialId);
		}

		int deleteChangesForJob(Integer jobId) {
			return deleteChangesForJob.call(jobId);
		}

		int insertBoardReport(
				int boardId, Integer jobId, String issue, int userId) {
			return insertBoardReport.key(boardId, jobId, issue, userId)
					.orElseThrow();
		}

		int markBoardAsDead(Integer boardId) {
			return setBoardFunctioning.call(false, boardId);
		}

		Optional<Integer> getUser(String userName) {
			return getUser.call1(userName).map(integer("user_id"));
		}
	}

	private void addRequestToBMPQueue(Request request)
			throws IOException, SpinnmanException, InterruptedException {
		requireNonNull(request, "request must not be null");
		/*
		 * Ensure that the transceiver for the machine exists while we're still
		 * in the current thread; the connection inside Machine inside Request
		 * is _not_ safe to hand off between threads. Fortunately, the worker
		 * doesn't need that... provided we get the transceiver now.
		 */
		getControllers(request);
		getWorkerState(request.machine).addRequest(request);
	}

	/**
	 * Get the worker state for talking to a machine's BMPs. If necessary,
	 * initialise a worker and the state record used to communicate with it.
	 *
	 * @param machine
	 *            The machine that the worker handles
	 * @return The worker state record.
	 * @throws InterruptedException
	 *             If we're interrupted during worker launch.
	 */
	private WorkerState getWorkerState(Machine machine)
			throws InterruptedException {
		synchronized (state) {
			var ws = state.computeIfAbsent(machine, WorkerState::new);
			ws.launchThreadIfNecessary();
			return ws;
		}
	}

	private List<WorkerState> listWorkers() {
		synchronized (state) {
			return List.copyOf(state.values());
		}
	}

	// ----------------------------------------------------------------
	// WORKER IMPLEMENTATION

	/** The state of worker threads that can be seen outside the thread. */
	private final class WorkerState {
		/** What machine is the worker handling? */
		private final Machine machine;

		/** Queue of requests to the machine to carry out. */
		private final Queue<Request> requests = new ConcurrentLinkedDeque<>();

		/**
		 * Whether there are any requests pending. Protected by a lock on the
		 * {@link BMPController} object.
		 */
		@GuardedBy("BMPController.this")
		private boolean requestsPending = false;

		/**
		 * What thread is serving as the worker? Protected by a lock on the
		 * {@link BMPController#state} object.
		 */
		@GuardedBy("state")
		private Thread workerThread;

		WorkerState(Machine machine) {
			this.machine = machine;
		}

		void interrupt() {
			synchronized (state) {
				var wt = workerThread;
				if (nonNull(wt)) {
					wt.interrupt();
				}
			}
		}

		void launchThreadIfNecessary() throws InterruptedException {
			synchronized (state) {
				if (isNull(workerThread)) {
					executor.execute(this::backgroundThread);
					while (isNull(workerThread)) {
						state.wait();
					}
				}
			}
		}

		@MustBeClosed
		private AutoCloseable bind(Thread t) {
			t.setName("bmp-worker:" + machine.getName());
			synchronized (state) {
				workerThread = t;
				state.notifyAll();
			}
			var mdc = putCloseable("machine", machine.getName());
			return () -> {
				synchronized (state) {
					workerThread = null;
				}
				t.setName("bmp-worker:[unbound]");
				mdc.close();
			};
		}

		/**
		 * The background thread for interacting with the BMP.
		 */
		void backgroundThread() {
			var t = currentThread();

			try (var binding = bind(t)) {
				do {
					waitForPending();

					/*
					 * No lock needed; this is the only thread that removes from
					 * this queue.
					 */
					var r = requests.poll();
<<<<<<< HEAD
					if (nonNull(r)) {
						if (r instanceof PowerRequest) {
							processRequest((PowerRequest) r);
						} else {
							processRequest((BlacklistRequest) r);
						}
=======
					if (r instanceof PowerRequest) {
						processRequest((PowerRequest) r);
					} else if (r instanceof BlacklistRequest) {
						processRequest((BlacklistRequest) r);
>>>>>>> 2b650fa0
					}

					/*
					 * If nothing left in the queues, clear the request flag and
					 * break out of queue-processing loop.
					 */
				} while (!shouldTerminate());
			} catch (InterruptedException e) {
				// Thread is being shut down
				markAllForStop();
				log.info("worker thread '{}' was interrupted", t.getName());
			} catch (Exception e) {
				/*
				 * If the thread crashes something has gone wrong with this
				 * program (not the machine), setting stop will cause setPower
				 * and setLinkEnable to fail, hopefully propagating news of this
				 * crash.
				 */
				markAllForStop();
				log.error("unhandled exception for '{}'", t.getName(), e);
			}
		}

		/**
		 * Add a request to this worker's input queue.
		 *
		 * @param request
		 *            The request to add. Not {@code null}.
		 */
		void addRequest(Request request) {
			requests.add(request);
			synchronized (BMPController.this) {
				if (!requestsPending) {
					requestsPending = true;
				}
				BMPController.this.notifyAll();
			}
		}

		private void waitForPending() throws InterruptedException {
			synchronized (BMPController.this) {
				while (!requestsPending) {
					BMPController.this.wait();
				}
			}
		}

		private boolean shouldTerminate() {
			synchronized (BMPController.this) {
				if (requests.isEmpty()) {
					requestsPending = false;
					BMPController.this.notifyAll();

					if (stop) {
						return true;
					}
				}
				return false;
			}
		}
	}

	@PreDestroy
	private void shutDownWorkers() throws InterruptedException {
		markAllForStop();
		executor.shutdown();
		for (var ws : listWorkers()) {
			ws.interrupt();
		}
		executor.awaitTermination(props.getProbeInterval().toMillis(),
				MILLISECONDS);
		group.interrupt();
	}

	private synchronized void markAllForStop() {
		stop = true;
		notifyAll();
	}

	private void processRequest(BlacklistRequest request)
			throws InterruptedException {
		SpiNNakerControl controller;
		try {
			controller = getControllers(request).get(request.bmp);
		} catch (IOException | SpinnmanException e) {
			// Shouldn't ever happen; the transceiver ought to be pre-built
			log.error("could not get transceiver", e);
			return;
		}
		try (var mdc = putCloseable("changes",
				List.of("blacklist", request.op).toString())) {
			while (request.isRepeat()) {
				if (request.perform(controller)) {
					return;
				}
				sleep(props.getProbeInterval().toMillis());
			}
		}
	}

	private void processRequest(PowerRequest request)
			throws InterruptedException {
		Map<BMPCoords, SpiNNakerControl> controllers;
		try {
			controllers = getControllers(request);
		} catch (IOException | SpinnmanException e) {
			// Shouldn't ever happen; the transceiver ought to be pre-built
			log.error("could not get transceiver", e);
			return;
		}

		try (var mdc = putCloseable("changes",
				List.of("power", request.powerOnBoards.size(),
						request.powerOffBoards.size(),
						request.linkRequests.size()).toString())) {
			while (request.isRepeat()) {
				if (request.tryChangePowerState(controllers)) {
					break;
				}
				sleep(props.getProbeInterval().toMillis());
			}
		}
	}

	/**
	 * Get the controllers for each real frame root BMP in the given request.
	 *
	 * @param request
	 *            The request, containing all the BMP coordinates.
	 * @return Map from BMP coordinates to how to control it. These controllers
	 *         can be safely communicated with in parallel.
	 * @throws IOException
	 *             If a BMP controller fails to initialise due to network
	 *             problems.
	 * @throws SpinnmanException
	 *             If a BMP controller fails to initialise due to the BMP not
	 *             liking a message.
	 */
	private Map<BMPCoords, SpiNNakerControl> getControllers(Request request)
			throws IOException, SpinnmanException {
		try {
			if (request instanceof PowerRequest) {
				return getControllersForPower((PowerRequest) request);
			} else {
				return getControllersForBlacklisting(
						(BlacklistRequest) request);
			}
		} catch (BeanInitializationException | BeanCreationException e) {
			// Smuggle the exception out from the @PostConstruct method
			var cause = e.getCause();
			if (cause instanceof IOException) {
				throw (IOException) cause;
			} else if (cause instanceof SpinnmanException) {
				throw (SpinnmanException) cause;
			}
			throw e;
		}
	}

	/**
	 * Get the controllers for each real frame root BMP in the given request.
	 *
	 * @param request
	 *            The request, containing all the BMP coordinates.
	 * @return Map from BMP coordinates to how to control it. These controllers
	 *         can be safely communicated with in parallel.
	 */
	private Map<BMPCoords, SpiNNakerControl> getControllersForPower(
			PowerRequest request) {
		var map = new HashMap<BMPCoords, SpiNNakerControl>(
				request.idToBoard.size());
		for (var bmp : request.idToBoard.keySet()) {
			map.put(bmp, controllerFactory.create(request.machine, bmp));
		}
		return map;
	}

	/**
	 * Get the controller for the real frame root BMP in the given request.
	 * Blacklist management requests only ever deal with a single BMP.
	 *
	 * @param request
	 *            The request, containing the BMP coordinates.
	 * @return Map from BMP cooordinates to how to control it. These controllers
	 *         can be safely communicated with in parallel.
	 */
	private Map<BMPCoords, SpiNNakerControl> getControllersForBlacklisting(
			BlacklistRequest request) {
		return Map.of(request.bmp,
				controllerFactory.create(request.machine, request.bmp));
	}

	/**
	 * The testing interface.
	 */
	@ForTestingOnly
	public interface TestAPI {
		/**
		 * The core of the scheduler.
		 *
		 * @param millis
		 *            How many milliseconds to sleep before doing a rerun of the
		 *            scheduler. If zero (or less), only one run will be done.
		 * @throws IOException
		 *             If talking to the network fails
		 * @throws SpinnmanException
		 *             If a BMP sends an error back
		 * @throws InterruptedException
		 *             If the wait for workers to spawn fails.
		 */
		void processRequests(long millis)
				throws IOException, SpinnmanException, InterruptedException;
	}

	/**
	 * @return The test interface.
	 * @deprecated This interface is just for testing.
	 */
	@ForTestingOnly
	@RestrictedApi(explanation = "just for testing", link = "index.html",
			allowedOnPath = ".*/src/test/java/.*")
	@Deprecated
	public final TestAPI getTestAPI() {
		ForTestingOnly.Utils.checkForTestClassOnStack();
		return new TestAPI() {
			@Override
			public void processRequests(long millis) throws IOException,
					SpinnmanException, InterruptedException {
				/*
				 * Runs twice because it takes two cycles to fully process a
				 * request.
				 */
				BMPController.this.processRequests();
				Thread.sleep(millis);
				BMPController.this.processRequests();
			}
		};
	}
}<|MERGE_RESOLUTION|>--- conflicted
+++ resolved
@@ -1419,19 +1419,10 @@
 					 * this queue.
 					 */
 					var r = requests.poll();
-<<<<<<< HEAD
-					if (nonNull(r)) {
-						if (r instanceof PowerRequest) {
-							processRequest((PowerRequest) r);
-						} else {
-							processRequest((BlacklistRequest) r);
-						}
-=======
 					if (r instanceof PowerRequest) {
 						processRequest((PowerRequest) r);
 					} else if (r instanceof BlacklistRequest) {
 						processRequest((BlacklistRequest) r);
->>>>>>> 2b650fa0
 					}
 
 					/*
