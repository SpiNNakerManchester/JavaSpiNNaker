--- conflicted
+++ resolved
@@ -348,12 +348,7 @@
 		 * @param idToBoard
 		 *            How to get the physical ID of a board from its database ID
 		 */
-<<<<<<< HEAD
-		@SuppressWarnings("checkstyle:ParameterNumber")
 		PowerRequest(TakeReqsSQL sql, Machine machine,
-=======
-		Request(TakeReqsSQL sql, Machine machine,
->>>>>>> ac0dfee3
 				Map<BMPCoords, List<Integer>> powerOn,
 				Map<BMPCoords, List<Integer>> powerOff,
 				Map<BMPCoords, List<Link>> links, Integer jobId, JobState from,
