/*
 * Copyright (c) 2021 The University of Manchester
 *
 * This program is free software: you can redistribute it and/or modify
 * it under the terms of the GNU General Public License as published by
 * the Free Software Foundation, either version 3 of the License, or
 * (at your option) any later version.
 *
 * This program is distributed in the hope that it will be useful,
 * but WITHOUT ANY WARRANTY; without even the implied warranty of
 * MERCHANTABILITY or FITNESS FOR A PARTICULAR PURPOSE.  See the
 * GNU General Public License for more details.
 *
 * You should have received a copy of the GNU General Public License
 * along with this program.  If not, see <http://www.gnu.org/licenses/>.
 */
package uk.ac.manchester.spinnaker.alloc;

import static java.util.Objects.nonNull;

import java.io.File;
import java.time.Duration;

import javax.validation.Valid;
import javax.validation.constraints.AssertTrue;
import javax.validation.constraints.Email;
import javax.validation.constraints.Max;
import javax.validation.constraints.Min;
import javax.validation.constraints.NotBlank;
import javax.validation.constraints.NotNull;
import javax.validation.constraints.Positive;
import javax.validation.constraints.PositiveOrZero;

import org.springframework.boot.context.properties.ConfigurationProperties;
import org.springframework.boot.context.properties.ConstructorBinding;
import org.springframework.boot.context.properties.bind.DefaultValue;
import org.springframework.validation.annotation.Validated;

/**
 * Spalloc service management properties. These are all intended to be set via
 * the configuration file.
 *
 * @author Donal Fellows
 */
@ConfigurationProperties("spalloc")
@ConstructorBinding
@Validated
public class SpallocProperties {
	/** Path to the main database file. */
	private File databasePath;

	/** How long should long calls take before returning anyway? */
	private Duration wait;

	/**
	 * Whether to pause <em>all</em> periodic callbacks. Probably only useful
	 * for debugging and testing.
	 */
	private boolean pause;

	private HistoricalDataProperties historicalData;

	private KeepaliveProperties keepalive;

	private AllocatorProperties allocator;

	private AuthProperties auth;

	private QuotaProperties quota;

	private TxrxProperties transceiver;

	private DBProperties sqlite;

	private CompatibilityProperties compat;

	@SuppressWarnings("checkstyle:ParameterNumber")
	public SpallocProperties(//
			@DefaultValue("spalloc.sqlite3") File databasePath,
			@DefaultValue("30s") Duration wait,
			@DefaultValue("false") boolean pause,
			@DefaultValue AllocatorProperties allocator,
			@DefaultValue AuthProperties auth,
			@DefaultValue CompatibilityProperties compat,
			@DefaultValue HistoricalDataProperties historicalData,
			@DefaultValue KeepaliveProperties keepalive,
			@DefaultValue QuotaProperties quota,
			@DefaultValue DBProperties sqlite,
			@DefaultValue TxrxProperties transceiver) {
		this.databasePath = databasePath;
		this.wait = wait;
		this.pause = pause;
		this.allocator = allocator;
		this.auth = auth;
		this.compat = compat;
		this.historicalData = historicalData;
		this.keepalive = keepalive;
		this.quota = quota;
		this.sqlite = sqlite;
		this.transceiver = transceiver;
	}

	/**
	 * Path to the main database file.
	 *
	 * @return Path.
	 */
	@NotNull
	public File getDatabasePath() {
		return databasePath;
	}

	public void setDatabasePath(File databasePath) {
		this.databasePath = databasePath;
	}

	/**
	 * How long should long calls take before returning anyway?
	 *
	 * @return Wait time.
	 */
	@NotNull
	public Duration getWait() {
		return wait;
	}

	public void setWait(Duration wait) {
		this.wait = wait;
	}

	/**
	 * Whether to pause <em>all</em> periodic callbacks. Probably only useful
	 * for debugging.
	 *
	 * @return Whether to pause periodic callbacks. Note that this property is
	 *         runtime-settable via the global administration interface, which
	 *         should be the only place that reads from here directly.
	 */
	public boolean isPause() {
		return pause;
	}

	public void setPause(boolean pause) {
		this.pause = pause;
	}

	/**
	 * @return Properties relating to historical data management.
	 */
	@NotNull
	@Valid
	public HistoricalDataProperties getHistoricalData() {
		return historicalData;
	}

	public void setHistoricalData(HistoricalDataProperties historicalData) {
		this.historicalData = historicalData;
	}

	/**
	 * @return Properties relating to job keep-alive messages.
	 */
	@NotNull
	@Valid
	public KeepaliveProperties getKeepalive() {
		return keepalive;
	}

	public void setKeepalive(KeepaliveProperties keepalive) {
		this.keepalive = keepalive;
	}

	/**
	 * @return Properties relating to the allocation engine.
	 */
	@NotNull
	@Valid
	public AllocatorProperties getAllocator() {
		return allocator;
	}

	public void setAllocator(AllocatorProperties allocator) {
		this.allocator = allocator;
	}

	/**
	 * @return Properties relating to authentication and authorization.
	 */
	@NotNull
	@Valid
	public AuthProperties getAuth() {
		return auth;
	}

	public void setAuth(AuthProperties auth) {
		this.auth = auth;
	}

	/**
	 * @return Properties relating to quota management.
	 */
	@NotNull
	@Valid
	public QuotaProperties getQuota() {
		return quota;
	}

	public void setQuota(QuotaProperties quota) {
		this.quota = quota;
	}

	/**
	 * @return Properties relating to low-level transceiver control and the
	 *         BMPs.
	 */
	@NotNull
	@Valid
	public TxrxProperties getTransceiver() {
		return transceiver;
	}

	public void setTransceiver(TxrxProperties transceiver) {
		this.transceiver = transceiver;
	}

	/**
	 * @return Properties relating to the details of working with SQLite.
	 */
	@NotNull
	@Valid
	public DBProperties getSqlite() {
		return sqlite;
	}

	public void setSqlite(DBProperties sqlite) {
		this.sqlite = sqlite;
	}

	/**
	 * @return Properties relating to the Spalloc v1 compatibility layer.
	 */
	@NotNull
	@Valid
	public CompatibilityProperties getCompat() {
		return compat;
	}

	public void setCompat(CompatibilityProperties compat) {
		this.compat = compat;
	}

	/** How to handle job data that is now only of historic interest. */
	public static class HistoricalDataProperties {
		/** Path to the historical job database file. */
		private File path;

		/**
		 * How long after job completion should we wait before moving the data?
		 */
		private Duration gracePeriod;

		/**
		 * Cron expression saying when to move completed jobs to the historical
		 * database.
		 */
		private String schedule;

		public HistoricalDataProperties(
				@DefaultValue("spalloc-history.sqlite3") File path,
				@DefaultValue("14d") Duration gracePeriod,
				@DefaultValue("0 0 2 * * *") String schedule) {
			this.path = path;
			this.gracePeriod = gracePeriod;
			this.schedule = schedule;
		}

		/** @return Path to the historical job database file. */
		@NotNull
		public File getPath() {
			return path;
		}

		public void setPath(File path) {
			this.path = path;
		}

		/**
		 * @return How long after job completion should we wait before moving
		 *         the data?
		 */
		@NotNull
		public Duration getGracePeriod() {
			return gracePeriod;
		}

		public void setGracePeriod(Duration gracePeriod) {
			this.gracePeriod = gracePeriod;
		}

		/**
		 * @return Cron expression saying when to move completed jobs to the
		 *         historical database.
		 */
		@NotBlank
		public String getSchedule() {
			return schedule;
		}

		public void setSchedule(String schedule) {
			this.schedule = schedule;
		}
	}

	/** How to handle keepalive messages. */
	public static class KeepaliveProperties {
		/**
		 * Time between runs of the keepalive-expiry algorithm.
		 */
		private Duration expiryPeriod;

		/** Minimum keepalive period. */
		private Duration min;

		/** Maximum keepalive period. */
		private Duration max;

		public KeepaliveProperties(//
				@DefaultValue("30s") Duration expiryPeriod,
				@DefaultValue("30s") Duration min,
				@DefaultValue("300s") Duration max) {
			this.expiryPeriod = expiryPeriod;
			this.min = min;
			this.max = max;
		}

		/**
		 * Time between runs of the keepalive-expiry algorithm.
		 *
		 * @return Time between runs of the keepalive-expiry algorithm.
		 */
		@NotNull
		public Duration getExpiryPeriod() {
			return expiryPeriod;
		}

		public void setExpiryPeriod(Duration expiryPeriod) {
			this.expiryPeriod = expiryPeriod;
		}

		/** @return Minimum keepalive period. */
		@NotNull
		public Duration getMin() {
			return min;
		}

		public void setMin(Duration min) {
			this.min = min;
		}

		/** @return Maximum keepalive period. */
		@NotNull
		public Duration getMax() {
			return max;
		}

		public void setMax(Duration max) {
			this.max = max;
		}
	}

	/** Configuration of the main resource allocation engine. */
	public static class AllocatorProperties {
		/**
		 * Time between runs of the main allocation algorithm.
		 */
		private Duration period;

		/**
		 * Maximum span of job importance that will be allocated at once.
		 * Priority is the rate at which importance is accrued.
		 */
		private int importanceSpan;

		/** Properties relating to job priority scaling. */
		private PriorityScale priorityScale;

		/**
		 * Number of reports of board problems at which the board is taken out
		 * of service.
		 */
		private int reportActionThreshold;

		/** Properties relating to board issue reporting. */
		private ReportProperties reportEmail;

		public AllocatorProperties(@DefaultValue("5s") Duration period,
				@DefaultValue("10000") int importanceSpan,
				@DefaultValue PriorityScale priorityScale,
				@DefaultValue("2") int reportActionThreshold,
				@DefaultValue ReportProperties reportEmail) {
			this.period = period;
			this.importanceSpan = importanceSpan;
			this.priorityScale = priorityScale;
			this.reportActionThreshold = reportActionThreshold;
			this.reportEmail = reportEmail;
		}

		/**
		 * Time between runs of the main allocation algorithm.
		 *
		 * @return Time between runs of the main allocation algorithm.
		 */
		@NotNull
		public Duration getPeriod() {
			return period;
		}

		public void setPeriod(Duration period) {
			this.period = period;
		}

		/**
		 * Maximum span of job importance that will be allocated at once.
		 * Priority is the rate at which importance is accrued.
		 *
		 * @return Maximum importance span for considered jobs for a particular
		 *         run of the allocator algorithm.
		 */
		@Positive
		public int getImportanceSpan() {
			return importanceSpan;
		}

		public void setImportanceSpan(int importanceSpan) {
			this.importanceSpan = importanceSpan;
		}

		/**
		 * Properties relating to job priority scaling.
		 *
		 * @return Properties relating to job priority scaling.
		 */
		@Valid
		public PriorityScale getPriorityScale() {
			return priorityScale;
		}

		public void setPriorityScale(PriorityScale priorityScale) {
			this.priorityScale = priorityScale;
		}

		/**
		 * @return Number of reports of board problems at which the board is
		 *         taken out of service.
		 */
		@Positive
		public int getReportActionThreshold() {
			return reportActionThreshold;
		}

		public void setReportActionThreshold(int threshold) {
			reportActionThreshold = threshold;
		}

		/** @return Properties relating to board issue reporting. */
		@Valid
		public ReportProperties getReportEmail() {
			return reportEmail;
		}

		public void setReportEmail(ReportProperties reportEmail) {
			this.reportEmail = reportEmail;
		}
	}

	/**
	 * Priority is the rate at which importance is accrued. Importance is
	 * determines the order in which jobs are allocated.
	 */
	public static class PriorityScale {
		/** Priority scaling factor for jobs given by number of boards. */
		private double size;

		/** Priority scaling factor for jobs given by rectangular dimensions. */
		private double dimensions;

		/** Priority scaling factor for jobs requiring a specific board. */
		private double specificBoard;

		public PriorityScale(@DefaultValue("1.0") double size,
				@DefaultValue("1.5") double dimensions,
				@DefaultValue("65.0") double specificBoard) {
			this.size = size;
			this.dimensions = dimensions;
			this.specificBoard = specificBoard;
		}

		/**
		 * @return Priority scaling factor for jobs given by number of boards.
		 */
		@Positive
		public double getSize() {
			return size;
		}

		public void setSize(double factor) {
			size = factor;
		}

		/**
		 * @return Priority scaling factor for jobs given by rectangular
		 *         dimensions.
		 */
		@Positive
		public double getDimensions() {
			return dimensions;
		}

		public void setDimensions(double factor) {
			dimensions = factor;
		}

		/**
		 * @return Priority scaling factor for jobs requiring a specific board.
		 */
		@Positive
		public double getSpecificBoard() {
			return specificBoard;
		}

		public void setSpecificBoard(double factor) {
			specificBoard = factor;
		}
	}

	/** Notify an administrator about problems reported with boards. */
	public static class ReportProperties {
		/** Whether to send an email about reported boards. */
		private boolean send;

		/** The {@code From:} email address. */
		private String from;

		/** The {@code To:} email address. */
		private String to;

		/** The {@code Subject:} header. */
		private String subject;

		public ReportProperties(@DefaultValue("false") boolean send,
				@DefaultValue("spalloc@localhost") String from,
				@DefaultValue("root@localhost") String to,
				@DefaultValue("NOTICE: "
						+ "Board taken out of service") String subject) {
			this.send = send;
			this.from = from;
			this.to = to;
			this.subject = subject;
		}

		/** @return Whether to send an email about reported boards. */
		public boolean isSend() {
			return send;
		}

		public void setSend(boolean send) {
			this.send = send;
		}

		/** @return The {@code From:} email address. */
		@Email
		public String getFrom() {
			return from;
		}

		public void setFrom(String address) {
			from = address;
		}

		/** @return The {@code To:} email address. */
		@Email
		public String getTo() {
			return to;
		}

		public void setTo(String address) {
			to = address;
		}

		/** @return The {@code Subject:} header. */
		@NotBlank
		public String getSubject() {
			return subject;
		}

		public void setSubject(String subject) {
			this.subject = subject;
		}

		@AssertTrue(
				message = "must supply from, to, and subject if send enabled")
		private boolean fieldsIfEnabled() {
			return !send || (nonNull(from) && nonNull(to) && nonNull(subject));
		}
	}

	/** Authentication and authorization configuration. */
	public static class AuthProperties {
		/**
		 * Whether to enable HTTP BASIC authentication. Useful for simple
		 * clients.
		 */
		private boolean basic;

		/**
		 * Whether to enable HTTP form+session authentication. Much faster than
		 * BASIC, but requires a more complex client. You must enable this if
		 * you are supporting the Web UI.
		 */
		private boolean localForm;

		/**
		 * Force a known local admin user to exist with a known (by default)
		 * password.
		 */
		private boolean addDummyUser;

		/**
		 * Whether to generate a random password for the above user. If so, the
		 * password will be written to the log.
		 */
		private boolean dummyRandomPass;

		/** Provide extra information to callers on auth failures. */
		private boolean debugFailures;

		/** Number of login failures before automatic lock-out. */
		private int maxLoginFailures;

		/** Length of time that automatic lock-out lasts. */
		private Duration accountLockDuration;

		/**
		 * How often do we look for users to end their lock-out?
		 */
		private Duration unlockPeriod;

		/**
		 * OpenID-related security properties. Required for allowing people to
		 * use HBP/EBRAINS identities.
		 */
		private OpenIDProperties openid;

		@SuppressWarnings("checkstyle:ParameterNumber")
		public AuthProperties(//
				@DefaultValue("true") boolean basic,
				@DefaultValue("true") boolean localForm,
				@DefaultValue("false") boolean addDummyUser,
				@DefaultValue("true") boolean dummyRandomPass,
				@DefaultValue("false") boolean debugFailures,
				@DefaultValue("3") int maxLoginFailures,
<<<<<<< HEAD
				@DefaultValue("PT24H") Duration accountLockDuration,
				@DefaultValue("PT60S") Duration unlockPeriod,
				@DefaultValue OpenIDProperties openid) {
=======
				@DefaultValue("24h") Duration accountLockDuration,
				@DefaultValue("60s") Duration unlockPeriod) {
>>>>>>> 0e5f9cdb
			this.basic = basic;
			this.localForm = localForm;
			this.addDummyUser = addDummyUser;
			this.dummyRandomPass = dummyRandomPass;
			this.debugFailures = debugFailures;
			this.maxLoginFailures = maxLoginFailures;
			this.accountLockDuration = accountLockDuration;
			this.unlockPeriod = unlockPeriod;
			this.setOpenid(openid);
		}

		/**
		 * Whether to enable HTTP BASIC authentication. Useful for simple
		 * clients; not great with browsers.
		 *
		 * @return Whether to enable HTTP BASIC authentication.
		 */
		public boolean isBasic() {
			return basic;
		}

		public void setBasic(boolean basic) {
			this.basic = basic;
		}

		/**
		 * Whether to enable HTTP form+session authentication. Much faster than
		 * BASIC, but requires a more complex client. You must enable this if
		 * you are supporting the Web UI.
		 *
		 * @return Whether to enable HTTP form+session authentication.
		 */
		public boolean isLocalForm() {
			return localForm;
		}

		public void setLocalForm(boolean localForm) {
			this.localForm = localForm;
		}

		/**
		 * @return Force a known local admin user to exist with a known
		 *         password.
		 */
		public boolean isAddDummyUser() {
			return addDummyUser;
		}

		public void setAddDummyUser(boolean addDummyUser) {
			this.addDummyUser = addDummyUser;
		}

		/**
		 * Whether to generate a random password for the default admin user. If
		 * so, the password will be written to the log.
		 *
		 * @return Whether to generate a random password for the default admin
		 *         user.
		 */
		public boolean isDummyRandomPass() {
			return dummyRandomPass;
		}

		public void setDummyRandomPass(boolean dummyRandomPass) {
			this.dummyRandomPass = dummyRandomPass;
		}

		/** @return Provide extra information to callers on auth failures. */
		public boolean isDebugFailures() {
			return debugFailures;
		}

		public void setDebugFailures(boolean debugFailures) {
			this.debugFailures = debugFailures;
		}

		/** @return Number of login failures before automatic lock-out. */
		@Positive
		public int getMaxLoginFailures() {
			return maxLoginFailures;
		}

		public void setMaxLoginFailures(int maxLoginFailures) {
			this.maxLoginFailures = maxLoginFailures;
		}

		/** @return Length of time that automatic lock-out lasts. */
		@NotNull
		public Duration getAccountLockDuration() {
			return accountLockDuration;
		}

		public void setAccountLockDuration(Duration accountLockDuration) {
			this.accountLockDuration = accountLockDuration;
		}

		/**
		 * How often do we look for users to end their lock-out?
		 *
		 * @return How often do we look for users to end their lock-out?
		 */
		@NotNull
		public Duration getUnlockPeriod() {
			return unlockPeriod;
		}

		public void setUnlockPeriod(Duration unlockPeriod) {
			this.unlockPeriod = unlockPeriod;
		}

		/**
		 * OpenID-related security properties. Required for allowing people to
		 * use HBP/EBRAINS identities.
		 *
		 * @return OpenID-related security properties.
		 */
		public OpenIDProperties getOpenid() {
			return openid;
		}

		public void setOpenid(OpenIDProperties openid) {
			this.openid = openid;
		}
	}

	/**
	 * OpenID-related security properties. Required for allowing people to use
	 * HBP/EBRAINS identities.
	 */
	public static class OpenIDProperties {
		/**
		 * Whether to enable OIDC authentication. Required for allowing people
		 * to use HBP/EBRAINS identities.
		 */
		private boolean enable;

		/**
		 * The application installation identity. Required for allowing people
		 * to use HBP/EBRAINS identities.
		 */
		private String id;

		/**
		 * The application installation secret. Required for allowing people to
		 * use HBP/EBRAINS identities.
		 */
		private String secret;

		/** Prefix for user names originating from OpenID auto-registration. */
		private String usernamePrefix;

		public OpenIDProperties(@DefaultValue("false") boolean enable,
				@DefaultValue("") String id, //
				@DefaultValue("") String secret,
				@DefaultValue("openid.") String usernamePrefix) {
			this.enable = enable;
			this.id = id;
			this.secret = secret;
			this.usernamePrefix = usernamePrefix;
		}

		/**
		 * Whether to enable OIDC authentication. Required for allowing people
		 * to use HBP/EBRAINS identities.
		 *
		 * @return Whether to enable OIDC authentication.
		 */
		public boolean isEnable() {
			return enable;
		}

		public void setEnable(boolean enable) {
			this.enable = enable;
		}

		/**
		 * The application installation identity. Required for allowing people
		 * to use HBP/EBRAINS identities.
		 *
		 * @return The application installation identity.
		 */
		public String getId() {
			return id == null ? null : id.trim();
		}

		public void setId(String id) {
			this.id = id;
		}

		/**
		 * The application installation secret. Required for allowing people to
		 * use HBP/EBRAINS identities.
		 *
		 * @return The application installation secret.
		 */
		public String getSecret() {
			return secret == null ? null : secret.trim();
		}

		public void setSecret(String secret) {
			this.secret = secret;
		}

		/**
		 * Prefix for user names originating from OpenID auto-registration. Not
		 * a good idea to modify this frequently!
		 *
		 * @return Prefix for user names originating from OpenID
		 *         auto-registration.
		 */
		public String getUsernamePrefix() {
			return usernamePrefix;
		}

		public void setUsernamePrefix(String usernamePrefix) {
			this.usernamePrefix = usernamePrefix;
		}

		@AssertTrue(
				message = "id and secret must be given if OpenID is enabled")
		private boolean isValid() {
			return !enable || (nonNull(id) && !id.trim().isEmpty()
					&& nonNull(secret) && !secret.trim().isEmpty());
		}
	}

	/** Quota management. */
	public static class QuotaProperties {
		/** Default user quota in board-seconds. */
		private int defaultQuota;

		/**
		 * Cron expression that says when we consolidate job quotas into the
		 * main quota table.
		 */
		private String consolidationSchedule;

		public QuotaProperties(@DefaultValue("100") int defaultQuota,
				@DefaultValue("0 0 * * * *") String consolidationSchedule) {
			this.defaultQuota = defaultQuota;
			this.consolidationSchedule = consolidationSchedule;
		}

		/**
		 * Default user quota in board-seconds.
		 *
		 * @return Default user quota in board-seconds.
		 */
		@PositiveOrZero
		public int getDefaultQuota() {
			return defaultQuota;
		}

		public void setDefaultQuota(int defaultQuota) {
			this.defaultQuota = defaultQuota;
		}

		/**
		 * @return Cron expression that says when we consolidate job quotas into
		 *         the main quota table.
		 */
		@NotBlank
		public String getConsolidationSchedule() {
			return consolidationSchedule;
		}

		public void setConsolidationSchedule(String consolidationSchedule) {
			this.consolidationSchedule = consolidationSchedule;
		}
	}

	/** Controls how Spalloc talks to BMPs on machines. */
	public static class TxrxProperties {
		/**
		 * How long between when we send requests to the BMP control tasks.
		 */
		private Duration period;

		/** The basic wait time used by the BMP control tasks. */
		private Duration probeInterval;

		/** Number of attempts that will be made to switch on a board. */
		private int powerAttempts;

		/** Number of attempts that will be made to bring up an FPGA. */
		private int fpgaAttempts;

		/** Whether to use a dummy transceiver. Useful for testing only. */
		private boolean dummy;

		public TxrxProperties(@DefaultValue("10s") Duration period,
				@DefaultValue("15s") Duration probeInterval,
				@DefaultValue("2") int powerAttempts,
				@DefaultValue("3") int fpgaAttempts,
				@DefaultValue("false") boolean dummy) {
			this.period = period;
			this.probeInterval = probeInterval;
			this.powerAttempts = powerAttempts;
			this.fpgaAttempts = fpgaAttempts;
			this.dummy = dummy;
		}

		/**
		 * How long between when we send requests to the BMP control tasks.
		 *
		 * @return How long between when we send requests to the BMP control
		 *         tasks.
		 */
		@NotNull
		public Duration getPeriod() {
			return period;
		}

		public void setPeriod(Duration period) {
			this.period = period;
		}

		/** @return The basic wait time used by the BMP control tasks. */
		@NotNull
		public Duration getProbeInterval() {
			return probeInterval;
		}

		public void setProbeInterval(Duration probeInterval) {
			this.probeInterval = probeInterval;
		}

		/**
		 * @return Number of attempts that will be made to switch on a board.
		 */
		@Positive
		public int getPowerAttempts() {
			return powerAttempts;
		}

		public void setPowerAttempts(int powerAttempts) {
			this.powerAttempts = powerAttempts;
		}

		/** @return Number of attempts that will be made to bring up an FPGA. */
		@Positive
		public int getFpgaAttempts() {
			return fpgaAttempts;
		}

		public void setFpgaAttempts(int fpgaAttempts) {
			this.fpgaAttempts = fpgaAttempts;
		}

		/**
		 * Useful for testing only.
		 *
		 * @return Whether to use a dummy transceiver.
		 */
		public boolean isDummy() {
			return dummy;
		}

		public void setDummy(boolean dummy) {
			this.dummy = dummy;
		}
	}

	/** Additional database configuration. */
	public static class DBProperties {
		private static final int MAX_ANALYSIS = 1000;

		private static final int MIN_ANALYSIS = 100;

		/** How long to wait to get a database lock. */
		private Duration timeout;

		/** Whether to send details of SQL-related exceptions to users. */
		private boolean debugFailures;

		/**
		 * Amount of effort to spend on DB optimisation on application close.
		 * See the SQLite documentation for meaning. Note that this is spent by
		 * every worker thread that touches the database.
		 */
		private int analysisLimit;

		public DBProperties(@DefaultValue("1s") Duration timeout,
				@DefaultValue("false") boolean debugFailures,
				@DefaultValue("400") int analysisLimit) {
			this.timeout = timeout;
			this.debugFailures = debugFailures;
			this.analysisLimit = analysisLimit;
		}

		/** @return How long to wait to get a database lock. */
		@NotNull
		public Duration getTimeout() {
			return timeout;
		}

		public void setTimeout(Duration timeout) {
			this.timeout = timeout;
		}

		/**
		 * @return Whether to send details of SQL-related exceptions to users.
		 */
		public boolean isDebugFailures() {
			return debugFailures;
		}

		public void setDebugFailures(boolean debugFailures) {
			this.debugFailures = debugFailures;
		}

		/**
		 * Amount of effort to spend on DB optimisation on application close.
		 * See the SQLite documentation for meaning. Note that this is spent by
		 * every worker thread that touches the database.
		 *
		 * @return Amount of effort to spend on DB optimisation on application
		 *         close.
		 */
		@Min(MIN_ANALYSIS)
		@Max(MAX_ANALYSIS)
		public int getAnalysisLimit() {
			return analysisLimit;
		}

		public void setAnalysisLimit(int analysisLimit) {
			this.analysisLimit = analysisLimit;
		}
	}

	/** Settings relating to the v1 spalloc configuration interface. */
	public static class CompatibilityProperties {
		private static final int MIN_PORT = 1024;

		private static final int MAX_PORT = 65535;

		/**
		 * Whether to turn the spalloc version 1 compatibility service interface
		 * on.
		 */
		private boolean enable;

		/**
		 * The number of threads to use to service the v1 clients. 0 means no
		 * limit.
		 */
		private int threadPoolSize;

		/** What port to run the spalloc v1 compatibility service on. */
		private int port;

		/**
		 * What user to run jobs submitted through the spalloc v1 compatibility
		 * service with. We recommend that this user exists but is disabled
		 * (i.e., login using this service identity need not be supported).
		 */
		private String serviceUser;

		public CompatibilityProperties(@DefaultValue("false") boolean enable,
				@DefaultValue("0") int threadPoolSize,
				@DefaultValue("22244") int port,
				@DefaultValue("") String serviceUser) {
			this.enable = enable;
			this.threadPoolSize = threadPoolSize;
			this.port = port;
			this.serviceUser = serviceUser;
		}

		/**
		 * @return Whether to turn the spalloc version 1 compatibility service
		 *         interface on.
		 */
		public boolean isEnable() {
			return enable;
		}

		public void setEnable(boolean enable) {
			this.enable = enable;
		}

		/**
		 * @return The number of threads to use to service the v1 clients. 0
		 *         means no limit (slightly dangerous).
		 */
		@PositiveOrZero
		public int getThreadPoolSize() {
			return threadPoolSize;
		}

		public void setThreadPoolSize(int threadPoolSize) {
			this.threadPoolSize = threadPoolSize;
		}

		/** @return What port to run the spalloc v1 compatibility service on. */
		@Min(MIN_PORT)
		@Max(MAX_PORT)
		public int getPort() {
			return port;
		}

		public void setPort(int port) {
			this.port = port;
		}

		/**
		 * What user to run jobs submitted through the spalloc v1 compatibility
		 * service with. We recommend that this user exists but is disabled
		 * (i.e., login using this service identity need not be supported).
		 *
		 * @return What user to run jobs submitted through the spalloc v1
		 *         compatibility service with.
		 */
		public String getServiceUser() {
			return serviceUser;
		}

		public void setServiceUser(String serviceUser) {
			this.serviceUser = serviceUser;
		}

		@AssertTrue(message = "a service username must be given "
				+ "if the v1 service is enabled")
		private boolean isValidUserIfEnabled() {
			return !enable
					|| (nonNull(serviceUser) && !serviceUser.trim().isEmpty());
		}
	}
}<|MERGE_RESOLUTION|>--- conflicted
+++ resolved
@@ -659,14 +659,9 @@
 				@DefaultValue("true") boolean dummyRandomPass,
 				@DefaultValue("false") boolean debugFailures,
 				@DefaultValue("3") int maxLoginFailures,
-<<<<<<< HEAD
-				@DefaultValue("PT24H") Duration accountLockDuration,
-				@DefaultValue("PT60S") Duration unlockPeriod,
+				@DefaultValue("24h") Duration accountLockDuration,
+				@DefaultValue("60s") Duration unlockPeriod,
 				@DefaultValue OpenIDProperties openid) {
-=======
-				@DefaultValue("24h") Duration accountLockDuration,
-				@DefaultValue("60s") Duration unlockPeriod) {
->>>>>>> 0e5f9cdb
 			this.basic = basic;
 			this.localForm = localForm;
 			this.addDummyUser = addDummyUser;
