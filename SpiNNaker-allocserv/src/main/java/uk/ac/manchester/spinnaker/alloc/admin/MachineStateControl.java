/*
 * Copyright (c) 2021-2022 The University of Manchester
 *
 * This program is free software: you can redistribute it and/or modify
 * it under the terms of the GNU General Public License as published by
 * the Free Software Foundation, either version 3 of the License, or
 * (at your option) any later version.
 *
 * This program is distributed in the hope that it will be useful,
 * but WITHOUT ANY WARRANTY; without even the implied warranty of
 * MERCHANTABILITY or FITNESS FOR A PARTICULAR PURPOSE.  See the
 * GNU General Public License for more details.
 *
 * You should have received a copy of the GNU General Public License
 * along with this program.  If not, see <http://www.gnu.org/licenses/>.
 */
package uk.ac.manchester.spinnaker.alloc.admin;

import static java.lang.String.format;
import static java.lang.Thread.currentThread;
import static java.time.Instant.now;
import static java.util.Objects.isNull;
import static java.util.Objects.nonNull;
import static java.util.Objects.requireNonNull;
import static java.util.concurrent.TimeUnit.SECONDS;
import static org.slf4j.LoggerFactory.getLogger;
import static uk.ac.manchester.spinnaker.alloc.db.Row.bool;
import static uk.ac.manchester.spinnaker.alloc.db.Row.instant;
import static uk.ac.manchester.spinnaker.alloc.db.Row.integer;
import static uk.ac.manchester.spinnaker.alloc.db.Row.serial;
import static uk.ac.manchester.spinnaker.alloc.db.Row.string;
import static uk.ac.manchester.spinnaker.utils.CollectionUtils.batch;
import static uk.ac.manchester.spinnaker.utils.CollectionUtils.lmap;

import java.time.Instant;
import java.util.List;
import java.util.Map;
import java.util.Optional;
import java.util.Set;
import java.util.concurrent.CancellationException;
import java.util.concurrent.ScheduledExecutorService;
import java.util.concurrent.ScheduledFuture;
import java.util.function.Function;

import javax.annotation.PostConstruct;
import javax.annotation.PreDestroy;

import org.slf4j.Logger;
import org.springframework.beans.factory.annotation.Autowired;
import org.springframework.dao.DataAccessException;
import org.springframework.stereotype.Service;

import com.google.errorprone.annotations.CompileTimeConstant;
import com.google.errorprone.annotations.MustBeClosed;

import uk.ac.manchester.spinnaker.alloc.SpallocProperties;
import uk.ac.manchester.spinnaker.alloc.SpallocProperties.StateControlProperties;
import uk.ac.manchester.spinnaker.alloc.allocator.Epochs;
import uk.ac.manchester.spinnaker.alloc.allocator.Epochs.Epoch;
import uk.ac.manchester.spinnaker.alloc.bmp.BlacklistStore;
import uk.ac.manchester.spinnaker.alloc.db.DatabaseAwareBean;
import uk.ac.manchester.spinnaker.alloc.db.DatabaseEngine.Connection;
import uk.ac.manchester.spinnaker.alloc.db.Row;
import uk.ac.manchester.spinnaker.alloc.model.BoardIssueReport;
import uk.ac.manchester.spinnaker.alloc.model.BoardRecord;
import uk.ac.manchester.spinnaker.alloc.model.MachineTagging;
import uk.ac.manchester.spinnaker.messages.model.Blacklist;

/**
 * How to manage the state of a machine and boards in it.
 *
 * @author Donal Fellows
 */
@Service
public class MachineStateControl extends DatabaseAwareBean {
	private static final Logger log = getLogger(MachineStateControl.class);

	@Autowired
	private Epochs epochs;

	@Autowired
	private BlacklistStore blacklistStore;

	/** Just for {@link #launchBackground()}. */
	@Autowired
	private ScheduledExecutorService executor;

	/** Just for {@link #launchBackground()}. */
	@Autowired
	private SpallocProperties properties;

	private StateControlProperties props;

	/** Calls {@link #readAllBoardSerialNumbers()} after a delay. */
	private ScheduledFuture<?> readAllTask;

	@PostConstruct
	private void launchBackground() {
		props = properties.getStateControl();
		// After a minute, start retrieving board serial numbers
		readAllTask =
				executor.schedule((Runnable) this::readAllBoardSerialNumbers,
						props.getBlacklistTimeout().getSeconds(), SECONDS);
		// Why can't I pass a Duration directly there?
	}

	@PreDestroy
	private void stopBackground() {
<<<<<<< HEAD
		if (nonNull(readAllTask)) {
			readAllTask.cancel(true);
=======
		var t = readAllTask;
		if (t != null) {
			readAllTask = null;
>>>>>>> 2b650fa0
			try {
				t.cancel(true);
				t.get();
			} catch (InterruptedException | CancellationException e) {
				log.trace("stopped background loader", e);
			} catch (Exception e) {
				log.info("failure in background board serial number fetch", e);
			}
		}
	}

	/**
	 * Access to the enablement-state of a board.
	 */
	public final class BoardState {
		/** The name of the containing SpiNNaker machine. */
		public final String machineName;

		/** The board ID. Unique. */
		public final int id;

		/** The X triad coordinate. */
		public final int x;

		/** The Y triad coordinate. */
		public final int y;

		/** The Z triad coordinate. */
		public final int z;

		/** The cabinet number. */
		public final int cabinet;

		/** The frame number. */
		public final int frame;

		/** The board number. */
		public final Integer board;

		/** The IP address managed by the board's root chip. */
		public final String address;

		/** The BMP serial number, if known. */
		public final String bmpSerial;

		/** The physical board serial number, if known. */
		public final String physicalSerial;

		private BoardState(Row row) {
			this.id = row.getInt("board_id");
			this.x = row.getInt("x");
			this.y = row.getInt("y");
			this.z = row.getInt("z");
			this.cabinet = row.getInt("cabinet");
			this.frame = row.getInt("frame");
			this.board = row.getInteger("board_num");
			this.address = row.getString("address");
			this.machineName = row.getString("machine_name");
			this.bmpSerial = row.getString("bmp_serial_id");
			this.physicalSerial = row.getString("physical_serial_id");
		}

		/**
		 * @return The allocatable state of the board. If a board is not
		 *         allocatable, it will not be handed out in new allocations to
		 *         jobs, but can continue to be used by whatever job it is
		 *         currently allocated to (if any).
		 */
		public boolean getState() {
			return executeRead(conn -> {
				try (var q = conn.query(GET_FUNCTIONING_FIELD)) {
					return q.call1(id).map(bool("functioning")).orElse(false);
				}
			});
		}

		/** @param newValue The allocatable state to set the board to. */
		public void setState(boolean newValue) {
			execute(conn -> {
				try (var u = conn.update(SET_FUNCTIONING_FIELD)) {
					return u.call(newValue, id);
				}
			});
		}

		/** @return What job has been allocated to the board? */
		public Optional<Integer> getAllocatedJob() {
			return executeRead(conn -> {
				try (var q = conn.query(GET_BOARD_JOB)) {
					return q.call1(id).map(integer("allocated_job"));
				}
			});
		}

		/** @return Is the board switched on? */
		public boolean getPower() {
			return executeRead(conn -> {
				try (var q = conn.query(GET_BOARD_POWER_INFO)) {
					return q.call1(id).map(bool("board_power")).orElse(false);
				}
			});
		}

		/** @return When was the board last switched on? */
		public Optional<Instant> getPowerOnTime() {
			return executeRead(conn -> {
				try (var q = conn.query(GET_BOARD_POWER_INFO)) {
					return q.call1(id).map(instant("power_on_timestamp"));
				}
			});
		}

		/** @return When was the board last switched off? */
		public Optional<Instant> getPowerOffTime() {
			return executeRead(conn -> {
				try (var q = conn.query(GET_BOARD_POWER_INFO)) {
					return q.call1(id).map(instant("power_off_timestamp"));
				}
			});
		}

		/** @return What issues have been logged against the board? */
		public List<BoardIssueReport> getReports() {
			return executeRead(conn -> {
				try (var q = conn.query(GET_BOARD_REPORTS)) {
					return q.call(id).map(BoardIssueReport::new).toList();
				}
			});
		}

		@Override
		public String toString() {
			return format("(%d,%d,%d)", x, y, z);
		}

		public BoardRecord toBoardRecord() {
			var br = new BoardRecord();
			br.setId(id);
			br.setMachineName(machineName);
			br.setX(x);
			br.setY(y);
			br.setZ(z);
			br.setCabinet(cabinet);
			br.setFrame(frame);
			br.setBoard(board);
			br.setIpAddress(address);
			br.setBmpSerial(bmpSerial);
			br.setPhysicalSerial(physicalSerial);
			br.setLastPowerOn(getPowerOnTime().orElse(null));
			br.setLastPowerOff(getPowerOffTime().orElse(null));
			br.setPowered(getPower());
			br.setJobId(getAllocatedJob().orElse(null));
			br.setReports(getReports());
			br.setEnabled(getState());
			return br;
		}
	}

	/**
	 * Look up a board for management.
	 *
	 * @param id
	 *            The unique ID of the board. Because this is fully unique, the
	 *            machine name is not needed.
	 * @return Board state manager
	 */
	public Optional<BoardState> findId(int id) {
		return executeRead(conn -> {
			try (var q = conn.query(FIND_BOARD_BY_ID)) {
				return q.call1(id).map(BoardState::new);
			}
		});
	}

	/**
	 * Look up a board for management.
	 *
	 * @param machine
	 *            The name of the machine.
	 * @param x
	 *            X coordinate
	 * @param y
	 *            Y coordinate
	 * @param z
	 *            Z coordinate
	 * @return Board state manager
	 */
	public Optional<BoardState> findTriad(String machine, int x, int y, int z) {
		return executeRead(conn -> {
			try (var q = conn.query(FIND_BOARD_BY_NAME_AND_XYZ)) {
				return q.call1(machine, x, y, z).map(BoardState::new);
			}
		});
	}

	/**
	 * Look up a board for management.
	 *
	 * @param machine
	 *            The name of the machine.
	 * @param c
	 *            Cabinet number
	 * @param f
	 *            Frame number
	 * @param b
	 *            Board number
	 * @return Board state manager
	 */
	public Optional<BoardState> findPhysical(String machine, int c, int f,
			int b) {
		return executeRead(conn -> {
			try (var q = conn.query(FIND_BOARD_BY_NAME_AND_CFB)) {
				return q.call1(machine, c, f, b).map(BoardState::new);
			}
		});
	}

	/**
	 * Look up a board for management.
	 *
	 * @param machine
	 *            The name of the machine.
	 * @param address
	 *            Board IP address
	 * @return Board state manager
	 */
	public Optional<BoardState> findIP(String machine, String address) {
		return executeRead(conn -> {
			try (var q = conn.query(FIND_BOARD_BY_NAME_AND_IP_ADDRESS)) {
				return q.call1(machine, address).map(BoardState::new);
			}
		});
	}

	/**
	 * @return The mapping from machine names+IDs to tags.
	 */
	public List<MachineTagging> getMachineTagging() {
		return executeRead(conn -> {
			try (var getMachines = conn.query(GET_ALL_MACHINES);
					var getTags = conn.query(GET_TAGS)) {
				var infos = getMachines.call(true).map(MachineTagging::new)
						.toList();
				for (var t : infos) {
					t.setTags(getTags.call(t.getId()).map(string("tag")));
				}
				return infos;
			}
		});
	}

	/**
	 * @return The unacknowledged reports about boards with potential problems
	 *         in existing machines, categorised by machine.
	 */
	public Map<String, List<BoardIssueReport>> getMachineReports() {
		return executeRead(conn -> {
			try (var getMachines = conn.query(GET_ALL_MACHINES);
					var getMachineReports = conn.query(GET_MACHINE_REPORTS)) {
				return getMachines.call(true).toMap(string("machine_name"),
						machine -> getMachineReports
								.call(machine.getInt("machine_id"))
								.map(BoardIssueReport::new).toList());
			}
		});
	}

	/**
	 * Replace the tags on a machine with a given set.
	 *
	 * @param machineName
	 *            The name of the machine to update the tags of.
	 * @param tags
	 *            The tags to apply. Existing tags will be removed.
	 * @throws IllegalArgumentException
	 *             If the machine with that name doesn't exist.
	 */
	public void updateTags(String machineName, Set<String> tags) {
		execute(conn -> {
			try (var getMachine = conn.query(GET_NAMED_MACHINE);
					var deleteTags = conn.update(DELETE_MACHINE_TAGS);
					var addTag = conn.update(INSERT_TAG)) {
				int machineId = getMachine.call1(machineName, true).orElseThrow(
						() -> new IllegalArgumentException("no such machine"))
						.getInt("machine_id");
				deleteTags.call(machineId);
				for (var tag : tags) {
					addTag.call(machineId, tag);
				}
				return this; // Unimportant value
			}
		});
	}

	/**
	 * Sets whether a machine is in service.
	 *
	 * @param machineName
	 *            The name of the machine to control
	 * @param inService
	 *            Whether to put the machine in or out of service.
	 */
	public void setMachineState(String machineName, boolean inService) {
		execute(conn -> {
			try (var setState = conn.update(SET_MACHINE_STATE)) {
				setState.call(inService, machineName);
				return this; // Unimportant value
			}
		});
	}

	/**
	 * Exception thrown when blacklists can't be read from or written to the
	 * machine.
	 *
	 * @author Donal Fellows
	 */
	public static final class BlacklistException extends RuntimeException {
		private static final long serialVersionUID = -6450838951059318431L;

		private BlacklistException(String msg, Exception exn) {
			super(msg, exn);
		}

		private BlacklistException(String msg) {
			super(msg);
		}
	}

	/**
	 * Retrieve the blacklist for the given board from the board and store it in
	 * the database.
	 *
	 * @param board
	 *            The board to get the blacklist of.
	 * @return The blacklist that was transferred, if any.
	 */
	public Optional<Blacklist> pullBlacklist(BoardState board) {
		try {
			return readBlacklistFromMachine(board).map(bl -> {
				blacklistStore.writeBlacklist(board.id, bl);
				execute(c -> {
					// These must be done in ONE transaction
					changed(c, board.id);
					synched(c, board.id);
					return this; // Unimportant result
				});
				return bl;
			});
		} catch (InterruptedException e) {
			return Optional.empty();
		}
	}

	/**
	 * Take the blacklist for the given board in the database and write it to
	 * the board.
	 *
	 * @param board
	 *            The board to set the blacklist of.
	 * @return The blacklist that was transferred, if any.
	 */
	public Optional<Blacklist> pushBlacklist(BoardState board) {
		return readBlacklistFromDB(board).map(bl -> {
			try {
				writeBlacklistToMachine(board, bl);
				execute(c -> synched(c, board.id)); // Unimportant result
				return bl;
			} catch (InterruptedException e) {
				return null;
			}
		});
	}

	private boolean changed(Connection conn, int boardId) {
		try (var synched = conn.update(MARK_BOARD_BLACKLIST_CHANGED)) {
			return synched.call(boardId) > 0;
		}
	}

	private boolean synched(Connection conn, int boardId) {
		try (var synched = conn.update(MARK_BOARD_BLACKLIST_SYNCHED)) {
			return synched.call(boardId) > 0;
		}
	}

	/**
	 * Ensure that the database has the actual serial numbers of all boards in a
	 * machine.
	 *
	 * @param machineName
	 *            Which machine to read the serial numbers of.
	 */
	public void readAllBoardSerialNumbers(String machineName) {
		scheduleSerialNumberReads(requireNonNull(machineName));
	}

	/**
	 * Ensure that the database has the actual serial numbers of all known
	 * boards.
	 */
	private void readAllBoardSerialNumbers() {
		scheduleSerialNumberReads(null);
	}

	/**
	 * Common core of {@link #readAllBoardSerialNumbers(String)} and
	 * {@link #readAllBoardSerialNumbers()}.
	 *
	 * @param machineName
	 *            The machine name, or {@code null} for all.
	 */
	@SuppressWarnings("MustBeClosed")
	private void scheduleSerialNumberReads(String machineName) {
		batchReqs(null, "retrieving serial numbers",
				props.getSerialReadBatchSize(),
				id -> new Op(CREATE_SERIAL_READ_REQ, id), Op::completed);
	}

	private interface InterruptableConsumer<T> {
		/**
		 * Performs this operation on the given argument.
		 *
		 * @param t
		 *            the input argument
		 * @throws InterruptedException
		 *             if interrupted
		 */
		void accept(T t) throws InterruptedException;
	}

	/**
	 * Perform an action for all boards in a machine (or all known), batching
	 * them as necessary. If interrupted, will complete the currently processing
	 * batch but will not perform further batches.
	 *
	 * @param machineName
	 *            Which machine are we talking about? If {@code null}, all
	 *            boards of all machines will be processed.
	 * @param action
	 *            What are we doing (for log messages)?
	 * @param batchSize
	 *            How many requests to handle at once in a batch of requests to
	 *            the back end engine.
	 * @param opGenerator
	 *            How to generate an individual operation to perform.
	 * @param opResultsHandler
	 *            How to process the results of an individual operation.
	 */
	private void batchReqs(String machineName, String action, int batchSize,
			Function<Integer, Op> opGenerator,
			InterruptableConsumer<Op> opResultsHandler) {
		var boards = executeRead(c -> listAllBoards(c, machineName));
		for (var batch : batch(batchSize, boards)) {
			/*
			 * Theoretically, this could be more efficiently done. Practically,
			 * a proper multi-op scheme is really complex, even before
			 * considering how to handle failure modes! This isn't a performance
			 * sensitive part of the code.
			 */
			var ops = lmap(batch, opGenerator);
			boolean stop = false;
			try {
				for (var op : ops) {
					try {
						opResultsHandler.accept(op);
					} catch (RuntimeException e) {
						log.warn("failed while {}", action, e);
					} catch (InterruptedException e) {
						log.info("interrupted while {}", action, e);
						stop = true;
					}
				}
			} finally {
				ops.forEach(Op::close);
			}
			if (stop) {
				// Mark as interrupted
				currentThread().interrupt();
				break;
			}
		}
	}

	/**
	 * Retrieve all blacklists, parse them, and store them in the DB's model.
	 *
	 * @param machineName
	 *            Which machine to get the blacklists of.
	 */
	@SuppressWarnings("MustBeClosed")
	public void updateAllBlacklists(String machineName) {
		batchReqs(requireNonNull(machineName), "retrieving blacklists",
				props.getBlacklistReadBatchSize(),
				id -> new Op(CREATE_BLACKLIST_READ, id),
				op -> op.getResult(serial("data", Blacklist.class))
						.ifPresent(bl -> {
							blacklistStore.writeBlacklist(op.boardId, bl);
							execute(c -> {
								// These must be done in ONE transaction
								changed(c, op.boardId);
								synched(c, op.boardId);
								return this; // Unimportant result
							});
						}));
	}

	private static List<Integer> listAllBoards(Connection conn,
			String machineName) {
		try (var machines = conn.query(GET_NAMED_MACHINE);
				var boards = conn.query(GET_ALL_BOARDS);
				var all = conn.query(GET_ALL_BOARDS_OF_ALL_MACHINES)) {
			if (isNull(machineName)) {
				return all.call().map(integer("board_id")).toList();
			}
			return machines.call1(machineName).map(integer("machine_id")).map(
					mid -> boards.call(mid).map(integer("board_id")).toList())
					.orElse(List.of());
		}
	}

	/**
	 * Given a board, read its blacklist from the database.
	 *
	 * @param board
	 *            Which board to read the blacklist of.
	 * @return The board's blacklist.
	 * @throws DataAccessException
	 *             If access to the DB fails.
	 */
	public Optional<Blacklist> readBlacklistFromDB(BoardState board) {
		return blacklistStore.readBlacklist(board.id);
	}

	/**
	 * Given a board, write a blacklist for it to the database. Does
	 * <em>not</em> push the blacklist to the board.
	 *
	 * @param board
	 *            Which board to write the blacklist of.
	 * @param blacklist
	 *            The blacklist to write.
	 * @throws DataAccessException
	 *             If access to the DB fails.
	 */
	public void writeBlacklistToDB(BoardState board, Blacklist blacklist) {
		blacklistStore.writeBlacklist(board.id, blacklist);
		execute(c -> changed(c, board.id)); // Unimportant result
	}

	/**
	 * Given a board, read its blacklist off the machine.
	 *
	 * @param board
	 *            Which board to read the blacklist of.
	 * @return The board's blacklist.
	 * @throws DataAccessException
	 *             If access to the DB fails.
	 * @throws BlacklistException
	 *             If the read fails.
	 * @throws InterruptedException
	 *             If interrupted.
	 */
	public Optional<Blacklist> readBlacklistFromMachine(BoardState board)
			throws InterruptedException {
		try (var op = new Op(CREATE_BLACKLIST_READ, board.id)) {
			return op.getResult(serial("data", Blacklist.class));
		}
	}

	/**
	 * Write a blacklist to a board on the machine.
	 *
	 * @param board
	 *            Which board to write the blacklist of.
	 * @param blacklist
	 *            The blacklist to write.
	 * @throws DataAccessException
	 *             If access to the DB fails.
	 * @throws BlacklistException
	 *             If the write fails.
	 * @throws InterruptedException
	 *             If interrupted. Note that interrupting the thread does
	 *             <em>not</em> necessarily halt the write of the blacklist.
	 */
	public void writeBlacklistToMachine(BoardState board, Blacklist blacklist)
			throws InterruptedException {
		try (var op = new Op(CREATE_BLACKLIST_WRITE, board.id, blacklist)) {
			op.completed();
		}
	}

	/**
	 * Read the serial number off a board.
	 *
	 * @param board
	 *            Which board to get the serial number of.
	 * @return The serial number.
	 * @throws DataAccessException
	 *             If access to the DB fails.
	 * @throws BlacklistException
	 *             If the write fails.
	 * @throws InterruptedException
	 *             If interrupted.
	 */
	public String getSerialNumber(BoardState board)
			throws InterruptedException {
		try (var op = new Op(CREATE_SERIAL_READ_REQ, board.id)) {
			op.completed();
		}
		// Can now read out of the DB normally
		return findId(board.id).map(b -> b.bmpSerial).orElse(null);
	}

	/**
	 * Test whether a board's blacklist is believed to be synchronised to the
	 * hardware.
	 *
	 * @param board
	 *            Which board?
	 * @return True if the synch has happened, i.e., the time the blacklist data
	 *         was changed is no later than the last time the synch happened.
	 */
	public boolean isBlacklistSynched(BoardState board) {
		return executeRead(conn -> {
			try (var isCurrent = conn.query(IS_BOARD_BLACKLIST_CURRENT)) {
				return isCurrent.call1(board.id).map(bool("current"))
						.orElse(false);
			}
		});
	}

	/**
	 * Manages the transactions used to safely talk with the BMP controller.
	 *
	 * @author Donal Fellows
	 */
	private final class Op implements AutoCloseable {
		private final int op;

		private final Epoch epoch;

		private final int boardId;

		/**
		 * @param operation
		 *            The SQL to create the operation to carry out. Must
		 *            generate an ID, so presumably is an {@code INSERT}.
		 * @param args
		 *            Values to bind to parameters in the SQL.
		 */
		@MustBeClosed
		@SuppressWarnings("CompileTimeConstant")
		Op(@CompileTimeConstant final String operation, Object... args) {
			boardId = ((Integer) args[0]).intValue(); // TODO yuck!
			epoch = epochs.getBlacklistEpoch();
			op = execute(conn -> {
				try (var readReq = conn.update(operation)) {
					return readReq.key(args);
				}
			}).orElseThrow(() -> new BlacklistException(
					"could not create blacklist request"));
		}

		/**
		 * Wait for the result of the request to be ready.
		 *
		 * @param <T>
		 *            The type of the result value.
		 * @param retriever
		 *            How to convert the row containing the result into the
		 *            actual result of the transaction.
		 * @return The wrapped result, or empty if the operation times out.
		 * @throws InterruptedException
		 *             If the thread is interrupted.
		 * @throws BlacklistException
		 *             If the BMP throws an exception.
		 * @throws DataAccessException
		 *             If there is a problem accessing the database.
		 */
		<T> Optional<T> getResult(Function<Row, T> retriever)
				throws InterruptedException, BlacklistException,
				DataAccessException {
			var end = now().plus(props.getBlacklistTimeout());
			while (end.isAfter(now())) {
				var result = executeRead(conn -> {
					try (var getResult =
							conn.query(GET_COMPLETED_BLACKLIST_OP)) {
						return getResult.call1(op).map(this::throwIfFailed)
								.map(retriever);
					}
				});
				if (result.isPresent()) {
					return result;
				}
				epoch.waitForChange(props.getBlacklistPoll());
			}
			return Optional.empty();
		}

		/**
		 * Wait for the result of the request to be ready, then discard that
		 * result. Used instead of {@link #getResult(Function)} when the value
		 * of the result is not interesting at all.
		 *
		 * @throws InterruptedException
		 *             If the thread is interrupted.
		 * @throws BlacklistException
		 *             If the BMP throws an exception.
		 * @throws DataAccessException
		 *             If there is a problem accessing the database.
		 */
		void completed() throws DataAccessException, BlacklistException,
				InterruptedException {
			getResult(row -> this);
		}

		/**
		 * If a row encodes a failure state, unpack the exception from the row
		 * and throw it as a wrapped exception. Otherwise, just pass on the row.
		 *
		 * @param row
		 *            The row to examine.
		 * @return The row, which is now guaranteed to not be a failure.
		 * @throws BlacklistException
		 *             If the row encodes a failure.
		 */
		private Row throwIfFailed(Row row) throws BlacklistException {
			if (row.getBoolean("failed")) {
				throw new BlacklistException(
						"failed to access hardware blacklist",
						row.getSerial("failure", Exception.class));
			}
			return row;
		}

		/**
		 * Deletes the temporary operation description row in the DB.
		 * <p>
		 * {@inheritDoc}
		 */
		@Override
		public void close() {
			execute(conn -> {
				try (var delReq = conn.update(DELETE_BLACKLIST_OP)) {
					return delReq.call(op);
				}
			});
		}
	}
}<|MERGE_RESOLUTION|>--- conflicted
+++ resolved
@@ -106,14 +106,9 @@
 
 	@PreDestroy
 	private void stopBackground() {
-<<<<<<< HEAD
-		if (nonNull(readAllTask)) {
-			readAllTask.cancel(true);
-=======
 		var t = readAllTask;
-		if (t != null) {
+		if (nonNull(t)) {
 			readAllTask = null;
->>>>>>> 2b650fa0
 			try {
 				t.cancel(true);
 				t.get();
