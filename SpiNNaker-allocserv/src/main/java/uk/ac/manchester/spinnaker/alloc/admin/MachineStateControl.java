--- conflicted
+++ resolved
@@ -699,12 +699,8 @@
 	 */
 	public Optional<Blacklist> readBlacklistFromMachine(BoardState board)
 			throws InterruptedException {
-<<<<<<< HEAD
 		try (var op = new BmpOp(CREATE_BLACKLIST_READ, board.id)) {
-=======
-		try (var op = new Op(CREATE_BLACKLIST_READ, board.id)) {
 			bmpController.triggerSearch(List.of(board.bmpId));
->>>>>>> 5b68a5a8
 			return op.getResult(serial("data", Blacklist.class));
 		}
 	}
@@ -726,12 +722,8 @@
 	 */
 	public void writeBlacklistToMachine(BoardState board,
 			@Valid Blacklist blacklist) throws InterruptedException {
-<<<<<<< HEAD
 		try (var op = new BmpOp(CREATE_BLACKLIST_WRITE, board.id, blacklist)) {
-=======
-		try (var op = new Op(CREATE_BLACKLIST_WRITE, board.id, blacklist)) {
 			bmpController.triggerSearch(List.of(board.bmpId));
->>>>>>> 5b68a5a8
 			op.completed();
 		}
 	}
@@ -751,12 +743,8 @@
 	 */
 	public String getSerialNumber(BoardState board)
 			throws InterruptedException {
-<<<<<<< HEAD
 		try (var op = new BmpOp(CREATE_SERIAL_READ_REQ, board.id)) {
-=======
-		try (var op = new Op(CREATE_SERIAL_READ_REQ, board.id)) {
 			bmpController.triggerSearch(List.of(board.bmpId));
->>>>>>> 5b68a5a8
 			op.completed();
 		}
 		// Can now read out of the DB normally
