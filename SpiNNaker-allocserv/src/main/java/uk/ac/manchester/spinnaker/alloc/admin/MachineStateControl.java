--- conflicted
+++ resolved
@@ -831,13 +831,8 @@
 		 * @throws DataAccessException
 		 *             If there is a problem accessing the database.
 		 */
-<<<<<<< HEAD
-		<T> Optional<T> getResult(Function<Row, T> retriever)
+		<T> Optional<T> getResult(RowMapper<T> retriever)
 				throws InterruptedException, MachineStateException,
-=======
-		<T> Optional<T> getResult(RowMapper<T> retriever)
-				throws InterruptedException, BlacklistException,
->>>>>>> d9168879
 				DataAccessException {
 			var end = now().plus(props.getBlacklistTimeout());
 			while (end.isAfter(now())) {
