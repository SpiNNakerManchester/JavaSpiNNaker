/*
 * Copyright (c) 2021 The University of Manchester
 *
 * Licensed under the Apache License, Version 2.0 (the "License");
 * you may not use this file except in compliance with the License.
 * You may obtain a copy of the License at
 *
 *     https://www.apache.org/licenses/LICENSE-2.0
 *
 * Unless required by applicable law or agreed to in writing, software
 * distributed under the License is distributed on an "AS IS" BASIS,
 * WITHOUT WARRANTIES OR CONDITIONS OF ANY KIND, either express or implied.
 * See the License for the specific language governing permissions and
 * limitations under the License.
 */
package uk.ac.manchester.spinnaker.alloc.admin;

import static java.lang.String.format;
import static java.lang.Thread.currentThread;
import static java.time.Instant.now;
import static java.util.Objects.requireNonNull;
import static org.slf4j.LoggerFactory.getLogger;
import static uk.ac.manchester.spinnaker.alloc.db.Row.bool;
import static uk.ac.manchester.spinnaker.alloc.db.Row.instant;
import static uk.ac.manchester.spinnaker.alloc.db.Row.integer;
import static uk.ac.manchester.spinnaker.alloc.db.Row.serial;
import static uk.ac.manchester.spinnaker.alloc.db.Row.string;
import static uk.ac.manchester.spinnaker.utils.CollectionUtils.batch;
import static uk.ac.manchester.spinnaker.utils.CollectionUtils.lmap;

import java.io.Serial;
import java.time.Instant;
import java.util.HashSet;
import java.util.List;
import java.util.Map;
import java.util.Optional;
import java.util.Set;
import java.util.concurrent.CancellationException;
import java.util.concurrent.ScheduledFuture;
import java.util.function.Function;

import javax.annotation.PostConstruct;
import javax.annotation.PreDestroy;
import javax.validation.Valid;
import javax.validation.constraints.NotBlank;
import javax.validation.constraints.NotNull;

import org.slf4j.Logger;
import org.springframework.beans.factory.annotation.Autowired;
import org.springframework.dao.DataAccessException;
import org.springframework.lang.NonNull;
import org.springframework.scheduling.TaskScheduler;
import org.springframework.stereotype.Service;

import com.google.errorprone.annotations.CompileTimeConstant;
import com.google.errorprone.annotations.MustBeClosed;

import uk.ac.manchester.spinnaker.alloc.SpallocProperties;
import uk.ac.manchester.spinnaker.alloc.SpallocProperties.StateControlProperties;
import uk.ac.manchester.spinnaker.alloc.allocator.Epochs;
import uk.ac.manchester.spinnaker.alloc.allocator.Epochs.Epoch;
import uk.ac.manchester.spinnaker.alloc.bmp.BMPController;
import uk.ac.manchester.spinnaker.alloc.bmp.BlacklistStore;
import uk.ac.manchester.spinnaker.alloc.db.DatabaseAPI.Connection;
import uk.ac.manchester.spinnaker.alloc.db.DatabaseAPI.RowMapper;
import uk.ac.manchester.spinnaker.alloc.db.DatabaseAwareBean;
import uk.ac.manchester.spinnaker.alloc.db.Row;
import uk.ac.manchester.spinnaker.alloc.model.BoardAndBMP;
import uk.ac.manchester.spinnaker.alloc.model.BoardIssueReport;
import uk.ac.manchester.spinnaker.alloc.model.BoardRecord;
import uk.ac.manchester.spinnaker.alloc.model.MachineTagging;
import uk.ac.manchester.spinnaker.machine.board.PhysicalCoords;
import uk.ac.manchester.spinnaker.machine.board.TriadCoords;
import uk.ac.manchester.spinnaker.messages.model.ADCInfo;
import uk.ac.manchester.spinnaker.messages.model.Blacklist;
import uk.ac.manchester.spinnaker.utils.validation.IPAddress;

/**
 * How to manage the state of a machine and boards in it.
 *
 * @author Donal Fellows
 */
@Service
public class MachineStateControl extends DatabaseAwareBean {
	private static final int SHORT_WAIT = 500;

	private static final Logger log = getLogger(MachineStateControl.class);

	@Autowired
	private Epochs epochs;

	@Autowired
	private BlacklistStore blacklistStore;

	/** Just for {@link #launchBackground()}. */
	@Autowired
	private TaskScheduler executor;

	/** Just for {@link #launchBackground()}. */
	@Autowired
	private SpallocProperties properties;

	@Autowired
	private BMPController bmpController;

	private StateControlProperties props;

	/** Calls {@link #readAllBoardSerialNumbers()} after a delay. */
	private ScheduledFuture<?> readAllTask;

	@PostConstruct
	private void launchBackground() {
		props = properties.getStateControl();
		// After a minute, start retrieving board serial numbers
		// Don't do this if testing
		if (!properties.getTransceiver().isDummy()) {
			readAllTask = executor.schedule(
					(Runnable) this::readAllBoardSerialNumbers,
					Instant.now().plus(props.getBlacklistTimeout()));
			// Why can't I pass a Duration directly there?
		}
	}

	@PreDestroy
	private void stopBackground() {
		var t = readAllTask;
		if (t != null) {
			readAllTask = null;
			try {
				t.cancel(true);
				t.get();
			} catch (InterruptedException | CancellationException e) {
				log.trace("stopped background loader", e);
			} catch (Exception e) {
				log.info("failure in background board serial number fetch", e);
			}
		}
	}

	/**
	 * Access to the enablement-state of a board.
	 */
	public final class BoardState {
		// No validity definitions; instances originate in DB
		/** The name of the containing SpiNNaker machine. */
		public final String machineName;

		/** The machine ID. Unique. */
		public final int machineId;

		/** The board ID. Unique. */
		public final int id;

		/** The X triad coordinate. */
		public final int x;

		/** The Y triad coordinate. */
		public final int y;

		/** The Z triad coordinate. */
		public final int z;

		/** The cabinet number. */
		public final int cabinet;

		/** The frame number. */
		public final int frame;

		/** The board number. */
		public final Integer board;

		/** The IP address managed by the board's root chip. */
		public final String address;

		/** The BMP serial number, if known. */
		public final String bmpSerial;

		/** The physical board serial number, if known. */
		public final String physicalSerial;

		/** The BMP id. */
		public final int bmpId;

		private BoardState(Row row) {
			this.id = row.getInt("board_id");
			this.x = row.getInt("x");
			this.y = row.getInt("y");
			this.z = row.getInt("z");
			this.cabinet = row.getInt("cabinet");
			this.frame = row.getInt("frame");
			this.board = row.getInteger("board_num");
			this.address = row.getString("address");
			this.machineName = row.getString("machine_name");
			this.bmpSerial = row.getString("bmp_serial_id");
			this.physicalSerial = row.getString("physical_serial_id");
			this.bmpId = row.getInt("bmp_id");
			this.machineId = row.getInt("machine_id");
		}

		/**
		 * @return The allocatable state of the board. If a board is not
		 *         allocatable, it will not be handed out in new allocations to
		 *         jobs, but can continue to be used by whatever job it is
		 *         currently allocated to (if any).
		 */
		public boolean getState() {
			return executeRead(conn -> {
				try (var q = conn.query(GET_FUNCTIONING_FIELD)) {
					return q.call1(bool("functioning"), id).orElse(false);
				}
			});
		}

		/**
		 * @param newValue
		 *            The allocatable state to set the board to.
		 */
		public void setState(boolean newValue) {
			execute(conn -> {
				try (var u = conn.update(SET_FUNCTIONING_FIELD)) {
					return u.call(newValue, id);
				}
			});
		}

		/** @return What job has been allocated to the board? */
		public Optional<Integer> getAllocatedJob() {
			return executeRead(conn -> {
				try (var q = conn.query(GET_BOARD_JOB)) {
					return q.call1(integer("allocated_job"), id);
				}
			});
		}

		/** @return Is the board switched on? */
		public boolean getPower() {
			return executeRead(conn -> {
				try (var q = conn.query(GET_BOARD_POWER_INFO)) {
					return q.call1(bool("board_power"), id).orElse(false);
				}
			});
		}

		/** @return When was the board last switched on? */
		public Optional<Instant> getPowerOnTime() {
			return executeRead(conn -> {
				try (var q = conn.query(GET_BOARD_POWER_INFO)) {
					return q.call1(instant("power_on_timestamp"), id);
				}
			});
		}

		/** @return When was the board last switched off? */
		public Optional<Instant> getPowerOffTime() {
			return executeRead(conn -> {
				try (var q = conn.query(GET_BOARD_POWER_INFO)) {
					return q.call1(instant("power_off_timestamp"), id);
				}
			});
		}

		/** @return What issues have been logged against the board? */
		public List<BoardIssueReport> getReports() {
			return executeRead(conn -> {
				try (var q = conn.query(GET_BOARD_REPORTS)) {
					return q.call(BoardIssueReport::new, id);
				}
			});
		}

		@Override
		public String toString() {
			return format("(%d,%d,%d)", x, y, z);
		}

		/**
		 * Convert this active object to a static record.
		 *
		 * @return The static (conceptually serialisable) record object.
		 */
		public BoardRecord toBoardRecord() {
			var br = new BoardRecord();
			br.setId(id);
			br.setBmpId(bmpId);
			br.setMachineName(machineName);
			br.setX(x);
			br.setY(y);
			br.setZ(z);
			br.setCabinet(cabinet);
			br.setFrame(frame);
			br.setBoard(board);
			br.setIpAddress(address);
			br.setBmpSerial(bmpSerial);
			br.setPhysicalSerial(physicalSerial);
			br.setLastPowerOn(getPowerOnTime().orElse(null));
			br.setLastPowerOff(getPowerOffTime().orElse(null));
			br.setPowered(getPower());
			br.setJobId(getAllocatedJob().orElse(null));
			br.setReports(getReports());
			br.setEnabled(getState());
			return br;
		}
	}

	/**
	 * Look up a board for management.
	 *
	 * @param id
	 *            The unique ID of the board. Because this is fully unique, the
	 *            machine name is not needed.
	 * @return Board state manager
	 */
	public Optional<BoardState> findId(int id) {
		return executeRead(conn -> {
			try (var q = conn.query(FIND_BOARD_BY_ID)) {
				return q.call1(BoardState::new, id);
			}
		});
	}

	/**
	 * Look up a board for management.
	 *
	 * @param machine
	 *            The name of the machine.
	 * @param coords
	 *            Triad coordinates
	 * @return Board state manager
	 */
	public Optional<BoardState> findTriad(@NotBlank String machine,
			@Valid @NonNull TriadCoords coords) {
		return executeRead(conn -> {
			try (var q = conn.query(FIND_BOARD_BY_NAME_AND_XYZ)) {
				return q.call1(BoardState::new, machine, coords.x(), coords.y(),
						coords.z());
			}
		});
	}

	/**
	 * Look up a board for management.
	 *
	 * @param machine
	 *            The name of the machine.
	 * @param coords
	 *            Physical coordinates
	 * @return Board state manager
	 */
	public Optional<BoardState> findPhysical(@NotBlank String machine,
			@Valid @NotNull PhysicalCoords coords) {
		return executeRead(conn -> {
			try (var q = conn.query(FIND_BOARD_BY_NAME_AND_CFB)) {
				return q.call1(BoardState::new, machine, coords.c(), coords.f(),
						coords.b());
			}
		});
	}

	/**
	 * Look up a board for management.
	 *
	 * @param machine
	 *            The name of the machine.
	 * @param address
	 *            Board IP address
	 * @return Board state manager
	 */
	public Optional<BoardState> findIP(@NotBlank String machine,
			@IPAddress String address) {
		return executeRead(conn -> {
			try (var q = conn.query(FIND_BOARD_BY_NAME_AND_IP_ADDRESS)) {
				return q.call1(BoardState::new, machine, address);
			}
		});
	}

	/**
	 * @return The mapping from machine names+IDs to tags.
	 */
	public List<MachineTagging> getMachineTagging() {
		return executeRead(conn -> {
			try (var getMachines = conn.query(GET_ALL_MACHINES);
					var getTags = conn.query(GET_TAGS)) {
				var infos = getMachines.call(MachineTagging::new, true);
				for (var t : infos) {
					t.setTags(getTags.call(string("tag"), t.getId()));
				}
				return infos;
			}
		});
	}

	/**
	 * @return The unacknowledged reports about boards with potential problems
	 *         in existing machines, categorised by machine.
	 */
	public Map<String, List<BoardIssueReport>> getMachineReports() {
		record MachineNameId(int id, String name) {
			MachineNameId(Row row) {
				this(row.getInt("machine_id"), row.getString("machine_name"));
			}
		}

		return executeRead(conn -> {
			try (var getMachines = conn.query(GET_ALL_MACHINES);
					var getMachineReports = conn.query(GET_MACHINE_REPORTS)) {
				return Row.stream(getMachines.call(MachineNameId::new, true))
						.toMap(MachineNameId::name, m -> getMachineReports
								.call(BoardIssueReport::new, m.id()));
			}
		});
	}

	/**
	 * Replace the tags on a machine with a given set.
	 *
	 * @param machineName
	 *            The name of the machine to update the tags of.
	 * @param tags
	 *            The tags to apply. Existing tags will be removed.
	 * @throws IllegalArgumentException
	 *             If the machine with that name doesn't exist.
	 */
	public void updateTags(@NotBlank String machineName,
			Set<@NotBlank String> tags) {
		execute(conn -> {
			try (var getMachine = conn.query(GET_NAMED_MACHINE);
					var deleteTags = conn.update(DELETE_MACHINE_TAGS);
					var addTag = conn.update(INSERT_TAG)) {
				int machineId = getMachine.call1(integer("machine_id"),
						machineName, true).orElseThrow(
						() -> new IllegalArgumentException("no such machine"));
				deleteTags.call(machineId);
				for (var tag : tags) {
					addTag.call(machineId, tag);
				}
				return this; // Unimportant value
			}
		});
	}

	/**
	 * Sets whether a machine is in service.
	 *
	 * @param machineName
	 *            The name of the machine to control
	 * @param inService
	 *            Whether to put the machine in or out of service.
	 */
	public void setMachineState(@NotBlank String machineName,
			boolean inService) {
		execute(conn -> {
			try (var setState = conn.update(SET_MACHINE_STATE)) {
				setState.call(inService, machineName);
				return this; // Unimportant value
			}
		});
	}

	/**
	 * Exception thrown when the machine state can't be read from or written to
	 * a BMP. This includes when a blacklist can't be accessed or when the
	 * machine state structure can't be read.
	 *
	 * @author Donal Fellows
	 */
	public static final class MachineStateException extends RuntimeException {
		@Serial
		private static final long serialVersionUID = -6450838951059318431L;

		private MachineStateException(String msg, Exception exn) {
			super(msg, exn);
		}

		private MachineStateException(String msg) {
			super(msg);
		}
	}

	/**
	 * Retrieve the blacklist for the given board from the board and store it in
	 * the database.
	 *
	 * @param boardId
	 *            The board to get the blacklist of.
	 * @param bmpId
	 *            The BMP of the board.
	 * @return The blacklist that was transferred, if any.
	 */
	public Optional<Blacklist> pullBlacklist(int boardId, int bmpId) {
		try {
			return readBlacklistFromMachine(boardId, bmpId).map(bl -> {
				blacklistStore.writeBlacklist(boardId, bl);
				execute(c -> {
					// These must be done in ONE transaction
					changed(c, boardId);
					synched(c, boardId);
					return this; // Unimportant result
				});
				return bl;
			});
		} catch (InterruptedException e) {
			return Optional.empty();
		}
	}

	/**
	 * Take the blacklist for the given board in the database and write it to
	 * the board.
	 *
	 * @param board
	 *            The board to set the blacklist of.
	 * @return The blacklist that was transferred, if any.
	 */
	public Optional<Blacklist> pushBlacklist(BoardState board) {
		return readBlacklistFromDB(board).map(bl -> {
			try {
				writeBlacklistToMachine(board.id, board.bmpId, bl);
				execute(c -> synched(c, board.id)); // Unimportant result
				return bl;
			} catch (InterruptedException e) {
				return null;
			}
		});
	}

	private boolean changed(Connection conn, int boardId) {
		try (var synched = conn.update(MARK_BOARD_BLACKLIST_CHANGED)) {
			return synched.call(boardId) > 0;
		}
	}

	private boolean synched(Connection conn, int boardId) {
		try (var synched = conn.update(MARK_BOARD_BLACKLIST_SYNCHED)) {
			return synched.call(boardId) > 0;
		}
	}

	/**
	 * Ensure that the database has the actual serial numbers of all boards in a
	 * machine.
	 *
	 * @param machineName
	 *            Which machine to read the serial numbers of.
	 */
	public void readAllBoardSerialNumbers(@NotBlank String machineName) {
		scheduleSerialNumberReads(requireNonNull(machineName));
	}

	/**
	 * Ensure that the database has the actual serial numbers of all known
	 * boards.
	 */
	private void readAllBoardSerialNumbers() {
		scheduleSerialNumberReads(null);
	}

	/**
	 * Common core of {@link #readAllBoardSerialNumbers(String)} and
	 * {@link #readAllBoardSerialNumbers()}.
	 *
	 * @param machineName
	 *            The machine name, or {@code null} for all.
	 */
	@SuppressWarnings("MustBeClosed")
	private void scheduleSerialNumberReads(String machineName) {
		batchReqs(machineName, "retrieving serial numbers",
				props.getSerialReadBatchSize(),
				id -> new BmpOp(CREATE_SERIAL_READ_REQ, id), BmpOp::completed);
	}

	private interface InterruptableConsumer<T> {
		/**
		 * Performs this operation on the given argument.
		 *
		 * @param t
		 *            the input argument
		 * @throws InterruptedException
		 *             if interrupted
		 */
		void accept(T t) throws InterruptedException;
	}

	/**
	 * Perform an action for all boards in a machine (or all known), batching
	 * them as necessary. If interrupted, will complete the currently processing
	 * batch but will not perform further batches.
	 *
	 * @param machineName
	 *            Which machine are we talking about? If {@code null}, all
	 *            boards of all machines will be processed.
	 * @param action
	 *            What are we doing (for log messages)?
	 * @param batchSize
	 *            How many requests to handle at once in a batch of requests to
	 *            the back end engine.
	 * @param opGenerator
	 *            How to generate an individual operation to perform.
	 * @param opResultsHandler
	 *            How to process the results of an individual operation.
	 */
	private void batchReqs(String machineName, String action, int batchSize,
			Function<Integer, BmpOp> opGenerator,
			InterruptableConsumer<BmpOp> opResultsHandler) {
		var boards = executeRead(c -> listAllBoards(c, machineName));
		for (var batch : batch(batchSize, boards)) {
			/*
			 * Theoretically, this could be more efficiently done. Practically,
			 * a proper multi-op scheme is really complex, even before
			 * considering how to handle failure modes! This isn't a performance
			 * sensitive part of the code.
			 */
			var ops = lmap(batch, board -> opGenerator.apply(board.boardId));
			var bmps = new HashSet<>(lmap(batch, board -> board.bmp.bmpId));
			boolean stop = false;
			try {
				bmpController.triggerSearch(bmps);
				for (var op : ops) {
					try {
						opResultsHandler.accept(op);
					} catch (RuntimeException e) {
						log.warn("failed while {}", action, e);
					} catch (InterruptedException e) {
						log.info("interrupted while {}", action, e);
						stop = true;
					}
				}
			} finally {
				ops.forEach(BmpOp::close);
			}
			if (stop) {
				// Mark as interrupted
				currentThread().interrupt();
				break;
			}
		}
	}

	/**
	 * Retrieve all blacklists, parse them, and store them in the DB's model.
	 *
	 * @param machineName
	 *            Which machine to get the blacklists of.
	 */
	@SuppressWarnings("MustBeClosed")
	public void updateAllBlacklists(@NotBlank String machineName) {
		batchReqs(requireNonNull(machineName), "retrieving blacklists",
				props.getBlacklistReadBatchSize(),
				id -> new BmpOp(CREATE_BLACKLIST_READ, id),
				op -> op.getResult(serial("data", Blacklist.class))
						.ifPresent(bl -> {
							blacklistStore.writeBlacklist(op.boardId, bl);
							execute(c -> {
								// These must be done in ONE transaction
								changed(c, op.boardId);
								synched(c, op.boardId);
								return this; // Unimportant result
							});
						}));
	}

	private static List<BoardAndBMP> listAllBoards(Connection conn,
			String machineName) {
		try (var machines = conn.query(GET_NAMED_MACHINE);
				var boards = conn.query(GET_ALL_BOARDS);
				var all = conn.query(GET_ALL_BOARDS_OF_ALL_MACHINES)) {
			if (machineName == null) {
				return all.call(BoardAndBMP::new);
			}
			return machines.call1(integer("machine_id"), machineName).map(
					mid -> boards.call(BoardAndBMP::new, mid))
					.orElse(List.of());
		}
	}

	/**
	 * Given a board, read its blacklist from the database.
	 *
	 * @param board
	 *            Which board to read the blacklist of.
	 * @return The board's blacklist.
	 * @throws DataAccessException
	 *             If access to the DB fails.
	 */
	public Optional<Blacklist> readBlacklistFromDB(BoardState board) {
		return blacklistStore.readBlacklist(board.id);
	}

	/**
	 * Given a board, write a blacklist for it to the database. Does
	 * <em>not</em> push the blacklist to the board.
	 *
	 * @param boardId The ID of the board to write.
	 * @param blacklist
	 *            The blacklist to write.
	 * @throws DataAccessException
	 *             If access to the DB fails.
	 */
	public void writeBlacklistToDB(int boardId,
			@Valid Blacklist blacklist) {
		blacklistStore.writeBlacklist(boardId, blacklist);
		execute(c -> changed(c, boardId)); // Unimportant result
	}

	/**
	 * Given a board, read its blacklist off the machine.
	 *
	 * @param boardId
	 *            Which board to read the blacklist of.
	 * @param bmpId
	 *            The BMP of the board.
	 * @return The board's blacklist.
	 * @throws DataAccessException
	 *             If access to the DB fails.
	 * @throws MachineStateException
	 *             If the read fails.
	 * @throws InterruptedException
	 *             If interrupted.
	 */
	public Optional<Blacklist> readBlacklistFromMachine(int boardId, int bmpId)
			throws InterruptedException {
<<<<<<< HEAD
		try (var op = new BmpOp(CREATE_BLACKLIST_READ, board.id)) {
			bmpController.triggerSearch(List.of(board.bmpId));
=======
		try (var op = new Op(CREATE_BLACKLIST_READ, boardId)) {
			bmpController.triggerSearch(List.of(bmpId));
>>>>>>> a69637db
			return op.getResult(serial("data", Blacklist.class));
		}
	}

	/**
	 * Write a blacklist to a board on the machine.
	 *
	 * @param boardId
	 *            Which board to write the blacklist of.
	 * @param bmpId
	 *            Which BMP the board belongs to.
	 * @param blacklist
	 *            The blacklist to write.
	 * @throws DataAccessException
	 *             If access to the DB fails.
	 * @throws MachineStateException
	 *             If the write fails.
	 * @throws InterruptedException
	 *             If interrupted. Note that interrupting the thread does
	 *             <em>not</em> necessarily halt the write of the blacklist.
	 */
	public void writeBlacklistToMachine(int boardId, int bmpId,
			@Valid Blacklist blacklist) throws InterruptedException {
<<<<<<< HEAD
		try (var op = new BmpOp(CREATE_BLACKLIST_WRITE, board.id, blacklist)) {
			bmpController.triggerSearch(List.of(board.bmpId));
=======
		try (var op = new Op(CREATE_BLACKLIST_WRITE, boardId, blacklist)) {
			bmpController.triggerSearch(List.of(bmpId));
>>>>>>> a69637db
			op.completed();
		}
	}

	/**
	 * Read the serial number off a board.
	 *
	 * @param board
	 *            Which board to get the serial number of.
	 * @return The serial number.
	 * @throws DataAccessException
	 *             If access to the DB fails.
	 * @throws MachineStateException
	 *             If the write fails.
	 * @throws InterruptedException
	 *             If interrupted.
	 */
	public String getSerialNumber(BoardState board)
			throws InterruptedException {
		try (var op = new BmpOp(CREATE_SERIAL_READ_REQ, board.id)) {
			bmpController.triggerSearch(List.of(board.bmpId));
			op.completed();
		}
		// Can now read out of the DB normally
		return findId(board.id).map(b -> b.bmpSerial).orElse(null);
	}

	/**
	 * Given a board, read its temperature data off the machine.
	 *
	 * @param boardId
	 *            Which board to read the temperature data of.
	 * @return The board's temperature data.
	 * @throws DataAccessException
	 *             If access to the DB fails.
	 * @throws MachineStateException
	 *             If the read fails.
	 * @throws InterruptedException
	 *             If interrupted.
	 */
	public Optional<ADCInfo> readTemperatureFromMachine(int boardId)
			throws InterruptedException {
		try (var op = new BmpOp(CREATE_TEMP_READ_REQ, boardId)) {
			return op.getResult(serial("data", ADCInfo.class));
		}
	}

	/**
	 * Test whether a board's blacklist is believed to be synchronised to the
	 * hardware.
	 *
	 * @param board
	 *            Which board?
	 * @return True if the synch has happened, i.e., the time the blacklist data
	 *         was changed is no later than the last time the synch happened.
	 */
	public boolean isBlacklistSynched(BoardState board) {
		return executeRead(conn -> {
			try (var isCurrent = conn.query(IS_BOARD_BLACKLIST_CURRENT)) {
				return isCurrent.call1(bool("current"), board.id)
						.orElse(false);
			}
		});
	}

	/**
	 * Manages the transactions used to safely talk with the BMP controller.
	 *
	 * @author Donal Fellows
	 */
	private final class BmpOp implements AutoCloseable {
		private final int op;

		private final Epoch epoch;

		private final int boardId;

		/**
		 * @param operation
		 *            The SQL to create the operation to carry out. Must
		 *            generate an ID, so presumably is an {@code INSERT}.
		 * @param args
		 *            Values to bind to parameters in the SQL. The first
		 *            parameter <em>must</em> be the board ID! Presumably that
		 *            will be the board that the operation refers to.
		 */
		@MustBeClosed
		@SuppressWarnings("CompileTimeConstant")
		BmpOp(@CompileTimeConstant final String operation, Object... args) {
			boardId = (Integer) args[0];
			var e = epochs.getBlacklistEpoch(boardId);
			op = execute(conn -> {
				try (var readReq = conn.update(operation)) {
					return readReq.key(args);
				}
			}).orElseThrow(() -> new MachineStateException(
					"could not create machine state request"));
			if (!e.isValid()) {
				log.warn("early board epoch invalidation");
				e = epochs.getBlacklistEpoch(boardId);
			}
			epoch = e;
		}

		/**
		 * Wait for the result of the request to be ready.
		 *
		 * @param <T>
		 *            The type of the result value.
		 * @param retriever
		 *            How to convert the row containing the result into the
		 *            actual result of the transaction.
		 * @return The wrapped result, or empty if the operation times out.
		 * @throws InterruptedException
		 *             If the thread is interrupted.
		 * @throws MachineStateException
		 *             If the BMP throws an exception.
		 * @throws DataAccessException
		 *             If there is a problem accessing the database.
		 */
		<T> Optional<T> getResult(RowMapper<T> retriever)
				throws InterruptedException, MachineStateException,
				DataAccessException {
			var end = now().plus(props.getBlacklistTimeout());
			boolean once = false;
			while (end.isAfter(now())) {
				var result = executeRead(conn -> {
					try (var getResult =
							conn.query(GET_COMPLETED_BLACKLIST_OP)) {
						return getResult.call1(row -> retriever.mapRow(
								throwIfFailed(row)), op);
					}
				});
				if (result.isPresent()) {
					return result;
				}
				if (!epoch.isValid()) {
					// Things are going wonky; fall back on regular polling
					if (!once) {
						log.warn("epoch invalid for board {}?", boardId);
						once = true;
					}
					Thread.sleep(SHORT_WAIT);
				} else {
					log.debug("Waiting for blacklist change");
					epoch.waitForChange(props.getBlacklistPoll());
				}
			}
			return Optional.empty();
		}

		/**
		 * Wait for the result of the request to be ready, then discard that
		 * result. Used instead of {@link #getResult(Function)} when the value
		 * of the result is not interesting at all.
		 *
		 * @throws InterruptedException
		 *             If the thread is interrupted.
		 * @throws MachineStateException
		 *             If the BMP throws an exception.
		 * @throws DataAccessException
		 *             If there is a problem accessing the database.
		 */
		void completed() throws DataAccessException, MachineStateException,
				InterruptedException {
			getResult(__ -> this);
		}

		/**
		 * If a row encodes a failure state, unpack the exception from the row
		 * and throw it as a wrapped exception. Otherwise, just pass on the row.
		 *
		 * @param row
		 *            The row to examine.
		 * @return The row, which is now guaranteed to not be a failure.
		 * @throws MachineStateException
		 *             If the row encodes a failure.
		 */
		private Row throwIfFailed(Row row) throws MachineStateException {
			if (row.getBoolean("failed")) {
				throw new MachineStateException(
						"failed to access hardware state",
						row.getSerial("failure", Exception.class));
			}
			return row;
		}

		/**
		 * Deletes the temporary operation description row in the DB.
		 * <p>
		 * {@inheritDoc}
		 */
		@Override
		public void close() {
			execute(conn -> {
				try (var delReq = conn.update(DELETE_BLACKLIST_OP)) {
					return delReq.call(op);
				}
			});
		}
	}
}<|MERGE_RESOLUTION|>--- conflicted
+++ resolved
@@ -719,13 +719,8 @@
 	 */
 	public Optional<Blacklist> readBlacklistFromMachine(int boardId, int bmpId)
 			throws InterruptedException {
-<<<<<<< HEAD
-		try (var op = new BmpOp(CREATE_BLACKLIST_READ, board.id)) {
-			bmpController.triggerSearch(List.of(board.bmpId));
-=======
-		try (var op = new Op(CREATE_BLACKLIST_READ, boardId)) {
+		try (var op = new BmpOp(CREATE_BLACKLIST_READ, boardId)) {
 			bmpController.triggerSearch(List.of(bmpId));
->>>>>>> a69637db
 			return op.getResult(serial("data", Blacklist.class));
 		}
 	}
@@ -749,13 +744,8 @@
 	 */
 	public void writeBlacklistToMachine(int boardId, int bmpId,
 			@Valid Blacklist blacklist) throws InterruptedException {
-<<<<<<< HEAD
-		try (var op = new BmpOp(CREATE_BLACKLIST_WRITE, board.id, blacklist)) {
-			bmpController.triggerSearch(List.of(board.bmpId));
-=======
-		try (var op = new Op(CREATE_BLACKLIST_WRITE, boardId, blacklist)) {
+		try (var op = new BmpOp(CREATE_BLACKLIST_WRITE, boardId, blacklist)) {
 			bmpController.triggerSearch(List.of(bmpId));
->>>>>>> a69637db
 			op.completed();
 		}
 	}
