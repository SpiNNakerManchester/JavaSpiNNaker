--- conflicted
+++ resolved
@@ -307,13 +307,8 @@
 			@Valid @NonNull TriadCoords coords) {
 		return executeRead(conn -> {
 			try (var q = conn.query(FIND_BOARD_BY_NAME_AND_XYZ)) {
-<<<<<<< HEAD
-				return q.call1(machine, coords.x(), coords.y(), coords.z())
-						.map(BoardState::new);
-=======
-				return q.call1(BoardState::new, machine, coords.x, coords.y,
-						coords.z);
->>>>>>> 1e7c4415
+				return q.call1(BoardState::new, machine, coords.x(), coords.y(),
+						coords.z());
 			}
 		});
 	}
@@ -331,13 +326,8 @@
 			@Valid @NotNull PhysicalCoords coords) {
 		return executeRead(conn -> {
 			try (var q = conn.query(FIND_BOARD_BY_NAME_AND_CFB)) {
-<<<<<<< HEAD
-				return q.call1(machine, coords.c(), coords.f(), coords.b())
-						.map(BoardState::new);
-=======
-				return q.call1(BoardState::new, machine, coords.c, coords.f,
-						coords.b);
->>>>>>> 1e7c4415
+				return q.call1(BoardState::new, machine, coords.c(), coords.f(),
+						coords.b());
 			}
 		});
 	}
