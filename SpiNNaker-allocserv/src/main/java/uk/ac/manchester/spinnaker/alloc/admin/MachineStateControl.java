/*
 * Copyright (c) 2021-2022 The University of Manchester
 *
 * This program is free software: you can redistribute it and/or modify
 * it under the terms of the GNU General Public License as published by
 * the Free Software Foundation, either version 3 of the License, or
 * (at your option) any later version.
 *
 * This program is distributed in the hope that it will be useful,
 * but WITHOUT ANY WARRANTY; without even the implied warranty of
 * MERCHANTABILITY or FITNESS FOR A PARTICULAR PURPOSE.  See the
 * GNU General Public License for more details.
 *
 * You should have received a copy of the GNU General Public License
 * along with this program.  If not, see <http://www.gnu.org/licenses/>.
 */
package uk.ac.manchester.spinnaker.alloc.admin;

import static java.lang.String.format;
import static java.lang.Thread.currentThread;
import static java.time.Instant.now;
import static java.util.Objects.requireNonNull;
import static java.util.concurrent.TimeUnit.SECONDS;
import static org.slf4j.LoggerFactory.getLogger;
import static uk.ac.manchester.spinnaker.alloc.db.Row.bool;
import static uk.ac.manchester.spinnaker.alloc.db.Row.instant;
import static uk.ac.manchester.spinnaker.alloc.db.Row.integer;
import static uk.ac.manchester.spinnaker.alloc.db.Row.serial;
import static uk.ac.manchester.spinnaker.alloc.db.Row.string;
import static uk.ac.manchester.spinnaker.utils.CollectionUtils.batch;
import static uk.ac.manchester.spinnaker.utils.CollectionUtils.curry;
import static uk.ac.manchester.spinnaker.utils.CollectionUtils.lmap;

import java.time.Instant;
import java.util.ArrayList;
import java.util.Collection;
import java.util.Collections;
import java.util.List;
import java.util.Map;
import java.util.Optional;
import java.util.Set;
import java.util.concurrent.ScheduledExecutorService;
import java.util.function.Function;

import javax.annotation.PostConstruct;

import org.slf4j.Logger;
import org.springframework.beans.factory.annotation.Autowired;
import org.springframework.dao.DataAccessException;
import org.springframework.stereotype.Service;

import uk.ac.manchester.spinnaker.alloc.SpallocProperties;
import uk.ac.manchester.spinnaker.alloc.SpallocProperties.StateControlProperties;
import uk.ac.manchester.spinnaker.alloc.allocator.Epochs;
import uk.ac.manchester.spinnaker.alloc.allocator.Epochs.Epoch;
import uk.ac.manchester.spinnaker.alloc.bmp.BlacklistStore;
import uk.ac.manchester.spinnaker.alloc.db.DatabaseAwareBean;
<<<<<<< HEAD
=======
import uk.ac.manchester.spinnaker.alloc.db.DatabaseEngine.Connection;
import uk.ac.manchester.spinnaker.alloc.db.DatabaseEngine.Query;
import uk.ac.manchester.spinnaker.alloc.db.DatabaseEngine.Update;
>>>>>>> 158020a9
import uk.ac.manchester.spinnaker.alloc.db.Row;
import uk.ac.manchester.spinnaker.alloc.model.BoardIssueReport;
import uk.ac.manchester.spinnaker.alloc.model.MachineTagging;
import uk.ac.manchester.spinnaker.messages.model.Blacklist;

/**
 * How to manage the state of a machine and boards in it.
 *
 * @author Donal Fellows
 */
@Service
public class MachineStateControl extends DatabaseAwareBean {
	private static final Logger log = getLogger(MachineStateControl.class);

	@Autowired
	private Epochs epochs;

	@Autowired
	private BlacklistStore blacklistStore;

	@Autowired
	private ScheduledExecutorService executor;

	@Autowired
	private SpallocProperties properties;

	private StateControlProperties props;

	@PostConstruct
	private void launchBackground() throws InterruptedException {
		props = properties.getStateControl();
		// After a minute, start retrieving board serial numbers
		executor.schedule((Runnable) this::readAllBoardSerialNumbers,
				props.getBlacklistTimeout().getSeconds(), SECONDS);
		// Why can't I pass a Duration directly there?
	}

	/**
	 * Access to the enablement-state of a board.
	 */
	public final class BoardState {
		/** The name of the containing SpiNNaker machine. */
		public final String machineName;

		/** The board ID. Unique. */
		public final int id;

		/** The X triad coordinate. */
		public final int x;

		/** The Y triad coordinate. */
		public final int y;

		/** The Z triad coordinate. */
		public final int z;

		/** The cabinet number. */
		public final int cabinet;

		/** The frame number. */
		public final int frame;

		/** The board number. */
		public final Integer board;

		/** The IP address managed by the board's root chip. */
		public final String address;

		/** The BMP serial number, if known. */
		public final String bmpSerial;

		/** The physical board serial number, if known. */
		public final String physicalSerial;

		private BoardState(Row row) {
			this.id = row.getInt("board_id");
			this.x = row.getInt("x");
			this.y = row.getInt("y");
			this.z = row.getInt("z");
			this.cabinet = row.getInt("cabinet");
			this.frame = row.getInt("frame");
			this.board = row.getInteger("board_num");
			this.address = row.getString("address");
			this.machineName = row.getString("machine_name");
			this.bmpSerial = row.getString("bmp_serial_id");
			this.physicalSerial = row.getString("physical_serial_id");
		}

		/**
		 * @return The state of the board.
		 */
		public boolean getState() {
<<<<<<< HEAD
			return execute(false, conn -> {
				try (var q = conn.query(GET_FUNCTIONING_FIELD)) {
=======
			return executeRead(conn -> {
				try (Query q = conn.query(GET_FUNCTIONING_FIELD)) {
>>>>>>> 158020a9
					return q.call1(id).map(bool("functioning")).orElse(false);
				}
			});
		}

		public void setState(boolean newValue) {
			execute(conn -> {
				try (var u = conn.update(SET_FUNCTIONING_FIELD)) {
					return u.call(newValue, id);
				}
			});
		}

		/** @return What job has been allocated to the board? */
		public Optional<Integer> getAllocatedJob() {
<<<<<<< HEAD
			return execute(false, conn -> {
				try (var q = conn.query(GET_BOARD_JOB)) {
=======
			return executeRead(conn -> {
				try (Query q = conn.query(GET_BOARD_JOB)) {
>>>>>>> 158020a9
					return q.call1(id).map(integer("allocated_job"));
				}
			});
		}

		/** @return Is the board switched on? */
		public boolean getPower() {
<<<<<<< HEAD
			return execute(false, conn -> {
				try (var q = conn.query(GET_BOARD_POWER_INFO)) {
=======
			return executeRead(conn -> {
				try (Query q = conn.query(GET_BOARD_POWER_INFO)) {
>>>>>>> 158020a9
					return q.call1(id).map(bool("board_power")).orElse(false);
				}
			});
		}

		/** @return When was the board last switched on? */
		public Optional<Instant> getPowerOnTime() {
<<<<<<< HEAD
			return execute(false, conn -> {
				try (var q = conn.query(GET_BOARD_POWER_INFO)) {
=======
			return executeRead(conn -> {
				try (Query q = conn.query(GET_BOARD_POWER_INFO)) {
>>>>>>> 158020a9
					return q.call1(id).map(instant("power_on_timestamp"));
				}
			});
		}

		/** @return When was the board last switched off? */
		public Optional<Instant> getPowerOffTime() {
<<<<<<< HEAD
			return execute(false, conn -> {
				try (var q = conn.query(GET_BOARD_POWER_INFO)) {
=======
			return executeRead(conn -> {
				try (Query q = conn.query(GET_BOARD_POWER_INFO)) {
>>>>>>> 158020a9
					return q.call1(id).map(instant("power_off_timestamp"));
				}
			});
		}

		/** @return What issues have been logged against the board? */
		public List<BoardIssueReport> getReports() {
<<<<<<< HEAD
			return execute(false, conn -> {
				try (var q = conn.query(GET_BOARD_REPORTS)) {
=======
			return executeRead(conn -> {
				try (Query q = conn.query(GET_BOARD_REPORTS)) {
>>>>>>> 158020a9
					return q.call(id).map(BoardIssueReport::new).toList();
				}
			});
		}

		@Override
		public String toString() {
			return format("(%d,%d,%d)", x, y, z);
		}
	}

	/**
	 * Look up a board for management.
	 *
	 * @param id
	 *            The unique ID of the board. Because this is fully unique, the
	 *            machine name is not needed.
	 * @return Board state manager
	 */
	public Optional<BoardState> findId(int id) {
<<<<<<< HEAD
		return execute(false, conn -> {
			try (var q = conn.query(FIND_BOARD_BY_ID)) {
=======
		return executeRead(conn -> {
			try (Query q = conn.query(FIND_BOARD_BY_ID)) {
>>>>>>> 158020a9
				return q.call1(id).map(BoardState::new);
			}
		});
	}

	/**
	 * Look up a board for management.
	 *
	 * @param machine
	 *            The name of the machine.
	 * @param x
	 *            X coordinate
	 * @param y
	 *            Y coordinate
	 * @param z
	 *            Z coordinate
	 * @return Board state manager
	 */
	public Optional<BoardState> findTriad(String machine, int x, int y, int z) {
<<<<<<< HEAD
		return execute(false, conn -> {
			try (var q = conn.query(FIND_BOARD_BY_NAME_AND_XYZ)) {
=======
		return executeRead(conn -> {
			try (Query q = conn.query(FIND_BOARD_BY_NAME_AND_XYZ)) {
>>>>>>> 158020a9
				return q.call1(machine, x, y, z).map(BoardState::new);
			}
		});
	}

	/**
	 * Look up a board for management.
	 *
	 * @param machine
	 *            The name of the machine.
	 * @param c
	 *            Cabinet number
	 * @param f
	 *            Frame number
	 * @param b
	 *            Board number
	 * @return Board state manager
	 */
	public Optional<BoardState> findPhysical(String machine, int c, int f,
			int b) {
<<<<<<< HEAD
		return execute(false, conn -> {
			try (var q = conn.query(FIND_BOARD_BY_NAME_AND_CFB)) {
=======
		return executeRead(conn -> {
			try (Query q = conn.query(FIND_BOARD_BY_NAME_AND_CFB)) {
>>>>>>> 158020a9
				return q.call1(machine, c, f, b).map(BoardState::new);
			}
		});
	}

	/**
	 * Look up a board for management.
	 *
	 * @param machine
	 *            The name of the machine.
	 * @param address
	 *            Board IP address
	 * @return Board state manager
	 */
	public Optional<BoardState> findIP(String machine, String address) {
<<<<<<< HEAD
		return execute(false, conn -> {
			try (var q = conn.query(FIND_BOARD_BY_NAME_AND_IP_ADDRESS)) {
=======
		return executeRead(conn -> {
			try (Query q = conn.query(FIND_BOARD_BY_NAME_AND_IP_ADDRESS)) {
>>>>>>> 158020a9
				return q.call1(machine, address).map(BoardState::new);
			}
		});
	}

	/**
	 * @return The mapping from machine names+IDs to tags.
	 */
	public List<MachineTagging> getMachineTagging() {
<<<<<<< HEAD
		return execute(false, conn -> {
			try (var getMachines = conn.query(GET_ALL_MACHINES);
					var getTags = conn.query(GET_TAGS)) {
				var infos = new ArrayList<MachineTagging>();
=======
		return executeRead(conn -> {
			try (Query getMachines = conn.query(GET_ALL_MACHINES);
					Query getTags = conn.query(GET_TAGS)) {
				List<MachineTagging> infos = new ArrayList<>();
>>>>>>> 158020a9
				getMachines.call(true).map(MachineTagging::new)
						.forEach(infos::add);
				for (var t : infos) {
					t.setTags(getTags.call(t.getId()).map(string("tag")));
				}
				return infos;
			}
		});
	}

	/**
	 * @return The unacknowledged reports about boards with potential problems
	 *         in existing machines, categorised by machine.
	 */
	public Map<String, List<BoardIssueReport>> getMachineReports() {
<<<<<<< HEAD
		return execute(false, conn -> {
			try (var getMachines = conn.query(GET_ALL_MACHINES);
					var getMachineReports = conn.query(GET_MACHINE_REPORTS)) {
=======
		return executeRead(conn -> {
			try (Query getMachines = conn.query(GET_ALL_MACHINES);
					Query getMachineReports = conn.query(GET_MACHINE_REPORTS)) {
>>>>>>> 158020a9
				return getMachines.call(true).toMap(string("machine_name"),
						machine -> getMachineReports
								.call(machine.getInt("machine_id"))
								.map(BoardIssueReport::new).toList());
			}
		});
	}

	/**
	 * Replace the tags on a machine with a given set.
	 *
	 * @param machineName
	 *            The name of the machine to update the tags of.
	 * @param tags
	 *            The tags to apply. Existing tags will be removed.
	 * @throws IllegalArgumentException
	 *             If the machine with that name doesn't exist.
	 */
	public void updateTags(String machineName, Set<String> tags) {
		execute(conn -> {
			try (var getMachine = conn.query(GET_NAMED_MACHINE);
					var deleteTags = conn.update(DELETE_MACHINE_TAGS);
					var addTag = conn.update(INSERT_TAG)) {
				int machineId = getMachine.call1(machineName, true).orElseThrow(
						() -> new IllegalArgumentException("no such machine"))
						.getInt("machine_id");
				deleteTags.call(machineId);
				for (var tag : tags) {
					addTag.call(machineId, tag);
				}
				return this; // Unimportant value
			}
		});
	}

	/**
	 * Sets whether a machine is in service.
	 *
	 * @param machineName
	 *            The name of the machine to control
	 * @param inService
	 *            Whether to put the machine in or out of service.
	 */
	public void setMachineState(String machineName, boolean inService) {
		execute(conn -> {
			try (var setState = conn.update(SET_MACHINE_STATE)) {
				setState.call(inService, machineName);
				return this; // Unimportant value
			}
		});
	}

	/**
	 * Exception thrown when blacklists can't be read from or written to the
	 * machine.
	 *
	 * @author Donal Fellows
	 */
	public static final class BlacklistException extends RuntimeException {
		private static final long serialVersionUID = -6450838951059318431L;

		private BlacklistException(String msg, Exception exn) {
			super(msg, exn);
		}

		private BlacklistException(String msg) {
			super(msg);
		}
	}

	/**
	 * Retrieve the blacklist for the given board from the board and store it in
	 * the database.
	 *
	 * @param board
	 *            The board to get the blacklist of.
	 * @return The blacklist that was transferred, if any.
	 */
	public Optional<Blacklist> pullBlacklist(BoardState board) {
		try {
			return readBlacklistFromMachine(board).map(bl -> {
				blacklistStore.writeBlacklist(board.id, bl);
				execute(c -> {
					// These must be done in ONE transaction
					changed(c, board.id);
					synched(c, board.id);
					return this; // Unimportant result
				});
				return bl;
			});
		} catch (InterruptedException e) {
			return Optional.empty();
		}
	}

	/**
	 * Take the blacklist for the given board in the database and write it to
	 * the board.
	 *
	 * @param board
	 *            The board to set the blacklist of.
	 * @return The blacklist that was transferred, if any.
	 */
	public Optional<Blacklist> pushBlacklist(BoardState board) {
		return readBlacklistFromDB(board).map(bl -> {
			try {
				writeBlacklistToMachine(board, bl);
				execute(c -> synched(c, board.id)); // Unimportant result
				return bl;
			} catch (InterruptedException e) {
				return null;
			}
		});
	}

	private boolean changed(Connection conn, int boardId) {
		try (Update synched = conn.update(MARK_BOARD_BLACKLIST_CHANGED)) {
			return synched.call(boardId) > 0;
		}
	}

	private boolean synched(Connection conn, int boardId) {
		try (Update synched = conn.update(MARK_BOARD_BLACKLIST_SYNCHED)) {
			return synched.call(boardId) > 0;
		}
	}

	/**
	 * Ensure that the database has the actual serial numbers of all boards in a
	 * machine.
	 *
	 * @param machineName
	 *            Which machine to read the serial numbers of.
	 */
	public void readAllBoardSerialNumbers(String machineName) {
		batchReqs(requireNonNull(machineName), "retrieving serial numbers",
				props.getSerialReadBatchSize(),
				curry(Op::new, CREATE_SERIAL_READ_REQ), Op::completed);
	}

	/**
	 * Ensure that the database has the actual serial numbers of all known
	 * boards.
	 */
	private void readAllBoardSerialNumbers() {
		batchReqs(null, "retrieving serial numbers",
				props.getSerialReadBatchSize(),
				curry(Op::new, CREATE_SERIAL_READ_REQ), Op::completed);
	}

	private interface InterruptableConsumer<T> {
		/**
		 * Performs this operation on the given argument.
		 *
		 * @param t
		 *            the input argument
		 * @throws InterruptedException
		 *             if interrupted
		 */
		void accept(T t) throws InterruptedException;
	}

	/**
	 * Perform an action for all boards in a machine (or all known), batching
	 * them as necessary. If interrupted, will complete the currently processing
	 * batch but will not perform further batches.
	 *
	 * @param machineName
	 *            Which machine are we talking about? If {@code null}, all
	 *            boards of all machines will be processed.
	 * @param action
	 *            What are we doing (for log messages)?
	 * @param batchSize
	 *            How many requests to handle at once in a batch of requests to
	 *            the back end engine.
	 * @param opGenerator
	 *            How to generate an individual operation to perform.
	 * @param opResultsHandler
	 *            How to process the results of an individual operation.
	 */
	private void batchReqs(String machineName, String action, int batchSize,
			Function<Integer, Op> opGenerator,
			InterruptableConsumer<Op> opResultsHandler) {
		List<Integer> boards = executeRead(c -> listAllBoards(c, machineName));
		for (Collection<Integer> batch : batch(batchSize, boards)) {
			/*
			 * Theoretically, this could be more efficiently done. Practically,
			 * a proper multi-op scheme is really complex, even before
			 * considering how to handle failure modes! This isn't a performance
			 * sensitive part of the code.
			 */
			List<Op> ops = lmap(batch, opGenerator);
			boolean stop = false;
			for (Op op : ops) {
				try {
					opResultsHandler.accept(op);
				} catch (RuntimeException e) {
					log.warn("failed while {}", action, e);
				} catch (InterruptedException e) {
					log.info("interrupted while {}", action, e);
					stop = true;
				}
			}
			ops.forEach(Op::close);
			if (stop) {
				// Mark as interrupted
				currentThread().interrupt();
				break;
			}
		}
	}

	/**
	 * Retrieve all blacklists, parse them, and store them in the DB's model.
	 *
	 * @param machineName
	 *            Which machine to get the blacklists of.
	 */
	public void updateAllBlacklists(String machineName) {
		batchReqs(requireNonNull(machineName), "retrieving blacklists",
				props.getBlacklistReadBatchSize(),
				curry(Op::new, CREATE_BLACKLIST_READ),
				op -> op.getResult(serial("data", Blacklist.class))
						.ifPresent(bl -> {
							blacklistStore.writeBlacklist(op.boardId, bl);
							execute(c -> {
								// These must be done in ONE transaction
								changed(c, op.boardId);
								synched(c, op.boardId);
								return this; // Unimportant result
							});
						}));
	}

	private static List<Integer> listAllBoards(Connection conn,
			String machineName) {
		try (Query machines = conn.query(GET_NAMED_MACHINE);
				Query boards = conn.query(GET_ALL_BOARDS);
				Query all = conn.query(GET_ALL_BOARDS_OF_ALL_MACHINES)) {
			if (machineName == null) {
				return all.call().map(integer("board_id")).toList();
			}
			return machines.call1(machineName).map(integer("machine_id")).map(
					mid -> boards.call(mid).map(integer("board_id")).toList())
					.orElse(Collections.emptyList());
		}
	}

	/**
	 * Given a board, read its blacklist from the database.
	 *
	 * @param board
	 *            Which board to read the blacklist of.
	 * @return The board's blacklist.
	 * @throws DataAccessException
	 *             If access to the DB fails.
	 */
	public Optional<Blacklist> readBlacklistFromDB(BoardState board) {
		return blacklistStore.readBlacklist(board.id);
	}

	/**
	 * Given a board, write a blacklist for it to the database. Does
	 * <em>not</em> push the blacklist to the board.
	 *
	 * @param board
	 *            Which board to write the blacklist of.
	 * @param blacklist
	 *            The blacklist to write.
	 * @throws DataAccessException
	 *             If access to the DB fails.
	 */
	public void writeBlacklistToDB(BoardState board, Blacklist blacklist) {
		blacklistStore.writeBlacklist(board.id, blacklist);
		execute(c -> changed(c, board.id)); // Unimportant result
	}

	/**
	 * Given a board, read its blacklist off the machine.
	 *
	 * @param board
	 *            Which board to read the blacklist of.
	 * @return The board's blacklist.
	 * @throws DataAccessException
	 *             If access to the DB fails.
	 * @throws BlacklistException
	 *             If the read fails.
	 * @throws InterruptedException
	 *             If interrupted.
	 */
	public Optional<Blacklist> readBlacklistFromMachine(BoardState board)
			throws InterruptedException {
		try (Op op = new Op(CREATE_BLACKLIST_READ, board.id)) {
			return op.getResult(serial("data", Blacklist.class));
		}
	}

	/**
	 * Write a blacklist to a board on the machine.
	 *
	 * @param board
	 *            Which board to write the blacklist of.
	 * @param blacklist
	 *            The blacklist to write.
	 * @throws DataAccessException
	 *             If access to the DB fails.
	 * @throws BlacklistException
	 *             If the write fails.
	 * @throws InterruptedException
	 *             If interrupted. Note that interrupting the thread does
	 *             <em>not</em> necessarily halt the write of the blacklist.
	 */
	public void writeBlacklistToMachine(BoardState board, Blacklist blacklist)
			throws InterruptedException {
		try (Op op = new Op(CREATE_BLACKLIST_WRITE, board.id, blacklist)) {
			op.completed();
		}
	}

	/**
	 * Read the serial number off a board.
	 *
	 * @param board
	 *            Which board to get the serial number of.
	 * @return The serial number.
	 * @throws DataAccessException
	 *             If access to the DB fails.
	 * @throws BlacklistException
	 *             If the write fails.
	 * @throws InterruptedException
	 *             If interrupted.
	 */
	public String getSerialNumber(BoardState board)
			throws InterruptedException {
		try (Op op = new Op(CREATE_SERIAL_READ_REQ, board.id)) {
			op.completed();
		}
		// Can now read out of the DB normally
		return findId(board.id).map(b -> b.bmpSerial).orElse(null);
	}

	/**
	 * Test whether a board's blacklist is believed to be synchronised to the
	 * hardware.
	 *
	 * @param board
	 *            Which board?
	 * @return True if the synch has happened, i.e., the time the blacklist data
	 *         was changed is no later than the last time the synch happened.
	 */
	public boolean isBlacklistSynched(BoardState board) {
		return executeRead(conn -> {
			try (Query isCurrent = conn.query(IS_BOARD_BLACKLIST_CURRENT)) {
				return isCurrent.call1(board.id).map(bool("current"))
						.orElse(false);
			}
		});
	}

	/**
	 * Manages the transactions used to safely talk with the BMP controller.
	 *
	 * @author Donal Fellows
	 */
	private final class Op implements AutoCloseable {
		private final int op;

		private final Epoch epoch;

		private final int boardId;

		/**
		 * @param operation
		 *            The SQL to create the operation to carry out. Must
		 *            generate an ID, so presumably is an {@code INSERT}.
		 * @param args
		 *            Values to bind to parameters in the SQL.
		 */
		Op(String operation, Object... args) {
			boardId = ((Integer) args[0]).intValue(); // TODO yuck!
			epoch = epochs.getBlacklistEpoch();
			op = execute(conn -> {
				try (Update readReq = conn.update(operation)) {
					return readReq.key(args);
				}
			}).orElseThrow(() -> new BlacklistException(
					"could not create blacklist request"));
		}

		/**
		 * Wait for the result of the request to be ready.
		 *
		 * @param <T>
		 *            The type of the result value.
		 * @param retriever
		 *            How to convert the row containing the result into the
		 *            actual result of the transaction.
		 * @return The wrapped result, or empty if the operation times out.
		 * @throws InterruptedException
		 *             If the thread is interrupted.
		 * @throws BlacklistException
		 *             If the BMP throws an exception.
		 * @throws DataAccessException
		 *             If there is a problem accessing the database.
		 */
		<T> Optional<T> getResult(Function<Row, T> retriever)
				throws InterruptedException, BlacklistException,
				DataAccessException {
			Instant end = now().plus(props.getBlacklistTimeout());
			while (end.isAfter(now())) {
				Optional<T> result = executeRead(conn -> {
					try (Query getResult =
							conn.query(GET_COMPLETED_BLACKLIST_OP)) {
						return getResult.call1(op).map(this::throwIfFailed)
								.map(retriever);
					}
				});
				if (result.isPresent()) {
					return result;
				}
				epoch.waitForChange(props.getBlacklistPoll());
			}
			return Optional.empty();
		}

		/**
		 * Wait for the result of the request to be ready, then discard that
		 * result. Used instead of {@link #getResult(Function)} when the value
		 * of the result is not interesting at all.
		 *
		 * @throws InterruptedException
		 *             If the thread is interrupted.
		 * @throws BlacklistException
		 *             If the BMP throws an exception.
		 * @throws DataAccessException
		 *             If there is a problem accessing the database.
		 */
		void completed() throws DataAccessException, BlacklistException,
				InterruptedException {
			getResult(row -> this);
		}

		/**
		 * If a row encodes a failure state, unpack the exception from the row
		 * and throw it as a wrapped exception. Otherwise, just pass on the row.
		 *
		 * @param row
		 *            The row to examine.
		 * @return The row, which is now guaranteed to not be a failure.
		 * @throws BlacklistException
		 *             If the row encodes a failure.
		 */
		private Row throwIfFailed(Row row) throws BlacklistException {
			if (row.getBoolean("failed")) {
				throw new BlacklistException(
						"failed to access hardware blacklist",
						row.getSerial("failure", Exception.class));
			}
			return row;
		}

		/**
		 * Deletes the temporary operation description row in the DB.
		 * <p>
		 * {@inheritDoc}
		 */
		@Override
		public void close() {
			execute(conn -> {
				try (Update delReq = conn.update(DELETE_BLACKLIST_OP)) {
					return delReq.call(op);
				}
			});
		}
	}
}<|MERGE_RESOLUTION|>--- conflicted
+++ resolved
@@ -32,8 +32,6 @@
 import static uk.ac.manchester.spinnaker.utils.CollectionUtils.lmap;
 
 import java.time.Instant;
-import java.util.ArrayList;
-import java.util.Collection;
 import java.util.Collections;
 import java.util.List;
 import java.util.Map;
@@ -55,12 +53,7 @@
 import uk.ac.manchester.spinnaker.alloc.allocator.Epochs.Epoch;
 import uk.ac.manchester.spinnaker.alloc.bmp.BlacklistStore;
 import uk.ac.manchester.spinnaker.alloc.db.DatabaseAwareBean;
-<<<<<<< HEAD
-=======
 import uk.ac.manchester.spinnaker.alloc.db.DatabaseEngine.Connection;
-import uk.ac.manchester.spinnaker.alloc.db.DatabaseEngine.Query;
-import uk.ac.manchester.spinnaker.alloc.db.DatabaseEngine.Update;
->>>>>>> 158020a9
 import uk.ac.manchester.spinnaker.alloc.db.Row;
 import uk.ac.manchester.spinnaker.alloc.model.BoardIssueReport;
 import uk.ac.manchester.spinnaker.alloc.model.MachineTagging;
@@ -153,13 +146,8 @@
 		 * @return The state of the board.
 		 */
 		public boolean getState() {
-<<<<<<< HEAD
-			return execute(false, conn -> {
+			return executeRead(conn -> {
 				try (var q = conn.query(GET_FUNCTIONING_FIELD)) {
-=======
-			return executeRead(conn -> {
-				try (Query q = conn.query(GET_FUNCTIONING_FIELD)) {
->>>>>>> 158020a9
 					return q.call1(id).map(bool("functioning")).orElse(false);
 				}
 			});
@@ -175,13 +163,8 @@
 
 		/** @return What job has been allocated to the board? */
 		public Optional<Integer> getAllocatedJob() {
-<<<<<<< HEAD
-			return execute(false, conn -> {
+			return executeRead(conn -> {
 				try (var q = conn.query(GET_BOARD_JOB)) {
-=======
-			return executeRead(conn -> {
-				try (Query q = conn.query(GET_BOARD_JOB)) {
->>>>>>> 158020a9
 					return q.call1(id).map(integer("allocated_job"));
 				}
 			});
@@ -189,13 +172,8 @@
 
 		/** @return Is the board switched on? */
 		public boolean getPower() {
-<<<<<<< HEAD
-			return execute(false, conn -> {
+			return executeRead(conn -> {
 				try (var q = conn.query(GET_BOARD_POWER_INFO)) {
-=======
-			return executeRead(conn -> {
-				try (Query q = conn.query(GET_BOARD_POWER_INFO)) {
->>>>>>> 158020a9
 					return q.call1(id).map(bool("board_power")).orElse(false);
 				}
 			});
@@ -203,13 +181,8 @@
 
 		/** @return When was the board last switched on? */
 		public Optional<Instant> getPowerOnTime() {
-<<<<<<< HEAD
-			return execute(false, conn -> {
+			return executeRead(conn -> {
 				try (var q = conn.query(GET_BOARD_POWER_INFO)) {
-=======
-			return executeRead(conn -> {
-				try (Query q = conn.query(GET_BOARD_POWER_INFO)) {
->>>>>>> 158020a9
 					return q.call1(id).map(instant("power_on_timestamp"));
 				}
 			});
@@ -217,13 +190,8 @@
 
 		/** @return When was the board last switched off? */
 		public Optional<Instant> getPowerOffTime() {
-<<<<<<< HEAD
-			return execute(false, conn -> {
+			return executeRead(conn -> {
 				try (var q = conn.query(GET_BOARD_POWER_INFO)) {
-=======
-			return executeRead(conn -> {
-				try (Query q = conn.query(GET_BOARD_POWER_INFO)) {
->>>>>>> 158020a9
 					return q.call1(id).map(instant("power_off_timestamp"));
 				}
 			});
@@ -231,13 +199,8 @@
 
 		/** @return What issues have been logged against the board? */
 		public List<BoardIssueReport> getReports() {
-<<<<<<< HEAD
-			return execute(false, conn -> {
+			return executeRead(conn -> {
 				try (var q = conn.query(GET_BOARD_REPORTS)) {
-=======
-			return executeRead(conn -> {
-				try (Query q = conn.query(GET_BOARD_REPORTS)) {
->>>>>>> 158020a9
 					return q.call(id).map(BoardIssueReport::new).toList();
 				}
 			});
@@ -258,13 +221,8 @@
 	 * @return Board state manager
 	 */
 	public Optional<BoardState> findId(int id) {
-<<<<<<< HEAD
-		return execute(false, conn -> {
+		return executeRead(conn -> {
 			try (var q = conn.query(FIND_BOARD_BY_ID)) {
-=======
-		return executeRead(conn -> {
-			try (Query q = conn.query(FIND_BOARD_BY_ID)) {
->>>>>>> 158020a9
 				return q.call1(id).map(BoardState::new);
 			}
 		});
@@ -284,13 +242,8 @@
 	 * @return Board state manager
 	 */
 	public Optional<BoardState> findTriad(String machine, int x, int y, int z) {
-<<<<<<< HEAD
-		return execute(false, conn -> {
+		return executeRead(conn -> {
 			try (var q = conn.query(FIND_BOARD_BY_NAME_AND_XYZ)) {
-=======
-		return executeRead(conn -> {
-			try (Query q = conn.query(FIND_BOARD_BY_NAME_AND_XYZ)) {
->>>>>>> 158020a9
 				return q.call1(machine, x, y, z).map(BoardState::new);
 			}
 		});
@@ -311,13 +264,8 @@
 	 */
 	public Optional<BoardState> findPhysical(String machine, int c, int f,
 			int b) {
-<<<<<<< HEAD
-		return execute(false, conn -> {
+		return executeRead(conn -> {
 			try (var q = conn.query(FIND_BOARD_BY_NAME_AND_CFB)) {
-=======
-		return executeRead(conn -> {
-			try (Query q = conn.query(FIND_BOARD_BY_NAME_AND_CFB)) {
->>>>>>> 158020a9
 				return q.call1(machine, c, f, b).map(BoardState::new);
 			}
 		});
@@ -333,35 +281,22 @@
 	 * @return Board state manager
 	 */
 	public Optional<BoardState> findIP(String machine, String address) {
-<<<<<<< HEAD
-		return execute(false, conn -> {
+		return executeRead(conn -> {
 			try (var q = conn.query(FIND_BOARD_BY_NAME_AND_IP_ADDRESS)) {
-=======
+				return q.call1(machine, address).map(BoardState::new);
+			}
+		});
+	}
+
+	/**
+	 * @return The mapping from machine names+IDs to tags.
+	 */
+	public List<MachineTagging> getMachineTagging() {
 		return executeRead(conn -> {
-			try (Query q = conn.query(FIND_BOARD_BY_NAME_AND_IP_ADDRESS)) {
->>>>>>> 158020a9
-				return q.call1(machine, address).map(BoardState::new);
-			}
-		});
-	}
-
-	/**
-	 * @return The mapping from machine names+IDs to tags.
-	 */
-	public List<MachineTagging> getMachineTagging() {
-<<<<<<< HEAD
-		return execute(false, conn -> {
 			try (var getMachines = conn.query(GET_ALL_MACHINES);
 					var getTags = conn.query(GET_TAGS)) {
-				var infos = new ArrayList<MachineTagging>();
-=======
-		return executeRead(conn -> {
-			try (Query getMachines = conn.query(GET_ALL_MACHINES);
-					Query getTags = conn.query(GET_TAGS)) {
-				List<MachineTagging> infos = new ArrayList<>();
->>>>>>> 158020a9
-				getMachines.call(true).map(MachineTagging::new)
-						.forEach(infos::add);
+				var infos = getMachines.call(true).map(MachineTagging::new)
+						.toList();
 				for (var t : infos) {
 					t.setTags(getTags.call(t.getId()).map(string("tag")));
 				}
@@ -375,15 +310,9 @@
 	 *         in existing machines, categorised by machine.
 	 */
 	public Map<String, List<BoardIssueReport>> getMachineReports() {
-<<<<<<< HEAD
-		return execute(false, conn -> {
+		return executeRead(conn -> {
 			try (var getMachines = conn.query(GET_ALL_MACHINES);
 					var getMachineReports = conn.query(GET_MACHINE_REPORTS)) {
-=======
-		return executeRead(conn -> {
-			try (Query getMachines = conn.query(GET_ALL_MACHINES);
-					Query getMachineReports = conn.query(GET_MACHINE_REPORTS)) {
->>>>>>> 158020a9
 				return getMachines.call(true).toMap(string("machine_name"),
 						machine -> getMachineReports
 								.call(machine.getInt("machine_id"))
@@ -500,13 +429,13 @@
 	}
 
 	private boolean changed(Connection conn, int boardId) {
-		try (Update synched = conn.update(MARK_BOARD_BLACKLIST_CHANGED)) {
+		try (var synched = conn.update(MARK_BOARD_BLACKLIST_CHANGED)) {
 			return synched.call(boardId) > 0;
 		}
 	}
 
 	private boolean synched(Connection conn, int boardId) {
-		try (Update synched = conn.update(MARK_BOARD_BLACKLIST_SYNCHED)) {
+		try (var synched = conn.update(MARK_BOARD_BLACKLIST_SYNCHED)) {
 			return synched.call(boardId) > 0;
 		}
 	}
@@ -567,17 +496,17 @@
 	private void batchReqs(String machineName, String action, int batchSize,
 			Function<Integer, Op> opGenerator,
 			InterruptableConsumer<Op> opResultsHandler) {
-		List<Integer> boards = executeRead(c -> listAllBoards(c, machineName));
-		for (Collection<Integer> batch : batch(batchSize, boards)) {
+		var boards = executeRead(c -> listAllBoards(c, machineName));
+		for (var batch : batch(batchSize, boards)) {
 			/*
 			 * Theoretically, this could be more efficiently done. Practically,
 			 * a proper multi-op scheme is really complex, even before
 			 * considering how to handle failure modes! This isn't a performance
 			 * sensitive part of the code.
 			 */
-			List<Op> ops = lmap(batch, opGenerator);
+			var ops = lmap(batch, opGenerator);
 			boolean stop = false;
-			for (Op op : ops) {
+			for (var op : ops) {
 				try {
 					opResultsHandler.accept(op);
 				} catch (RuntimeException e) {
@@ -620,9 +549,9 @@
 
 	private static List<Integer> listAllBoards(Connection conn,
 			String machineName) {
-		try (Query machines = conn.query(GET_NAMED_MACHINE);
-				Query boards = conn.query(GET_ALL_BOARDS);
-				Query all = conn.query(GET_ALL_BOARDS_OF_ALL_MACHINES)) {
+		try (var machines = conn.query(GET_NAMED_MACHINE);
+				var boards = conn.query(GET_ALL_BOARDS);
+				var all = conn.query(GET_ALL_BOARDS_OF_ALL_MACHINES)) {
 			if (machineName == null) {
 				return all.call().map(integer("board_id")).toList();
 			}
@@ -676,7 +605,7 @@
 	 */
 	public Optional<Blacklist> readBlacklistFromMachine(BoardState board)
 			throws InterruptedException {
-		try (Op op = new Op(CREATE_BLACKLIST_READ, board.id)) {
+		try (var op = new Op(CREATE_BLACKLIST_READ, board.id)) {
 			return op.getResult(serial("data", Blacklist.class));
 		}
 	}
@@ -698,7 +627,7 @@
 	 */
 	public void writeBlacklistToMachine(BoardState board, Blacklist blacklist)
 			throws InterruptedException {
-		try (Op op = new Op(CREATE_BLACKLIST_WRITE, board.id, blacklist)) {
+		try (var op = new Op(CREATE_BLACKLIST_WRITE, board.id, blacklist)) {
 			op.completed();
 		}
 	}
@@ -718,7 +647,7 @@
 	 */
 	public String getSerialNumber(BoardState board)
 			throws InterruptedException {
-		try (Op op = new Op(CREATE_SERIAL_READ_REQ, board.id)) {
+		try (var op = new Op(CREATE_SERIAL_READ_REQ, board.id)) {
 			op.completed();
 		}
 		// Can now read out of the DB normally
@@ -736,7 +665,7 @@
 	 */
 	public boolean isBlacklistSynched(BoardState board) {
 		return executeRead(conn -> {
-			try (Query isCurrent = conn.query(IS_BOARD_BLACKLIST_CURRENT)) {
+			try (var isCurrent = conn.query(IS_BOARD_BLACKLIST_CURRENT)) {
 				return isCurrent.call1(board.id).map(bool("current"))
 						.orElse(false);
 			}
@@ -766,7 +695,7 @@
 			boardId = ((Integer) args[0]).intValue(); // TODO yuck!
 			epoch = epochs.getBlacklistEpoch();
 			op = execute(conn -> {
-				try (Update readReq = conn.update(operation)) {
+				try (var readReq = conn.update(operation)) {
 					return readReq.key(args);
 				}
 			}).orElseThrow(() -> new BlacklistException(
@@ -792,10 +721,10 @@
 		<T> Optional<T> getResult(Function<Row, T> retriever)
 				throws InterruptedException, BlacklistException,
 				DataAccessException {
-			Instant end = now().plus(props.getBlacklistTimeout());
+			var end = now().plus(props.getBlacklistTimeout());
 			while (end.isAfter(now())) {
-				Optional<T> result = executeRead(conn -> {
-					try (Query getResult =
+				var result = executeRead(conn -> {
+					try (var getResult =
 							conn.query(GET_COMPLETED_BLACKLIST_OP)) {
 						return getResult.call1(op).map(this::throwIfFailed)
 								.map(retriever);
@@ -853,7 +782,7 @@
 		@Override
 		public void close() {
 			execute(conn -> {
-				try (Update delReq = conn.update(DELETE_BLACKLIST_OP)) {
+				try (var delReq = conn.update(DELETE_BLACKLIST_OP)) {
 					return delReq.call(op);
 				}
 			});
