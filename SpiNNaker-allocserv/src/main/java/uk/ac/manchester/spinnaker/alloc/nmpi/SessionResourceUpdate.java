/*
 * Copyright (c) 2023 The University of Manchester
 *
 * Licensed under the Apache License, Version 2.0 (the "License");
 * you may not use this file except in compliance with the License.
 * You may obtain a copy of the License at
 *
 *     https://www.apache.org/licenses/LICENSE-2.0
 *
 * Unless required by applicable law or agreed to in writing, software
 * distributed under the License is distributed on an "AS IS" BASIS,
 * WITHOUT WARRANTIES OR CONDITIONS OF ANY KIND, either express or implied.
 * See the License for the specific language governing permissions and
 * limitations under the License.
 */

package uk.ac.manchester.spinnaker.alloc.nmpi;

import com.fasterxml.jackson.databind.PropertyNamingStrategies;
import com.fasterxml.jackson.databind.annotation.JsonNaming;

/**
 * A NMPI job with only resources to be updated.
 */
@JsonNaming(PropertyNamingStrategies.SnakeCaseStrategy.class)
public class SessionResourceUpdate {
	/** The status of the job. */
	private String status;

	/** A count of how much resource has been used by the job. */
	private ResourceUsage resourceUsage;

	/**
	 * Get the status of the job.
	 *
	 * @return the status
	 */
	public String getStatus() {
		return status;
	}

	/**
	 * Sets the status.
	 *
<<<<<<< HEAD
	 * @param statusParam
	 *            the status to set
	 */
	public void setStatus(String statusParam) {
		this.status = statusParam;
	}

	/**
	 * Get a count of how much resource has been used by the job.
=======
	 * @param status
	 *            the status to set
	 */
	public void setStatus(final String status) {
		this.status = status;
	}

	/**
	 * Get the count of how much resource has been used by the job.
>>>>>>> 392f5d48
	 *
	 * @return the resource usage
	 */
	public ResourceUsage getResourceUsage() {
		return resourceUsage;
	}

	/**
	 * Sets the resourceUsage.
	 *
	 * @param resourceUsage
<<<<<<< HEAD
	 *            the resource usage to set
	 */
	public void setResourceUsage(ResourceUsage resourceUsage) {
=======
	 *            the resourceUsage to set
	 */
	public void setResourceUsage(final ResourceUsage resourceUsage) {
>>>>>>> 392f5d48
		this.resourceUsage = resourceUsage;
	}
}<|MERGE_RESOLUTION|>--- conflicted
+++ resolved
@@ -42,27 +42,15 @@
 	/**
 	 * Sets the status.
 	 *
-<<<<<<< HEAD
-	 * @param statusParam
-	 *            the status to set
-	 */
-	public void setStatus(String statusParam) {
-		this.status = statusParam;
-	}
-
-	/**
-	 * Get a count of how much resource has been used by the job.
-=======
 	 * @param status
 	 *            the status to set
 	 */
-	public void setStatus(final String status) {
+	public void setStatus(String status) {
 		this.status = status;
 	}
 
 	/**
 	 * Get the count of how much resource has been used by the job.
->>>>>>> 392f5d48
 	 *
 	 * @return the resource usage
 	 */
@@ -71,18 +59,12 @@
 	}
 
 	/**
-	 * Sets the resourceUsage.
+	 * Sets the resource usage.
 	 *
 	 * @param resourceUsage
-<<<<<<< HEAD
 	 *            the resource usage to set
 	 */
 	public void setResourceUsage(ResourceUsage resourceUsage) {
-=======
-	 *            the resourceUsage to set
-	 */
-	public void setResourceUsage(final ResourceUsage resourceUsage) {
->>>>>>> 392f5d48
 		this.resourceUsage = resourceUsage;
 	}
 }