/*
 * Copyright (c) 2021 The University of Manchester
 *
 * Licensed under the Apache License, Version 2.0 (the "License");
 * you may not use this file except in compliance with the License.
 * You may obtain a copy of the License at
 *
 *     https://www.apache.org/licenses/LICENSE-2.0
 *
 * Unless required by applicable law or agreed to in writing, software
 * distributed under the License is distributed on an "AS IS" BASIS,
 * WITHOUT WARRANTIES OR CONDITIONS OF ANY KIND, either express or implied.
 * See the License for the specific language governing permissions and
 * limitations under the License.
 */
package uk.ac.manchester.spinnaker.alloc.allocator;

import static java.lang.Math.max;
import static java.lang.String.format;
import static java.lang.Thread.currentThread;
import static java.util.Objects.isNull;
import static java.util.Objects.nonNull;
import static java.util.stream.Collectors.toList;
import static org.slf4j.LoggerFactory.getLogger;
import static uk.ac.manchester.spinnaker.alloc.Constants.TRIAD_CHIP_SIZE;
import static uk.ac.manchester.spinnaker.alloc.Constants.TRIAD_DEPTH;
import static uk.ac.manchester.spinnaker.alloc.db.Row.int64;
import static uk.ac.manchester.spinnaker.alloc.db.Row.integer;
import static uk.ac.manchester.spinnaker.alloc.db.Row.string;
import static uk.ac.manchester.spinnaker.alloc.db.Row.chip;
import static uk.ac.manchester.spinnaker.alloc.model.JobState.READY;
import static uk.ac.manchester.spinnaker.alloc.model.PowerState.OFF;
import static uk.ac.manchester.spinnaker.alloc.model.PowerState.ON;
import static uk.ac.manchester.spinnaker.alloc.security.SecurityConfig.MAY_SEE_JOB_DETAILS;
import static uk.ac.manchester.spinnaker.utils.CollectionUtils.copy;
import static uk.ac.manchester.spinnaker.utils.OptionalUtils.apply;

import java.time.Duration;
import java.time.Instant;
import java.util.ArrayList;
import java.util.Formatter;
import java.util.HashMap;
import java.util.List;
import java.util.Locale;
import java.util.Map;
import java.util.Optional;
import java.util.Set;

import org.slf4j.Logger;
import org.springframework.beans.factory.annotation.Autowired;
import org.springframework.security.access.prepost.PostFilter;
import org.springframework.stereotype.Service;

import com.fasterxml.jackson.annotation.JsonIgnore;
import com.google.errorprone.annotations.FormatMethod;
import com.google.errorprone.annotations.concurrent.GuardedBy;

import uk.ac.manchester.spinnaker.alloc.SpallocProperties.AllocatorProperties;
import uk.ac.manchester.spinnaker.alloc.admin.ReportMailSender;
import uk.ac.manchester.spinnaker.alloc.allocator.Epochs.Epoch;
import uk.ac.manchester.spinnaker.alloc.db.DatabaseAPI.Connection;
import uk.ac.manchester.spinnaker.alloc.db.DatabaseAPI.Query;
import uk.ac.manchester.spinnaker.alloc.db.DatabaseAPI.Update;
import uk.ac.manchester.spinnaker.alloc.db.DatabaseAwareBean;
import uk.ac.manchester.spinnaker.alloc.db.Row;
import uk.ac.manchester.spinnaker.alloc.model.BoardCoords;
import uk.ac.manchester.spinnaker.alloc.model.ConnectionInfo;
import uk.ac.manchester.spinnaker.alloc.model.Direction;
import uk.ac.manchester.spinnaker.alloc.model.DownLink;
import uk.ac.manchester.spinnaker.alloc.model.JobDescription;
import uk.ac.manchester.spinnaker.alloc.model.JobListEntryRecord;
import uk.ac.manchester.spinnaker.alloc.model.JobState;
import uk.ac.manchester.spinnaker.alloc.model.MachineDescription;
import uk.ac.manchester.spinnaker.alloc.model.MachineDescription.JobInfo;
import uk.ac.manchester.spinnaker.alloc.model.MachineListEntryRecord;
import uk.ac.manchester.spinnaker.alloc.model.PowerState;
import uk.ac.manchester.spinnaker.alloc.proxy.ProxyCore;
import uk.ac.manchester.spinnaker.alloc.security.Permit;
import uk.ac.manchester.spinnaker.alloc.web.IssueReportRequest;
import uk.ac.manchester.spinnaker.alloc.web.IssueReportRequest.ReportedBoard;
import uk.ac.manchester.spinnaker.machine.ChipLocation;
import uk.ac.manchester.spinnaker.machine.HasChipLocation;
import uk.ac.manchester.spinnaker.machine.HasCoreLocation;
import uk.ac.manchester.spinnaker.machine.board.BMPCoords;
import uk.ac.manchester.spinnaker.machine.board.PhysicalCoords;
import uk.ac.manchester.spinnaker.machine.board.TriadCoords;
import uk.ac.manchester.spinnaker.spalloc.messages.BoardCoordinates;
import uk.ac.manchester.spinnaker.spalloc.messages.BoardPhysicalCoordinates;

/**
 * The core implementation of the Spalloc service.
 *
 * @author Donal Fellows
 */
@Service
public class Spalloc extends DatabaseAwareBean implements SpallocAPI {
	private static final String NO_BOARD_MSG =
			"request does not identify an existing board "
					+ "or uses a prohibited coordinate";

	private static final Logger log = getLogger(Spalloc.class);

	@Autowired
	private PowerController powerController;

	@Autowired
	private Epochs epochs;

	@Autowired
	private QuotaManager quotaManager;

	@Autowired
	private ReportMailSender emailSender;

	@Autowired
	private AllocatorProperties props;

	@Autowired
	private ProxyRememberer rememberer;

	@GuardedBy("this")
	private transient Map<String, List<BoardCoords>> downBoardsCache =
			new HashMap<>();

	@GuardedBy("this")
	private transient Map<String, List<DownLink>> downLinksCache =
			new HashMap<>();

	@Override
	public Map<String, Machine> getMachines(boolean allowOutOfService) {
		return executeRead(c -> getMachines(c, allowOutOfService));
	}

	private Map<String, Machine> getMachines(Connection conn,
			boolean allowOutOfService) {
		var me = epochs.getMachineEpoch();
		try (var listMachines = conn.query(GET_ALL_MACHINES)) {
			return Row.stream(listMachines.call(
					row -> new MachineImpl(conn, row, me), allowOutOfService))
					.toMap(Machine::getName, (m) -> m);
		}
	}

	private final class ListMachinesSQL extends AbstractSQL {
		private final Query listMachines = conn.query(GET_ALL_MACHINES);

		private final Query countMachineThings =
				conn.query(COUNT_MACHINE_THINGS);

		private final Query getTags = conn.query(GET_TAGS);

		@Override
		public void close() {
			listMachines.close();
			countMachineThings.close();
			getTags.close();
			super.close();
		}

		private MachineListEntryRecord makeMachineListEntryRecord(Row row) {
			int id = row.getInt("machine_id");
			var rec = new MachineListEntryRecord();
			rec.setId(id);
			rec.setName(row.getString("machine_name"));
			if (!countMachineThings.call1((m) -> {
				rec.setNumBoards(m.getInt("board_count"));
				rec.setNumInUse(m.getInt("in_use"));
				rec.setNumJobs(m.getInt("num_jobs"));
				rec.setTags(getTags.call(string("tag"), id));
				// We have to return something but don't read the result
				return true;
			}, id).isPresent()) {
				throw new AssertionError("No result from count machine things");
			}
			return rec;
		}
	}

	@Override
	public List<MachineListEntryRecord>
			listMachines(boolean allowOutOfService) {
		try (var sql = new ListMachinesSQL()) {
			return sql.transactionRead(
					() -> sql.listMachines.call(
							sql::makeMachineListEntryRecord,
							allowOutOfService));
		}
	}

	@Override
	public Optional<Machine> getMachine(String name,
			boolean allowOutOfService) {
		return executeRead(
				conn -> getMachine(name, allowOutOfService, conn).map(m -> m));
	}

	private Optional<MachineImpl> getMachine(int id, boolean allowOutOfService,
			Connection conn) {
		var me = epochs.getMachineEpoch();
		try (var idMachine = conn.query(GET_MACHINE_BY_ID)) {
			return idMachine.call1(row -> new MachineImpl(conn, row, me),
					id, allowOutOfService);
		}
	}

	private Optional<MachineImpl> getMachine(String name,
			boolean allowOutOfService, Connection conn) {
		var me = epochs.getMachineEpoch();
		try (var namedMachine = conn.query(GET_NAMED_MACHINE)) {
			return namedMachine.call1(row -> new MachineImpl(conn, row, me),
					name, allowOutOfService);
		}
	}

	private final class DescribeMachineSQL extends AbstractSQL {
		final Query namedMachine = conn.query(GET_NAMED_MACHINE);

		final Query countMachineThings = conn.query(COUNT_MACHINE_THINGS);

		final Query getTags = conn.query(GET_TAGS);

		final Query getJobs = conn.query(GET_MACHINE_JOBS);

		final Query getCoords = conn.query(GET_JOB_BOARD_COORDS);

		final Query getLive = conn.query(GET_LIVE_BOARDS);

		final Query getDead = conn.query(GET_DEAD_BOARDS);

		final Query getQuota = conn.query(GET_USER_QUOTA);

		@Override
		public void close() {
			namedMachine.close();
			countMachineThings.close();
			getTags.close();
			getJobs.close();
			getCoords.close();
			getLive.close();
			getDead.close();
			getQuota.close();
			super.close();
		}
	}

	@Override
	public Optional<MachineDescription> getMachineInfo(String machine,
			boolean allowOutOfService, Permit permit) {
		try (var sql = new DescribeMachineSQL()) {
			return sql.transactionRead(() -> apply(
					sql.namedMachine.call1(Spalloc::getBasicMachineInfo,
							machine, allowOutOfService),
					md -> sql.countMachineThings.call1(integer("in_use"),
							md.getId()).ifPresent(md::setNumInUse),
					md -> md.setTags(
							sql.getTags.call(string("tag"), md.getId())),
					md -> md.setJobs(sql.getJobs.call(
							row -> getMachineJobInfo(permit, sql.getCoords,
									row),
							md.getId())),
					md -> md.setLive(sql.getLive.call(
							row -> new BoardCoords(row, !permit.admin),
							md.getId())),
					md -> md.setDead(sql.getDead.call(
							row -> new BoardCoords(row, !permit.admin),
							md.getId())),
					md -> sql.getQuota.call1(int64("quota_total"), permit.name)
							.ifPresent(md::setQuota)));
		}
	}

	private static MachineDescription getBasicMachineInfo(Row row) {
		var md = new MachineDescription();
		md.setId(row.getInt("machine_id"));
		md.setName(row.getString("machine_name"));
		md.setWidth(row.getInt("width"));
		md.setHeight(row.getInt("height"));
		return md;
	}

	private static JobInfo getMachineJobInfo(Permit permit, Query getCoords,
			Row row) {
		int jobId = row.getInt("job_id");
		var mayUnveil = permit.unveilFor(row.getString("owner_name"));
		var owner = mayUnveil ? row.getString("owner_name") : null;

		var ji = new JobInfo();
		ji.setId(jobId);
		ji.setOwner(owner);
		ji.setBoards(
				getCoords.call(r -> new BoardCoords(r, !mayUnveil), jobId));
		return ji;
	}

	@Override
	public Jobs getJobs(boolean deleted, int limit, int start) {
		var epoch = epochs.getJobsEpoch();
		return executeRead(conn -> {
			var jc = new JobCollection(epoch);
			if (deleted) {
				try (var jobs = conn.query(GET_JOB_IDS)) {
					jc.setJobs(jobs.call((row) -> makeJob(row, epoch), limit,
							start));
				}
			} else {
				try (var jobs = conn.query(GET_LIVE_JOB_IDS)) {
					jc.setJobs(jobs.call((row) -> makeJob(row, epoch), limit,
							start));
				}
			}
			return jc;
		});
	}

	/**
	 * Makes "partial" jobs; some fields are shrouded, modifications are
	 * disabled.
	 *
	 * @param row
	 *            The row to make the job from.
	 */
	private Job makeJob(Row row, Epoch epoch) {
		int jobId = row.getInt("job_id");
		int machineId = row.getInt("machine_id");
		var jobState = row.getEnum("job_state", JobState.class);
		var keepalive = row.getInstant("keepalive_timestamp");
		return new JobImpl(epoch, jobId, machineId, jobState, keepalive);
	}

	@Override
	public List<JobListEntryRecord> listJobs(Permit permit) {
		return executeRead(conn -> {
			try (var listLiveJobs = conn.query(LIST_LIVE_JOBS);
					var countPoweredBoards = conn.query(COUNT_POWERED_BOARDS)) {
				return listLiveJobs.call(row -> makeJobListEntryRecord(permit,
						countPoweredBoards, row));
			}
		});
	}

	private static JobListEntryRecord makeJobListEntryRecord(Permit permit,
			Query countPoweredBoards, Row row) {
		var rec = new JobListEntryRecord();
		int id = row.getInt("job_id");
		rec.setId(id);
		rec.setState(row.getEnum("job_state", JobState.class));
		var numBoards = row.getInteger("allocation_size");
		rec.setNumBoards(numBoards);
		rec.setPowered(nonNull(numBoards) && numBoards.equals(countPoweredBoards
				.call1(integer("c"), id).orElseThrow()));
		rec.setMachineId(row.getInt("machine_id"));
		rec.setMachineName(row.getString("machine_name"));
		rec.setCreationTimestamp(row.getInstant("create_timestamp"));
		rec.setKeepaliveInterval(row.getDuration("keepalive_interval"));
		var owner = row.getString("user_name");
		if (permit.unveilFor(owner)) {
			rec.setOwner(owner);
			rec.setHost(row.getString("keepalive_host"));
		}
		return rec;
	}

	@Override
	@PostFilter(MAY_SEE_JOB_DETAILS)
	public Optional<Job> getJob(Permit permit, int id) {
		return executeRead(conn -> getJob(id, conn).map(j -> (Job) j));
	}

	private Optional<JobImpl> getJob(int id, Connection conn) {
		var epoch = epochs.getJobsEpoch();
		try (var s = conn.query(GET_JOB)) {
			return s.call1(row -> new JobImpl(epoch, conn, row), id);
		}
	}

	@Override
	@PostFilter(MAY_SEE_JOB_DETAILS)
	public Optional<JobDescription> getJobInfo(Permit permit, int id) {
		return executeRead(conn -> {
			try (var s = conn.query(GET_JOB);
					var chipDimensions = conn.query(GET_JOB_CHIP_DIMENSIONS);
					var countPoweredBoards = conn.query(COUNT_POWERED_BOARDS);
					var getCoords = conn.query(GET_JOB_BOARD_COORDS)) {
				return s.call1(row -> jobDescription(id, row,
						chipDimensions, countPoweredBoards, getCoords), id);
			}
		});
	}

	private static JobDescription jobDescription(int id, Row job,
			Query chipDimensions, Query countPoweredBoards, Query getCoords) {
		/*
		 * We won't deliver this object to the front end unless they are allowed
		 * to see it in its entirety.
		 */
		var jd = new JobDescription();
		jd.setId(id);
		jd.setMachine(job.getString("machine_name"));
		jd.setState(job.getEnum("job_state", JobState.class));
		jd.setOwner(job.getString("owner"));
		jd.setOwnerHost(job.getString("keepalive_host"));
		jd.setStartTime(job.getInstant("create_timestamp"));
		jd.setKeepAlive(job.getDuration("keepalive_interval"));
		jd.setRequestBytes(job.getBytes("original_request"));
		chipDimensions.call1(cd -> {
			jd.setWidth(cd.getInt("width"));
			jd.setHeight(cd.getInt("height"));
			// We have to return something but we ignore it anyway
			return true;
		}, id);
		int poweredCount =
				countPoweredBoards.call1(integer("c"), id).orElseThrow();
		jd.setBoards(getCoords.call(r -> new BoardCoords(r, false), id));
		jd.setPowered(jd.getBoards().size() == poweredCount);
		return jd;
	}

	@Override
	public Optional<Job> createJobInGroup(String owner, String groupName,
			CreateDescriptor descriptor, String machineName, List<String> tags,
			Duration keepaliveInterval, byte[] req) {
		return execute(conn -> {
			int user = getUser(conn, owner).orElseThrow(
					() -> new RuntimeException("no such user: " + owner));
			int group = selectGroup(conn, owner, groupName);
			if (!quotaManager.mayCreateJob(group)) {
				// No quota left
				return Optional.empty();
			}

			var m = selectMachine(conn, machineName, tags);
			if (!m.isPresent()) {
				// Cannot find machine!
				return Optional.empty();
			}
			var machine = m.orElseThrow();

			var id = insertJob(conn, machine, user, group, keepaliveInterval,
					req);
			if (!id.isPresent()) {
				// Insert failed
				return Optional.empty();
			}
			int jobId = id.orElseThrow();

			epochs.nextJobsEpoch();
			var scale = props.getPriorityScale();

			if (machine.getArea() < descriptor.getArea()) {
				throw new IllegalArgumentException(
						"request cannot fit on machine");
			}

			// Ask the allocator engine to do the allocation
			int numBoards = descriptor.visit(new CreateVisitor<Integer>() {
				@Override
				public Integer numBoards(CreateNumBoards nb) {
					try (var insertReq = conn.update(INSERT_REQ_N_BOARDS)) {
						insertReq.call(jobId, nb.numBoards, nb.maxDead,
								(int) (nb.getArea() * scale.getSize()));
					}
					return nb.numBoards;
				}

				@Override
				public Integer dimensions(CreateDimensions d) {
					try (var insertReq = conn.update(INSERT_REQ_SIZE)) {
						insertReq.call(jobId, d.width, d.height, d.maxDead,
								(int) (d.getArea() * scale.getDimensions()));
					}
					return max(1, d.getArea() - d.maxDead);
				}

				/*
				 * Request by area rooted at specific location; resolve to board
				 * ID now, as that doesn't depend on whether the board is
				 * currently in use.
				 */
				@Override
				public Integer dimensionsAt(CreateDimensionsAt da) {
					try (var insertReq = conn.update(INSERT_REQ_SIZE_BOARD)) {
						insertReq.call(jobId,
								locateBoard(conn, machine.name, da, true),
								da.width, da.height, da.maxDead,
								(int) scale.getSpecificBoard());
					}
					return max(1, da.getArea() - da.maxDead);
				}

				/*
				 * Request by specific location; resolve to board ID now, as
				 * that doesn't depend on whether the board is currently in
				 * use.
				 */
				@Override
				public Integer board(CreateBoard b) {
					try (var insertReq = conn.update(INSERT_REQ_BOARD)) {
						/*
						 * This doesn't pass along the max dead boards; only
						 * after one!
						 */
						insertReq.call(jobId,
								locateBoard(conn, machine.name, b, false),
								(int) scale.getSpecificBoard());
					}
					return 1;
				}
			});

			// DB now changed; can report success
			JobLifecycle.log.info(
					"created job {} on {} for {} asking for {} board(s)", jobId,
					machine.name, owner, numBoards);
			return getJob(jobId, conn).map(ji -> (Job) ji);
		});
	}

<<<<<<< HEAD
=======
	@Override
	public Optional<Job> createJob(String owner, CreateDescriptor descriptor,
			String machineName, List<String> tags, Duration keepaliveInterval,
			byte[] originalRequest) {
		return execute(conn -> createJobInGroup(
				owner, getOnlyGroup(conn, owner), descriptor, machineName,
				tags, keepaliveInterval, originalRequest));
	}

	@Override
	public Optional<Job> createJobInCollabSession(String owner,
			String nmpiCollab, CreateDescriptor descriptor,
			String machineName, List<String> tags, Duration keepaliveInterval,
			byte[] originalRequest) {
		var quotaUnits = quotaManager.mayCreateNMPISession(nmpiCollab);
		if (quotaUnits.isEmpty()) {
			return Optional.empty();
		}

		// Use the Collab name as the group, as it should exist
		var job = execute(conn -> createJobInGroup(
				owner, nmpiCollab, descriptor, machineName,
				tags, keepaliveInterval, originalRequest));
		// On failure to get job, just return; shouldn't happen as quota checked
		// earlier, but just in case!
		if (job.isEmpty()) {
			return job;
		}

		quotaManager.associateNMPISession(
				job.get().getId(), owner, nmpiCollab, quotaUnits.get());

		// Return the job created
		return job;
	}

	@Override
	public Optional<Job> createJobForNMPIJob(String owner, int nmpiJobId,
			CreateDescriptor descriptor, String machineName, List<String> tags,
			Duration keepaliveInterval,	byte[] originalRequest) {
		var collab = quotaManager.mayUseNMPIJob(owner, nmpiJobId);
		if (collab.isEmpty()) {
			return Optional.empty();
		}
		var quotaDetails = collab.get();

		var job = execute(conn -> createJobInGroup(
				owner, quotaDetails.collabId, descriptor, machineName,
				tags, keepaliveInterval, originalRequest));
		// On failure to get job, just return; shouldn't happen as quota checked
		// earlier, but just in case!
		if (job.isEmpty()) {
			return job;
		}

		quotaManager.associateNMPIJob(job.get().getId(), nmpiJobId,
				quotaDetails.quotaUnits);

		// Return the job created
		return job;
	}

>>>>>>> eb1503ec
	/**
	 * Get the specified group.
	 *
	 * @param conn
	 *            DB connection
	 * @param user
	 *            Who is the user?
	 * @param groupName
	 *            What group did they specify? (May be {@code null} to say "pick
	 *            the unique valid possibility for the owner".)
	 * @return The group ID.
	 * @throws GroupsException
	 *             If we can't get a definite group to account against.
	 */
	private int selectGroup(Connection conn, String user, String groupName) {
<<<<<<< HEAD
		record UserQuota(Long quota, int groupId) {
			UserQuota(Row row) {
				this(row.getLong("quota"), row.getInt("group_id"));
			}

			boolean meaningful() {
				return isNull(quota) || quota > 0L;
			}
		}

		if (nonNull(groupName)) {
			try (var getGroup = conn.query(GET_GROUP_BY_NAME_AND_MEMBER)) {
				return getGroup.call1(integer("group_id"), user, groupName)
						.orElseThrow(() -> new NoSuchGroupException(
								"group %s does not exist or %s "
										+ "is not a member of it",
								groupName, user));
			}
=======
		try (var getGroup = conn.query(GET_GROUP_BY_NAME_AND_MEMBER)) {
			return getGroup.call1(integer("group_id"), user, groupName)
					.orElseThrow(() -> new NoSuchGroupException(
							"group %s does not exist or %s "
									+ "is not a member of it",
							groupName, user));
>>>>>>> eb1503ec
		}
	}

	private String getOnlyGroup(Connection conn, String user) {
		try (var listGroups = conn.query(GET_GROUP_NAMES_OF_USER)) {
			// No name given; need to guess.
<<<<<<< HEAD
			return Row.stream(listGroups.call(UserQuota::new, user))
					.filter(UserQuota::meaningful)
					.map(UserQuota::groupId).first()
					.orElseThrow(() -> new NoSuchGroupException(
							"user %s is not a member of any "
									+ "groups with quota left",
							user));
=======
			var groups = listGroups.call(row -> row.getString("group_name"),
					user);
			if (groups.size() > 1) {
				throw new NoSuchGroupException(
						"User is a member of more than one group, so the group"
						+ " must be selected in the request");
			}
			if (groups.size() == 0) {
				throw new NoSuchGroupException(
						"User is not a member of any group!");
			}
			return groups.get(0);
>>>>>>> eb1503ec
		}
	}

	private static Optional<Integer> getUser(Connection conn, String userName) {
		try (var getUser = conn.query(GET_USER_ID)) {
			return getUser.call1(integer("user_id"), userName);
		}
	}

	/**
	 * Resolve a machine name and {@link HasBoardCoords} to a board identifier.
	 *
	 * @param conn
	 *            How to get to the DB.
	 * @param machineName
	 *            The name of the machine.
	 * @param b
	 *            The request that is the coordinate holder.
	 * @param requireTriadRoot
	 *            Whether we require the Z coordinate to be zero.
	 * @return The board ID.
	 * @throws IllegalArgumentException
	 *             If the board doesn't exist or it is a board that is not a
	 *             root of a triad when a triad root is required.
	 */
	private Integer locateBoard(Connection conn, String machineName,
			HasBoardCoords b, boolean requireTriadRoot) {
		record BoardLocated(int boardId, int z) {
			BoardLocated(Row row) {
				this(row.getInt("board_id"), row.getInt("z"));
			}
		}

		try (var findTriad = conn.query(FIND_BOARD_BY_NAME_AND_XYZ);
				var findPhysical = conn.query(FIND_BOARD_BY_NAME_AND_CFB);
				var findIP = conn.query(FIND_BOARD_BY_NAME_AND_IP_ADDRESS)) {
			if (nonNull(b.triad)) {
				return findTriad.call1(BoardLocated::new,
						machineName, b.triad.x(), b.triad.y(), b.triad.z())
						.filter(board -> !requireTriadRoot || board.z == 0)
						.map(board -> board.boardId)
						.orElseThrow(() -> new IllegalArgumentException(
								NO_BOARD_MSG));
			} else if (nonNull(b.physical)) {
				return findPhysical.call1(
						BoardLocated::new, machineName, b.physical.c(),
								b.physical.f(), b.physical.b())
						.filter(board -> !requireTriadRoot || board.z == 0)
						.map(board -> board.boardId)
						.orElseThrow(() -> new IllegalArgumentException(
								NO_BOARD_MSG));
			} else {
				return findIP.call1(BoardLocated::new, machineName, b.ip)
						.filter(board -> !requireTriadRoot || board.z == 0)
						.map(board -> board.boardId)
						.orElseThrow(() -> new IllegalArgumentException(
								NO_BOARD_MSG));
			}
		}
	}

	private static Optional<Integer> insertJob(Connection conn, MachineImpl m,
			int owner, int group, Duration keepaliveInterval, byte[] req) {
		try (var makeJob = conn.update(INSERT_JOB)) {
			return makeJob.key(m.id, owner, group, keepaliveInterval, req);
		}
	}

	private Optional<MachineImpl> selectMachine(Connection conn,
			String machineName, List<String> tags) {
		if (nonNull(machineName)) {
			return getMachine(machineName, false, conn);
		} else if (!tags.isEmpty()) {
			for (var m : getMachines(conn, false).values()) {
				var mi = (MachineImpl) m;
				if (mi.tags.containsAll(tags)) {
					/*
					 * Originally, spalloc checked if allocation was possible;
					 * we just assume that it is because there really isn't ever
					 * going to be that many different machines on one service.
					 */
					return Optional.of(mi);
				}
			}
		}
		return Optional.empty();
	}

	@Override
	public void purgeDownCache() {
		synchronized (this) {
			downBoardsCache.clear();
			downLinksCache.clear();
		}
	}

	private static String mergeDescription(HasChipLocation coreLocation,
			String description) {
		if (isNull(description)) {
			description = "<null>";
		}
		if (coreLocation instanceof HasCoreLocation loc) {
			description += format(" (at core %d of chip %s)", loc.getP(),
					loc.asChipLocation());
		} else if (nonNull(coreLocation)) {
			description +=
					format(" (at chip %s)", coreLocation.asChipLocation());
		}
		return description;
	}

	private record Problem(int boardId, Integer jobId) {
		Problem(Row row) {
			this(row.getInt("board_id"), row.getInt("job_id"));
		}
	}

	@Override
	public void reportProblem(String address, HasChipLocation coreLocation,
			String description, Permit permit) {
		try (var sql = new BoardReportSQL()) {
			var desc = mergeDescription(coreLocation, description);
			var email = sql.transaction(() -> {
				var machines = getMachines(sql.getConnection(), true).values();
				for (var m : machines) {
					var mail = sql.findBoardNet.call1(
							Problem::new, m.getId(), address)
							.flatMap(prob -> reportProblem(prob, desc, permit,
									sql));
					if (mail.isPresent()) {
						return mail;
					}
				}
				return Optional.empty();
			});
			// Outside the transaction!
			email.ifPresent(emailSender::sendServiceMail);
		} catch (ReportRollbackExn e) {
			log.warn("failed to handle problem report", e);
		}
	}

	private Optional<EmailBuilder> reportProblem(Problem problem,
			String description,	Permit permit, BoardReportSQL sql) {
		var email = new EmailBuilder(problem.jobId);
		email.header(description, 1, permit.name);
		int userId = getUser(sql.getConnection(), permit.name).orElseThrow(
				() -> new ReportRollbackExn("no such user: %s", permit.name));
		sql.insertReport.key(problem.boardId, problem.jobId,
				description, userId).ifPresent(email::issue);
		return takeBoardsOutOfService(sql, email).map(acted -> {
			email.footer(acted);
			return email;
		});
	}

	private record Reported(int boardId, int x, int y, int z, String address,
			int numReports) {
		Reported(Row row) {
			this(row.getInt("board_id"), row.getInt("x"), row.getInt("y"),
					row.getInt("z"), row.getString("address"),
					row.getInt("numReports"));
		}
	}

	/**
	 * Take boards out of service if they've been reported frequently enough.
	 *
	 * @param sql
	 *            How to touch the DB
	 * @param email
	 *            The email we are building.
	 * @return The number of boards taken out of service
	 */
	private Optional<Integer> takeBoardsOutOfService(BoardReportSQL sql,
			EmailBuilder email) {
		int acted = 0;
		for (var report : sql.getReported.call(Reported::new,
				props.getReportActionThreshold())) {
			if (sql.setFunctioning.call(false, report.boardId) > 0) {
				email.serviceActionDone(report);
				acted++;
			}
		}
		if (acted > 0) {
			purgeDownCache();
			epochs.nextMachineEpoch();
		}
		return acted > 0 ? Optional.of(acted) : Optional.empty();
	}

	private static DownLink makeDownLinkFromRow(Row row) {
		// Non-standard column names to reduce number of queries
		var board1 = new BoardCoords(row.getInt("board_1_x"),
				row.getInt("board_1_y"), row.getInt("board_1_z"),
				row.getInt("board_1_c"), row.getInt("board_1_f"),
				row.getInteger("board_1_b"), row.getString("board_1_addr"));
		var board2 = new BoardCoords(row.getInt("board_2_x"),
				row.getInt("board_2_y"), row.getInt("board_2_z"),
				row.getInt("board_2_c"), row.getInt("board_2_f"),
				row.getInteger("board_2_b"), row.getString("board_2_addr"));
		return new DownLink(board1, row.getEnum("dir_1", Direction.class),
				board2, row.getEnum("dir_2", Direction.class));
	}

	private final class MachineImpl implements Machine {
		private final int id;

		private final boolean inService;

		private final String name;

		private final Set<String> tags;

		private final int width;

		private final int height;

		private boolean lookedUpWraps;

		private boolean hWrap;

		private boolean vWrap;

		@JsonIgnore
		private final Epoch epoch;

		MachineImpl(Connection conn, Row rs, Epoch epoch) {
			this.epoch = epoch;
			id = rs.getInt("machine_id");
			name = rs.getString("machine_name");
			width = rs.getInt("width");
			height = rs.getInt("height");
			inService = rs.getBoolean("in_service");
			lookedUpWraps = false;
			try (var getTags = conn.query(GET_TAGS)) {
				tags = Row.stream(copy(getTags.call(string("tag"), id)))
						.toSet();
			}
		}

		private int getArea() {
			return width * height * TRIAD_DEPTH;
		}

		@Override
		public void waitForChange(Duration timeout) {
			if (isNull(epoch)) {
				return;
			}
			try {
				epoch.waitForChange(timeout);
			} catch (InterruptedException interrupted) {
				currentThread().interrupt();
			}
		}

		@Override
		public Optional<BoardLocation> getBoardByChip(HasChipLocation chip) {
			try (var conn = getConnection();
					var findBoard = conn.query(findBoardByGlobalChip)) {
				return conn.transaction(false,
						() -> findBoard.call1(
								row -> new BoardLocationImpl(row, this), id,
								chip.getX(), chip.getY()));
			}
		}

		@Override
		public Optional<BoardLocation> getBoardByPhysicalCoords(
				PhysicalCoords coords) {
			try (var conn = getConnection();
					var findBoard = conn.query(findBoardByPhysicalCoords)) {
				return conn.transaction(false,
						() -> findBoard.call1(
								row -> new BoardLocationImpl(row, this), id,
								coords.c(), coords.f(), coords.b()));
			}
		}

		@Override
		public Optional<BoardLocation> getBoardByLogicalCoords(
				TriadCoords coords) {
			try (var conn = getConnection();
					var findBoard = conn.query(findBoardByLogicalCoords)) {
				return conn.transaction(false,
						() -> findBoard.call1(
								row -> new BoardLocationImpl(row, this), id,
								coords.x(), coords.y(), coords.z()));
			}
		}

		@Override
		public Optional<BoardLocation> getBoardByIPAddress(String address) {
			try (var conn = getConnection();
					var findBoard = conn.query(findBoardByIPAddress)) {
				return conn.transaction(false,
						() -> findBoard.call1(
								row -> new BoardLocationImpl(row, this), id,
								address));
			}
		}

		@Override
		public String getRootBoardBMPAddress() {
			try (var conn = getConnection();
					var rootBMPaddr = conn.query(GET_ROOT_BMP_ADDRESS)) {
				return conn.transaction(false, () -> rootBMPaddr.call1(
						string("address"), id).orElse(null));
			}
		}

		@Override
		public List<Integer> getBoardNumbers() {
			try (var conn = getConnection();
					var boardNumbers = conn.query(GET_BOARD_NUMBERS)) {
				return conn.transaction(false, () -> boardNumbers.call(
						integer("board_num"), id));
			}
		}

		@Override
		public List<BoardCoords> getDeadBoards() {
			// Assume that the list doesn't change for the duration of this obj
			synchronized (Spalloc.this) {
				var down = downBoardsCache.get(name);
				if (nonNull(down)) {
					return copy(down);
				}
			}
			try (var conn = getConnection();
					var boardNumbers = conn.query(GET_DEAD_BOARDS)) {
				var downBoards = conn.transaction(false,
						() -> boardNumbers.call(
								row -> new BoardCoords(row, false), id));
				synchronized (Spalloc.this) {
					downBoardsCache.putIfAbsent(name, downBoards);
				}
				return copy(downBoards);
			}
		}

		@Override
		public List<DownLink> getDownLinks() {
			// Assume that the list doesn't change for the duration of this obj
			synchronized (Spalloc.this) {
				var down = downLinksCache.get(name);
				if (nonNull(down)) {
					return copy(down);
				}
			}
			try (var conn = getConnection();
					var boardNumbers = conn.query(GET_DEAD_LINKS)) {
				var downLinks = conn.transaction(false, () -> boardNumbers
						.call(Spalloc::makeDownLinkFromRow, id));
				synchronized (Spalloc.this) {
					downLinksCache.putIfAbsent(name, downLinks);
				}
				return copy(downLinks);
			}
		}

		@Override
		public List<Integer> getAvailableBoards() {
			try (var conn = getConnection();
					var boardNumbers = conn
							.query(GET_AVAILABLE_BOARD_NUMBERS)) {
				return conn.transaction(false, () -> boardNumbers.call(
						integer("board_num"), id));
			}
		}

		@Override
		public int getId() {
			return id;
		}

		@Override
		public String getName() {
			return name;
		}

		@Override
		public Set<String> getTags() {
			return tags;
		}

		@Override
		public int getWidth() {
			return width;
		}

		@Override
		public int getHeight() {
			return height;
		}

		@Override
		public boolean isInService() {
			return inService;
		}

		@Override
		public String getBMPAddress(BMPCoords bmp) {
			try (var conn = getConnection();
					var bmpAddr = conn.query(GET_BMP_ADDRESS)) {
				return conn
						.transaction(false,
								() -> bmpAddr
										.call1(string("address"), id,
												bmp.cabinet(), bmp.frame())
										.orElse(null));
			}
		}

		@Override
		public List<Integer> getBoardNumbers(BMPCoords bmp) {
			try (var conn = getConnection();
					var boardNumbers = conn.query(GET_BMP_BOARD_NUMBERS)) {
				return conn.transaction(false,
						() -> boardNumbers.call(integer("board_num"), id,
								bmp.cabinet(), bmp.frame()));
			}
		}

		@Override
		public boolean equals(Object other) {
			// Equality is defined exactly by the database ID
			return (other instanceof MachineImpl m) && (id == m.id);
		}

		@Override
		public int hashCode() {
			return id;
		}

		@Override
		public String toString() {
			return "Machine(" + name + ")";
		}

		private void retrieveWraps() {
			try (var conn = getConnection();
					var getWraps = conn.query(GET_MACHINE_WRAPS)) {
				/*
				 * No locking; not too bothered which thread asks as result will
				 * be the same either way
				 */
				lookedUpWraps =
						conn.transaction(false, () -> getWraps.call1(rs -> {
							hWrap = rs.getBoolean("horizontal_wrap");
							vWrap = rs.getBoolean("vertical_wrap");
							return true;
						}, id)).orElse(false);
			}
		}

		@Override
		public boolean isHorizonallyWrapped() {
			if (!lookedUpWraps) {
				retrieveWraps();
			}
			return hWrap;
		}

		@Override
		public boolean isVerticallyWrapped() {
			if (!lookedUpWraps) {
				retrieveWraps();
			}
			return vWrap;
		}
	}

	private final class JobCollection implements Jobs {
		@JsonIgnore
		private Epoch epoch;

		private List<Job> jobs = new ArrayList<>();

		JobCollection(Epoch je) {
			epoch = je;
		}

		@Override
		public void waitForChange(Duration timeout) {
			if (isNull(epoch)) {
				return;
			}
			try {
				epoch.waitForChange(timeout);
			} catch (InterruptedException interrupted) {
				currentThread().interrupt();
			}
		}

		@Override
		public List<Job> jobs() {
			return copy(jobs);
		}

		@Override
		public List<Integer> ids() {
			return jobs.stream().map(Job::getId).collect(toList());
		}

		private void setJobs(List<Job> jobs) {
			this.jobs = jobs;
		}
	}

	private final class BoardReportSQL extends AbstractSQL {
		final Query findBoardByChip = conn.query(findBoardByJobChip);

		final Query findBoardByTriad = conn.query(findBoardByLogicalCoords);

		final Query findBoardPhys = conn.query(findBoardByPhysicalCoords);

		final Query findBoardNet = conn.query(findBoardByIPAddress);

		final Update insertReport = conn.update(INSERT_BOARD_REPORT);

		final Query getReported = conn.query(GET_REPORTED_BOARDS);

		final Update setFunctioning = conn.update(SET_FUNCTIONING_FIELD);

		@Override
		public void close() {
			findBoardByChip.close();
			findBoardByTriad.close();
			findBoardPhys.close();
			findBoardNet.close();
			insertReport.close();
			getReported.close();
			setFunctioning.close();
			super.close();
		}
	}

	/** Used to assemble an issue-report email for sending. */
	private static final class EmailBuilder {
		/**
		 * More efficient than several String.format() calls, and much clearer
		 * than a mess of direct {@link StringBuilder} calls!
		 */
		private final Formatter b = new Formatter(Locale.UK);

		private final int id;

		/**
		 * @param id
		 *            The job ID
		 */
		EmailBuilder(int id) {
			this.id = id;
		}

		void header(String issue, int numBoards, String who) {
			b.format("Issues \"%s\" with %d boards reported by %s\n\n", issue,
					numBoards, who);
		}

		void chip(ReportedBoard board) {
			b.format("\tBoard for job (%d) chip %s\n", //
					id, board.chip());
		}

		void triad(ReportedBoard board) {
			b.format("\tBoard for job (%d) board (X:%d,Y:%d,Z:%d)\n", //
					id, board.x(), board.y(), board.z());
		}

		void phys(ReportedBoard board) {
			b.format(
					"\tBoard for job (%d) board "
							+ "[Cabinet:%d,Frame:%d,Board:%d]\n", //
					id, board.cabinet(), board.frame(), board.board());
		}

		void ip(ReportedBoard board) {
			b.format("\tBoard for job (%d) board (IP: %s)\n", //
					id, board.address());
		}

		void issue(int issueId) {
			b.format("\t\tAction: noted as issue #%d\n", //
					issueId);
		}

		void footer(int numActions) {
			b.format("\nSummary: %d boards taken out of service.\n",
					numActions);
		}

		void serviceActionDone(Reported report) {
			b.format(
					"\tAction: board (X:%d,Y:%d,Z:%d) (IP: %s) "
							+ "taken out of service once not in use "
							+ "(%d problems reported)\n",
					report.x, report.y, report.z,
					report.address, report.numReports);
		}

		/** @return The assembled message body. */
		@Override
		public String toString() {
			return b.toString();
		}
	}

	private final class JobImpl implements Job {
		@JsonIgnore
		private Epoch epoch;

		private final int id;

		private final int machineId;

		private Integer width;

		private Integer height;

		private Integer depth;

		private JobState state;

		/** If not {@code null}, the ID of the root board of the job. */
		private Integer root;

		private ChipLocation chipRoot;

		private String owner;

		private String keepaliveHost;

		private Instant startTime;

		private Instant keepaliveTime;

		private Instant finishTime;

		private String deathReason;

		private byte[] request;

		private boolean partial;

		JobImpl(Epoch epoch, int id, int machineId) {
			this.epoch = epoch;
			this.id = id;
			this.machineId = machineId;
			partial = true;
		}

		JobImpl(Epoch epoch, int jobId, int machineId, JobState jobState,
				Instant keepalive) {
			this(epoch, jobId, machineId);
			state = jobState;
			keepaliveTime = keepalive;
		}

		JobImpl(Epoch epoch, Connection conn, Row row) {
			this.epoch = epoch;
			this.id = row.getInt("job_id");
			this.machineId = row.getInt("machine_id");
			width = row.getInteger("width");
			height = row.getInteger("height");
			depth = row.getInteger("depth");
			root = row.getInteger("root_id");
			owner = row.getString("owner");
			if (nonNull(root)) {
				try (var boardRoot = conn.query(GET_ROOT_OF_BOARD)) {
					chipRoot = boardRoot.call1(chip("root_x", "root_y"), root)
							.orElse(null);
				}
			}
			state = row.getEnum("job_state", JobState.class);
			keepaliveHost = row.getString("keepalive_host");
			keepaliveTime = row.getInstant("keepalive_timestamp");
			startTime = row.getInstant("create_timestamp");
			finishTime = row.getInstant("death_timestamp");
			deathReason = row.getString("death_reason");
			request = row.getBytes("original_request");
			partial = false;
		}

		private MachineImpl cachedMachine;

		/**
		 * Get the machine that this job is running on. May used a cached value.
		 * A transaction is required, but may be a read-only transaction.
		 *
		 * @param conn
		 *            The connection to the DB
		 * @return The overall machine handle.
		 */
		private synchronized MachineImpl getJobMachine(Connection conn) {
			if (cachedMachine == null || !cachedMachine.epoch.isValid()) {
				cachedMachine = Spalloc.this.getMachine(machineId, true, conn)
						.orElseThrow();
			}
			return cachedMachine;
		}

		@Override
		public void access(String keepaliveAddress) {
			if (partial) {
				throw new PartialJobException();
			}
			try (var conn = getConnection();
					var keepAlive = conn.update(UPDATE_KEEPALIVE)) {
				conn.transaction(() -> keepAlive.call(keepaliveAddress, id));
			}
		}

		@Override
		public void destroy(String reason) {
			if (partial) {
				throw new PartialJobException();
			}
			powerController.destroyJob(id, reason);
			rememberer.killProxies(id);
		}

		@Override
		public void waitForChange(Duration timeout) {
			if (isNull(epoch)) {
				return;
			}
			try {
				epoch.waitForChange(timeout);
			} catch (InterruptedException interrupted) {
				currentThread().interrupt();
			}
		}

		@Override
		public int getId() {
			return id;
		}

		@Override
		public JobState getState() {
			return state;
		}

		@Override
		public Instant getStartTime() {
			return startTime;
		}

		@Override
		public Optional<Instant> getFinishTime() {
			return Optional.ofNullable(finishTime);
		}

		@Override
		public Optional<String> getReason() {
			return Optional.ofNullable(deathReason);
		}

		@Override
		public Optional<String> getKeepaliveHost() {
			if (partial) {
				return Optional.empty();
			}
			return Optional.ofNullable(keepaliveHost);
		}

		@Override
		public Instant getKeepaliveTimestamp() {
			return keepaliveTime;
		}

		@Override
		public Optional<byte[]> getOriginalRequest() {
			if (partial) {
				return Optional.empty();
			}
			return Optional.ofNullable(request);
		}

		@Override
		public Optional<SubMachine> getMachine() {
			if (isNull(root)) {
				return Optional.empty();
			}
			return executeRead(conn -> Optional.of(new SubMachineImpl(conn)));
		}

		@Override
		public Optional<BoardLocation> whereIs(int x, int y) {
			if (isNull(root)) {
				return Optional.empty();
			}
			try (var conn = getConnection();
					var findBoard = conn.query(findBoardByJobChip)) {
				return conn.transaction(false, () -> findBoard
						.call1(row -> new BoardLocationImpl(row,
								getJobMachine(conn)), id, root, x, y));
			}
		}

		// -------------------------------------------------------------
		// Bad board report handling

		@Override
		public String reportIssue(IssueReportRequest report, Permit permit) {
			try (var q = new BoardReportSQL()) {
				var email = new EmailBuilder(id);
				var result = q.transaction(
						() -> reportIssue(report, permit, email, q));
				emailSender.sendServiceMail(email);
				return result;
			} catch (ReportRollbackExn e) {
				return e.getMessage();
			}
		}

		/**
		 * Report an issue with some boards and assemble the email to send. This
		 * may result in boards being taken out of service (i.e., no longer
		 * being available to be allocated; their current allocation will
		 * continue).
		 * <p>
		 * <strong>NB:</strong> The sending of the email sending is
		 * <em>outside</em> the transaction that this code is executed in.
		 *
		 * @param report
		 *            The report from the user.
		 * @param permit
		 *            Who the user is.
		 * @param email
		 *            The email we're assembling.
		 * @param q
		 *            SQL access queries.
		 * @return Summary of action taken message, to go to user.
		 * @throws ReportRollbackExn
		 *             If the report is bad somehow.
		 */
		private String reportIssue(IssueReportRequest report, Permit permit,
				EmailBuilder email, BoardReportSQL q) throws ReportRollbackExn {
			email.header(report.issue(), report.boards().size(), permit.name);
			int userId = getUser(q.getConnection(), permit.name)
					.orElseThrow(() -> new ReportRollbackExn(
							"no such user: %s", permit.name));
			for (var board : report.boards()) {
				addIssueReport(q, getJobBoardForReport(q, board, email),
						report.issue(), userId, email);
			}
			return takeBoardsOutOfService(q, email).map(acted -> {
				email.footer(acted);
				return format("%d boards taken out of service", acted);
			}).orElse("report noted");
		}

		/**
		 * Convert a board locator (for an issue report) into a board ID.
		 *
		 * @param q
		 *            How to touch the DB
		 * @param board
		 *            What board are we talking about
		 * @param email
		 *            The email we are building.
		 * @return The board ID
		 * @throws ReportRollbackExn
		 *             If the board can't be converted to an ID
		 */
		private int getJobBoardForReport(BoardReportSQL q, ReportedBoard board,
				EmailBuilder email) throws ReportRollbackExn {
			Problem r;
			if (nonNull(board.chip())) {
				r = q.findBoardByChip
						.call1(Problem::new, id, root, board.chip().getX(),
								board.chip().getY())
						.orElseThrow(() -> new ReportRollbackExn(board.chip()));
				email.chip(board);
			} else if (nonNull(board.x())) {
				r = q.findBoardByTriad
						.call1(Problem::new, machineId, board.x(), board.y(),
								board.z())
						.orElseThrow(() -> new ReportRollbackExn(
								"triad (%s,%s,%s) not in machine", board.x(),
								board.y(), board.z()));
				if (isNull(r.jobId) || id != r.jobId) {
					throw new ReportRollbackExn(
							"triad (%s,%s,%s) not allocated to job %d",
							board.x(), board.y(), board.z(), id);
				}
				email.triad(board);
			} else if (nonNull(board.cabinet())) {
				r = q.findBoardPhys
						.call1(Problem::new, machineId, board.cabinet(),
								board.frame(), board.board())
						.orElseThrow(() -> new ReportRollbackExn(
								"physical board [%s,%s,%s] not in machine",
								board.cabinet(), board.frame(), board.board()));
				if (isNull(r.jobId) || id != r.jobId) {
					throw new ReportRollbackExn(
							"physical board [%s,%s,%s] not allocated to job %d",
							board.cabinet(), board.frame(), board.board(), id);
				}
				email.phys(board);
			} else if (nonNull(board.address())) {
				r = q.findBoardNet
						.call1(Problem::new, machineId, board.address())
						.orElseThrow(() -> new ReportRollbackExn(
								"board at %s not in machine", board.address()));
				if (isNull(r.jobId) || id != r.jobId) {
					throw new ReportRollbackExn(
							"board at %s not allocated to job %d",
							board.address(), id);
				}
				email.ip(board);
			} else {
				throw new UnsupportedOperationException();
			}
			return r.boardId;
		}

		/**
		 * Record a reported issue with a board.
		 *
		 * @param u
		 *            How to touch the DB
		 * @param boardId
		 *            What board has the issue?
		 * @param issue
		 *            What is the issue?
		 * @param userId
		 *            Who is doing the report?
		 * @param email
		 *            The email we are building.
		 */
		private void addIssueReport(BoardReportSQL u, int boardId, String issue,
				int userId, EmailBuilder email) {
			u.insertReport.key(boardId, id, issue, userId)
					.ifPresent(email::issue);
		}

		// -------------------------------------------------------------

		@Override
		public Optional<ChipLocation> getRootChip() {
			return Optional.ofNullable(chipRoot);
		}

		@Override
		public Optional<String> getOwner() {
			if (partial) {
				return Optional.empty();
			}
			return Optional.ofNullable(owner);
		}

		@Override
		public Optional<Integer> getWidth() {
			return Optional.ofNullable(width);
		}

		@Override
		public Optional<Integer> getHeight() {
			return Optional.ofNullable(height);
		}

		@Override
		public Optional<Integer> getDepth() {
			return Optional.ofNullable(depth);
		}

		@Override
		public void rememberProxy(ProxyCore proxy) {
			rememberer.rememberProxyForJob(id, proxy);
		}

		@Override
		public void forgetProxy(ProxyCore proxy) {
			rememberer.removeProxyForJob(id, proxy);
		}

		@Override
		public boolean equals(Object other) {
			// Equality is defined exactly by the database ID
			return (other instanceof JobImpl j) && (id == j.id);
		}

		@Override
		public int hashCode() {
			return id;
		}

		private final class SubMachineImpl implements SubMachine {
			/** The machine that this sub-machine is part of. */
			private final Machine machine;

			/** The root X coordinate of this sub-machine. */
			private int rootX;

			/** The root Y coordinate of this sub-machine. */
			private int rootY;

			/** The root Z coordinate of this sub-machine. */
			private int rootZ;

			/** The connection details of this sub-machine. */
			private List<ConnectionInfo> connections;

			/** The board locations of this sub-machine. */
			private List<BoardCoordinates> boards;

			private List<Integer> boardIds;

			private SubMachineImpl(Connection conn) {
				machine = getJobMachine(conn);
				try (var getRootXY = conn.query(GET_ROOT_COORDS);
						var getBoardInfo = conn.query(GET_BOARD_CONNECT_INFO)) {
					getRootXY.call1(row -> {
						rootX = row.getInt("x");
						rootY = row.getInt("y");
						rootZ = row.getInt("z");
						// We have to return something,
						// but it doesn't matter what
						return true;
					}, root);
					int capacityEstimate = width * height;
					connections = new ArrayList<>(capacityEstimate);
					boards = new ArrayList<>(capacityEstimate);
					boardIds = new ArrayList<>(capacityEstimate);
					getBoardInfo.call(row -> {
						boardIds.add(row.getInt("board_id"));
						boards.add(new BoardCoordinates(row.getInt("x"),
								row.getInt("y"), row.getInt("z")));
						connections.add(new ConnectionInfo(
								relativeChipLocation(row.getInt("root_x"),
										row.getInt("root_y")),
								row.getString("address")));
						// We have to return something,
						// but it doesn't matter what
						return true;
					}, id);
				}
			}

			private ChipLocation relativeChipLocation(int x, int y) {
				x -= chipRoot.getX();
				y -= chipRoot.getY();
				// Allow for wrapping
				if (x < 0) {
					x += machine.getWidth();
				}
				if (y < 0) {
					y += machine.getHeight();
				}
				return new ChipLocation(x, y);
			}

			@Override
			public Machine getMachine() {
				return machine;
			}

			@Override
			public int getRootX() {
				return rootX;
			}

			@Override
			public int getRootY() {
				return rootY;
			}

			@Override
			public int getRootZ() {
				return rootZ;
			}

			@Override
			public int getWidth() {
				return width;
			}

			@Override
			public int getHeight() {
				return height;
			}

			@Override
			public int getDepth() {
				return depth;
			}

			@Override
			public List<ConnectionInfo> getConnections() {
				return connections;
			}

			@Override
			public List<BoardCoordinates> getBoards() {
				return boards;
			}

			@Override
			public PowerState getPower() {
				try (var conn = getConnection();
						var power = conn.query(GET_SUM_BOARDS_POWERED)) {
					return conn.transaction(false,
							() -> power.call1(integer("total_on"), id)
									.map(totalOn -> totalOn < boardIds.size()
											? OFF
											: ON)
									.orElse(null));
				}
			}

			@Override
			public void setPower(PowerState ps) {
				if (partial) {
					throw new PartialJobException();
				}
				powerController.setPower(id, ps, READY);
			}
		}
	}

	/**
	 * Board location implementation. Does not retain database connections after
	 * creation.
	 *
	 * @author Donal Fellows
	 */
	private final class BoardLocationImpl implements BoardLocation {
		private JobImpl job;

		private final String machineName;

		private final int machineWidth;

		private final int machineHeight;

		private final ChipLocation chip;

		private final ChipLocation boardChip;

		private final BoardCoordinates logical;

		private final BoardPhysicalCoordinates physical;

		// Transaction is open
		private BoardLocationImpl(Row row, Machine machine) {
			machineName = row.getString("machine_name");
			logical = new BoardCoordinates(row.getInt("x"), row.getInt("y"),
					row.getInt("z"));
			physical = new BoardPhysicalCoordinates(row.getInt("cabinet"),
					row.getInt("frame"), row.getInteger("board_num"));
			chip = row.getChip("chip_x", "chip_y");
			machineWidth = machine.getWidth();
			machineHeight = machine.getHeight();
			var boardX = row.getInteger("board_chip_x");
			if (nonNull(boardX)) {
				boardChip = row.getChip("board_chip_x", "board_chip_y");
			} else {
				boardChip = chip;
			}

			var jobId = row.getInteger("job_id");
			if (nonNull(jobId)) {
				job = new JobImpl(epochs.getJobsEpoch(), jobId,
						machine.getId());
				job.chipRoot = row.getChip("job_root_chip_x",
						"job_root_chip_y");
			}
		}

		@Override
		public ChipLocation getBoardChip() {
			return boardChip;
		}

		@Override
		public ChipLocation getChipRelativeTo(ChipLocation rootChip) {
			int x = chip.getX() - rootChip.getX();
			if (x < 0) {
				x += machineWidth * TRIAD_CHIP_SIZE;
			}
			int y = chip.getY() - rootChip.getY();
			if (y < 0) {
				y += machineHeight * TRIAD_CHIP_SIZE;
			}
			return new ChipLocation(x, y);
		}

		@Override
		public String getMachine() {
			return machineName;
		}

		@Override
		public BoardCoordinates getLogical() {
			return logical;
		}

		@Override
		public BoardPhysicalCoordinates getPhysical() {
			return physical;
		}

		@Override
		public ChipLocation getChip() {
			return chip;
		}

		@Override
		public Job getJob() {
			return job;
		}
	}

	static class PartialJobException extends IllegalStateException {
		private static final long serialVersionUID = 2997856394666135483L;

		PartialJobException() {
			super("partial job only");
		}
	}
}

class ReportRollbackExn extends RuntimeException {
	private static final long serialVersionUID = 1L;

	@FormatMethod
	ReportRollbackExn(String msg, Object... args) {
		super(format(msg, args));
	}

	ReportRollbackExn(HasChipLocation chip) {
		this("chip at (%d,%d) not in job's allocation", chip.getX(),
				chip.getY());
	}
}

abstract class GroupsException extends RuntimeException {
	private static final long serialVersionUID = 6607077117924279611L;

	GroupsException(String message) {
		super(message);
	}

	GroupsException(String message, Throwable cause) {
		super(message, cause);
	}
}

class NoSuchGroupException extends GroupsException {
	private static final long serialVersionUID = 5193818294198205503L;

	@FormatMethod
	NoSuchGroupException(String msg, Object... args) {
		super(format(msg, args));
	}
}

class MultipleGroupsException extends GroupsException {
	private static final long serialVersionUID = 6284332340565334236L;

	@FormatMethod
	MultipleGroupsException(String msg, Object... args) {
		super(format(msg, args));
	}
}<|MERGE_RESOLUTION|>--- conflicted
+++ resolved
@@ -515,8 +515,6 @@
 		});
 	}
 
-<<<<<<< HEAD
-=======
 	@Override
 	public Optional<Job> createJob(String owner, CreateDescriptor descriptor,
 			String machineName, List<String> tags, Duration keepaliveInterval,
@@ -579,7 +577,6 @@
 		return job;
 	}
 
->>>>>>> eb1503ec
 	/**
 	 * Get the specified group.
 	 *
@@ -595,48 +592,18 @@
 	 *             If we can't get a definite group to account against.
 	 */
 	private int selectGroup(Connection conn, String user, String groupName) {
-<<<<<<< HEAD
-		record UserQuota(Long quota, int groupId) {
-			UserQuota(Row row) {
-				this(row.getLong("quota"), row.getInt("group_id"));
-			}
-
-			boolean meaningful() {
-				return isNull(quota) || quota > 0L;
-			}
-		}
-
-		if (nonNull(groupName)) {
-			try (var getGroup = conn.query(GET_GROUP_BY_NAME_AND_MEMBER)) {
-				return getGroup.call1(integer("group_id"), user, groupName)
-						.orElseThrow(() -> new NoSuchGroupException(
-								"group %s does not exist or %s "
-										+ "is not a member of it",
-								groupName, user));
-			}
-=======
 		try (var getGroup = conn.query(GET_GROUP_BY_NAME_AND_MEMBER)) {
 			return getGroup.call1(integer("group_id"), user, groupName)
 					.orElseThrow(() -> new NoSuchGroupException(
 							"group %s does not exist or %s "
 									+ "is not a member of it",
 							groupName, user));
->>>>>>> eb1503ec
 		}
 	}
 
 	private String getOnlyGroup(Connection conn, String user) {
 		try (var listGroups = conn.query(GET_GROUP_NAMES_OF_USER)) {
 			// No name given; need to guess.
-<<<<<<< HEAD
-			return Row.stream(listGroups.call(UserQuota::new, user))
-					.filter(UserQuota::meaningful)
-					.map(UserQuota::groupId).first()
-					.orElseThrow(() -> new NoSuchGroupException(
-							"user %s is not a member of any "
-									+ "groups with quota left",
-							user));
-=======
 			var groups = listGroups.call(row -> row.getString("group_name"),
 					user);
 			if (groups.size() > 1) {
@@ -649,7 +616,6 @@
 						"User is not a member of any group!");
 			}
 			return groups.get(0);
->>>>>>> eb1503ec
 		}
 	}
 
