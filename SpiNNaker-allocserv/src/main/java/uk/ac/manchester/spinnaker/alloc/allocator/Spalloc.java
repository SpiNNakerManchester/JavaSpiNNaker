--- conflicted
+++ resolved
@@ -56,11 +56,7 @@
 import com.fasterxml.jackson.annotation.JsonIgnore;
 
 import uk.ac.manchester.spinnaker.alloc.SpallocProperties.AllocatorProperties;
-<<<<<<< HEAD
-=======
-import uk.ac.manchester.spinnaker.alloc.SpallocProperties.PriorityScale;
 import uk.ac.manchester.spinnaker.alloc.admin.ReportMailSender;
->>>>>>> 158020a9
 import uk.ac.manchester.spinnaker.alloc.allocator.Epochs.Epoch;
 import uk.ac.manchester.spinnaker.alloc.db.DatabaseAwareBean;
 import uk.ac.manchester.spinnaker.alloc.db.DatabaseEngine.Connection;
@@ -285,13 +281,8 @@
 
 	@Override
 	public Jobs getJobs(boolean deleted, int limit, int start) {
-<<<<<<< HEAD
-		return execute(false, conn -> {
+		return executeRead(conn -> {
 			var jc = new JobCollection(epochs.getJobsEpoch());
-=======
-		return executeRead(conn -> {
-			JobCollection jc = new JobCollection(epochs.getJobsEpoch());
->>>>>>> 158020a9
 			if (deleted) {
 				try (var jobs = conn.query(GET_JOB_IDS)) {
 					jc.setJobs(jobs.call(limit, start));
@@ -307,16 +298,9 @@
 
 	@Override
 	public List<JobListEntryRecord> listJobs(Permit permit) {
-<<<<<<< HEAD
-		return execute(false, conn -> {
+		return executeRead(conn -> {
 			try (var listLiveJobs = conn.query(LIST_LIVE_JOBS);
 					var countPoweredBoards = conn.query(COUNT_POWERED_BOARDS)) {
-=======
-		return executeRead(conn -> {
-			try (Query listLiveJobs = conn.query(LIST_LIVE_JOBS);
-					Query countPoweredBoards =
-							conn.query(COUNT_POWERED_BOARDS)) {
->>>>>>> 158020a9
 				return listLiveJobs.call()
 						.map(row -> makeJobListEntryRecord(permit,
 								countPoweredBoards, row))
@@ -651,7 +635,7 @@
 			String description, Permit permit) {
 		try (var sql = new BoardReportSQL()) {
 			var desc = mergeDescription(coreLocation, description);
-			Optional<EmailBuilder> email = sql.transaction(() -> {
+			var email = sql.transaction(() -> {
 				var machines = getMachines(sql.getConnection(), true).values();
 				for (var m : machines) {
 					var mail = sql.findBoardNet.call1(m.getId(), address)
@@ -710,41 +694,6 @@
 		return acted > 0 ? Optional.of(acted) : Optional.empty();
 	}
 
-<<<<<<< HEAD
-	/**
-	 * Send an assembled message if the service is configured to do so.
-	 * <p>
-	 * <strong>NB:</strong> This call may take some time; do not hold a
-	 * transaction open when calling this.
-	 *
-	 * @param email
-	 *            The message contents to send.
-	 */
-	private void sendBoardServiceMail(EmailBuilder email) {
-		var properties = props.getReportEmail();
-		if (nonNull(emailSender) && nonNull(properties.getTo())
-				&& properties.isSend()) {
-			var message = new SimpleMailMessage();
-			if (nonNull(properties.getFrom())) {
-				message.setFrom(properties.getFrom());
-			}
-			message.setTo(properties.getTo());
-			if (nonNull(properties.getSubject())) {
-				message.setSubject(properties.getSubject());
-			}
-			message.setText(email.toString());
-			try {
-				if (!properties.getTo().isEmpty()) {
-					emailSender.send(message);
-				}
-			} catch (MailException e) {
-				log.warn("problem when sending email", e);
-			}
-		}
-	}
-
-=======
->>>>>>> 158020a9
 	private static DownLink makeDownLinkFromRow(Row row) {
 		var board1 = new BoardCoords(row.getInt("board_1_x"),
 				row.getInt("board_1_y"), row.getInt("board_1_z"),
@@ -1187,17 +1136,9 @@
 			root = row.getInteger("root_id");
 			owner = row.getString("owner");
 			if (nonNull(root)) {
-<<<<<<< HEAD
 				try (var boardRoot = conn.query(GET_ROOT_OF_BOARD)) {
-					boardRoot.call1(root).ifPresent(subrow -> {
-						chipRoot = new ChipLocation(subrow.getInt("root_x"),
-								subrow.getInt("root_y"));
-					});
-=======
-				try (Query boardRoot = conn.query(GET_ROOT_OF_BOARD)) {
 					chipRoot = boardRoot.call1(root)
 							.map(chip("root_x", "root_y")).orElse(null);
->>>>>>> 158020a9
 				}
 			}
 			state = row.getEnum("job_state", JobState.class);
