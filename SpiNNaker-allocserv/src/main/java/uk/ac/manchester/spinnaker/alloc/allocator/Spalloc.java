/*
 * Copyright (c) 2021 The University of Manchester
 *
 * Licensed under the Apache License, Version 2.0 (the "License");
 * you may not use this file except in compliance with the License.
 * You may obtain a copy of the License at
 *
 *     https://www.apache.org/licenses/LICENSE-2.0
 *
 * Unless required by applicable law or agreed to in writing, software
 * distributed under the License is distributed on an "AS IS" BASIS,
 * WITHOUT WARRANTIES OR CONDITIONS OF ANY KIND, either express or implied.
 * See the License for the specific language governing permissions and
 * limitations under the License.
 */
package uk.ac.manchester.spinnaker.alloc.allocator;

import static java.lang.Math.max;
import static java.lang.String.format;
import static java.lang.Thread.currentThread;
import static java.util.Objects.isNull;
import static java.util.Objects.nonNull;
import static java.util.stream.Collectors.toList;
import static java.util.stream.Collectors.toSet;
import static org.slf4j.LoggerFactory.getLogger;
import static uk.ac.manchester.spinnaker.alloc.Constants.TRIAD_CHIP_SIZE;
import static uk.ac.manchester.spinnaker.alloc.Constants.TRIAD_DEPTH;
import static uk.ac.manchester.spinnaker.alloc.db.Row.int64;
import static uk.ac.manchester.spinnaker.alloc.db.Row.integer;
import static uk.ac.manchester.spinnaker.alloc.db.Row.string;
import static uk.ac.manchester.spinnaker.alloc.db.Row.chip;
import static uk.ac.manchester.spinnaker.alloc.model.JobState.READY;
import static uk.ac.manchester.spinnaker.alloc.model.PowerState.OFF;
import static uk.ac.manchester.spinnaker.alloc.model.PowerState.ON;
import static uk.ac.manchester.spinnaker.alloc.security.SecurityConfig.MAY_SEE_JOB_DETAILS;
import static uk.ac.manchester.spinnaker.utils.CollectionUtils.copy;
import static uk.ac.manchester.spinnaker.utils.OptionalUtils.apply;

import java.time.Duration;
import java.time.Instant;
import java.util.ArrayList;
import java.util.Collection;
import java.util.Formatter;
import java.util.HashMap;
import java.util.List;
import java.util.Locale;
import java.util.Map;
import java.util.Optional;
import java.util.Set;

import org.slf4j.Logger;
import org.springframework.beans.factory.annotation.Autowired;
import org.springframework.security.access.prepost.PostFilter;
import org.springframework.stereotype.Service;

import com.fasterxml.jackson.annotation.JsonIgnore;
import com.google.errorprone.annotations.FormatMethod;
import com.google.errorprone.annotations.concurrent.GuardedBy;

import uk.ac.manchester.spinnaker.alloc.SpallocProperties.AllocatorProperties;
import uk.ac.manchester.spinnaker.alloc.admin.ReportMailSender;
import uk.ac.manchester.spinnaker.alloc.allocator.Epochs.Epoch;
import uk.ac.manchester.spinnaker.alloc.db.DatabaseAPI.Connection;
import uk.ac.manchester.spinnaker.alloc.db.DatabaseAPI.Query;
import uk.ac.manchester.spinnaker.alloc.db.DatabaseAPI.Update;
import uk.ac.manchester.spinnaker.alloc.db.DatabaseAwareBean;
import uk.ac.manchester.spinnaker.alloc.db.Row;
import uk.ac.manchester.spinnaker.alloc.model.BoardCoords;
import uk.ac.manchester.spinnaker.alloc.model.ConnectionInfo;
import uk.ac.manchester.spinnaker.alloc.model.Direction;
import uk.ac.manchester.spinnaker.alloc.model.DownLink;
import uk.ac.manchester.spinnaker.alloc.model.JobDescription;
import uk.ac.manchester.spinnaker.alloc.model.JobListEntryRecord;
import uk.ac.manchester.spinnaker.alloc.model.JobState;
import uk.ac.manchester.spinnaker.alloc.model.MachineDescription;
import uk.ac.manchester.spinnaker.alloc.model.MachineDescription.JobInfo;
import uk.ac.manchester.spinnaker.alloc.model.MachineListEntryRecord;
import uk.ac.manchester.spinnaker.alloc.model.PowerState;
import uk.ac.manchester.spinnaker.alloc.proxy.ProxyCore;
import uk.ac.manchester.spinnaker.alloc.security.Permit;
import uk.ac.manchester.spinnaker.alloc.web.IssueReportRequest;
import uk.ac.manchester.spinnaker.alloc.web.IssueReportRequest.ReportedBoard;
import uk.ac.manchester.spinnaker.machine.ChipLocation;
import uk.ac.manchester.spinnaker.machine.HasChipLocation;
import uk.ac.manchester.spinnaker.machine.HasCoreLocation;
import uk.ac.manchester.spinnaker.machine.board.BMPCoords;
import uk.ac.manchester.spinnaker.machine.board.PhysicalCoords;
import uk.ac.manchester.spinnaker.machine.board.TriadCoords;
import uk.ac.manchester.spinnaker.spalloc.messages.BoardCoordinates;
import uk.ac.manchester.spinnaker.spalloc.messages.BoardPhysicalCoordinates;

/**
 * The core implementation of the Spalloc service.
 *
 * @author Donal Fellows
 */
@Service
public class Spalloc extends DatabaseAwareBean implements SpallocAPI {
	private static final String NO_BOARD_MSG =
			"request does not identify an existing board "
					+ "or uses a prohibited coordinate";

	private static final Logger log = getLogger(Spalloc.class);

	@Autowired
	private PowerController powerController;

	@Autowired
	private Epochs epochs;

	@Autowired
	private QuotaManager quotaManager;

	@Autowired
	private ReportMailSender emailSender;

	@Autowired
	private AllocatorProperties props;

	@Autowired
	private ProxyRememberer rememberer;

	@Autowired
	private AllocatorTask allocator;

	@GuardedBy("this")
	private transient Map<String, List<BoardCoords>> downBoardsCache =
			new HashMap<>();

	@GuardedBy("this")
	private transient Map<String, List<DownLink>> downLinksCache =
			new HashMap<>();

	@Override
	public Map<String, Machine> getMachines(boolean allowOutOfService) {
		return executeRead(c -> getMachines(c, allowOutOfService));
	}

	private Map<String, Machine> getMachines(Connection conn,
			boolean allowOutOfService) {
		try (var listMachines = conn.query(GET_ALL_MACHINES)) {
			return Row.stream(listMachines.call(
					row -> new MachineImpl(conn, row), allowOutOfService))
					.toMap(Machine::getName, (m) -> m);
		}
	}

	private final class ListMachinesSQL extends AbstractSQL {
		private final Query listMachines = conn.query(GET_ALL_MACHINES);

		private final Query countMachineThings =
				conn.query(COUNT_MACHINE_THINGS);

		private final Query getTags = conn.query(GET_TAGS);

		@Override
		public void close() {
			listMachines.close();
			countMachineThings.close();
			getTags.close();
			super.close();
		}

		private MachineListEntryRecord makeMachineListEntryRecord(Row row) {
			int id = row.getInt("machine_id");
			var rec = new MachineListEntryRecord();
			rec.setId(id);
			rec.setName(row.getString("machine_name"));
			if (!countMachineThings.call1((m) -> {
				rec.setNumBoards(m.getInt("board_count"));
				rec.setNumInUse(m.getInt("in_use"));
				rec.setNumJobs(m.getInt("num_jobs"));
				rec.setTags(getTags.call(string("tag"), id));
				// We have to return something but don't read the result
				return true;
			}, id).isPresent()) {
				throw new AssertionError("No result from count machine things");
			}
			return rec;
		}
	}

	@Override
	public List<MachineListEntryRecord>
			listMachines(boolean allowOutOfService) {
		try (var sql = new ListMachinesSQL()) {
			return sql.transactionRead(
					() -> sql.listMachines.call(
							sql::makeMachineListEntryRecord,
							allowOutOfService));
		}
	}

	@Override
	public Optional<Machine> getMachine(String name,
			boolean allowOutOfService) {
		return executeRead(
				conn -> getMachine(name, allowOutOfService, conn).map(m -> m));
	}

	private Optional<MachineImpl> getMachine(int id, boolean allowOutOfService,
			Connection conn) {
		try (var idMachine = conn.query(GET_MACHINE_BY_ID)) {
			return idMachine.call1(row -> new MachineImpl(conn, row),
					id, allowOutOfService);
		}
	}

	private Optional<MachineImpl> getMachine(String name,
			boolean allowOutOfService, Connection conn) {
		try (var namedMachine = conn.query(GET_NAMED_MACHINE)) {
			return namedMachine.call1(row -> new MachineImpl(conn, row),
					name, allowOutOfService);
		}
	}

	private final class DescribeMachineSQL extends AbstractSQL {
		final Query namedMachine = conn.query(GET_NAMED_MACHINE);

		final Query countMachineThings = conn.query(COUNT_MACHINE_THINGS);

		final Query getTags = conn.query(GET_TAGS);

		final Query getJobs = conn.query(GET_MACHINE_JOBS);

		final Query getCoords = conn.query(GET_JOB_BOARD_COORDS);

		final Query getLive = conn.query(GET_LIVE_BOARDS);

		final Query getDead = conn.query(GET_DEAD_BOARDS);

		final Query getQuota = conn.query(GET_USER_QUOTA);

		@Override
		public void close() {
			namedMachine.close();
			countMachineThings.close();
			getTags.close();
			getJobs.close();
			getCoords.close();
			getLive.close();
			getDead.close();
			getQuota.close();
			super.close();
		}
	}

	@Override
	public Optional<MachineDescription> getMachineInfo(String machine,
			boolean allowOutOfService, Permit permit) {
		try (var sql = new DescribeMachineSQL()) {
			return sql.transactionRead(() -> apply(
					sql.namedMachine.call1(Spalloc::getBasicMachineInfo,
							machine, allowOutOfService),
					md -> sql.countMachineThings.call1(integer("in_use"),
							md.getId()).ifPresent(md::setNumInUse),
					md -> md.setTags(
							sql.getTags.call(string("tag"), md.getId())),
					md -> md.setJobs(sql.getJobs.call(
							row -> getMachineJobInfo(permit, sql.getCoords,
									row),
							md.getId())),
					md -> md.setLive(sql.getLive.call(
							row -> new BoardCoords(row, !permit.admin),
							md.getId())),
					md -> md.setDead(sql.getDead.call(
							row -> new BoardCoords(row, !permit.admin),
							md.getId())),
					md -> sql.getQuota.call1(int64("quota_total"), permit.name)
							.ifPresent(md::setQuota)));
		}
	}

	private static MachineDescription getBasicMachineInfo(Row row) {
		var md = new MachineDescription();
		md.setId(row.getInt("machine_id"));
		md.setName(row.getString("machine_name"));
		md.setWidth(row.getInt("width"));
		md.setHeight(row.getInt("height"));
		return md;
	}

	private static JobInfo getMachineJobInfo(Permit permit, Query getCoords,
			Row row) {
		int jobId = row.getInt("job_id");
		var mayUnveil = permit.unveilFor(row.getString("owner_name"));
		var owner = mayUnveil ? row.getString("owner_name") : null;

		var ji = new JobInfo();
		ji.setId(jobId);
		ji.setOwner(owner);
		ji.setBoards(
				getCoords.call(r -> new BoardCoords(r, !mayUnveil), jobId));
		return ji;
	}

	@Override
	public Jobs getJobs(boolean deleted, int limit, int start) {
		return executeRead(conn -> {
			if (deleted) {
				try (var jobs = conn.query(GET_JOB_IDS)) {
					return new JobCollection(
							jobs.call(this::makeJob, limit, start));
				}
			} else {
				try (var jobs = conn.query(GET_LIVE_JOB_IDS)) {
					return new JobCollection(
							jobs.call(this::makeJob, limit, start));
				}
			}
		});
	}

	/**
	 * Makes "partial" jobs; some fields are shrouded, modifications are
	 * disabled.
	 *
	 * @param row
	 *            The row to make the job from.
	 */
	private Job makeJob(Row row) {
		int jobId = row.getInt("job_id");
		int machineId = row.getInt("machine_id");
		var jobState = row.getEnum("job_state", JobState.class);
		var keepalive = row.getInstant("keepalive_timestamp");
		return new JobImpl(jobId, machineId, jobState, keepalive);
	}

	@Override
	public List<JobListEntryRecord> listJobs(Permit permit) {
		return executeRead(conn -> {
			try (var listLiveJobs = conn.query(LIST_LIVE_JOBS);
					var countPoweredBoards = conn.query(COUNT_POWERED_BOARDS);
					var getCoords = conn.query(GET_JOB_BOARD_COORDS)) {
				return listLiveJobs.call(row -> makeJobListEntryRecord(permit,
						countPoweredBoards, getCoords, row));
			}
		});
	}

	private static JobListEntryRecord makeJobListEntryRecord(Permit permit,
			Query countPoweredBoards, Query getCoords, Row row) {
		var rec = new JobListEntryRecord();
		int id = row.getInt("job_id");
		rec.setId(id);
		rec.setState(row.getEnum("job_state", JobState.class));
		var numBoards = row.getInteger("allocation_size");
		rec.setPowered(nonNull(numBoards) && numBoards.equals(countPoweredBoards
				.call1(integer("c"), id).orElseThrow()));
		rec.setMachineId(row.getInt("machine_id"));
		rec.setMachineName(row.getString("machine_name"));
		rec.setCreationTimestamp(row.getInstant("create_timestamp"));
		rec.setKeepaliveInterval(row.getDuration("keepalive_interval"));
		rec.setBoards(getCoords.call(r -> new BoardCoords(r, false), id));
		rec.setOriginalRequest(row.getBytes("original_request"));
		var owner = row.getString("user_name");
		if (permit.unveilFor(owner)) {
			rec.setOwner(owner);
			rec.setHost(row.getString("keepalive_host"));
		}
		return rec;
	}

	@Override
	@PostFilter(MAY_SEE_JOB_DETAILS)
	public Optional<Job> getJob(Permit permit, int id) {
		return executeRead(conn -> getJob(id, conn).map(j -> (Job) j));
	}

	private Optional<JobImpl> getJob(int id, Connection conn) {
		try (var s = conn.query(GET_JOB)) {
			return s.call1(row -> new JobImpl(conn, row), id);
		}
	}

	@Override
	@PostFilter(MAY_SEE_JOB_DETAILS)
	public Optional<JobDescription> getJobInfo(Permit permit, int id) {
		return executeRead(conn -> {
			try (var s = conn.query(GET_JOB);
					var chipDimensions = conn.query(GET_JOB_CHIP_DIMENSIONS);
					var countPoweredBoards = conn.query(COUNT_POWERED_BOARDS);
					var getCoords = conn.query(GET_JOB_BOARD_COORDS)) {
				return s.call1(row -> jobDescription(id, row,
						chipDimensions, countPoweredBoards, getCoords), id);
			}
		});
	}

	private static JobDescription jobDescription(int id, Row job,
			Query chipDimensions, Query countPoweredBoards, Query getCoords) {
		/*
		 * We won't deliver this object to the front end unless they are allowed
		 * to see it in its entirety.
		 */
		var jd = new JobDescription();
		jd.setId(id);
		jd.setMachine(job.getString("machine_name"));
		jd.setState(job.getEnum("job_state", JobState.class));
		jd.setOwner(job.getString("owner"));
		jd.setOwnerHost(job.getString("keepalive_host"));
		jd.setStartTime(job.getInstant("create_timestamp"));
		jd.setKeepAlive(job.getDuration("keepalive_interval"));
		jd.setRequestBytes(job.getBytes("original_request"));
		chipDimensions.call1(cd -> {
			jd.setWidth(cd.getInt("width"));
			jd.setHeight(cd.getInt("height"));
			// We have to return something but we ignore it anyway
			return true;
		}, id);
		int poweredCount =
				countPoweredBoards.call1(integer("c"), id).orElseThrow();
		jd.setBoards(getCoords.call(r -> new BoardCoords(r, false), id));
		jd.setPowered(jd.getBoards().size() == poweredCount);
		return jd;
	}

	@Override
	public Optional<Job> createJobInGroup(String owner, String groupName,
			CreateDescriptor descriptor, String machineName, List<String> tags,
			Duration keepaliveInterval, byte[] req) {
		return execute(conn -> {
			int user = getUser(conn, owner).orElseThrow(
					() -> new RuntimeException("no such user: " + owner));
			int group = selectGroup(conn, owner, groupName);
			if (!quotaManager.mayCreateJob(group)) {
				// No quota left
				return Optional.empty();
			}

			var m = selectMachine(conn, machineName, tags);
			if (!m.isPresent()) {
				// Cannot find machine!
				return Optional.empty();
			}
			var machine = m.orElseThrow();

			var id = insertJob(conn, machine, user, group, keepaliveInterval,
					req);
			if (!id.isPresent()) {
				// Insert failed
				return Optional.empty();
			}
			int jobId = id.orElseThrow();

			var scale = props.getPriorityScale();

			if (machine.getArea() < descriptor.getArea()) {
				throw new IllegalArgumentException(
						"request cannot fit on machine");
			}

			// Ask the allocator engine to do the allocation
			int numBoards = descriptor.visit(new CreateVisitor<Integer>() {
				@Override
				public Integer numBoards(CreateNumBoards nb) {
					try (var insertReq = conn.update(INSERT_REQ_N_BOARDS)) {
						insertReq.call(jobId, nb.numBoards, nb.maxDead,
								(int) (nb.getArea() * scale.getSize()));
					}
					return nb.numBoards;
				}

				@Override
				public Integer dimensions(CreateDimensions d) {
					try (var insertReq = conn.update(INSERT_REQ_SIZE)) {
						insertReq.call(jobId, d.width, d.height, d.maxDead,
								(int) (d.getArea() * scale.getDimensions()));
					}
					return max(1, d.getArea() - d.maxDead);
				}

				/*
				 * Request by area rooted at specific location; resolve to board
				 * ID now, as that doesn't depend on whether the board is
				 * currently in use.
				 */
				@Override
				public Integer dimensionsAt(CreateDimensionsAt da) {
					try (var insertReq = conn.update(INSERT_REQ_SIZE_BOARD)) {
						insertReq.call(jobId,
								locateBoard(conn, machine.name, da, true),
								da.width, da.height, da.maxDead,
								(int) scale.getSpecificBoard());
					}
					return max(1, da.getArea() - da.maxDead);
				}

				/*
				 * Request by specific location; resolve to board ID now, as
				 * that doesn't depend on whether the board is currently in
				 * use.
				 */
				@Override
				public Integer board(CreateBoard b) {
					try (var insertReq = conn.update(INSERT_REQ_BOARD)) {
						/*
						 * This doesn't pass along the max dead boards; only
						 * after one!
						 */
						insertReq.call(jobId,
								locateBoard(conn, machine.name, b, false),
								(int) scale.getSpecificBoard());
					}
					return 1;
				}
			});

			// DB now changed; can report success
			JobLifecycle.log.info(
					"created job {} on {} for {} asking for {} board(s)", jobId,
					machine.name, owner, numBoards);

			allocator.scheduleAllocateNow();
			return getJob(jobId, conn).map(ji -> (Job) ji);
		});
	}

	@Override
	public Optional<Job> createJob(String owner, CreateDescriptor descriptor,
			String machineName, List<String> tags, Duration keepaliveInterval,
			byte[] originalRequest) {
		return execute(conn -> createJobInGroup(
				owner, getOnlyGroup(conn, owner), descriptor, machineName,
				tags, keepaliveInterval, originalRequest));
	}

	@Override
	public Optional<Job> createJobInCollabSession(String owner,
			String nmpiCollab, CreateDescriptor descriptor,
			String machineName, List<String> tags, Duration keepaliveInterval,
			byte[] originalRequest) {
		var quotaUnits = quotaManager.mayCreateNMPISession(nmpiCollab);
		if (quotaUnits.isEmpty()) {
			return Optional.empty();
		}

		// Use the Collab name as the group, as it should exist
		var job = execute(conn -> createJobInGroup(
				owner, nmpiCollab, descriptor, machineName,
				tags, keepaliveInterval, originalRequest));
		// On failure to get job, just return; shouldn't happen as quota checked
		// earlier, but just in case!
		if (job.isEmpty()) {
			return job;
		}

		quotaManager.associateNMPISession(
				job.get().getId(), owner, nmpiCollab, quotaUnits.get());

		// Return the job created
		return job;
	}

	@Override
	public Optional<Job> createJobForNMPIJob(String owner, int nmpiJobId,
			CreateDescriptor descriptor, String machineName, List<String> tags,
			Duration keepaliveInterval,	byte[] originalRequest) {
		var collab = quotaManager.mayUseNMPIJob(owner, nmpiJobId);
		if (collab.isEmpty()) {
			return Optional.empty();
		}
		var quotaDetails = collab.get();

		var job = execute(conn -> createJobInGroup(
				owner, quotaDetails.collabId, descriptor, machineName,
				tags, keepaliveInterval, originalRequest));
		// On failure to get job, just return; shouldn't happen as quota checked
		// earlier, but just in case!
		if (job.isEmpty()) {
			return job;
		}

		quotaManager.associateNMPIJob(job.get().getId(), nmpiJobId,
				quotaDetails.quotaUnits);

		// Return the job created
		return job;
	}

	/**
	 * Get the specified group.
	 *
	 * @param conn
	 *            DB connection
	 * @param user
	 *            Who is the user?
	 * @param groupName
	 *            What group did they specify? (May be {@code null} to say "pick
	 *            the unique valid possibility for the owner".)
	 * @return The group ID.
	 * @throws GroupsException
	 *             If we can't get a definite group to account against.
	 */
	private int selectGroup(Connection conn, String user, String groupName) {
		try (var getGroup = conn.query(GET_GROUP_BY_NAME_AND_MEMBER)) {
			return getGroup.call1(integer("group_id"), user, groupName)
					.orElseThrow(() -> new NoSuchGroupException(
							"group %s does not exist or %s "
									+ "is not a member of it",
							groupName, user));
		}
	}

	private String getOnlyGroup(Connection conn, String user) {
		try (var listGroups = conn.query(GET_GROUP_NAMES_OF_USER)) {
			// No name given; need to guess.
			var groups = listGroups.call(row -> row.getString("group_name"),
					user);
			if (groups.size() > 1) {
				throw new NoSuchGroupException(
						"User is a member of more than one group, so the group"
						+ " must be selected in the request");
			}
			if (groups.size() == 0) {
				throw new NoSuchGroupException(
						"User is not a member of any group!");
			}
			return groups.get(0);
		}
	}

	private static Optional<Integer> getUser(Connection conn, String userName) {
		try (var getUser = conn.query(GET_USER_ID)) {
			return getUser.call1(integer("user_id"), userName);
		}
	}

	/**
	 * Resolve a machine name and {@link HasBoardCoords} to a board identifier.
	 *
	 * @param conn
	 *            How to get to the DB.
	 * @param machineName
	 *            The name of the machine.
	 * @param b
	 *            The request that is the coordinate holder.
	 * @param requireTriadRoot
	 *            Whether we require the Z coordinate to be zero.
	 * @return The board ID.
	 * @throws IllegalArgumentException
	 *             If the board doesn't exist or it is a board that is not a
	 *             root of a triad when a triad root is required.
	 */
	private Integer locateBoard(Connection conn, String machineName,
			HasBoardCoords b, boolean requireTriadRoot) {
		record BoardLocated(int boardId, int z) {
			BoardLocated(Row row) {
				this(row.getInt("board_id"), row.getInt("z"));
			}
		}

		try (var findTriad = conn.query(FIND_BOARD_BY_NAME_AND_XYZ);
				var findPhysical = conn.query(FIND_BOARD_BY_NAME_AND_CFB);
				var findIP = conn.query(FIND_BOARD_BY_NAME_AND_IP_ADDRESS)) {
			if (nonNull(b.triad)) {
				return findTriad.call1(BoardLocated::new,
						machineName, b.triad.x(), b.triad.y(), b.triad.z())
						.filter(board -> !requireTriadRoot || board.z == 0)
						.map(board -> board.boardId)
						.orElseThrow(() -> new IllegalArgumentException(
								NO_BOARD_MSG));
			} else if (nonNull(b.physical)) {
				return findPhysical.call1(
						BoardLocated::new, machineName, b.physical.c(),
								b.physical.f(), b.physical.b())
						.filter(board -> !requireTriadRoot || board.z == 0)
						.map(board -> board.boardId)
						.orElseThrow(() -> new IllegalArgumentException(
								NO_BOARD_MSG));
			} else {
				return findIP.call1(BoardLocated::new, machineName, b.ip)
						.filter(board -> !requireTriadRoot || board.z == 0)
						.map(board -> board.boardId)
						.orElseThrow(() -> new IllegalArgumentException(
								NO_BOARD_MSG));
			}
		}
	}

	private static Optional<Integer> insertJob(Connection conn, MachineImpl m,
			int owner, int group, Duration keepaliveInterval, byte[] req) {
		try (var makeJob = conn.update(INSERT_JOB)) {
			return makeJob.key(m.id, owner, group, keepaliveInterval, req);
		}
	}

	private Optional<MachineImpl> selectMachine(Connection conn,
			String machineName, List<String> tags) {
		if (nonNull(machineName)) {
			return getMachine(machineName, false, conn);
		} else if (!tags.isEmpty()) {
			for (var m : getMachines(conn, false).values()) {
				var mi = (MachineImpl) m;
				if (mi.tags.containsAll(tags)) {
					/*
					 * Originally, spalloc checked if allocation was possible;
					 * we just assume that it is because there really isn't ever
					 * going to be that many different machines on one service.
					 */
					return Optional.of(mi);
				}
			}
		}
		return Optional.empty();
	}

	@Override
	public void purgeDownCache() {
		synchronized (this) {
			downBoardsCache.clear();
			downLinksCache.clear();
		}
	}

	private static String mergeDescription(HasChipLocation coreLocation,
			String description) {
		if (isNull(description)) {
			description = "<null>";
		}
		if (coreLocation instanceof HasCoreLocation loc) {
			description += format(" (at core %d of chip %s)", loc.getP(),
					loc.asChipLocation());
		} else if (nonNull(coreLocation)) {
			description +=
					format(" (at chip %s)", coreLocation.asChipLocation());
		}
		return description;
	}

	private record Problem(int boardId, Integer jobId) {
		Problem(Row row) {
			this(row.getInt("board_id"), row.getInt("job_id"));
		}
	}

	@Override
	public void reportProblem(String address, HasChipLocation coreLocation,
			String description, Permit permit) {
		try (var sql = new BoardReportSQL()) {
			var desc = mergeDescription(coreLocation, description);
			var email = sql.transaction(() -> {
				var machines = getMachines(sql.getConnection(), true).values();
				for (var m : machines) {
					var mail = sql.findBoardNet.call1(
							Problem::new, m.getId(), address)
							.flatMap(prob -> reportProblem(prob, desc, permit,
									sql));
					if (mail.isPresent()) {
						return mail;
					}
				}
				return Optional.empty();
			});
			// Outside the transaction!
			email.ifPresent(emailSender::sendServiceMail);
		} catch (ReportRollbackExn e) {
			log.warn("failed to handle problem report", e);
		}
	}

	private Optional<EmailBuilder> reportProblem(Problem problem,
			String description,	Permit permit, BoardReportSQL sql) {
		var email = new EmailBuilder(problem.jobId);
		email.header(description, 1, permit.name);
		int userId = getUser(sql.getConnection(), permit.name).orElseThrow(
				() -> new ReportRollbackExn("no such user: %s", permit.name));
		sql.insertReport.key(problem.boardId, problem.jobId,
				description, userId).ifPresent(email::issue);
		return takeBoardsOutOfService(sql, email).map(acted -> {
			email.footer(acted);
			return email;
		});
	}

	private record Reported(int boardId, int x, int y, int z, String address,
			int numReports) {
		Reported(Row row) {
			this(row.getInt("board_id"), row.getInt("x"), row.getInt("y"),
					row.getInt("z"), row.getString("address"),
					row.getInt("numReports"));
		}
	}

	/**
	 * Take boards out of service if they've been reported frequently enough.
	 *
	 * @param sql
	 *            How to touch the DB
	 * @param email
	 *            The email we are building.
	 * @return The number of boards taken out of service
	 */
	private Optional<Integer> takeBoardsOutOfService(BoardReportSQL sql,
			EmailBuilder email) {
		int acted = 0;
		for (var report : sql.getReported.call(Reported::new,
				props.getReportActionThreshold())) {
			if (sql.setFunctioning.call(false, report.boardId) > 0) {
				email.serviceActionDone(report);
				acted++;
			}
		}
		if (acted > 0) {
			purgeDownCache();
		}
		return acted > 0 ? Optional.of(acted) : Optional.empty();
	}

	private static DownLink makeDownLinkFromRow(Row row) {
		// Non-standard column names to reduce number of queries
		var board1 = new BoardCoords(row.getInt("board_1_x"),
				row.getInt("board_1_y"), row.getInt("board_1_z"),
				row.getInt("board_1_c"), row.getInt("board_1_f"),
				row.getInteger("board_1_b"), row.getString("board_1_addr"));
		var board2 = new BoardCoords(row.getInt("board_2_x"),
				row.getInt("board_2_y"), row.getInt("board_2_z"),
				row.getInt("board_2_c"), row.getInt("board_2_f"),
				row.getInteger("board_2_b"), row.getString("board_2_addr"));
		return new DownLink(board1, row.getEnum("dir_1", Direction.class),
				board2, row.getEnum("dir_2", Direction.class));
	}

	private final class MachineImpl implements Machine {
		private final int id;

		private final boolean inService;

		private final String name;

		private final Set<String> tags;

		private final int width;

		private final int height;

		private boolean lookedUpWraps;

		private boolean hWrap;

		private boolean vWrap;

		@JsonIgnore
		private final Epoch epoch;

		MachineImpl(Connection conn, Row rs) {
			id = rs.getInt("machine_id");
			name = rs.getString("machine_name");
			width = rs.getInt("width");
			height = rs.getInt("height");
			inService = rs.getBoolean("in_service");
			lookedUpWraps = false;
			try (var getTags = conn.query(GET_TAGS)) {
				tags = Row.stream(copy(getTags.call(string("tag"), id)))
						.toSet();
			}

			this.epoch = epochs.getMachineEpoch(id);
		}

		private int getArea() {
			return width * height * TRIAD_DEPTH;
		}

		@Override
		public boolean waitForChange(Duration timeout) {
			if (isNull(epoch)) {
				log.info("Machine {} epoch is null!", id);
				return true;
			}
			try {
				log.info("Waiting for change in epoch for {}", id);
				return epoch.waitForChange(timeout);
			} catch (InterruptedException interrupted) {
				log.info("Interrupted waiting for change on {}", id);
				return false;
			}
		}

		@Override
		public Optional<BoardLocation> getBoardByChip(HasChipLocation chip) {
			try (var conn = getConnection();
					var findBoard = conn.query(findBoardByGlobalChip)) {
				return conn.transaction(false,
						() -> findBoard.call1(
								row -> new BoardLocationImpl(row, this), id,
								chip.getX(), chip.getY()));
			}
		}

		@Override
		public Optional<BoardLocation> getBoardByPhysicalCoords(
				PhysicalCoords coords) {
			try (var conn = getConnection();
					var findBoard = conn.query(findBoardByPhysicalCoords)) {
				return conn.transaction(false,
						() -> findBoard.call1(
								row -> new BoardLocationImpl(row, this), id,
								coords.c(), coords.f(), coords.b()));
			}
		}

		@Override
		public Optional<BoardLocation> getBoardByLogicalCoords(
				TriadCoords coords) {
			try (var conn = getConnection();
					var findBoard = conn.query(findBoardByLogicalCoords)) {
				return conn.transaction(false,
						() -> findBoard.call1(
								row -> new BoardLocationImpl(row, this), id,
								coords.x(), coords.y(), coords.z()));
			}
		}

		@Override
		public Optional<BoardLocation> getBoardByIPAddress(String address) {
			try (var conn = getConnection();
					var findBoard = conn.query(findBoardByIPAddress)) {
				return conn.transaction(false,
						() -> findBoard.call1(
								row -> new BoardLocationImpl(row, this), id,
								address));
			}
		}

		@Override
		public String getRootBoardBMPAddress() {
			try (var conn = getConnection();
					var rootBMPaddr = conn.query(GET_ROOT_BMP_ADDRESS)) {
				return conn.transaction(false, () -> rootBMPaddr.call1(
						string("address"), id).orElse(null));
			}
		}

		@Override
		public List<Integer> getBoardNumbers() {
			try (var conn = getConnection();
					var boardNumbers = conn.query(GET_BOARD_NUMBERS)) {
				return conn.transaction(false, () -> boardNumbers.call(
						integer("board_num"), id));
			}
		}

		@Override
		public List<BoardCoords> getDeadBoards() {
			// Assume that the list doesn't change for the duration of this obj
			synchronized (Spalloc.this) {
				var down = downBoardsCache.get(name);
				if (nonNull(down)) {
					return copy(down);
				}
			}
			try (var conn = getConnection();
					var boardNumbers = conn.query(GET_DEAD_BOARDS)) {
				var downBoards = conn.transaction(false,
						() -> boardNumbers.call(
								row -> new BoardCoords(row, false), id));
				synchronized (Spalloc.this) {
					downBoardsCache.putIfAbsent(name, downBoards);
				}
				return copy(downBoards);
			}
		}

		@Override
		public List<DownLink> getDownLinks() {
			// Assume that the list doesn't change for the duration of this obj
			synchronized (Spalloc.this) {
				var down = downLinksCache.get(name);
				if (nonNull(down)) {
					return copy(down);
				}
			}
			try (var conn = getConnection();
					var boardNumbers = conn.query(GET_DEAD_LINKS)) {
				var downLinks = conn.transaction(false, () -> boardNumbers
						.call(Spalloc::makeDownLinkFromRow, id));
				synchronized (Spalloc.this) {
					downLinksCache.putIfAbsent(name, downLinks);
				}
				return copy(downLinks);
			}
		}

		@Override
		public List<Integer> getAvailableBoards() {
			try (var conn = getConnection();
					var boardNumbers = conn
							.query(GET_AVAILABLE_BOARD_NUMBERS)) {
				return conn.transaction(false, () -> boardNumbers.call(
						integer("board_num"), id));
			}
		}

		@Override
		public int getId() {
			return id;
		}

		@Override
		public String getName() {
			return name;
		}

		@Override
		public Set<String> getTags() {
			return tags;
		}

		@Override
		public int getWidth() {
			return width;
		}

		@Override
		public int getHeight() {
			return height;
		}

		@Override
		public boolean isInService() {
			return inService;
		}

		@Override
		public String getBMPAddress(BMPCoords bmp) {
			try (var conn = getConnection();
					var bmpAddr = conn.query(GET_BMP_ADDRESS)) {
				return conn
						.transaction(false,
								() -> bmpAddr
										.call1(string("address"), id,
												bmp.cabinet(), bmp.frame())
										.orElse(null));
			}
		}

		@Override
		public List<Integer> getBoardNumbers(BMPCoords bmp) {
			try (var conn = getConnection();
					var boardNumbers = conn.query(GET_BMP_BOARD_NUMBERS)) {
				return conn.transaction(false,
						() -> boardNumbers.call(integer("board_num"), id,
								bmp.cabinet(), bmp.frame()));
			}
		}

		@Override
		public boolean equals(Object other) {
			// Equality is defined exactly by the database ID
			return (other instanceof MachineImpl m) && (id == m.id);
		}

		@Override
		public int hashCode() {
			return id;
		}

		@Override
		public String toString() {
			return "Machine(" + name + ")";
		}

		private void retrieveWraps() {
			try (var conn = getConnection();
					var getWraps = conn.query(GET_MACHINE_WRAPS)) {
				/*
				 * No locking; not too bothered which thread asks as result will
				 * be the same either way
				 */
				lookedUpWraps =
						conn.transaction(false, () -> getWraps.call1(rs -> {
							hWrap = rs.getBoolean("horizontal_wrap");
							vWrap = rs.getBoolean("vertical_wrap");
							return true;
						}, id)).orElse(false);
			}
		}

		@Override
		public boolean isHorizonallyWrapped() {
			if (!lookedUpWraps) {
				retrieveWraps();
			}
			return hWrap;
		}

		@Override
		public boolean isVerticallyWrapped() {
			if (!lookedUpWraps) {
				retrieveWraps();
			}
			return vWrap;
		}
	}

	private final class JobCollection implements Jobs {
		@JsonIgnore
		private final Epoch epoch;

		private final List<Job> jobs;

		private JobCollection(List<Job> jobs) {
			this.jobs = jobs;
			if (jobs.isEmpty()) {
				epoch = null;
			} else {
				epoch = epochs.getJobsEpoch(
						jobs.stream().map(Job::getId).collect(toList()));
			}
		}

		@Override
		public boolean waitForChange(Duration timeout) {
			if (isNull(epoch)) {
				return true;
			}
			try {
				return epoch.waitForChange(timeout);
			} catch (InterruptedException interrupted) {
				currentThread().interrupt();
				return false;
			}
		}

		/**
		 * Get the set of jobs changed.
		 *
		 * @param timeout
		 *            The timeout to wait for until something happens.
		 * @return The set of changed job identifiers.
		 */
		@Override
		public Collection<Integer> getChanged(Duration timeout) {
			if (isNull(epoch)) {
				return jobs.stream().map(Job::getId).collect(toSet());
			}
			try {
				return epoch.getChanged(timeout);
			} catch (InterruptedException interrupted) {
				currentThread().interrupt();
				return jobs.stream().map(Job::getId).collect(toSet());
			}
		}

		@Override
		public List<Job> jobs() {
			return copy(jobs);
		}

		@Override
		public List<Integer> ids() {
			return jobs.stream().map(Job::getId).collect(toList());
		}
	}

	private final class BoardReportSQL extends AbstractSQL {
		final Query findBoardByChip = conn.query(findBoardByJobChip);

		final Query findBoardByTriad = conn.query(findBoardByLogicalCoords);

		final Query findBoardPhys = conn.query(findBoardByPhysicalCoords);

		final Query findBoardNet = conn.query(findBoardByIPAddress);

		final Update insertReport = conn.update(INSERT_BOARD_REPORT);

		final Query getReported = conn.query(GET_REPORTED_BOARDS);

		final Update setFunctioning = conn.update(SET_FUNCTIONING_FIELD);

		final Query getNamedMachine = conn.query(GET_NAMED_MACHINE);

		@Override
		public void close() {
			findBoardByChip.close();
			findBoardByTriad.close();
			findBoardPhys.close();
			findBoardNet.close();
			insertReport.close();
			getReported.close();
			setFunctioning.close();
			getNamedMachine.close();
			super.close();
		}
	}

	/** Used to assemble an issue-report email for sending. */
	private static final class EmailBuilder {
		/**
		 * More efficient than several String.format() calls, and much clearer
		 * than a mess of direct {@link StringBuilder} calls!
		 */
		private final Formatter b = new Formatter(Locale.UK);

		private final int id;

		/**
		 * @param id
		 *            The job ID
		 */
		EmailBuilder(int id) {
			this.id = id;
		}

		void header(String issue, int numBoards, String who) {
			b.format("Issues \"%s\" with %d boards reported by %s\n\n", issue,
					numBoards, who);
		}

		void chip(ReportedBoard board) {
			b.format("\tBoard for job (%d) chip %s\n", //
					id, board.chip());
		}

		void triad(ReportedBoard board) {
			b.format("\tBoard for job (%d) board (X:%d,Y:%d,Z:%d)\n", //
					id, board.x(), board.y(), board.z());
		}

		void phys(ReportedBoard board) {
			b.format(
					"\tBoard for job (%d) board "
							+ "[Cabinet:%d,Frame:%d,Board:%d]\n", //
					id, board.cabinet(), board.frame(), board.board());
		}

		void ip(ReportedBoard board) {
			b.format("\tBoard for job (%d) board (IP: %s)\n", //
					id, board.address());
		}

		void issue(int issueId) {
			b.format("\t\tAction: noted as issue #%d\n", //
					issueId);
		}

		void footer(int numActions) {
			b.format("\nSummary: %d boards taken out of service.\n",
					numActions);
		}

		void serviceActionDone(Reported report) {
			b.format(
					"\tAction: board (X:%d,Y:%d,Z:%d) (IP: %s) "
							+ "taken out of service once not in use "
							+ "(%d problems reported)\n",
					report.x, report.y, report.z,
					report.address, report.numReports);
		}

		/** @return The assembled message body. */
		@Override
		public String toString() {
			return b.toString();
		}
	}

	private final class JobImpl implements Job {
		@JsonIgnore
		private Epoch epoch;

		private final int id;

		private final int machineId;

		private Integer width;

		private Integer height;

		private Integer depth;

		private JobState state;

		/** If not {@code null}, the ID of the root board of the job. */
		private Integer root;

		private ChipLocation chipRoot;

		private String owner;

		private String keepaliveHost;

		private Instant startTime;

		private Instant keepaliveTime;

		private Instant finishTime;

		private String deathReason;

		private byte[] request;

		private boolean partial;

		private MachineImpl cachedMachine;

		JobImpl(int id, int machineId) {
			this.epoch = epochs.getJobsEpoch(id);
			this.id = id;
			this.machineId = machineId;
			partial = true;
		}

		JobImpl(int jobId, int machineId, JobState jobState,
				Instant keepalive) {
			this(jobId, machineId);
			state = jobState;
			keepaliveTime = keepalive;
		}

		JobImpl(Connection conn, Row row) {
			this.id = row.getInt("job_id");
			this.machineId = row.getInt("machine_id");
			width = row.getInteger("width");
			height = row.getInteger("height");
			depth = row.getInteger("depth");
			root = row.getInteger("root_id");
			owner = row.getString("owner");
			if (nonNull(root)) {
				try (var boardRoot = conn.query(GET_ROOT_OF_BOARD)) {
					chipRoot = boardRoot.call1(chip("root_x", "root_y"), root)
							.orElse(null);
				}
			}
			state = row.getEnum("job_state", JobState.class);
			keepaliveHost = row.getString("keepalive_host");
			keepaliveTime = row.getInstant("keepalive_timestamp");
			startTime = row.getInstant("create_timestamp");
			finishTime = row.getInstant("death_timestamp");
			deathReason = row.getString("death_reason");
			request = row.getBytes("original_request");
			partial = false;

			this.epoch = epochs.getJobsEpoch(id);
		}

		/**
		 * Get the machine that this job is running on. May used a cached value.
		 * A transaction is required, but may be a read-only transaction.
		 *
		 * @param conn
		 *            The connection to the DB
		 * @return The overall machine handle.
		 */
		private synchronized MachineImpl getJobMachine(Connection conn) {
			if (cachedMachine == null || !cachedMachine.epoch.isValid()) {
				cachedMachine = Spalloc.this.getMachine(machineId, true, conn)
						.orElseThrow();
			}
			return cachedMachine;
		}

		@Override
		public void access(String keepaliveAddress) {
			if (partial) {
				throw new PartialJobException();
			}
			try (var conn = getConnection();
					var keepAlive = conn.update(UPDATE_KEEPALIVE)) {
				conn.transaction(() -> keepAlive.call(keepaliveAddress, id));
			}
		}

		@Override
		public void destroy(String reason) {
			if (partial) {
				throw new PartialJobException();
			}
			powerController.destroyJob(id, reason);
			rememberer.killProxies(id);
		}

		@Override
		public boolean waitForChange(Duration timeout) {
			if (isNull(epoch)) {
				return true;
			}
			try {
				return epoch.waitForChange(timeout);
			} catch (InterruptedException interrupted) {
				currentThread().interrupt();
				return false;
			}
		}

		@Override
		public int getId() {
			return id;
		}

		@Override
		public JobState getState() {
			return state;
		}

		@Override
		public Instant getStartTime() {
			return startTime;
		}

		@Override
		public Optional<Instant> getFinishTime() {
			return Optional.ofNullable(finishTime);
		}

		@Override
		public Optional<String> getReason() {
			return Optional.ofNullable(deathReason);
		}

		@Override
		public Optional<String> getKeepaliveHost() {
			if (partial) {
				return Optional.empty();
			}
			return Optional.ofNullable(keepaliveHost);
		}

		@Override
		public Instant getKeepaliveTimestamp() {
			return keepaliveTime;
		}

		@Override
		public Optional<byte[]> getOriginalRequest() {
			if (partial) {
				return Optional.empty();
			}
			return Optional.ofNullable(request);
		}

		@Override
		public Optional<SubMachine> getMachine() {
			if (isNull(root)) {
				return Optional.empty();
			}
			return executeRead(conn -> Optional.of(new SubMachineImpl(conn)));
		}

		@Override
		public Optional<BoardLocation> whereIs(int x, int y) {
			if (isNull(root)) {
				return Optional.empty();
			}
			try (var conn = getConnection();
					var findBoard = conn.query(findBoardByJobChip)) {
				return conn.transaction(false, () -> findBoard
						.call1(row -> new BoardLocationImpl(row,
								getJobMachine(conn)), id, root, x, y));
			}
		}

		// -------------------------------------------------------------
		// Bad board report handling

		@Override
		public String reportIssue(IssueReportRequest report, Permit permit) {
			try (var q = new BoardReportSQL()) {
				var email = new EmailBuilder(id);
				var result = q.transaction(
						() -> reportIssue(report, permit, email, q));
				emailSender.sendServiceMail(email);
				for (var m : report.boards().stream()
						.map(b -> q.getNamedMachine.call1(
<<<<<<< HEAD
								r -> r.getInt("machine_id"), b.machine(), true))
						.collect(Collectors.toSet())) {
=======
								r -> r.getInt("machine_id"), b.machine, true))
						.collect(toSet())) {
>>>>>>> 9451adfe
					if (m.isPresent()) {
						epochs.machineChanged(m.get());
					}
				}

				return result;
			} catch (ReportRollbackExn e) {
				return e.getMessage();
			}
		}

		/**
		 * Report an issue with some boards and assemble the email to send. This
		 * may result in boards being taken out of service (i.e., no longer
		 * being available to be allocated; their current allocation will
		 * continue).
		 * <p>
		 * <strong>NB:</strong> The sending of the email sending is
		 * <em>outside</em> the transaction that this code is executed in.
		 *
		 * @param report
		 *            The report from the user.
		 * @param permit
		 *            Who the user is.
		 * @param email
		 *            The email we're assembling.
		 * @param q
		 *            SQL access queries.
		 * @return Summary of action taken message, to go to user.
		 * @throws ReportRollbackExn
		 *             If the report is bad somehow.
		 */
		private String reportIssue(IssueReportRequest report, Permit permit,
				EmailBuilder email, BoardReportSQL q) throws ReportRollbackExn {
			email.header(report.issue(), report.boards().size(), permit.name);
			int userId = getUser(q.getConnection(), permit.name)
					.orElseThrow(() -> new ReportRollbackExn(
							"no such user: %s", permit.name));
			for (var board : report.boards()) {
				addIssueReport(q, getJobBoardForReport(q, board, email),
						report.issue(), userId, email);
			}
			return takeBoardsOutOfService(q, email).map(acted -> {
				email.footer(acted);
				return format("%d boards taken out of service", acted);
			}).orElse("report noted");
		}

		/**
		 * Convert a board locator (for an issue report) into a board ID.
		 *
		 * @param q
		 *            How to touch the DB
		 * @param board
		 *            What board are we talking about
		 * @param email
		 *            The email we are building.
		 * @return The board ID
		 * @throws ReportRollbackExn
		 *             If the board can't be converted to an ID
		 */
		private int getJobBoardForReport(BoardReportSQL q, ReportedBoard board,
				EmailBuilder email) throws ReportRollbackExn {
			Problem r;
			if (nonNull(board.chip())) {
				r = q.findBoardByChip
						.call1(Problem::new, id, root, board.chip().getX(),
								board.chip().getY())
						.orElseThrow(() -> new ReportRollbackExn(board.chip()));
				email.chip(board);
			} else if (nonNull(board.x())) {
				r = q.findBoardByTriad
						.call1(Problem::new, machineId, board.x(), board.y(),
								board.z())
						.orElseThrow(() -> new ReportRollbackExn(
								"triad (%s,%s,%s) not in machine", board.x(),
								board.y(), board.z()));
				if (isNull(r.jobId) || id != r.jobId) {
					throw new ReportRollbackExn(
							"triad (%s,%s,%s) not allocated to job %d",
							board.x(), board.y(), board.z(), id);
				}
				email.triad(board);
			} else if (nonNull(board.cabinet())) {
				r = q.findBoardPhys
						.call1(Problem::new, machineId, board.cabinet(),
								board.frame(), board.board())
						.orElseThrow(() -> new ReportRollbackExn(
								"physical board [%s,%s,%s] not in machine",
								board.cabinet(), board.frame(), board.board()));
				if (isNull(r.jobId) || id != r.jobId) {
					throw new ReportRollbackExn(
							"physical board [%s,%s,%s] not allocated to job %d",
							board.cabinet(), board.frame(), board.board(), id);
				}
				email.phys(board);
			} else if (nonNull(board.address())) {
				r = q.findBoardNet
						.call1(Problem::new, machineId, board.address())
						.orElseThrow(() -> new ReportRollbackExn(
								"board at %s not in machine", board.address()));
				if (isNull(r.jobId) || id != r.jobId) {
					throw new ReportRollbackExn(
							"board at %s not allocated to job %d",
							board.address(), id);
				}
				email.ip(board);
			} else {
				throw new UnsupportedOperationException();
			}
			return r.boardId;
		}

		/**
		 * Record a reported issue with a board.
		 *
		 * @param u
		 *            How to touch the DB
		 * @param boardId
		 *            What board has the issue?
		 * @param issue
		 *            What is the issue?
		 * @param userId
		 *            Who is doing the report?
		 * @param email
		 *            The email we are building.
		 */
		private void addIssueReport(BoardReportSQL u, int boardId, String issue,
				int userId, EmailBuilder email) {
			u.insertReport.key(boardId, id, issue, userId)
					.ifPresent(email::issue);
		}

		// -------------------------------------------------------------

		@Override
		public Optional<ChipLocation> getRootChip() {
			return Optional.ofNullable(chipRoot);
		}

		@Override
		public Optional<String> getOwner() {
			if (partial) {
				return Optional.empty();
			}
			return Optional.ofNullable(owner);
		}

		@Override
		public Optional<Integer> getWidth() {
			return Optional.ofNullable(width);
		}

		@Override
		public Optional<Integer> getHeight() {
			return Optional.ofNullable(height);
		}

		@Override
		public Optional<Integer> getDepth() {
			return Optional.ofNullable(depth);
		}

		@Override
		public void rememberProxy(ProxyCore proxy) {
			rememberer.rememberProxyForJob(id, proxy);
		}

		@Override
		public void forgetProxy(ProxyCore proxy) {
			rememberer.removeProxyForJob(id, proxy);
		}

		@Override
		public boolean equals(Object other) {
			// Equality is defined exactly by the database ID
			return (other instanceof JobImpl j) && (id == j.id);
		}

		@Override
		public int hashCode() {
			return id;
		}

		@Override
		public String toString() {
			return format("Job(id=%s,dims=(%s,%s,%s),start=%s,finish=%s)", id,
					width, height, depth, startTime, finishTime);
		}

		private final class SubMachineImpl implements SubMachine {
			/** The machine that this sub-machine is part of. */
			private final Machine machine;

			/** The root X coordinate of this sub-machine. */
			private int rootX;

			/** The root Y coordinate of this sub-machine. */
			private int rootY;

			/** The root Z coordinate of this sub-machine. */
			private int rootZ;

			/** The connection details of this sub-machine. */
			private List<ConnectionInfo> connections;

			/** The board locations of this sub-machine. */
			private List<BoardCoordinates> boards;

			private List<Integer> boardIds;

			private SubMachineImpl(Connection conn) {
				machine = getJobMachine(conn);
				try (var getRootXY = conn.query(GET_ROOT_COORDS);
						var getBoardInfo = conn.query(GET_BOARD_CONNECT_INFO)) {
					getRootXY.call1(row -> {
						rootX = row.getInt("x");
						rootY = row.getInt("y");
						rootZ = row.getInt("z");
						// We have to return something,
						// but it doesn't matter what
						return true;
					}, root);
					int capacityEstimate = width * height;
					connections = new ArrayList<>(capacityEstimate);
					boards = new ArrayList<>(capacityEstimate);
					boardIds = new ArrayList<>(capacityEstimate);
					getBoardInfo.call(row -> {
						boardIds.add(row.getInt("board_id"));
						boards.add(new BoardCoordinates(row.getInt("x"),
								row.getInt("y"), row.getInt("z")));
						connections.add(new ConnectionInfo(
								relativeChipLocation(row.getInt("root_x"),
										row.getInt("root_y")),
								row.getString("address")));
						// We have to return something,
						// but it doesn't matter what
						return true;
					}, id);
				}
			}

			private ChipLocation relativeChipLocation(int x, int y) {
				x -= chipRoot.getX();
				y -= chipRoot.getY();
				// Allow for wrapping
				if (x < 0) {
					x += machine.getWidth();
				}
				if (y < 0) {
					y += machine.getHeight();
				}
				return new ChipLocation(x, y);
			}

			@Override
			public Machine getMachine() {
				return machine;
			}

			@Override
			public int getRootX() {
				return rootX;
			}

			@Override
			public int getRootY() {
				return rootY;
			}

			@Override
			public int getRootZ() {
				return rootZ;
			}

			@Override
			public int getWidth() {
				return width;
			}

			@Override
			public int getHeight() {
				return height;
			}

			@Override
			public int getDepth() {
				return depth;
			}

			@Override
			public List<ConnectionInfo> getConnections() {
				return connections;
			}

			@Override
			public List<BoardCoordinates> getBoards() {
				return boards;
			}

			@Override
			public PowerState getPower() {
				try (var conn = getConnection();
						var power = conn.query(GET_SUM_BOARDS_POWERED)) {
					return conn.transaction(false,
							() -> power.call1(integer("total_on"), id)
									.map(totalOn -> totalOn < boardIds.size()
											? OFF
											: ON)
									.orElse(null));
				}
			}

			@Override
			public void setPower(PowerState ps) {
				if (partial) {
					throw new PartialJobException();
				}
				powerController.setPower(id, ps, READY);
			}
		}
	}

	/**
	 * Board location implementation. Does not retain database connections after
	 * creation.
	 *
	 * @author Donal Fellows
	 */
	private final class BoardLocationImpl implements BoardLocation {
		private JobImpl job;

		private final String machineName;

		private final int machineWidth;

		private final int machineHeight;

		private final ChipLocation chip;

		private final ChipLocation boardChip;

		private final BoardCoordinates logical;

		private final BoardPhysicalCoordinates physical;

		// Transaction is open
		private BoardLocationImpl(Row row, Machine machine) {
			machineName = row.getString("machine_name");
			logical = new BoardCoordinates(row.getInt("x"), row.getInt("y"),
					row.getInt("z"));
			physical = new BoardPhysicalCoordinates(row.getInt("cabinet"),
					row.getInt("frame"), row.getInteger("board_num"));
			chip = row.getChip("chip_x", "chip_y");
			machineWidth = machine.getWidth();
			machineHeight = machine.getHeight();
			var boardX = row.getInteger("board_chip_x");
			if (nonNull(boardX)) {
				boardChip = row.getChip("board_chip_x", "board_chip_y");
			} else {
				boardChip = chip;
			}

			var jobId = row.getInteger("job_id");
			if (nonNull(jobId)) {
				job = new JobImpl(jobId, machine.getId());
				job.chipRoot = row.getChip("job_root_chip_x",
						"job_root_chip_y");
			}
		}

		@Override
		public ChipLocation getBoardChip() {
			return boardChip;
		}

		@Override
		public ChipLocation getChipRelativeTo(ChipLocation rootChip) {
			int x = chip.getX() - rootChip.getX();
			if (x < 0) {
				x += machineWidth * TRIAD_CHIP_SIZE;
			}
			int y = chip.getY() - rootChip.getY();
			if (y < 0) {
				y += machineHeight * TRIAD_CHIP_SIZE;
			}
			return new ChipLocation(x, y);
		}

		@Override
		public String getMachine() {
			return machineName;
		}

		@Override
		public BoardCoordinates getLogical() {
			return logical;
		}

		@Override
		public BoardPhysicalCoordinates getPhysical() {
			return physical;
		}

		@Override
		public ChipLocation getChip() {
			return chip;
		}

		@Override
		public Job getJob() {
			return job;
		}
	}

	static class PartialJobException extends IllegalStateException {
		private static final long serialVersionUID = 2997856394666135483L;

		PartialJobException() {
			super("partial job only");
		}
	}
}

class ReportRollbackExn extends RuntimeException {
	private static final long serialVersionUID = 1L;

	@FormatMethod
	ReportRollbackExn(String msg, Object... args) {
		super(format(msg, args));
	}

	ReportRollbackExn(HasChipLocation chip) {
		this("chip at (%d,%d) not in job's allocation", chip.getX(),
				chip.getY());
	}
}

abstract class GroupsException extends RuntimeException {
	private static final long serialVersionUID = 6607077117924279611L;

	GroupsException(String message) {
		super(message);
	}

	GroupsException(String message, Throwable cause) {
		super(message, cause);
	}
}

class NoSuchGroupException extends GroupsException {
	private static final long serialVersionUID = 5193818294198205503L;

	@FormatMethod
	NoSuchGroupException(String msg, Object... args) {
		super(format(msg, args));
	}
}

class MultipleGroupsException extends GroupsException {
	private static final long serialVersionUID = 6284332340565334236L;

	@FormatMethod
	MultipleGroupsException(String msg, Object... args) {
		super(format(msg, args));
	}
}<|MERGE_RESOLUTION|>--- conflicted
+++ resolved
@@ -563,7 +563,7 @@
 		var quotaDetails = collab.get();
 
 		var job = execute(conn -> createJobInGroup(
-				owner, quotaDetails.collabId, descriptor, machineName,
+				owner, quotaDetails.collabId(), descriptor, machineName,
 				tags, keepaliveInterval, originalRequest));
 		// On failure to get job, just return; shouldn't happen as quota checked
 		// earlier, but just in case!
@@ -572,7 +572,7 @@
 		}
 
 		quotaManager.associateNMPIJob(job.get().getId(), nmpiJobId,
-				quotaDetails.quotaUnits);
+				quotaDetails.quotaUnits());
 
 		// Return the job created
 		return job;
@@ -1463,13 +1463,8 @@
 				emailSender.sendServiceMail(email);
 				for (var m : report.boards().stream()
 						.map(b -> q.getNamedMachine.call1(
-<<<<<<< HEAD
 								r -> r.getInt("machine_id"), b.machine(), true))
-						.collect(Collectors.toSet())) {
-=======
-								r -> r.getInt("machine_id"), b.machine, true))
 						.collect(toSet())) {
->>>>>>> 9451adfe
 					if (m.isPresent()) {
 						epochs.machineChanged(m.get());
 					}
