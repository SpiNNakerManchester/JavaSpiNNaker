/*
 * Copyright (c) 2021 The University of Manchester
 *
 * This program is free software: you can redistribute it and/or modify
 * it under the terms of the GNU General Public License as published by
 * the Free Software Foundation, either version 3 of the License, or
 * (at your option) any later version.
 *
 * This program is distributed in the hope that it will be useful,
 * but WITHOUT ANY WARRANTY; without even the implied warranty of
 * MERCHANTABILITY or FITNESS FOR A PARTICULAR PURPOSE.  See the
 * GNU General Public License for more details.
 *
 * You should have received a copy of the GNU General Public License
 * along with this program.  If not, see <http://www.gnu.org/licenses/>.
 */
package uk.ac.manchester.spinnaker.alloc.allocator;

import static java.lang.Math.max;
import static java.lang.String.format;
import static java.lang.Thread.currentThread;
import static java.util.Collections.unmodifiableList;
import static java.util.Collections.unmodifiableSet;
import static java.util.Objects.isNull;
import static java.util.Objects.nonNull;
import static java.util.stream.Collectors.toList;
import static org.slf4j.LoggerFactory.getLogger;
import static uk.ac.manchester.spinnaker.alloc.Constants.TRIAD_CHIP_SIZE;
import static uk.ac.manchester.spinnaker.alloc.Constants.TRIAD_DEPTH;
import static uk.ac.manchester.spinnaker.alloc.db.Row.int64;
import static uk.ac.manchester.spinnaker.alloc.db.Row.integer;
import static uk.ac.manchester.spinnaker.alloc.db.Row.string;
import static uk.ac.manchester.spinnaker.alloc.model.JobState.READY;
import static uk.ac.manchester.spinnaker.alloc.model.PowerState.OFF;
import static uk.ac.manchester.spinnaker.alloc.model.PowerState.ON;
import static uk.ac.manchester.spinnaker.alloc.model.Utils.chip;
import static uk.ac.manchester.spinnaker.alloc.security.SecurityConfig.MAY_SEE_JOB_DETAILS;
import static uk.ac.manchester.spinnaker.utils.OptionalUtils.apply;

import java.time.Duration;
import java.time.Instant;
import java.util.ArrayList;
import java.util.Formatter;
import java.util.HashMap;
import java.util.List;
import java.util.Locale;
import java.util.Map;
import java.util.Optional;
import java.util.Set;

import org.slf4j.Logger;
import org.springframework.beans.factory.annotation.Autowired;
import org.springframework.security.access.prepost.PostFilter;
import org.springframework.stereotype.Service;

import com.fasterxml.jackson.annotation.JsonIgnore;

import uk.ac.manchester.spinnaker.alloc.SpallocProperties.AllocatorProperties;
import uk.ac.manchester.spinnaker.alloc.admin.ReportMailSender;
import uk.ac.manchester.spinnaker.alloc.allocator.Epochs.Epoch;
import uk.ac.manchester.spinnaker.alloc.db.DatabaseAwareBean;
import uk.ac.manchester.spinnaker.alloc.db.DatabaseEngine.Connection;
import uk.ac.manchester.spinnaker.alloc.db.DatabaseEngine.Query;
import uk.ac.manchester.spinnaker.alloc.db.DatabaseEngine.Update;
import uk.ac.manchester.spinnaker.alloc.db.Row;
import uk.ac.manchester.spinnaker.alloc.model.BoardCoords;
import uk.ac.manchester.spinnaker.alloc.model.ConnectionInfo;
import uk.ac.manchester.spinnaker.alloc.model.Direction;
import uk.ac.manchester.spinnaker.alloc.model.DownLink;
import uk.ac.manchester.spinnaker.alloc.model.JobDescription;
import uk.ac.manchester.spinnaker.alloc.model.JobListEntryRecord;
import uk.ac.manchester.spinnaker.alloc.model.JobState;
import uk.ac.manchester.spinnaker.alloc.model.MachineDescription;
import uk.ac.manchester.spinnaker.alloc.model.MachineDescription.JobInfo;
import uk.ac.manchester.spinnaker.alloc.model.MachineListEntryRecord;
import uk.ac.manchester.spinnaker.alloc.model.PowerState;
import uk.ac.manchester.spinnaker.alloc.proxy.ProxyCore;
import uk.ac.manchester.spinnaker.alloc.security.Permit;
import uk.ac.manchester.spinnaker.alloc.web.IssueReportRequest;
import uk.ac.manchester.spinnaker.alloc.web.IssueReportRequest.ReportedBoard;
import uk.ac.manchester.spinnaker.machine.ChipLocation;
import uk.ac.manchester.spinnaker.machine.HasChipLocation;
import uk.ac.manchester.spinnaker.machine.HasCoreLocation;
import uk.ac.manchester.spinnaker.messages.bmp.BMPCoords;
import uk.ac.manchester.spinnaker.spalloc.messages.BoardCoordinates;
import uk.ac.manchester.spinnaker.spalloc.messages.BoardPhysicalCoordinates;
import uk.ac.manchester.spinnaker.utils.MappableIterable;

/**
 * The core implementation of the Spalloc service.
 *
 * @author Donal Fellows
 */
@Service
public class Spalloc extends DatabaseAwareBean implements SpallocAPI {
	private static final String NO_BOARD_MSG =
			"request does not identify an existing board "
					+ "or uses a prohibited coordinate";

	private static final Logger log = getLogger(Spalloc.class);

	@Autowired
	private PowerController powerController;

	@Autowired
	private Epochs epochs;

	@Autowired
	private QuotaManager quotaManager;

	@Autowired
	private ReportMailSender emailSender;

	@Autowired
	private AllocatorProperties props;

	@Autowired
	private ProxyRememberer rememberer;

	private transient Map<String, List<BoardCoords>> downBoardsCache =
			new HashMap<>();

	private transient Map<String, List<DownLink>> downLinksCache =
			new HashMap<>();

	@Override
	public Map<String, Machine> getMachines(boolean allowOutOfService) {
		return execute(c -> getMachines(c, allowOutOfService));
	}

	private Map<String, Machine> getMachines(Connection conn,
			boolean allowOutOfService) {
		var me = epochs.getMachineEpoch();
		try (var listMachines = conn.query(GET_ALL_MACHINES)) {
			return listMachines.call(allowOutOfService).toMap(
					string("machine_name"),
					row -> new MachineImpl(conn, row, me));
		}
	}

	private final class ListMachinesSQL extends AbstractSQL {
		private Query listMachines = conn.query(GET_ALL_MACHINES);

		private Query countMachineThings = conn.query(COUNT_MACHINE_THINGS);

		private Query getTags = conn.query(GET_TAGS);

		@Override
		public void close() {
			listMachines.close();
			countMachineThings.close();
			getTags.close();
			super.close();
		}

		private MachineListEntryRecord makeMachineListEntryRecord(Row row) {
			int id = row.getInt("machine_id");
			var rec = new MachineListEntryRecord();
			rec.setName(row.getString("machine_name"));
			var m = countMachineThings.call1(id).get();
			rec.setNumBoards(m.getInt("board_count"));
			rec.setNumInUse(m.getInt("in_use"));
			rec.setNumJobs(m.getInt("num_jobs"));
			rec.setTags(getTags.call(id).map(string("tag")).toList());
			return rec;
		}
	}

	@Override
	public List<MachineListEntryRecord>
			listMachines(boolean allowOutOfService) {
		try (var sql = new ListMachinesSQL()) {
			return sql.transaction(false,
					() -> sql.listMachines.call(allowOutOfService)
							.map(sql::makeMachineListEntryRecord).toList());
		}
	}

	@Override
	public Optional<Machine> getMachine(String name,
			boolean allowOutOfService) {
		return executeRead(
				conn -> getMachine(name, allowOutOfService, conn).map(m -> m));
	}

	private Optional<MachineImpl> getMachine(int id, boolean allowOutOfService,
			Connection conn) {
		var me = epochs.getMachineEpoch();
		try (var idMachine = conn.query(GET_MACHINE_BY_ID)) {
			return idMachine.call1(id, allowOutOfService)
					.map(row -> new MachineImpl(conn, row, me));
		}
	}

	private Optional<MachineImpl> getMachine(String name,
			boolean allowOutOfService, Connection conn) {
		var me = epochs.getMachineEpoch();
		try (var namedMachine = conn.query(GET_NAMED_MACHINE)) {
			return namedMachine.call1(name, allowOutOfService)
					.map(row -> new MachineImpl(conn, row, me));
		}
	}

	private class DescribeMachineSQL extends AbstractSQL {
		final Query namedMachine = conn.query(GET_NAMED_MACHINE);

		final Query countMachineThings = conn.query(COUNT_MACHINE_THINGS);

		final Query getTags = conn.query(GET_TAGS);

		final Query getJobs = conn.query(GET_MACHINE_JOBS);

		final Query getCoords = conn.query(GET_JOB_BOARD_COORDS);

		final Query getLive = conn.query(GET_LIVE_BOARDS);

		final Query getDead = conn.query(GET_DEAD_BOARDS);

		final Query getQuota = conn.query(GET_USER_QUOTA);

		@Override
		public void close() {
			namedMachine.close();
			countMachineThings.close();
			getTags.close();
			getJobs.close();
			getCoords.close();
			getLive.close();
			getDead.close();
			getQuota.close();
			super.close();
		}
	}

	@Override
	public Optional<MachineDescription> getMachineInfo(String machine,
			boolean allowOutOfService, Permit permit) {
		try (var sql = new DescribeMachineSQL()) {
			return sql.transaction(false, () -> apply(
					sql.namedMachine.call1(machine, allowOutOfService)
							.map(Spalloc::getBasicMachineInfo),
					md -> sql.countMachineThings.call1(md.getId())
							.map(integer("in_use")).ifPresent(md::setNumInUse),
					md -> md.setTags(
							sql.getTags.call(md.getId()).map(string("tag"))),
					md -> md.setJobs(sql.getJobs.call(md.getId())
							.map(row -> getMachineJobInfo(permit, sql.getCoords,
									row))),
					md -> md.setLive(sql.getLive.call(md.getId())
							.map(row -> new BoardCoords(row, !permit.admin))),
					md -> md.setDead(sql.getDead.call(md.getId())
							.map(row -> new BoardCoords(row, !permit.admin))),
					md -> sql.getQuota.call1(permit.name)
							.map(int64("quota_total"))
							.ifPresent(md::setQuota)));
		}
	}

	private static MachineDescription getBasicMachineInfo(Row row) {
		var md = new MachineDescription();
		md.setId(row.getInt("machine_id"));
		md.setName(row.getString("machine_name"));
		md.setWidth(row.getInt("width"));
		md.setHeight(row.getInt("height"));
		return md;
	}

	private static JobInfo getMachineJobInfo(Permit permit, Query getCoords,
			Row row) {
		int jobId = row.getInt("job_id");
		var mayUnveil = permit.unveilFor(row.getString("owner_name"));
		var owner = mayUnveil ? row.getString("owner_name") : null;

		var ji = new JobInfo();
		ji.setId(jobId);
		ji.setOwner(owner);
		ji.setBoards(
				getCoords.call(jobId).map(r -> new BoardCoords(r, !mayUnveil)));
		return ji;
	}

	@Override
	public Jobs getJobs(boolean deleted, int limit, int start) {
		return executeRead(conn -> {
			var jc = new JobCollection(epochs.getJobsEpoch());
			if (deleted) {
				try (var jobs = conn.query(GET_JOB_IDS)) {
					jc.setJobs(jobs.call(limit, start));
				}
			} else {
				try (var jobs = conn.query(GET_LIVE_JOB_IDS)) {
					jc.setJobs(jobs.call(limit, start));
				}
			}
			return jc;
		});
	}

	@Override
	public List<JobListEntryRecord> listJobs(Permit permit) {
		return executeRead(conn -> {
			try (var listLiveJobs = conn.query(LIST_LIVE_JOBS);
					var countPoweredBoards = conn.query(COUNT_POWERED_BOARDS)) {
				return listLiveJobs.call()
						.map(row -> makeJobListEntryRecord(permit,
								countPoweredBoards, row))
						.toList();
			}
		});
	}

	private static JobListEntryRecord makeJobListEntryRecord(Permit permit,
			Query countPoweredBoards, Row row) {
		var rec = new JobListEntryRecord();
		int id = row.getInt("job_id");
		rec.setId(id);
		rec.setState(row.getEnum("job_state", JobState.class));
		var numBoards = row.getInteger("allocation_size");
		rec.setNumBoards(numBoards);
		rec.setPowered(nonNull(numBoards)
				&& numBoards == countPoweredBoards.call1(id).get().getInt("c"));
		rec.setMachineId(row.getInt("machine_id"));
		rec.setMachineName(row.getString("machine_name"));
		rec.setCreationTimestamp(row.getInstant("create_timestamp"));
		rec.setKeepaliveInterval(row.getDuration("keepalive_interval"));
		var owner = row.getString("user_name");
		if (permit.unveilFor(owner)) {
			rec.setOwner(owner);
			rec.setHost(row.getString("keepalive_host"));
		}
		return rec;
	}

	@Override
	@PostFilter(MAY_SEE_JOB_DETAILS)
	public Optional<Job> getJob(Permit permit, int id) {
		return executeRead(conn -> getJob(id, conn).map(j -> (Job) j));
	}

	private Optional<JobImpl> getJob(int id, Connection conn) {
		var epoch = epochs.getJobsEpoch();
		try (var s = conn.query(GET_JOB)) {
			return s.call1(id).map(row -> new JobImpl(epoch, conn, row));
		}
	}

	@Override
	@PostFilter(MAY_SEE_JOB_DETAILS)
	public Optional<JobDescription> getJobInfo(Permit permit, int id) {
		return execute(conn -> {
			try (var s = conn.query(GET_JOB);
					var chipDimensions = conn.query(GET_JOB_CHIP_DIMENSIONS);
					var countPoweredBoards = conn.query(COUNT_POWERED_BOARDS);
					var getCoords = conn.query(GET_JOB_BOARD_COORDS)) {
				return s.call1(id).map(job -> jobDescription(id, job,
						chipDimensions, countPoweredBoards, getCoords));
			}
		});
	}

	private static JobDescription jobDescription(int id, Row job,
			Query chipDimensions, Query countPoweredBoards, Query getCoords) {
		/*
		 * We won't deliver this object to the front end unless they are allowed
		 * to see it in its entirety.
		 */
		var jd = new JobDescription();
		jd.setId(id);
		jd.setMachine(job.getString("machine_name"));
		jd.setState(job.getEnum("job_state", JobState.class));
		jd.setOwner(job.getString("owner"));
		jd.setOwnerHost(job.getString("keepalive_host"));
		jd.setStartTime(job.getInstant("create_timestamp"));
		jd.setKeepAlive(job.getDuration("keepalive_interval"));
		jd.setRequestBytes(job.getBytes("original_request"));
		chipDimensions.call1(id).ifPresent(cd -> {
			jd.setWidth(cd.getInt("width"));
			jd.setHeight(cd.getInt("height"));
		});
		int poweredCount = countPoweredBoards.call1(id).get().getInt("c");
		jd.setBoards(getCoords.call(id).map(r -> new BoardCoords(r, false))
				.toList());
		jd.setPowered(jd.getBoards().size() == poweredCount);
		return jd;
	}

	@Override
	public Optional<Job> createJob(String owner, String groupName,
			CreateDescriptor descriptor, String machineName, List<String> tags,
			Duration keepaliveInterval, Integer maxDeadBoards, byte[] req) {
		return execute(conn -> {
			int user = getUser(conn, owner).orElseThrow(
					() -> new RuntimeException("no such user: " + owner));
			int group = selectGroup(conn, owner, groupName);
			if (!quotaManager.mayCreateJob(group)) {
				// No quota left
				return Optional.empty();
			}

			var m = selectMachine(conn, machineName, tags);
			if (!m.isPresent()) {
				// Cannot find machine!
				return Optional.empty();
			}
			var machine = m.get();

			var id = insertJob(conn, machine, user, group, keepaliveInterval,
					req);
			if (!id.isPresent()) {
				// Insert failed
				return Optional.empty();
			}
			int jobId = id.get();

			epochs.nextJobsEpoch();

			// Ask the allocator engine to do the allocation
			int numBoards = insertRequest(conn, machine, jobId, descriptor,
					maxDeadBoards);

			// DB now changed; can report success
			JobLifecycle.log.info(
					"created job {} on {} for {} asking for {} board(s)", jobId,
					machine.name, owner, numBoards);
			return getJob(jobId, conn).map(ji -> (Job) ji);
		});
	}

	/**
	 * Work out what the ID of the group that a job will be accounted against
	 * is.
	 *
	 * @param conn
	 *            DB connection
	 * @param user
	 *            Who is the user?
	 * @param groupName
	 *            What group did they specify? (May be {@code null} to say "pick
	 *            the unique valid possibility for the owner".)
	 * @return The group ID.
	 * @throws GroupsException
	 *             If we can't get a definite group to account against.
	 */
	private int selectGroup(Connection conn, String user, String groupName) {
<<<<<<< HEAD
		try (var getGroup = conn.query(GET_GROUP_BY_NAME_AND_MEMBER);
				var listGroupsForUser = conn.query(GET_GROUPS_OF_USER)) {
			if (nonNull(groupName)) {
=======
		if (nonNull(groupName)) {
			try (Query getGroup = conn.query(GET_GROUP_BY_NAME_AND_MEMBER)) {
>>>>>>> f9c0ffb1
				return getGroup.call1(user, groupName).map(integer("group_id"))
						.orElseThrow(() -> new NoSuchGroupException(
								"group {} does not exist or {} "
										+ "is not a member of it",
								groupName, user));
			}
		}
		try (Query listGroups = conn.query(GET_GROUPS_AND_QUOTAS_OF_USER)) {
			// No name given; need to guess.
			return listGroups.call(user)
					.filter(r -> isNull(r.getLong("quota"))
							|| r.getLong("quota") > 0L)
					.map(integer("group_id")).first()
					.orElseThrow(() -> new NoSuchGroupException(
							"user {} is not a member of any "
									+ "groups with quota left",
							user));
		}
	}

	private static Optional<Integer> getUser(Connection conn, String userName) {
		try (var getUser = conn.query(GET_USER_ID)) {
			return getUser.call1(userName).map(integer("user_id"));
		}
	}

	/**
	 * Resolve a machine name and {@link HasBoardCoords} to a board identifier.
	 *
	 * @param conn
	 *            How to get to the DB.
	 * @param machineName
	 *            The name of the machine.
	 * @param b
	 *            The request that is the coordinate holder.
	 * @param requireTriadRoot
	 *            Whether we require the Z coordinate to be zero.
	 * @return The board ID.
	 * @throws IllegalArgumentException
	 *             If the board doesn't exist or it is a board that is not a
	 *             root of a triad when a triad root is required.
	 */
	private Integer locateBoard(Connection conn, String machineName,
			HasBoardCoords b, boolean requireTriadRoot) {
		try (var findTriad = conn.query(FIND_BOARD_BY_NAME_AND_XYZ);
				var findPhysical = conn.query(FIND_BOARD_BY_NAME_AND_CFB);
				var findIP = conn.query(FIND_BOARD_BY_NAME_AND_IP_ADDRESS)) {
			if (nonNull(b.triad)) {
				return findTriad
						.call1(machineName, b.triad.x, b.triad.y, b.triad.z)
						.filter(r -> !requireTriadRoot || r.getInt("z") == 0)
						.map(integer("board_id"))
						.orElseThrow(() -> new IllegalArgumentException(
								NO_BOARD_MSG));
			} else if (nonNull(b.physical)) {
				return findPhysical
						.call1(machineName, b.physical.cabinet,
								b.physical.frame, b.physical.board)
						.filter(r -> !requireTriadRoot || r.getInt("z") == 0)
						.map(integer("board_id"))
						.orElseThrow(() -> new IllegalArgumentException(
								NO_BOARD_MSG));
			} else {
				return findIP.call1(machineName, b.ip)
						.filter(r -> !requireTriadRoot || r.getInt("z") == 0)
						.map(integer("board_id"))
						.orElseThrow(() -> new IllegalArgumentException(
								NO_BOARD_MSG));
			}
		}
	}

	private int insertRequest(Connection conn, MachineImpl machine, int id,
			CreateDescriptor descriptor, Integer numDeadBoards) {
		var scale = props.getPriorityScale();
		if (descriptor instanceof CreateNumBoards) {
			// Request by number of boards
			var nb = (CreateNumBoards) descriptor;
			if (machine.getArea() < nb.numBoards) {
				throw new IllegalArgumentException(
						"request cannot fit on machine");
			}
			try (var ps = conn.update(INSERT_REQ_N_BOARDS)) {
				ps.call(id, nb.numBoards, numDeadBoards,
						(int) (nb.numBoards * scale.getSize()));
			}
			return nb.numBoards;
		} else if (descriptor instanceof CreateDimensions) {
			// Request by specific size IN BOARDS
			var d = (CreateDimensions) descriptor;
			if (machine.getArea() < d.width * d.height) {
				throw new IllegalArgumentException(
						"request cannot fit on machine");
			}
			try (var ps = conn.update(INSERT_REQ_SIZE)) {
				ps.call(id, d.width, d.height, numDeadBoards,
						(int) (d.width * d.height * scale.getDimensions()));
			}
			return max(1, d.height * d.width - numDeadBoards);
		} else if (descriptor instanceof CreateDimensionsAt) {
			var da = (CreateDimensionsAt) descriptor;
			if (machine.getArea() < da.width * da.height * TRIAD_DEPTH) {
				throw new IllegalArgumentException(
						"request cannot fit on machine");
			}
			var boardId = locateBoard(conn, machine.name, da, true);
			try (var ps = conn.update(INSERT_REQ_SIZE_BOARD)) {
				ps.call(id, boardId, da.width, da.height, numDeadBoards,
						(int) scale.getSpecificBoard());
			}
			return max(1, da.width * da.height * TRIAD_DEPTH - numDeadBoards);
		} else {
			/*
			 * Request by specific location; resolve to board ID now, as that
			 * doesn't depend on whether the board is currently in use.
			 */
			var b = (CreateBoard) descriptor;
			var boardId = locateBoard(conn, machine.name, b, false);
			try (var ps = conn.update(INSERT_REQ_BOARD)) {
				// This doesn't pass along the max dead boards; only after one!
				ps.call(id, boardId, (int) scale.getSpecificBoard());
			}
			return 1;
		}
	}

	private static Optional<Integer> insertJob(Connection conn, MachineImpl m,
			int owner, int group, Duration keepaliveInterval, byte[] req) {
		try (var makeJob = conn.update(INSERT_JOB)) {
			return makeJob.key(m.id, owner, group, keepaliveInterval, req);
		}
	}

	private Optional<MachineImpl> selectMachine(Connection conn,
			String machineName, List<String> tags) {
		if (nonNull(machineName)) {
			return getMachine(machineName, false, conn);
		} else if (!tags.isEmpty()) {
			for (var m : getMachines(conn, false).values()) {
				var mi = (MachineImpl) m;
				if (mi.tags.containsAll(tags)) {
					/*
					 * Originally, spalloc checked if allocation was possible;
					 * we just assume that it is because there really isn't ever
					 * going to be that many different machines on one service.
					 */
					return Optional.of(mi);
				}
			}
		}
		return Optional.empty();
	}

	@Override
	public void purgeDownCache() {
		synchronized (this) {
			downBoardsCache.clear();
			downLinksCache.clear();
		}
	}

	private static String mergeDescription(HasChipLocation coreLocation,
			String description) {
		if (isNull(description)) {
			description = "<null>";
		}
		if (coreLocation instanceof HasCoreLocation) {
			var loc = (HasCoreLocation) coreLocation;
			description += format(" (at core %d of chip %s)", loc.getP(),
					loc.asChipLocation());
		} else if (nonNull(coreLocation)) {
			description +=
					format(" (at chip %s)", coreLocation.asChipLocation());
		}
		return description;
	}

	@Override
	public void reportProblem(String address, HasChipLocation coreLocation,
			String description, Permit permit) {
		try (var sql = new BoardReportSQL()) {
			var desc = mergeDescription(coreLocation, description);
			var email = sql.transaction(() -> {
				var machines = getMachines(sql.getConnection(), true).values();
				for (var m : machines) {
					var mail = sql.findBoardNet.call1(m.getId(), address)
							.flatMap(row -> reportProblem(row, desc, permit,
									sql));
					if (mail.isPresent()) {
						return mail;
					}
				}
				return Optional.empty();
			});
			// Outside the transaction!
			email.ifPresent(emailSender::sendServiceMail);
		} catch (ReportRollbackExn e) {
			log.warn("failed to handle problem report", e);
		}
	}

	private Optional<EmailBuilder> reportProblem(Row row, String description,
			Permit permit, BoardReportSQL sql) {
		var email = new EmailBuilder(row.getInt("job_id"));
		email.header(description, 1, permit.name);
		int userId = getUser(sql.getConnection(), permit.name).orElseThrow(
				() -> new ReportRollbackExn("no such user: " + permit.name));
		sql.insertReport.key(row.getInt("board_id"), row.getInt("job_id"),
				description, userId).ifPresent(email::issue);
		return takeBoardsOutOfService(sql, email).map(acted -> {
			email.footer(acted);
			return email;
		});
	}

	/**
	 * Take boards out of service if they've been reported frequently enough.
	 *
	 * @param sql
	 *            How to touch the DB
	 * @param email
	 *            The email we are building.
	 * @return The number of boards taken out of service
	 */
	private Optional<Integer> takeBoardsOutOfService(BoardReportSQL sql,
			EmailBuilder email) {
		int acted = 0;
		for (var r : sql.getReported.call(props.getReportActionThreshold())) {
			int boardId = r.getInt("board_id");
			if (sql.setFunctioning.call(false, boardId) > 0) {
				email.serviceActionDone(r);
				acted++;
			}
		}
		if (acted > 0) {
			purgeDownCache();
			epochs.nextMachineEpoch();
		}
		return acted > 0 ? Optional.of(acted) : Optional.empty();
	}

	private static DownLink makeDownLinkFromRow(Row row) {
		var board1 = new BoardCoords(row.getInt("board_1_x"),
				row.getInt("board_1_y"), row.getInt("board_1_z"),
				row.getInt("board_1_c"), row.getInt("board_1_f"),
				row.getInteger("board_1_b"), row.getString("board_1_addr"));
		var board2 = new BoardCoords(row.getInt("board_2_x"),
				row.getInt("board_2_y"), row.getInt("board_2_z"),
				row.getInt("board_2_c"), row.getInt("board_2_f"),
				row.getInteger("board_2_b"), row.getString("board_2_addr"));
		return new DownLink(board1, row.getEnum("dir_1", Direction.class),
				board2, row.getEnum("dir_2", Direction.class));
	}

	private class MachineImpl implements Machine {
		private final int id;

		private final boolean inService;

		private final String name;

		private final Set<String> tags;

		private final int width;

		private final int height;

		@JsonIgnore
		private final Epoch epoch;

		MachineImpl(Connection conn, Row rs, Epoch epoch) {
			this.epoch = epoch;
			id = rs.getInt("machine_id");
			name = rs.getString("machine_name");
			width = rs.getInt("width");
			height = rs.getInt("height");
			inService = rs.getBoolean("in_service");
			try (var getTags = conn.query(GET_TAGS)) {
				tags = getTags.call(id).map(string("tag")).toSet();
			}
		}

		private int getArea() {
			return width * height * TRIAD_DEPTH;
		}

		@Override
		public void waitForChange(Duration timeout) {
			if (isNull(epoch)) {
				return;
			}
			try {
				epoch.waitForChange(timeout);
			} catch (InterruptedException ignored) {
				currentThread().interrupt();
			}
		}

		@Override
		public Optional<BoardLocation> getBoardByChip(int x, int y) {
			try (var conn = getConnection();
					var findBoard = conn.query(findBoardByGlobalChip)) {
				return conn.transaction(false, () -> findBoard.call1(id, x, y)
						.map(row -> new BoardLocationImpl(row, this)));
			}
		}

		@Override
		public Optional<BoardLocation> getBoardByPhysicalCoords(int cabinet,
				int frame, int board) {
			try (var conn = getConnection();
					var findBoard = conn.query(findBoardByPhysicalCoords)) {
				return conn.transaction(false,
						() -> findBoard.call1(id, cabinet, frame, board)
								.map(row -> new BoardLocationImpl(row, this)));
			}
		}

		@Override
		public Optional<BoardLocation> getBoardByLogicalCoords(int x, int y,
				int z) {
			try (var conn = getConnection();
					var findBoard = conn.query(findBoardByLogicalCoords)) {
				return conn.transaction(false,
						() -> findBoard.call1(id, x, y, z)
								.map(row -> new BoardLocationImpl(row, this)));
			}
		}

		@Override
		public Optional<BoardLocation> getBoardByIPAddress(String address) {
			try (var conn = getConnection();
					var findBoard = conn.query(findBoardByIPAddress)) {
				return conn.transaction(false,
						() -> findBoard.call1(id, address)
								.map(row -> new BoardLocationImpl(row, this)));
			}
		}

		@Override
		public String getRootBoardBMPAddress() {
			try (var conn = getConnection();
					var rootBMPaddr = conn.query(GET_ROOT_BMP_ADDRESS)) {
				return conn.transaction(false, () -> rootBMPaddr.call1(id)
						.map(string("address")).orElse(null));
			}
		}

		@Override
		public List<Integer> getBoardNumbers() {
			try (var conn = getConnection();
					var boardNumbers = conn.query(GET_BOARD_NUMBERS)) {
				return conn.transaction(false, () -> boardNumbers.call(id)
						.map(integer("board_num")).toList());
			}
		}

		@Override
		public List<BoardCoords> getDeadBoards() {
			// Assume that the list doesn't change for the duration of this obj
			synchronized (Spalloc.this) {
				var down = downBoardsCache.get(name);
				if (nonNull(down)) {
					return unmodifiableList(down);
				}
			}
			try (var conn = getConnection();
					var boardNumbers = conn.query(GET_DEAD_BOARDS)) {
				var downBoards = conn.transaction(false, () -> boardNumbers
						.call(id)
						.map(row -> new BoardCoords(row.getInt("x"),
								row.getInt("y"), row.getInt("z"),
								row.getInt("cabinet"), row.getInt("frame"),
								row.getInteger("board_num"),
								row.getString("address")))
						.toList());
				synchronized (Spalloc.this) {
					downBoardsCache.putIfAbsent(name, downBoards);
				}
				return unmodifiableList(downBoards);
			}
		}

		@Override
		public List<DownLink> getDownLinks() {
			// Assume that the list doesn't change for the duration of this obj
			synchronized (Spalloc.this) {
				var down = downLinksCache.get(name);
				if (nonNull(down)) {
					return unmodifiableList(down);
				}
			}
			try (var conn = getConnection();
					var boardNumbers = conn.query(getDeadLinks)) {
				var downLinks = conn.transaction(false, () -> boardNumbers
						.call(id).map(Spalloc::makeDownLinkFromRow).toList());
				synchronized (Spalloc.this) {
					downLinksCache.putIfAbsent(name, downLinks);
				}
				return unmodifiableList(downLinks);
			}
		}

		@Override
		public List<Integer> getAvailableBoards() {
			try (var conn = getConnection();
					var boardNumbers = conn
							.query(GET_AVAILABLE_BOARD_NUMBERS)) {
				return conn.transaction(false, () -> boardNumbers.call(id)
						.map(integer("board_num")).toList());
			}
		}

		@Override
		public int getId() {
			return id;
		}

		@Override
		public String getName() {
			return name;
		}

		@Override
		public Set<String> getTags() {
			return unmodifiableSet(tags);
		}

		@Override
		public int getWidth() {
			return width;
		}

		@Override
		public int getHeight() {
			return height;
		}

		@Override
		public boolean isInService() {
			return inService;
		}

		@Override
		public String getBMPAddress(BMPCoords bmp) {
			try (var conn = getConnection();
					var bmpAddr = conn.query(GET_BMP_ADDRESS)) {
				return conn.transaction(false,
						() -> bmpAddr
								.call1(id, bmp.getCabinet(), bmp.getFrame())
								.map(string("address")).orElse(null));
			}
		}

		@Override
		public List<Integer> getBoardNumbers(BMPCoords bmp) {
			try (var conn = getConnection();
					var boardNumbers = conn.query(GET_BMP_BOARD_NUMBERS)) {
				return conn.transaction(false,
						() -> boardNumbers
								.call(id, bmp.getCabinet(), bmp.getFrame())
								.map(integer("board_num")).toList());
			}
		}

		@Override
		public String toString() {
			return "Machine(" + name + ")";
		}
	}

	private class JobCollection implements Jobs {
		@JsonIgnore
		private Epoch epoch;

		private List<Job> jobs = new ArrayList<>();

		JobCollection(Epoch je) {
			epoch = je;
		}

		@Override
		public void waitForChange(Duration timeout) {
			if (isNull(epoch)) {
				return;
			}
			try {
				epoch.waitForChange(timeout);
			} catch (InterruptedException ignored) {
				currentThread().interrupt();
			}
		}

		@Override
		public List<Job> jobs() {
			return unmodifiableList(jobs);
		}

		@Override
		public List<Integer> ids() {
			return jobs.stream().map(Job::getId).collect(toList());
		}

		private void setJobs(MappableIterable<Row> rows) {
			jobs = rows.map(this::makeJob).toList();
		}

		/**
		 * Makes "partial" jobs; some fields are shrouded, modifications are
		 * disabled.
		 *
		 * @param row
		 *            The row to make the job from.
		 */
		private Job makeJob(Row row) {
			int jobId = row.getInt("job_id");
			int machineId = row.getInt("machine_id");
			var jobState = row.getEnum("job_state", JobState.class);
			var keepalive = row.getInstant("keepalive_timestamp");
			return new JobImpl(epoch, jobId, machineId, jobState, keepalive);
		}
	}

	private final class BoardReportSQL extends AbstractSQL {
		final Query findBoardByChip = conn.query(findBoardByJobChip);

		final Query findBoardByTriad = conn.query(findBoardByLogicalCoords);

		final Query findBoardPhys = conn.query(findBoardByPhysicalCoords);

		final Query findBoardNet = conn.query(findBoardByIPAddress);

		final Update insertReport = conn.update(INSERT_BOARD_REPORT);

		final Query getReported = conn.query(getReportedBoards);

		final Update setFunctioning = conn.update(SET_FUNCTIONING_FIELD);

		@Override
		public void close() {
			findBoardByChip.close();
			findBoardByTriad.close();
			findBoardPhys.close();
			findBoardNet.close();
			insertReport.close();
			getReported.close();
			setFunctioning.close();
			super.close();
		}
	}

	/** Used to assemble an issue-report email for sending. */
	private static final class EmailBuilder {
		/**
		 * More efficient than several String.format() calls, and much clearer
		 * than a mess of direct {@link StringBuilder} calls!
		 */
		private final Formatter b = new Formatter(Locale.UK);

		private final int id;

		/**
		 * @param id
		 *            The job ID
		 */
		EmailBuilder(int id) {
			this.id = id;
		}

		void header(String issue, int numBoards, String who) {
			b.format("Issues \"%s\" with %d boards reported by %s\n\n", issue,
					numBoards, who);
		}

		void chip(ReportedBoard board) {
			b.format("\tBoard for job (%d) chip %s\n", //
					id, board.chip);
		}

		void triad(ReportedBoard board) {
			b.format("\tBoard for job (%d) board (X:%d,Y:%d,Z:%d)\n", //
					id, board.x, board.y, board.z);
		}

		void phys(ReportedBoard board) {
			b.format(
					"\tBoard for job (%d) board "
							+ "[Cabinet:%d,Frame:%d,Board:%d]\n", //
					id, board.cabinet, board.frame, board.board);
		}

		void ip(ReportedBoard board) {
			b.format("\tBoard for job (%d) board (IP: %s)\n", //
					id, board.address);
		}

		void issue(int issueId) {
			b.format("\t\tAction: noted as issue #%d\n", //
					issueId);
		}

		void footer(int numActions) {
			b.format("\nSummary: %d boards taken out of service.\n",
					numActions);
		}

		void serviceActionDone(Row r) {
			b.format(
					"\tAction: board (X:%d,Y:%d,Z:) (IP: %s) "
							+ "taken out of service once not in use "
							+ "(%d problems reported)\n",
					r.getInt("x"), r.getInt("y"), r.getInt("z"),
					r.getString("address"), r.getInt("numReports"));
		}

		/** @return The assembled message body. */
		@Override
		public String toString() {
			return b.toString();
		}
	}

	private final class JobImpl implements Job {
		@JsonIgnore
		private Epoch epoch;

		private final int id;

		private final int machineId;

		private Integer width;

		private Integer height;

		private Integer depth;

		private JobState state;

		/** If not {@code null}, the ID of the root board of the job. */
		private Integer root;

		private ChipLocation chipRoot;

		private String owner;

		private String keepaliveHost;

		private Instant startTime;

		private Instant keepaliveTime;

		private Instant finishTime;

		private String deathReason;

		private byte[] request;

		private boolean partial;

		JobImpl(Epoch epoch, int id, int machineId) {
			this.epoch = epoch;
			this.id = id;
			this.machineId = machineId;
			partial = true;
		}

		JobImpl(Epoch epoch, int jobId, int machineId, JobState jobState,
				Instant keepalive) {
			this(epoch, jobId, machineId);
			state = jobState;
			keepaliveTime = keepalive;
		}

		JobImpl(Epoch epoch, Connection conn, Row row) {
			this.epoch = epoch;
			this.id = row.getInt("job_id");
			this.machineId = row.getInt("machine_id");
			width = row.getInteger("width");
			height = row.getInteger("height");
			depth = row.getInteger("depth");
			root = row.getInteger("root_id");
			owner = row.getString("owner");
			if (nonNull(root)) {
				try (var boardRoot = conn.query(GET_ROOT_OF_BOARD)) {
					chipRoot = boardRoot.call1(root)
							.map(chip("root_x", "root_y")).orElse(null);
				}
			}
			state = row.getEnum("job_state", JobState.class);
			keepaliveHost = row.getString("keepalive_host");
			keepaliveTime = row.getInstant("keepalive_timestamp");
			startTime = row.getInstant("create_timestamp");
			finishTime = row.getInstant("death_timestamp");
			deathReason = row.getString("death_reason");
			request = row.getBytes("original_request");
			partial = false;
		}

		@Override
		public void access(String keepaliveAddress) {
			if (partial) {
				throw new PartialJobException();
			}
			try (var conn = getConnection();
					var keepAlive = conn.update(UPDATE_KEEPALIVE)) {
				conn.transaction(() -> keepAlive.call(keepaliveAddress, id));
			}
		}

		@Override
		public void destroy(String reason) {
			if (partial) {
				throw new PartialJobException();
			}
			powerController.destroyJob(id, reason);
			rememberer.killProxies(id);
		}

		@Override
		public void waitForChange(Duration timeout) {
			if (isNull(epoch)) {
				return;
			}
			try {
				epoch.waitForChange(timeout);
			} catch (InterruptedException ignored) {
				currentThread().interrupt();
			}
		}

		@Override
		public int getId() {
			return id;
		}

		@Override
		public JobState getState() {
			return state;
		}

		@Override
		public Instant getStartTime() {
			return startTime;
		}

		@Override
		public Optional<Instant> getFinishTime() {
			return Optional.ofNullable(finishTime);
		}

		@Override
		public Optional<String> getReason() {
			return Optional.ofNullable(deathReason);
		}

		@Override
		public Optional<String> getKeepaliveHost() {
			if (partial) {
				return Optional.empty();
			}
			return Optional.ofNullable(keepaliveHost);
		}

		@Override
		public Instant getKeepaliveTimestamp() {
			return keepaliveTime;
		}

		@Override
		public Optional<byte[]> getOriginalRequest() {
			if (partial) {
				return Optional.empty();
			}
			return Optional.ofNullable(request);
		}

		@Override
		public Optional<SubMachine> getMachine() {
			if (isNull(root)) {
				return Optional.empty();
			}
			return executeRead(conn -> Optional.of(new SubMachineImpl(conn)));
		}

		@Override
		public Optional<BoardLocation> whereIs(int x, int y) {
			if (isNull(root)) {
				return Optional.empty();
			}
			try (var conn = getConnection();
					var findBoard = conn.query(findBoardByJobChip)) {
				return conn.transaction(false, () -> findBoard
						.call1(id, root, x, y)
						.map(row -> new BoardLocationImpl(row, Spalloc.this
								.getMachine(machineId, true, conn).get())));
			}
		}

		// -------------------------------------------------------------
		// Bad board report handling

		@Override
		public String reportIssue(IssueReportRequest report, Permit permit) {
			try (var q = new BoardReportSQL()) {
				var email = new EmailBuilder(id);
				var result = q.transaction(
						() -> reportIssue(report, permit, email, q));
				emailSender.sendServiceMail(email);
				return result;
			} catch (ReportRollbackExn e) {
				return e.getMessage();
			}
		}

		/**
		 * Report an issue with some boards and assemble the email to send. This
		 * may result in boards being taken out of service (i.e., no longer
		 * being available to be allocated; their current allocation will
		 * continue).
		 * <p>
		 * <strong>NB:</strong> The sending of the email sending is
		 * <em>outside</em> the transaction that this code is executed in.
		 *
		 * @param report
		 *            The report from the user.
		 * @param permit
		 *            Who the user is.
		 * @param email
		 *            The email we're assembling.
		 * @param q
		 *            SQL access queries.
		 * @return Summary of action taken message, to go to user.
		 * @throws ReportRollbackExn
		 *             If the report is bad somehow.
		 */
		private String reportIssue(IssueReportRequest report, Permit permit,
				EmailBuilder email, BoardReportSQL q) throws ReportRollbackExn {
			email.header(report.issue, report.boards.size(), permit.name);
			int userId = getUser(q.getConnection(), permit.name)
					.orElseThrow(() -> new ReportRollbackExn(
							"no such user: " + permit.name));
			for (var board : report.boards) {
				addIssueReport(q, getJobBoardForReport(q, board, email),
						report.issue, userId, email);
			}
			return takeBoardsOutOfService(q, email).map(acted -> {
				email.footer(acted);
				return format("%d boards taken out of service", acted);
			}).orElse("report noted");
		}

		/**
		 * Convert a board locator (for an issue report) into a board ID.
		 *
		 * @param q
		 *            How to touch the DB
		 * @param board
		 *            What board are we talking about
		 * @param email
		 *            The email we are building.
		 * @return The board ID
		 * @throws ReportRollbackExn
		 *             If the board can't be converted to an ID
		 */
		private int getJobBoardForReport(BoardReportSQL q, ReportedBoard board,
				EmailBuilder email) throws ReportRollbackExn {
			Row r;
			if (nonNull(board.chip)) {
				r = q.findBoardByChip
						.call1(id, root, board.chip.getX(), board.chip.getY())
						.orElseThrow(() -> new ReportRollbackExn(board.chip));
				email.chip(board);
			} else if (nonNull(board.x)) {
				r = q.findBoardByTriad
						.call1(machineId, board.x, board.y, board.z)
						.orElseThrow(() -> new ReportRollbackExn(
								"triad (%s,%s,%s) not in machine", board.x,
								board.y, board.z));
				var j = r.getInteger("job_id");
				if (isNull(j) || id != j) {
					throw new ReportRollbackExn(
							"triad (%s,%s,%s) not allocated to job %d", board.x,
							board.y, board.z, id);
				}
				email.triad(board);
			} else if (nonNull(board.cabinet)) {
				r = q.findBoardPhys
						.call1(machineId, board.cabinet, board.frame,
								board.board)
						.orElseThrow(() -> new ReportRollbackExn(
								"physical board [%s,%s,%s] not in machine",
								board.cabinet, board.frame, board.board));
				var j = r.getInteger("job_id");
				if (isNull(j) || id != j) {
					throw new ReportRollbackExn(
							"physical board [%s,%s,%s] not allocated to job %d",
							board.cabinet, board.frame, board.board, id);
				}
				email.phys(board);
			} else if (nonNull(board.address)) {
				r = q.findBoardNet.call1(machineId, board.address)
						.orElseThrow(() -> new ReportRollbackExn(
								"board at %s not in machine", board.address));
				var j = r.getInteger("job_id");
				if (isNull(j) || id != j) {
					throw new ReportRollbackExn(
							"board at %s not allocated to job %d",
							board.address, id);
				}
				email.ip(board);
			} else {
				throw new UnsupportedOperationException();
			}
			return r.getInt("board_id");
		}

		/**
		 * Record a reported issue with a board.
		 *
		 * @param u
		 *            How to touch the DB
		 * @param boardId
		 *            What board has the issue?
		 * @param issue
		 *            What is the issue?
		 * @param userId
		 *            Who is doing the report?
		 * @param email
		 *            The email we are building.
		 */
		private void addIssueReport(BoardReportSQL u, int boardId, String issue,
				int userId, EmailBuilder email) {
			u.insertReport.key(boardId, id, issue, userId)
					.ifPresent(email::issue);
		}

		// -------------------------------------------------------------

		@Override
		public Optional<ChipLocation> getRootChip() {
			return Optional.ofNullable(chipRoot);
		}

		@Override
		public Optional<String> getOwner() {
			if (partial) {
				return Optional.empty();
			}
			return Optional.ofNullable(owner);
		}

		@Override
		public Optional<Integer> getWidth() {
			return Optional.ofNullable(width);
		}

		@Override
		public Optional<Integer> getHeight() {
			return Optional.ofNullable(height);
		}

		@Override
		public Optional<Integer> getDepth() {
			return Optional.ofNullable(depth);
		}

		@Override
		public void rememberProxy(ProxyCore proxy) {
			rememberer.rememberProxyForJob(id, proxy);
		}

		@Override
		public void forgetProxy(ProxyCore proxy) {
			rememberer.removeProxyForJob(id, proxy);
		}

		private final class SubMachineImpl implements SubMachine {
			/** The machine that this sub-machine is part of. */
			private final Machine machine;

			/** The root X coordinate of this sub-machine. */
			private int rootX;

			/** The root Y coordinate of this sub-machine. */
			private int rootY;

			/** The root Z coordinate of this sub-machine. */
			private int rootZ;

			/** The connection details of this sub-machine. */
			private List<ConnectionInfo> connections;

			/** The board locations of this sub-machine. */
			private List<BoardCoordinates> boards;

			private List<Integer> boardIds;

			private SubMachineImpl(Connection conn) {
				machine = Spalloc.this.getMachine(machineId, true, conn).get();
				try (var getRootXY = conn.query(GET_ROOT_COORDS);
						var getBoardInfo = conn.query(GET_BOARD_CONNECT_INFO)) {
					getRootXY.call1(root).ifPresent(row -> {
						rootX = row.getInt("x");
						rootY = row.getInt("y");
						rootZ = row.getInt("z");
					});
					int capacityEstimate = width * height;
					connections = new ArrayList<>(capacityEstimate);
					boards = new ArrayList<>(capacityEstimate);
					boardIds = new ArrayList<>(capacityEstimate);
					getBoardInfo.call(id).forEach(row -> {
						boardIds.add(row.getInt("board_id"));
						boards.add(new BoardCoordinates(row.getInt("x"),
								row.getInt("y"), row.getInt("z")));
						connections.add(new ConnectionInfo(
								relativeChipLocation(row.getInt("root_x"),
										row.getInt("root_y")),
								row.getString("address")));
					});
				}
			}

			private ChipLocation relativeChipLocation(int x, int y) {
				x -= chipRoot.getX();
				y -= chipRoot.getY();
				// Allow for wrapping
				if (x < 0) {
					x += machine.getWidth();
				}
				if (y < 0) {
					y += machine.getHeight();
				}
				return new ChipLocation(x, y);
			}

			@Override
			public Machine getMachine() {
				return machine;
			}

			@Override
			public int getRootX() {
				return rootX;
			}

			@Override
			public int getRootY() {
				return rootY;
			}

			@Override
			public int getRootZ() {
				return rootZ;
			}

			@Override
			public int getWidth() {
				return width;
			}

			@Override
			public int getHeight() {
				return height;
			}

			@Override
			public int getDepth() {
				return depth;
			}

			@Override
			public List<ConnectionInfo> getConnections() {
				return connections;
			}

			@Override
			public List<BoardCoordinates> getBoards() {
				return boards;
			}

			@Override
			public PowerState getPower() {
				try (var conn = getConnection();
						var power = conn.query(GET_SUM_BOARDS_POWERED)) {
					return conn.transaction(false, () -> power.call1(id)
							.map(row -> row.getInt("total_on") < boardIds.size()
									? OFF
									: ON)
							.orElse(null));
				}
			}

			@Override
			public void setPower(PowerState ps) {
				if (partial) {
					throw new PartialJobException();
				}
				powerController.setPower(id, ps, READY);
			}
		}
	}

	/**
	 * Board location implementation. Does not retain database connections after
	 * creation.
	 *
	 * @author Donal Fellows
	 */
	private final class BoardLocationImpl implements BoardLocation {
		private JobImpl job;

		private final String machineName;

		private final int machineWidth;

		private final int machineHeight;

		private final ChipLocation chip;

		private final ChipLocation boardChip;

		private final BoardCoordinates logical;

		private final BoardPhysicalCoordinates physical;

		// Transaction is open
		private BoardLocationImpl(Row row, Machine machine) {
			machineName = row.getString("machine_name");
			logical = new BoardCoordinates(row.getInt("x"), row.getInt("y"),
					row.getInt("z"));
			physical = new BoardPhysicalCoordinates(row.getInt("cabinet"),
					row.getInt("frame"), row.getInteger("board_num"));
			chip = chip(row, "chip_x", "chip_y");
			machineWidth = machine.getWidth();
			machineHeight = machine.getHeight();
			var boardX = row.getInteger("board_chip_x");
			if (nonNull(boardX)) {
				boardChip = chip(row, "board_chip_x", "board_chip_y");
			} else {
				boardChip = chip;
			}

			var jobId = row.getInteger("job_id");
			if (nonNull(jobId)) {
				job = new JobImpl(epochs.getJobsEpoch(), jobId,
						machine.getId());
				job.chipRoot = chip(row, "job_root_chip_x", "job_root_chip_y");
			}
		}

		@Override
		public ChipLocation getBoardChip() {
			return boardChip;
		}

		@Override
		public ChipLocation getChipRelativeTo(ChipLocation rootChip) {
			int x = chip.getX() - rootChip.getX();
			if (x < 0) {
				x += machineWidth * TRIAD_CHIP_SIZE;
			}
			int y = chip.getY() - rootChip.getY();
			if (y < 0) {
				y += machineHeight * TRIAD_CHIP_SIZE;
			}
			return new ChipLocation(x, y);
		}

		@Override
		public String getMachine() {
			return machineName;
		}

		@Override
		public BoardCoordinates getLogical() {
			return logical;
		}

		@Override
		public BoardPhysicalCoordinates getPhysical() {
			return physical;
		}

		@Override
		public ChipLocation getChip() {
			return chip;
		}

		@Override
		public Job getJob() {
			return job;
		}
	}

	static class PartialJobException extends IllegalStateException {
		private static final long serialVersionUID = 2997856394666135483L;

		PartialJobException() {
			super("partial job only");
		}
	}
}

class ReportRollbackExn extends RuntimeException {
	private static final long serialVersionUID = 1L;

	ReportRollbackExn(String msg, Object... args) {
		super(format(msg, args));
	}

	ReportRollbackExn(HasChipLocation chip) {
		this("chip at (%d,%d) not in job's allocation", chip.getX(),
				chip.getY());
	}
}

abstract class GroupsException extends RuntimeException {
	private static final long serialVersionUID = 6607077117924279611L;

	GroupsException(String message) {
		super(message);
	}

	GroupsException(String message, Throwable cause) {
		super(message, cause);
	}
}

class NoSuchGroupException extends GroupsException {
	private static final long serialVersionUID = 5193818294198205503L;

	NoSuchGroupException(String msg, Object... args) {
		super(format(msg, args));
	}
}

class MultipleGroupsException extends GroupsException {
	private static final long serialVersionUID = 6284332340565334236L;

	MultipleGroupsException(String msg, Object... args) {
		super(format(msg, args));
	}
}<|MERGE_RESOLUTION|>--- conflicted
+++ resolved
@@ -442,14 +442,8 @@
 	 *             If we can't get a definite group to account against.
 	 */
 	private int selectGroup(Connection conn, String user, String groupName) {
-<<<<<<< HEAD
-		try (var getGroup = conn.query(GET_GROUP_BY_NAME_AND_MEMBER);
-				var listGroupsForUser = conn.query(GET_GROUPS_OF_USER)) {
-			if (nonNull(groupName)) {
-=======
 		if (nonNull(groupName)) {
-			try (Query getGroup = conn.query(GET_GROUP_BY_NAME_AND_MEMBER)) {
->>>>>>> f9c0ffb1
+			try (var getGroup = conn.query(GET_GROUP_BY_NAME_AND_MEMBER)) {
 				return getGroup.call1(user, groupName).map(integer("group_id"))
 						.orElseThrow(() -> new NoSuchGroupException(
 								"group {} does not exist or {} "
@@ -457,7 +451,7 @@
 								groupName, user));
 			}
 		}
-		try (Query listGroups = conn.query(GET_GROUPS_AND_QUOTAS_OF_USER)) {
+		try (var listGroups = conn.query(GET_GROUPS_AND_QUOTAS_OF_USER)) {
 			// No name given; need to guess.
 			return listGroups.call(user)
 					.filter(r -> isNull(r.getLong("quota"))
