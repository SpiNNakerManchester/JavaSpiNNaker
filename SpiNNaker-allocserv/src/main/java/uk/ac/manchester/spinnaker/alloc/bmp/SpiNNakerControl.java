--- conflicted
+++ resolved
@@ -95,10 +95,7 @@
 	 *            How to get a physical board number from a database ID of the
 	 *            board.
 	 */
-<<<<<<< HEAD
 	void setIdToBoardMap(Map<Integer, BMPBoard> idToBoard);
-=======
-	void setIdToBoardMap(Map<Integer, Integer> idToBoard);
 
 	/**
 	 * A guide for how to make a BMP controller.
@@ -122,5 +119,4 @@
 		 */
 		SpiNNakerControl create(Machine machine, BMPCoords coords);
 	}
->>>>>>> 94ef5693
 }