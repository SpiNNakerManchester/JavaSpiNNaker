/*
 * Copyright (c) 2021-2022 The University of Manchester
 *
 * This program is free software: you can redistribute it and/or modify
 * it under the terms of the GNU General Public License as published by
 * the Free Software Foundation, either version 3 of the License, or
 * (at your option) any later version.
 *
 * This program is distributed in the hope that it will be useful,
 * but WITHOUT ANY WARRANTY; without even the implied warranty of
 * MERCHANTABILITY or FITNESS FOR A PARTICULAR PURPOSE.  See the
 * GNU General Public License for more details.
 *
 * You should have received a copy of the GNU General Public License
 * along with this program.  If not, see <http://www.gnu.org/licenses/>.
 */
package uk.ac.manchester.spinnaker.alloc.web;

import static com.fasterxml.jackson.annotation.JsonInclude.Include.NON_NULL;
import static java.util.Objects.nonNull;
import static uk.ac.manchester.spinnaker.alloc.model.JobState.DESTROYED;
import static uk.ac.manchester.spinnaker.alloc.web.WebServiceComponentNames.JOB_BOARD_BY_CHIP;
import static uk.ac.manchester.spinnaker.alloc.web.WebServiceComponentNames.JOB_KEEPALIVE;
import static uk.ac.manchester.spinnaker.alloc.web.WebServiceComponentNames.JOB_MACHINE;
import static uk.ac.manchester.spinnaker.alloc.web.WebServiceComponentNames.JOB_MACHINE_POWER;

import java.io.IOException;
import java.net.URI;
import java.time.Instant;
import java.util.Optional;

import javax.ws.rs.core.UriInfo;

import org.springframework.dao.DataAccessException;

import com.fasterxml.jackson.annotation.JsonInclude;
import com.fasterxml.jackson.databind.json.JsonMapper;

import uk.ac.manchester.spinnaker.alloc.allocator.SpallocAPI.Job;
import uk.ac.manchester.spinnaker.alloc.model.JobState;
import uk.ac.manchester.spinnaker.alloc.proxy.SpinWSHandler;

/**
 * The state of a job.
 *
 * @author Donal Fellows
 */
public class JobStateResponse {
	private JobState state;

	private String owner;

	private Instant startTime;

	private Instant finishTime;

	private String reason;

	private String keepaliveHost;

	private Instant keepaliveTime;

	/** Where the keepalives go. */
	@JsonInclude(NON_NULL)
	public final URI keepaliveRef;

	/** Where the machine details are. */
	@JsonInclude(NON_NULL)
	public final URI machineRef;

	/** Where the power controls are. */
	@JsonInclude(NON_NULL)
	public final URI powerRef;

	/** Where the chip info is. */
	@JsonInclude(NON_NULL)
	public final URI chipRef;

	/** How to connect to the proxy. Proxy is its own special protocol. */
	@JsonInclude(NON_NULL)
	public final URI proxyRef;

	/**
	 * The original request that created the job. Or at least the non-ignored
	 * parts of it.
	 */
	@JsonInclude(NON_NULL)
	public final CreateJobRequest originalRequest;

	/** Make an instance without any references to other resources. */
	public JobStateResponse() {
		keepaliveRef = null;
		machineRef = null;
		powerRef = null;
		chipRef = null;
		proxyRef = null;
		originalRequest = null;
	}

	private static CreateJobRequest origRequest(JsonMapper mapper, Job job) {
		try {
			Optional<byte[]> data = job.getOriginalRequest();
			if (!data.isPresent()) {
				return null;
			}
			return mapper.readValue(data.orElseThrow(), CreateJobRequest.class);
		} catch (IOException | DataAccessException e) {
			// Non-critical; this can be just dropped if it doesn't work
			return null;
		}
	}

	JobStateResponse(Job job, UriInfo ui, JsonMapper mapper,
			String servletPath) {
		state = job.getState();
		startTime = job.getStartTime();
		reason = job.getReason().orElse(null);
		finishTime = job.getFinishTime().orElse(null);
		keepaliveHost = job.getKeepaliveHost().orElse(null);
		keepaliveTime = job.getKeepaliveTimestamp();
		owner = job.getOwner().orElse(null);
		originalRequest = origRequest(mapper, job);

		var b = ui.getAbsolutePathBuilder().path("{resource}");
		keepaliveRef = b.build(JOB_KEEPALIVE);
		machineRef = b.build(JOB_MACHINE);
		chipRef = b.build(JOB_BOARD_BY_CHIP);
		// This one has a sub-path
		powerRef =
				b.path("{subresource}").build(JOB_MACHINE, JOB_MACHINE_POWER);

<<<<<<< HEAD
		switch (state) {
		case POWER:
		case READY:
			if (nonNull(servletPath)) {
				proxyRef = makeProxyURI(job, ui, servletPath);
				break;
			}
		default:
			// Not telling the user the proxy URL if queued or destroyed
=======
		if ((state == JobState.POWER || state == JobState.READY)
				&& (servletPath != null)) {
			proxyRef = makeProxyURI(job, ui, servletPath);
		} else {
>>>>>>> f2ee4a30
			proxyRef = null;
		}
	}

	private static URI makeProxyURI(Job job, UriInfo ui, String servletPath) {
		// Messy; needs to refer to the other half of the application
		return ui.getBaseUriBuilder().scheme("wss").replacePath(servletPath)
				.path(SpinWSHandler.PATH).build(job.getId());
	}

	/** @return The formal state of the job */
	public JobState getState() {
		return state;
	}

	void setState(JobState state) {
		this.state = state;
	}

	/** @return When the job started. */
	public Instant getStartTime() {
		return startTime;
	}

	void setStartTime(Instant startTime) {
		this.startTime = startTime;
	}

	/** @return The reason the job was destroyed. */
	@JsonInclude(NON_NULL)
	public String getReason() {
		return reason;
	}

	void setReason(String reason) {
		this.reason = reason;
	}

	/** @return What host (if any) is keeping the job alive? */
	@JsonInclude(NON_NULL)
	public String getKeepaliveHost() {
		if (state == DESTROYED) {
			return null;
		}
		return keepaliveHost;
	}

	void setKeepaliveHost(String keepaliveHost) {
		this.keepaliveHost = keepaliveHost;
	}

	/** @return Who created the job? */
	@JsonInclude(NON_NULL)
	public String getOwner() {
		return owner;
	}

	void setOwner(String owner) {
		this.owner = owner;
	}

	/** @return When the job finished. */
	@JsonInclude(NON_NULL)
	public Instant getFinishTime() {
		return finishTime;
	}

	/** @return When the job last had a keep-alive message. */
	@JsonInclude(NON_NULL)
	public Instant getKeepAliveTime() {
		if (state == DESTROYED) {
			return null;
		}
		return keepaliveTime;
	}
}<|MERGE_RESOLUTION|>--- conflicted
+++ resolved
@@ -19,6 +19,8 @@
 import static com.fasterxml.jackson.annotation.JsonInclude.Include.NON_NULL;
 import static java.util.Objects.nonNull;
 import static uk.ac.manchester.spinnaker.alloc.model.JobState.DESTROYED;
+import static uk.ac.manchester.spinnaker.alloc.model.JobState.POWER;
+import static uk.ac.manchester.spinnaker.alloc.model.JobState.READY;
 import static uk.ac.manchester.spinnaker.alloc.web.WebServiceComponentNames.JOB_BOARD_BY_CHIP;
 import static uk.ac.manchester.spinnaker.alloc.web.WebServiceComponentNames.JOB_KEEPALIVE;
 import static uk.ac.manchester.spinnaker.alloc.web.WebServiceComponentNames.JOB_MACHINE;
@@ -129,22 +131,9 @@
 		powerRef =
 				b.path("{subresource}").build(JOB_MACHINE, JOB_MACHINE_POWER);
 
-<<<<<<< HEAD
-		switch (state) {
-		case POWER:
-		case READY:
-			if (nonNull(servletPath)) {
-				proxyRef = makeProxyURI(job, ui, servletPath);
-				break;
-			}
-		default:
-			// Not telling the user the proxy URL if queued or destroyed
-=======
-		if ((state == JobState.POWER || state == JobState.READY)
-				&& (servletPath != null)) {
+		if ((state == POWER || state == READY) && nonNull(servletPath)) {
 			proxyRef = makeProxyURI(job, ui, servletPath);
 		} else {
->>>>>>> f2ee4a30
 			proxyRef = null;
 		}
 	}
