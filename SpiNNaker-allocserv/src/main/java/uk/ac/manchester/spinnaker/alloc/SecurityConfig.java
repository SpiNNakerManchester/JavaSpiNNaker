--- conflicted
+++ resolved
@@ -158,6 +158,8 @@
 	/** The name of the Spring MVC error view. */
 	public static final String MVC_ERROR = "erroroccurred";
 
+	private static final String SESSION_COOKIE = "JSESSIONID";
+
 	@Autowired
 	private BasicAuthEntryPoint authenticationEntryPoint;
 
@@ -169,6 +171,9 @@
 
 	@Autowired
 	private AuthProperties properties;
+
+	@Autowired
+	private URLPathMaker urlMaker;
 
 	@Autowired
 	public void configureGlobal(AuthenticationManagerBuilder auth)
@@ -235,23 +240,6 @@
 		 */
 		void unlockLockedUsers();
 	}
-
-<<<<<<< HEAD
-	private static final String MAIN_PAGE = "/system";
-
-	private static final String LOGIN_PAGE = "/system/login.html";
-
-	private static final String LOGIN_ERROR_PAGE = LOGIN_PAGE + "?error=true";
-
-	private static final String LOGIN_ACTION_URL = "/system/perform_login";
-
-	private static final String LOGOUT_ACTION_URL = "/system/perform_logout";
-
-	private static final String SESSION_COOKIE = "JSESSIONID";
-=======
-	@Autowired
-	private URLPathMaker urlMaker;
->>>>>>> 2317989c
 
 	@Override
 	protected void configure(HttpSecurity http) throws Exception {
@@ -280,17 +268,10 @@
 		}
 		String loginUrl = urlMaker.systemUrl("login.html");
 		if (properties.isLocalForm()) {
-<<<<<<< HEAD
-			http.formLogin().loginPage(LOGIN_PAGE)
-					.loginProcessingUrl(LOGIN_ACTION_URL)
-					.defaultSuccessUrl(MAIN_PAGE, true)
-					.failureUrl(LOGIN_ERROR_PAGE)
-=======
 			http.formLogin().loginPage(loginUrl)
 					.loginProcessingUrl(urlMaker.systemUrl("perform_login"))
 					.defaultSuccessUrl(urlMaker.systemUrl(""), true)
 					.failureUrl(loginUrl + "?error=true")
->>>>>>> 2317989c
 					.failureHandler(authenticationFailureHandler);
 		}
 		if (properties.getOpenid().isEnable()) {
@@ -300,10 +281,10 @@
 			 * tools (especially within the collabratory and the Jupyter
 			 * notebook).
 			 */
-			http.oauth2Login().loginPage(LOGIN_PAGE)
-					.loginProcessingUrl(LOGIN_ACTION_URL)
-					.defaultSuccessUrl(MAIN_PAGE, true)
-					.failureUrl(LOGIN_ERROR_PAGE)
+			http.oauth2Login().loginPage(loginUrl)
+					.loginProcessingUrl(urlMaker.systemUrl("perform_login"))
+					.defaultSuccessUrl(urlMaker.systemUrl(""), true)
+					.failureUrl(loginUrl + "?error=true")
 					.failureHandler(authenticationFailureHandler)
 					//
 					.and().oauth2ResourceServer(oauth2 -> oauth2.jwt());
@@ -313,15 +294,9 @@
 		 * browsers will just log straight back in again. Still, it is
 		 * meaningful.
 		 */
-<<<<<<< HEAD
-		http.logout().logoutUrl(LOGOUT_ACTION_URL).deleteCookies(SESSION_COOKIE)
-				.invalidateHttpSession(true).logoutSuccessUrl(LOGIN_PAGE);
-=======
 		http.logout().logoutUrl(urlMaker.systemUrl("perform_logout"))
-				.deleteCookies("JSESSIONID").invalidateHttpSession(true)
+				.deleteCookies(SESSION_COOKIE).invalidateHttpSession(true)
 				.logoutSuccessUrl(loginUrl);
-		// FIXME add support for HBP/EBRAINS OpenID Connect
->>>>>>> 2317989c
 	}
 
 	/**
