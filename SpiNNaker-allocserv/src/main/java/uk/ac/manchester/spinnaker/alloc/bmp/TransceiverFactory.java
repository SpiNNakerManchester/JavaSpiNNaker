--- conflicted
+++ resolved
@@ -94,11 +94,7 @@
 
 		@Override
 		public int hashCode() {
-<<<<<<< HEAD
-			return Objects.hash(machine, bmp);
-=======
 			return hash(machine, bmp);
->>>>>>> 2b650fa0
 		}
 	}
 
