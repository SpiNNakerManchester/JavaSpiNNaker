/*
 * Copyright (c) 2021 The University of Manchester
 *
 * This program is free software: you can redistribute it and/or modify
 * it under the terms of the GNU General Public License as published by
 * the Free Software Foundation, either version 3 of the License, or
 * (at your option) any later version.
 *
 * This program is distributed in the hope that it will be useful,
 * but WITHOUT ANY WARRANTY; without even the implied warranty of
 * MERCHANTABILITY or FITNESS FOR A PARTICULAR PURPOSE.  See the
 * GNU General Public License for more details.
 *
 * You should have received a copy of the GNU General Public License
 * along with this program.  If not, see <http://www.gnu.org/licenses/>.
 */
package uk.ac.manchester.spinnaker.alloc.bmp;

<<<<<<< HEAD
import static java.nio.ByteBuffer.allocate;
import static java.nio.ByteOrder.LITTLE_ENDIAN;
import static java.nio.charset.StandardCharsets.UTF_8;
import static java.util.Collections.unmodifiableMap;
=======
import static java.util.Arrays.asList;
>>>>>>> 158020a9
import static org.slf4j.LoggerFactory.getLogger;
import static uk.ac.manchester.spinnaker.messages.Constants.SCP_SCAMP_PORT;
import static uk.ac.manchester.spinnaker.utils.InetFactory.getByName;
import static uk.ac.manchester.spinnaker.utils.Ping.ping;

import java.io.IOException;
import java.util.HashMap;
import java.util.List;
import java.util.Map;

import javax.annotation.PostConstruct;
import javax.annotation.PreDestroy;

import org.slf4j.Logger;
import org.springframework.beans.factory.annotation.Autowired;
import org.springframework.stereotype.Service;

import uk.ac.manchester.spinnaker.alloc.ForTestingOnly;
import uk.ac.manchester.spinnaker.alloc.ServiceMasterControl;
import uk.ac.manchester.spinnaker.alloc.SpallocProperties.TxrxProperties;
import uk.ac.manchester.spinnaker.alloc.allocator.SpallocAPI.Machine;
import uk.ac.manchester.spinnaker.connections.BMPConnection;
import uk.ac.manchester.spinnaker.messages.bmp.BMPCoords;
import uk.ac.manchester.spinnaker.messages.model.BMPConnectionData;
import uk.ac.manchester.spinnaker.messages.model.Blacklist;
import uk.ac.manchester.spinnaker.transceiver.BMPSendTimedOutException;
import uk.ac.manchester.spinnaker.transceiver.BMPTransceiverInterface;
import uk.ac.manchester.spinnaker.transceiver.ProcessException;
import uk.ac.manchester.spinnaker.transceiver.SpinnmanException;
import uk.ac.manchester.spinnaker.transceiver.Transceiver;
import uk.ac.manchester.spinnaker.utils.ValueHolder;

/**
 * Creates transceivers for talking to the BMPs of machines. Note that each
 * machine only has the one BMP that is talked to, and only ever one transceiver
 * that is used to do it.
 * <p>
 * Can support running with a dummy transceiver (but not in production, of
 * course). Set the {@code spalloc.transceiver.dummy} configuration value to
 * {@code true} to enable that.
 *
 * @author Donal Fellows
 */
@Service("transceiverFactory")
public class TransceiverFactory
		implements TransceiverFactoryAPI<BMPTransceiverInterface> {
	private static final Logger log = getLogger(TransceiverFactory.class);

	private static final class Key {
		final String machine;

		final BMPCoords bmp;

		Key(String machine, BMPCoords bmp) {
			this.machine = machine;
			this.bmp = bmp;
		}

		@Override
		public boolean equals(Object o) {
			var other = (Key) o;
			return machine.equals(other.machine) && bmp.equals(other.bmp);
		}

		@Override
		public int hashCode() {
			return machine.hashCode() ^ bmp.hashCode() * 7;
		}
	}

	private Map<Key, BMPTransceiverInterface> txrxMap = new HashMap<>();

	@Autowired
	private ServiceMasterControl control;

	@Autowired
	private TxrxProperties props;

	@PostConstruct
	private void setup() {
		// Whenever the useDummyBMP property is changed, flush the cache
		control.addUseDummyBMPListener(e -> {
			synchronized (txrxMap) {
				try {
					closeTransceivers();
				} catch (Exception ex) {
					log.warn("problem closing transceivers", ex);
				}
				txrxMap.clear();
			}
		});
	}

	@Override
	public BMPTransceiverInterface getTransciever(Machine machineDescription,
			BMPCoords bmp) throws IOException, SpinnmanException {
		try {
			synchronized (txrxMap) {
				return txrxMap.computeIfAbsent(
						new Key(machineDescription.getName(), bmp),
						k -> makeTransceiver(machineDescription, bmp));
			}
		} catch (TransceiverFactoryException e) {
			var t = e.getCause();
			if (t instanceof IOException) {
				throw (IOException) t;
			} else if (t instanceof SpinnmanException) {
				throw (SpinnmanException) t;
			}
			throw e;
		}
	}

	private static class TransceiverFactoryException extends RuntimeException {
		private static final long serialVersionUID = 2102592240724419836L;

		TransceiverFactoryException(String msg, Exception e) {
			super(msg, e);
		}
	}

	private final ValueHolder<Blacklist> setBlacklist = new ValueHolder<>();

	private TestAPI.TestTransceiverFactory testFactory = null;

	private BMPTransceiverInterface makeTransceiver(Machine machineDescription,
			BMPCoords bmp) {
		var connData = makeConnectionData(machineDescription, bmp);
		try {
			if (control.isUseDummyBMP()) {
				return testFactory.create(machineDescription.getName(),
						connData, setBlacklist);
			} else {
				return makeTransceiver(connData);
			}
		} catch (IOException | SpinnmanException e) {
			throw new TransceiverFactoryException(
					"failed to build BMP transceiver", e);
		}
	}

	private BMPConnectionData makeConnectionData(Machine machine,
			BMPCoords bmp) {
		try {
			var address = machine.getBMPAddress(bmp);
			var boards = machine.getBoardNumbers(bmp);
			return new BMPConnectionData(0, 0, getByName(address), boards,
					SCP_SCAMP_PORT);
		} catch (IOException e) {
			throw new TransceiverFactoryException(
					"failed to build address of BMP transceiver", e);
		}
	}

	/**
	 * Build a transceiver connection.
	 * <p>
	 * The original spalloc server <em>also</em> does everything through the
	 * root BMP; the BMPs communicate with each other if necessary. I believe
	 * that communication is via an I<sup>2</sup>C bus, but I might be wrong.
	 *
	 * @param data
	 *            The information about the BMP and the boards to manage.
	 * @throws IOException
	 *             If network access fails
	 * @throws SpinnmanException
	 *             If transceiver building fails
	 */
	private Transceiver makeTransceiver(BMPConnectionData data)
			throws IOException, SpinnmanException {
		int count = 0;
		while (true) {
			try {
				return new Transceiver(null, List.of(new BMPConnection(data)),
						null, null, null, null, null);
			} catch (ProcessException e) {
				if (e.getCause() instanceof BMPSendTimedOutException
						&& ++count > props.getBuildAttempts()) {
					log.error("completely failed to connect to BMP {}; "
							+ "service is unstable!", data);
					throw e;
				}
				log.error("failed to connect to BMP; will ping and retry", e);
				ping(data.ipAddress);
			}
		}
	}

	@PreDestroy
	void closeTransceivers() throws Exception {
		for (var txrx : txrxMap.values()) {
			if (txrx instanceof AutoCloseable) {
				((AutoCloseable) txrx).close();
			}
		}
	}

	/** Operations for testing only. */
	@ForTestingOnly
	public interface TestAPI {
		Blacklist getCurrentBlacklist();

		void setFactory(TestTransceiverFactory factory);

		interface TestTransceiverFactory {
			/**
			 * Make a test transceiver.
			 *
			 * @param machineName
			 *            The name of the machine.
			 * @param data
			 *            The connection data.
			 * @param setBlacklist
			 *            Where to record the current blacklist
			 * @return Transceiver for testing.
			 */
			BMPTransceiverInterface create(String machineName,
					BMPConnectionData data,
					ValueHolder<Blacklist> setBlacklist);
		}
	}

	/**
	 * @return The test interface.
	 * @deprecated This interface is just for testing.
	 */
<<<<<<< HEAD
	private static ByteBuffer syntheticVersionData() {
		var b = allocate(VERSION_INFO_SIZE);
		b.order(LITTLE_ENDIAN);
		b.putInt(0);
		b.putInt(0);
		b.putInt(0);
		b.putInt(0);
		b.putShort((short) 0);
		b.putShort(VERSION);
		b.putInt(0);
		b.put("abc/def".getBytes(UTF_8));
		b.flip();
		return b;
	}

	public Map<Integer, Boolean> getStatus() {
		return unmodifiableMap(status);
	}

	@Override
	public void power(PowerCommand powerCommand, BMPCoords bmp,
			Collection<BMPBoard> boards) {
		log.info("power({},{},{})", powerCommand, bmp, boards);
		for (var b : boards) {
			status.put(b.board, powerCommand == POWER_ON);
		}
	}

	@Override
	public int readFPGARegister(FPGA fpga, MemoryLocation register,
			BMPCoords bmp, BMPBoard board) {
		log.info("readFPGARegister({},{},{},{})", fpga, register, bmp, board);
		return fpga.value;
	}

	@Override
	public void writeFPGARegister(FPGA fpga, MemoryLocation register, int value,
			BMPCoords bmp, BMPBoard board) {
		log.info("writeFPGARegister({},{},{},{},{})", fpga, register, value,
				bmp, board);
	}
=======
	@ForTestingOnly
	@Deprecated
	public final TestAPI getTestAPI() {
		return new TestAPI() {
			@Override
			public Blacklist getCurrentBlacklist() {
				synchronized (setBlacklist) {
					return setBlacklist.getValue();
				}
			}
>>>>>>> 158020a9

			@Override
			public void setFactory(TestTransceiverFactory factory) {
				testFactory = factory;
			}
		};
	}
}<|MERGE_RESOLUTION|>--- conflicted
+++ resolved
@@ -16,14 +16,6 @@
  */
 package uk.ac.manchester.spinnaker.alloc.bmp;
 
-<<<<<<< HEAD
-import static java.nio.ByteBuffer.allocate;
-import static java.nio.ByteOrder.LITTLE_ENDIAN;
-import static java.nio.charset.StandardCharsets.UTF_8;
-import static java.util.Collections.unmodifiableMap;
-=======
-import static java.util.Arrays.asList;
->>>>>>> 158020a9
 import static org.slf4j.LoggerFactory.getLogger;
 import static uk.ac.manchester.spinnaker.messages.Constants.SCP_SCAMP_PORT;
 import static uk.ac.manchester.spinnaker.utils.InetFactory.getByName;
@@ -250,49 +242,6 @@
 	 * @return The test interface.
 	 * @deprecated This interface is just for testing.
 	 */
-<<<<<<< HEAD
-	private static ByteBuffer syntheticVersionData() {
-		var b = allocate(VERSION_INFO_SIZE);
-		b.order(LITTLE_ENDIAN);
-		b.putInt(0);
-		b.putInt(0);
-		b.putInt(0);
-		b.putInt(0);
-		b.putShort((short) 0);
-		b.putShort(VERSION);
-		b.putInt(0);
-		b.put("abc/def".getBytes(UTF_8));
-		b.flip();
-		return b;
-	}
-
-	public Map<Integer, Boolean> getStatus() {
-		return unmodifiableMap(status);
-	}
-
-	@Override
-	public void power(PowerCommand powerCommand, BMPCoords bmp,
-			Collection<BMPBoard> boards) {
-		log.info("power({},{},{})", powerCommand, bmp, boards);
-		for (var b : boards) {
-			status.put(b.board, powerCommand == POWER_ON);
-		}
-	}
-
-	@Override
-	public int readFPGARegister(FPGA fpga, MemoryLocation register,
-			BMPCoords bmp, BMPBoard board) {
-		log.info("readFPGARegister({},{},{},{})", fpga, register, bmp, board);
-		return fpga.value;
-	}
-
-	@Override
-	public void writeFPGARegister(FPGA fpga, MemoryLocation register, int value,
-			BMPCoords bmp, BMPBoard board) {
-		log.info("writeFPGARegister({},{},{},{},{})", fpga, register, value,
-				bmp, board);
-	}
-=======
 	@ForTestingOnly
 	@Deprecated
 	public final TestAPI getTestAPI() {
@@ -303,7 +252,6 @@
 					return setBlacklist.getValue();
 				}
 			}
->>>>>>> 158020a9
 
 			@Override
 			public void setFactory(TestTransceiverFactory factory) {
