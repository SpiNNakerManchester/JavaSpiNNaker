/*
 * Copyright (c) 2021 The University of Manchester
 *
 * Licensed under the Apache License, Version 2.0 (the "License");
 * you may not use this file except in compliance with the License.
 * You may obtain a copy of the License at
 *
 *     https://www.apache.org/licenses/LICENSE-2.0
 *
 * Unless required by applicable law or agreed to in writing, software
 * distributed under the License is distributed on an "AS IS" BASIS,
 * WITHOUT WARRANTIES OR CONDITIONS OF ANY KIND, either express or implied.
 * See the License for the specific language governing permissions and
 * limitations under the License.
 */
package uk.ac.manchester.spinnaker.alloc.db;

import org.springframework.beans.factory.annotation.Value;
import org.springframework.core.io.Resource;

import uk.ac.manchester.spinnaker.alloc.admin.DirInfo;
import uk.ac.manchester.spinnaker.alloc.admin.MachineDefinitionLoader;
import uk.ac.manchester.spinnaker.alloc.admin.MachineStateControl;
import uk.ac.manchester.spinnaker.alloc.admin.UserControl;
import uk.ac.manchester.spinnaker.alloc.allocator.AllocatorTask;
import uk.ac.manchester.spinnaker.alloc.allocator.QuotaManager;
import uk.ac.manchester.spinnaker.alloc.allocator.Spalloc;
import uk.ac.manchester.spinnaker.alloc.bmp.BMPController;
import uk.ac.manchester.spinnaker.alloc.bmp.BlacklistStore;
import uk.ac.manchester.spinnaker.alloc.model.BoardIssueReport;
import uk.ac.manchester.spinnaker.alloc.security.LocalAuthProviderImpl;
import uk.ac.manchester.spinnaker.storage.GeneratesID;
import uk.ac.manchester.spinnaker.storage.Parameter;
import uk.ac.manchester.spinnaker.storage.ResultColumn;
import uk.ac.manchester.spinnaker.storage.SingleRowResult;
import uk.ac.manchester.spinnaker.utils.UsedInJavadocOnly;

/**
 * The literal SQL queries used in this package.
 * <p>
 * The schema they query against (defined in {@code spalloc.sql}) is: <br>
 * <img src="doc-files/schema.png" width="95%" alt="Database Schema">
 *
 * @author Donal Fellows
 */
@SuppressWarnings("checkstyle:visibilitymodifier")
// @formatter:off
@UsedInJavadocOnly({
	DirInfo.class, MachineDefinitionLoader.class, MachineStateControl.class,
	UserControl.class, AllocatorTask.class, QuotaManager.class,
	Spalloc.class, BMPController.class, BoardIssueReport.class,
	LocalAuthProviderImpl.class, BlacklistStore.class
})
// @formatter:on
public abstract class SQLQueries {
	/** Get basic information about all machines. */
	@Parameter("allow_out_of_service")
	@ResultColumn("machine_id")
	@ResultColumn("machine_name")
	@ResultColumn("width")
	@ResultColumn("height")
	@ResultColumn("in_service")
	protected static final String GET_ALL_MACHINES = """
			SELECT machine_id, machine_name, width, height, in_service
			FROM machines
			WHERE in_service OR :allow_out_of_service
			ORDER BY machine_name ASC
			""";

	/** Get the machine names in alphabetical order. */
	@Parameter("allow_out_of_service")
	@ResultColumn("machine_name")
	@ResultColumn("in_service")
	protected static final String LIST_MACHINE_NAMES = """
			SELECT machine_name, in_service FROM machines
			WHERE in_service OR :allow_out_of_service
			ORDER BY machine_name ASC
			""";

	/** Get basic information about a specific machine. Looks up by ID. */
	@Parameter("machine_id")
	@Parameter("allow_out_of_service")
	@ResultColumn("machine_id")
	@ResultColumn("machine_name")
	@ResultColumn("width")
	@ResultColumn("height")
	@ResultColumn("in_service")
	@SingleRowResult
	protected static final String GET_MACHINE_BY_ID = """
			SELECT machine_id, machine_name, width, height, in_service
			FROM machines
			WHERE machine_id = :machine_id
				AND (in_service OR :allow_out_of_service)
			LIMIT 1
			""";

	/** Get basic information about a specific machine. Looks up by name. */
	@Parameter("machine_name")
	@Parameter("allow_out_of_service")
	@ResultColumn("machine_id")
	@ResultColumn("machine_name")
	@ResultColumn("width")
	@ResultColumn("height")
	@ResultColumn("in_service")
	@SingleRowResult
	protected static final String GET_NAMED_MACHINE = """
			SELECT machine_id, machine_name, width, height, in_service
			FROM machines
			WHERE machine_name = :machine_name
				AND (in_service OR :allow_out_of_service)
			LIMIT 1
			""";

	/**
	 * Get whether a machine wraps in horizontal or vertical directions.
	 * Machines (especially of any size) are usually expected to do so.
	 */
	@Parameter("machine_id")
	@ResultColumn("horizontal_wrap")
	@ResultColumn("vertical_wrap")
	@SingleRowResult
	protected static final String GET_MACHINE_WRAPS = """
			WITH linked AS (
				SELECT b1.machine_id, b1.x AS x1, b1.y AS y1,
					b2.x AS x2, b2.y AS y2
				FROM links
					JOIN boards AS b1 ON links.board_1 = b1.board_id
					JOIN boards AS b2 ON links.board_2 = b2.board_id)
			SELECT
				EXISTS (
					SELECT 1 FROM linked
					WHERE linked.machine_id = machines.machine_id
						AND ((linked.x1 = 0 AND linked.x2 = machines.width - 1)
						OR (linked.x2 = 0 AND linked.x1 = machines.width - 1))
				) AS horizontal_wrap,
				EXISTS (
					SELECT 1 FROM linked
					WHERE linked.machine_id = machines.machine_id
						AND ((linked.y1 = 0 AND linked.y2 = machines.height - 1)
						OR (linked.y2 = 0 AND linked.y1 = machines.height - 1))
				) AS vertical_wrap
			FROM machines
			WHERE machine_id = :machine_id
			LIMIT 1
			""";

	/** Count things on a machine. */
	@Parameter("machine_id")
	@ResultColumn("board_count")
	@ResultColumn("in_use")
	@ResultColumn("num_jobs")
	@SingleRowResult
	protected static final String COUNT_MACHINE_THINGS = """
			WITH args(m) AS (SELECT :machine_id),
				b AS (SELECT * from boards, args WHERE machine_id = m),
				bc AS (SELECT COUNT(*) AS c FROM b),
				iu AS (SELECT COUNT(*) AS c FROM b
					WHERE allocated_job IS NOT NULL),
				jc AS (SELECT COUNT(*) AS c FROM jobs,args
					WHERE machine_id = m
						AND job_state != 4) -- job is not DESTROYED
			SELECT bc.c AS board_count, iu.c AS in_use,
				jc.c AS num_jobs FROM bc, iu, jc
			""";

	/** Get basic information about jobs. Supports paging. */
	@Parameter("limit")
	@Parameter("offset")
	@ResultColumn("job_id")
	@ResultColumn("machine_id")
	@ResultColumn("job_state")
	@ResultColumn("keepalive_timestamp")
	protected static final String GET_JOB_IDS = """
			SELECT job_id, machine_id, job_state, keepalive_timestamp
			FROM jobs
			ORDER BY job_id DESC
			LIMIT :limit OFFSET :offset
			""";

	/** Get basic information about live jobs. Supports paging. */
	@Parameter("limit")
	@Parameter("offset")
	@ResultColumn("job_id")
	@ResultColumn("machine_id")
	@ResultColumn("job_state")
	@ResultColumn("keepalive_timestamp")
	protected static final String GET_LIVE_JOB_IDS = """
			SELECT job_id, machine_id, job_state, keepalive_timestamp
			FROM jobs
			WHERE job_state != 4 -- job is not DESTROYED
			ORDER BY job_id DESC
			LIMIT :limit OFFSET :offset
			""";

	/** Get basic information about a specific job. */
	@Parameter("job_id")
	@ResultColumn("job_id")
	@ResultColumn("machine_id")
	@ResultColumn("machine_name")
	@ResultColumn("width")
	@ResultColumn("height")
	@ResultColumn("depth")
	@ResultColumn("root_id")
	@ResultColumn("job_state")
	@ResultColumn("keepalive_timestamp")
	@ResultColumn("keepalive_host")
	@ResultColumn("keepalive_interval")
	@ResultColumn("create_timestamp")
	@ResultColumn("death_reason")
	@ResultColumn("death_timestamp")
	@ResultColumn("original_request")
	@ResultColumn("owner")
	@SingleRowResult
	protected static final String GET_JOB = """
			SELECT job_id, jobs.machine_id, machines.machine_name,
				jobs.width, jobs.height, jobs.depth,
				root_id, job_state, keepalive_timestamp,
				keepalive_host, keepalive_interval, create_timestamp,
				death_reason, death_timestamp, original_request,
				user_info.user_name AS owner
			FROM jobs
				JOIN user_info ON jobs.owner = user_info.user_id
				JOIN machines USING (machine_id)
			WHERE job_id = :job_id
			LIMIT 1
			""";

	/** Get the chip dimensions of a job. */
	@Parameter("job_id")
	@ResultColumn("width")
	@ResultColumn("height")
	@SingleRowResult
	protected static final String GET_JOB_CHIP_DIMENSIONS = """
			WITH b AS (SELECT * FROM boards WHERE allocated_job = :job_id),
				c AS (SELECT root_x + chip_x AS x, root_y + chip_y AS y
					FROM b JOIN machines USING (machine_id)
						JOIN board_model_coords ON
							machines.board_model = board_model_coords.model)
			SELECT MAX(x) - MIN(x) + 1 AS width,
				MAX(y) - MIN(y) + 1 AS height
			FROM c
			LIMIT 1
			""";

	/** Get what boards are allocated to a job. */
	@Parameter("job_id")
	@ResultColumn("board_id")
	@ResultColumn("bmp_id")
	@ResultColumn("machine_id")
	protected static final String GET_JOB_BOARDS = """
			SELECT board_id, bmp_id, boards.machine_id
			FROM boards
				JOIN jobs ON boards.allocated_job = jobs.job_id
			WHERE boards.allocated_job = :job_id
			""";

	/** Gets information about live jobs. */
	@ResultColumn("job_id")
	@ResultColumn("machine_id")
	@ResultColumn("create_timestamp")
	@ResultColumn("keepalive_interval")
	@ResultColumn("job_state")
	@ResultColumn("allocation_size")
	@ResultColumn("keepalive_host")
	@ResultColumn("user_name")
	@ResultColumn("machine_name")
	@ResultColumn("original_request")
	protected static final String LIST_LIVE_JOBS = """
			SELECT job_id, jobs.machine_id, create_timestamp,
				keepalive_interval, job_state, allocation_size,
				keepalive_host, user_name, machines.machine_name,
				original_request
			FROM jobs
				JOIN machines USING (machine_id)
				JOIN user_info ON jobs.owner = user_info.user_id
			WHERE job_state != 4 -- job is not DESTROYED
			""";

	/** Counts the number of powered-on boards of a job. */
	@Parameter("job_id")
	@ResultColumn("c")
	@SingleRowResult
	protected static final String COUNT_POWERED_BOARDS = """
			SELECT COUNT(*) AS c
			FROM boards
			WHERE allocated_job = :job_id AND board_power
			""";

	/** Get the coordinates of the root chip of a board. */
	@Parameter("board_id")
	@ResultColumn("root_x")
	@ResultColumn("root_y")
	@SingleRowResult
	protected static final String GET_ROOT_OF_BOARD = """
			SELECT root_x, root_y
			FROM boards
			WHERE board_id = :board_id
			LIMIT 1
			""";

	/** Create a job. */
	@Parameter("machine_id")
	@Parameter("user_id")
	@Parameter("group_id")
	@Parameter("keepalive_interval")
	@Parameter("original_request")
	@GeneratesID
	protected static final String INSERT_JOB = """
			INSERT INTO jobs(
				machine_id, owner, group_id, keepalive_interval,
				original_request, keepalive_timestamp, create_timestamp,
				job_state)
			VALUES(:machine_id, :user_id, :group_id, :keepalive_interval,
				:original_request, UNIX_TIMESTAMP(), UNIX_TIMESTAMP(),
				1) -- job starts QUEUED
			""";

	/** Create a request to allocate a number of boards. */
	@Parameter("job_id")
	@Parameter("num_boards")
	@Parameter("max_dead_boards")
	@Parameter("priority")
	@GeneratesID
	protected static final String INSERT_REQ_N_BOARDS = """
			INSERT INTO job_request(
				job_id, num_boards, max_dead_boards, priority)
			VALUES (:job_id, :num_boards, :max_dead_boards, :priority)
			""";

	/** Create a request to allocate a rectangle of boards. */
	@Parameter("job_id")
	@Parameter("width")
	@Parameter("height")
	@Parameter("max_dead_boards")
	@Parameter("priority")
	@GeneratesID
	protected static final String INSERT_REQ_SIZE = """
			INSERT INTO job_request(
				job_id, width, height, max_dead_boards, priority)
			VALUES (:job_id, :width, :height, :max_dead_boards, :priority)
			""";

	/** Create a request to allocate a specific board. */
	@Parameter("job_id")
	@Parameter("board_id")
	@Parameter("priority")
	@GeneratesID
	protected static final String INSERT_REQ_BOARD = """
			INSERT INTO job_request(
				job_id, board_id, priority)
			VALUES (:job_id, :board_id, :priority)
			""";

	/** Create a request to allocate triads starting at a particular board. */
	@Parameter("job_id")
	@Parameter("board_id")
	@Parameter("width")
	@Parameter("height")
	@Parameter("max_dead_boards")
	@Parameter("priority")
	@GeneratesID
	protected static final String INSERT_REQ_SIZE_BOARD = """
			INSERT INTO job_request(
				job_id, board_id, width, height, max_dead_boards, priority)
			VALUES (:job_id, :board_id, :width, :height, :max_dead_boards,
				:priority)
			""";

	/** Increases the importance of all current job allocation requests. */
	protected static final String BUMP_IMPORTANCE = """
			UPDATE job_request SET importance = importance + priority
			""";

	/** Get the address of the BMP of the root board of the machine. */
	@Parameter("machine_id")
	@ResultColumn("address")
	@SingleRowResult
	protected static final String GET_ROOT_BMP_ADDRESS = """
			SELECT bmp.address
			FROM bmp
				JOIN boards USING (bmp_id)
			WHERE boards.machine_id = :machine_id
				AND boards.x = 0 AND boards.y = 0
			LIMIT 1
			""";

	/** Get the address of the BMP of the root board of the machine. */
	@Parameter("machine_id")
	@Parameter("cabinet")
	@Parameter("frame")
	@ResultColumn("address")
	@SingleRowResult
	protected static final String GET_BMP_ADDRESS = """
			SELECT address
			FROM bmp
			WHERE machine_id = :machine_id
				AND cabinet = :cabinet AND frame = :frame
			LIMIT 1
			""";

	/** Get all the BMPs. */
	@ResultColumn("bmp_id")
	@ResultColumn("machine_name")
	@ResultColumn("address")
	@ResultColumn("cabinet")
	@ResultColumn("frame")
	protected static final String GET_ALL_BMPS = """
			SELECT bmp_id, machine_name, address, cabinet, frame
			FROM bmp
				JOIN machines on bmp.machine_id = machines.machine_id
			""";

	/** Get all the boards of a BMP. */
	@Parameter("bmp_id")
	@ResultColumn("board_id")
	@ResultColumn("board_num")
	@ResultColumn("address")
	protected static final String GET_ALL_BMP_BOARDS = """
			SELECT board_id, board_num, address
			FROM boards
			WHERE bmp_id = :bmp_id
			""";

	/** Get the address of the root chip of a board. */
	@Parameter("board_id")
	@ResultColumn("address")
	@SingleRowResult
	protected static final String GET_BOARD_ADDRESS = """
			SELECT address
			FROM boards
			WHERE board_id = :board_id
			LIMIT 1
			""";

	/**
	 * Get the boards of a machine that can be used. Excludes disabled boards.
	 */
	@Parameter("machine_id")
	@ResultColumn("board_num")
	protected static final String GET_BOARD_NUMBERS = """
			SELECT board_num
			FROM boards
			WHERE machine_id = :machine_id
				AND board_num IS NOT NULL
				AND (functioning IS NULL OR functioning != 0)
			ORDER BY board_num ASC
			""";

	/**
	 * Get the boards of a BMP that can be used. Excludes disabled boards.
	 */
	@Parameter("machine_id")
	@Parameter("cabinet")
	@Parameter("frame")
	@ResultColumn("board_num")
	protected static final String GET_BMP_BOARD_NUMBERS = """
			SELECT board_num
			FROM boards
				JOIN bmp USING (bmp_id)
			WHERE boards.machine_id = :machine_id
				AND cabinet = :cabinet AND frame = :frame
				AND board_num IS NOT NULL
				AND (functioning IS NULL OR functioning != 0)
			ORDER BY board_num ASC
			""";

	/**
	 * Get the boards (and related info) of a machine that are in service.
	 */
	@Parameter("machine_id")
	@ResultColumn("board_id")
	@ResultColumn("x")
	@ResultColumn("y")
	@ResultColumn("z")
	@ResultColumn("cabinet")
	@ResultColumn("frame")
	@ResultColumn("board_num")
	@ResultColumn("address")
	@ResultColumn("bmp_id")
	@ResultColumn("machine_id")
	protected static final String GET_LIVE_BOARDS = """
			SELECT board_id, x, y, z, bmp.cabinet, bmp.frame, board_num,
				boards.address, bmp_id, boards.machine_id
			FROM boards
				JOIN bmp USING (bmp_id)
			WHERE boards.machine_id = :machine_id
				AND board_num IS NOT NULL
				AND functioning = 1
			ORDER BY z ASC, x ASC, y ASC
			""";

	/**
	 * Get the boards (and related info) of a machine that have been disabled.
	 */
	@Parameter("machine_id")
	@ResultColumn("board_id")
	@ResultColumn("x")
	@ResultColumn("y")
	@ResultColumn("z")
	@ResultColumn("cabinet")
	@ResultColumn("frame")
	@ResultColumn("board_num")
	@ResultColumn("address")
	@ResultColumn("bmp_id")
	@ResultColumn("machine_id")
	protected static final String GET_DEAD_BOARDS = """
			SELECT board_id, x, y, z, bmp.cabinet, bmp.frame, board_num,
				boards.address, bmp_id, boards.machine_id
			FROM boards
				JOIN bmp USING (bmp_id)
			WHERE boards.machine_id = :machine_id
				AND (board_num IS NULL OR functioning = 0)
			ORDER BY z ASC, x ASC, y ASC
			""";

	/**
	 * Get all the boards (and related info) of a machine.
	 *
	 * @see MachineStateControl
	 */
	@Parameter("machine_id")
	@ResultColumn("board_id")
	@ResultColumn("x")
	@ResultColumn("y")
	@ResultColumn("z")
	@ResultColumn("cabinet")
	@ResultColumn("frame")
	@ResultColumn("board_num")
	@ResultColumn("address")
	@ResultColumn("bmp_id")
	@ResultColumn("machine_id")
	protected static final String GET_ALL_BOARDS = """
			SELECT board_id, x, y, z, bmp.cabinet, bmp.frame, board_num,
				boards.address, bmp_id, boards.machine_id
			FROM boards
				JOIN bmp USING (bmp_id)
			WHERE boards.machine_id = :machine_id
				AND board_num IS NOT NULL
			ORDER BY z ASC, x ASC, y ASC
			""";

	/**
	 * Get all the boards (and related info) known to the service.
	 *
	 * @see MachineStateControl
	 */
	@ResultColumn("board_id")
	@ResultColumn("x")
	@ResultColumn("y")
	@ResultColumn("z")
	@ResultColumn("cabinet")
	@ResultColumn("frame")
	@ResultColumn("board_num")
	@ResultColumn("address")
	@ResultColumn("bmp_id")
	@ResultColumn("machine_id")
	protected static final String GET_ALL_BOARDS_OF_ALL_MACHINES = """
			SELECT board_id, x, y, z, bmp.cabinet, bmp.frame, board_num,
				boards.address, bmp_id, boards.machine_id
			FROM boards
				JOIN bmp USING (bmp_id)
			WHERE board_num IS NOT NULL
			ORDER BY z ASC, x ASC, y ASC
			""";

	/**
	 * Get the coords of boards assigned to a job.
	 */
	@Parameter("job_id")
	@ResultColumn("board_id")
	@ResultColumn("x")
	@ResultColumn("y")
	@ResultColumn("z")
	@ResultColumn("cabinet")
	@ResultColumn("frame")
	@ResultColumn("board_num")
	@ResultColumn("address")
	@ResultColumn("bmp_id")
	@ResultColumn("machine_id")
	protected static final String GET_JOB_BOARD_COORDS = """
			SELECT board_id, x, y, z, bmp.cabinet, bmp.frame, board_num,
				boards.address, bmp_id, boards.machine_id
			FROM boards
				JOIN bmp USING (bmp_id)
			WHERE boards.allocated_job = :job_id
			ORDER BY z ASC, x ASC, y ASC
			""";

	/** Get basic info about active jobs on a machine. */
	@Parameter("machine_id")
	@ResultColumn("job_id")
	@ResultColumn("owner_name")
	protected static final String GET_MACHINE_JOBS = """
			SELECT job_id, user_info.user_name AS owner_name
			FROM jobs
				JOIN user_info ON jobs.owner = user_info.user_id
			WHERE machine_id = :machine_id
				AND job_state != 4 -- job is not DESTROYED
			ORDER BY job_id ASC
			""";

	/** Get the boards that are available for allocation. */
	@Parameter("machine_id")
	@ResultColumn("board_num")
	protected static final String GET_AVAILABLE_BOARD_NUMBERS = """
			SELECT board_num FROM boards
			WHERE machine_id = :machine_id AND may_be_allocated
			ORDER BY board_num ASC
			""";

	/**
	 * Get a machine's tags. Theoretically when selecting a machine by tags we
	 * should put the query in the DB, but it is awkward to move a list into SQL
	 * as part of a query and we don't really ever have that many machines or
	 * tags. So we just pull the collection of tags and do the match in Java.
	 */
	@Parameter("machine_id")
	@ResultColumn("tag")
	protected static final String GET_TAGS = """
			SELECT tag
			FROM tags
			WHERE machine_id = :machine_id
			""";

	/** Update the keepalive timestamp. */
	@Parameter("keepalive_host")
	@Parameter("job_id")
	protected static final String UPDATE_KEEPALIVE = """
			UPDATE jobs
			SET keepalive_timestamp = UNIX_TIMESTAMP(),
				keepalive_host = :keepalive_host
			WHERE job_id = :job_id AND job_state != 4 -- job is not DESTROYED
			""";

	/** Mark a job as dead. */
	@Parameter("death_reason")
	@Parameter("job_id")
	protected static final String DESTROY_JOB = """
			UPDATE jobs
			SET job_state = 4, -- job becomes DESTROYED
				death_reason = :death_reason,
				death_timestamp = UNIX_TIMESTAMP()
			WHERE job_id = :job_id AND job_state != 4 -- job is not DESTROYED
			""";

	/** Record the reason for a job being destroyed. */
	@Parameter("death_reason")
	@Parameter("job_id")
	protected static final String NOTE_DESTROY_REASON =
			"UPDATE jobs SET death_reason = :death_reason "
					+ "WHERE job_id = :job_id";

	/**
	 * Get the number of boards that are allocated to a job that are switched
	 * on.
	 */
	@Parameter("job_id")
	@ResultColumn("total_on")
	@SingleRowResult
	protected static final String GET_SUM_BOARDS_POWERED = """
			SELECT COALESCE(sum(board_power), 0) AS total_on
			FROM boards
			WHERE allocated_job = :job_id
			""";

	/** Get connection info for board allocated to a job. */
	@Parameter("job_id")
	@ResultColumn("board_id")
	@ResultColumn("address")
	@ResultColumn("x")
	@ResultColumn("y")
	@ResultColumn("z")
	@ResultColumn("root_x")
	@ResultColumn("root_y")
	protected static final String GET_BOARD_CONNECT_INFO = """
			SELECT board_id, address, x, y, z, root_x, root_y
			FROM boards
				JOIN jobs ON boards.allocated_job = jobs.job_id
			WHERE allocated_job = :job_id
				AND jobs.job_state != 4 -- job is not DESTROYED
			ORDER BY x ASC, y ASC
			""";

	/** Get the coordinates of a board. */
	@Parameter("board_id")
	@ResultColumn("x")
	@ResultColumn("y")
	@ResultColumn("z")
	@ResultColumn("root_x")
	@ResultColumn("root_y")
	@SingleRowResult
	protected static final String GET_ROOT_COORDS = """
			SELECT x, y, z, root_x, root_y
			FROM boards
			WHERE board_id = :board_id
			LIMIT 1
			""";

	/** Get whether a board is powered. */
	@Parameter("board_id")
	@ResultColumn("board_power")
	@ResultColumn("power_off_timestamp")
	@ResultColumn("power_on_timestamp")
	@SingleRowResult
	protected static final String GET_BOARD_POWER_INFO = """
			SELECT board_power, power_off_timestamp, power_on_timestamp
			FROM boards
			WHERE board_id = :board_id
			LIMIT 1
			""";

	/** Get What job is allocated to a board. */
	@Parameter("board_id")
	@ResultColumn("allocated_job")
	@SingleRowResult
	protected static final String GET_BOARD_JOB = """
			SELECT allocated_job
			FROM boards
			WHERE board_id = :board_id
			LIMIT 1
			""";

	/**
	 * Get the problem reports about boards in a machine.
	 *
	 * @see BoardIssueReport
	 */
	@Parameter("machine_id")
	@ResultColumn("board_id")
	@ResultColumn("report_id")
	@ResultColumn("reported_issue")
	@ResultColumn("report_timestamp")
	@ResultColumn("reporter_name")
	protected static final String GET_MACHINE_REPORTS = """
			SELECT board_id, report_id, reported_issue, report_timestamp,
				user_name AS reporter_name
			FROM board_reports
				JOIN user_info ON reporter = user_id
				JOIN boards USING (board_id)
			WHERE machine_id = :machine_id
			ORDER BY board_id, report_id
			""";

	/**
	 * Get the problem reports about a board.
	 *
	 * @see BoardIssueReport
	 */
	@Parameter("board_id")
	@ResultColumn("board_id")
	@ResultColumn("report_id")
	@ResultColumn("reported_issue")
	@ResultColumn("report_timestamp")
	@ResultColumn("reporter_name")
	protected static final String GET_BOARD_REPORTS = """
			SELECT board_id, report_id, reported_issue, report_timestamp,
				user_name AS reporter_name
			FROM board_reports
				JOIN user_info ON reporter = user_id
			WHERE board_id = :board_id
			""";

	/** Delete an allocation task. */
	@Parameter("request_id")
	protected static final String DELETE_TASK = """
			DELETE FROM job_request
			WHERE req_id = :request_id
			""";

	/** Find a single free board. */
	@Parameter("machine_id")
	@ResultColumn("x")
	@ResultColumn("y")
	@ResultColumn("z")
	@SingleRowResult
	protected static final String FIND_FREE_BOARD = """
			SELECT x, y, z
			FROM boards
			WHERE machine_id = :machine_id AND may_be_allocated
			ORDER BY power_off_timestamp ASC
			LIMIT 1
			""";

	/**
	 * Tell a job that it is allocated. Doesn't set the state.
	 *
	 * @see #SET_STATE_PENDING
	 * @see AllocatorTask
	 */
	@Parameter("width")
	@Parameter("height")
	@Parameter("depth")
	@Parameter("board_id")
	@Parameter("num_boards")
	@Parameter("allocated_board_id")
	@Parameter("job_id")
	protected static final String ALLOCATE_BOARDS_JOB = """
			UPDATE jobs
			SET width = :width, height = :height, depth = :depth,
				num_pending = 0, root_id = :board_id,
				allocation_size = :num_boards,
				allocation_timestamp = UNIX_TIMESTAMP(),
				allocated_root = :allocated_board_id
			WHERE job_id = :job_id
			""";

	/** Get an available board's ID by its coordinates. */
	@Parameter("machine_id")
	@Parameter("x")
	@Parameter("y")
	@Parameter("z")
	@ResultColumn("board_id")
	@SingleRowResult
	protected static final String GET_BOARD_BY_COORDS = """
			SELECT board_id
			FROM boards
			WHERE machine_id = :machine_id AND x = :x AND y = :y AND z = :z
				AND may_be_allocated
			LIMIT 1
			""";

	/**
	 * Tell a board that it is allocated.
	 *
	 * @see AllocatorTask
	 */
	@Parameter("job_id")
	@Parameter("board_id")
	protected static final String ALLOCATE_BOARDS_BOARD = """
			UPDATE boards
			SET allocated_job = :job_id
			WHERE board_id = :board_id
			""";

	/**
	 * Tell the boards of a job that they're no longer allocated to the job.
	 *
	 * @see BMPController
	 */
	@Parameter("job_id")
	@Parameter("bmp_id")
	protected static final String DEALLOCATE_BMP_BOARDS_JOB = """
			UPDATE boards
			SET allocated_job = NULL
			WHERE allocated_job = :job_id
				AND bmp_id = :bmp_id
			""";

	/**
	 * Set the power state of a board to ON.
	 */
	@Parameter("board_id")
	protected static final String SET_BOARD_POWER_ON = """
			UPDATE boards
			SET board_power = 1,
				power_on_timestamp = UNIX_TIMESTAMP()
			WHERE board_id = :board_id
			""";

	/**
	 * Set the power state of a board to OFF.
	 */
	@Parameter("board_id")
	protected static final String SET_BOARD_POWER_OFF = """
			UPDATE boards
			SET board_power = 0,
				power_off_timestamp = UNIX_TIMESTAMP()
			WHERE board_id = :board_id
			""";

	/**
	 * Find jobs that have expired their keepalive interval.
	 *
	 * @see AllocatorTask
	 */
	@ResultColumn("job_id")
	protected static final String FIND_EXPIRED_JOBS = """
			SELECT job_id FROM jobs
			WHERE job_state != 4 -- job is not DESTROYED
				AND keepalive_timestamp + keepalive_interval < UNIX_TIMESTAMP()
			""";

	/**
	 * Set the state and number of pending changes for a job.
	 *
	 * @see AllocatorTask
	 */
	@Parameter("job_state")
	@Parameter("num_pending")
	@Parameter("job_id")
	protected static final String SET_STATE_PENDING = """
			UPDATE jobs
			SET job_state = :job_state, num_pending = :num_pending
			WHERE job_id = :job_id
			""";

	/**
	 * Set the state destroyed and number of pending changes for a job.
	 *
	 * @see AllocatorTask
	 */
	@Parameter("num_pending")
	@Parameter("job_id")
	protected static final String SET_STATE_DESTROYED = """
			UPDATE jobs
			SET job_state = 4,
				num_pending = :num_pending,
				death_timestamp = UNIX_TIMESTAMP()
			WHERE job_id = :job_id
			""";

	/** Delete a request to allocate resources for a job. */
	@Parameter("job_id")
	protected static final String KILL_JOB_ALLOC_TASK = """
			DELETE FROM job_request
			WHERE job_id = :job_id
			""";

	/**
	 * Delete a request to change the power of a board. Used once the change has
	 * been completed.
	 */
	@Parameter("change_id")
	protected static final String FINISHED_PENDING = """
			DELETE FROM pending_changes
			WHERE change_id = :change_id
			""";

	/**
	 * Get descriptions of how to move from a board to its neighbours.
	 *
	 * @see DirInfo
	 */
	@ResultColumn("z")
	@ResultColumn("direction")
	@ResultColumn("dx")
	@ResultColumn("dy")
	@ResultColumn("dz")
	protected static final String LOAD_DIR_INFO = """
			SELECT z, direction, dx, dy, dz
			FROM movement_directions
			""";

	/**
	 * Get the requests to change the power of boards on a BMP.
	 */
	@Parameter("bmp_id")
	@ResultColumn("change_id")
	@ResultColumn("job_id")
	@ResultColumn("board_id")
	@ResultColumn("power")
	@ResultColumn("fpga_n")
	@ResultColumn("fpga_s")
	@ResultColumn("fpga_ne")
	@ResultColumn("fpga_nw")
	@ResultColumn("fpga_se")
	@ResultColumn("fpga_sw")
	@ResultColumn("from_state")
	@ResultColumn("to_state")
	@ResultColumn("board_num")
	@ResultColumn("bmp_id")
	protected static final String GET_CHANGES = """
			SELECT change_id, job_id, pending_changes.board_id, power,
				fpga_n, fpga_s, fpga_e, fpga_w, fpga_se, fpga_nw,
				from_state, to_state, board_num, bmp_id
			FROM pending_changes
				JOIN boards USING (board_id)
			WHERE bmp_id = :bmp_id
			ORDER BY change_id
			""";

	/**
	 * Get the number of changes that are not completed for a job.
	 */
	@Parameter("job_id")
	@Parameter("from_state")
	@Parameter("to_state")
	@ResultColumn("n_changes")
	protected static final String COUNT_CHANGES_FOR_JOB = """
			SELECT COUNT(change_id) AS n_changes
			FROM pending_changes
			WHERE job_id = :job_id
				AND from_state = :from_state
				AND to_state = :to_state
			""";

	/**
	 * Insert a BMP.
	 *
	 * @see MachineDefinitionLoader
	 */
	@Parameter("machine_id")
	@Parameter("address")
	@Parameter("cabinet")
	@Parameter("frame")
	@GeneratesID
	protected static final String INSERT_BMP = """
			INSERT INTO bmp(
				machine_id, address, cabinet, frame)
			VALUES(:machine_id, :address, :cabinet, :frame)
			""";

	/**
	 * Insert a board.
	 *
	 * @see MachineDefinitionLoader
	 */
	@Parameter("machine_id")
	@Parameter("address")
	@Parameter("bmp_id")
	@Parameter("board_num")
	@Parameter("x")
	@Parameter("y")
	@Parameter("z")
	@Parameter("root_x")
	@Parameter("root_y")
	@Parameter("enabled")
	@GeneratesID
	protected static final String INSERT_BOARD = """
			INSERT INTO boards(
				machine_id, address, bmp_id, board_num, x, y, z,
				root_x, root_y, functioning)
			VALUES(
				:machine_id, :address, :bmp_id, :board_num, :x, :y, :z,
				:root_x, :root_y, :enabled)
			""";

	/**
	 * Insert a link.
	 *
	 * @see MachineDefinitionLoader
	 */
	@Parameter("board_1")
	@Parameter("dir_1")
	@Parameter("board_2")
	@Parameter("dir_2")
	@Parameter("live")
	@GeneratesID
	protected static final String INSERT_LINK = """
			INSERT IGNORE INTO links(
				board_1, dir_1, board_2, dir_2, live)
			VALUES (:board_1, :dir_1, :board_2, :dir_2, :live)
			""";

	/**
	 * Insert a machine.
	 *
	 * @see MachineDefinitionLoader
	 */
	@Parameter("name")
	@Parameter("width")
	@Parameter("height")
	@Parameter("depth")
	@GeneratesID
	protected static final String INSERT_MACHINE_SPINN_5 = """
			INSERT INTO machines(
				machine_name, width, height, depth, board_model)
			VALUES(:name, :width, :height, :depth, 5)
			""";

	/**
	 * Insert a tag.
	 *
	 * @see MachineDefinitionLoader
	 * @see MachineStateControl
	 */
	@Parameter("machine_id")
	@Parameter("tag")
	@GeneratesID
	protected static final String INSERT_TAG = """
			INSERT INTO tags(
				machine_id, tag)
			VALUES(:machine_id, :tag)
			""";

	/**
	 * Delete all tags for a machine.
	 *
	 * @see MachineStateControl
	 */
	@Parameter("machine_id")
	protected static final String DELETE_MACHINE_TAGS = """
			DELETE FROM tags
			WHERE machine_id = :machine_id
			""";

	/**
	 * Set the in-service flag for a machine.
	 *
	 * @see MachineStateControl
	 */
	@Parameter("in_service")
	@Parameter("machine_name")
	protected static final String SET_MACHINE_STATE = """
			UPDATE machines
			SET in_service = :in_service
			WHERE machine_name = :machine_name
			""";

	/**
	 * Note down the maximum chip coordinates so we can calculate wraparounds
	 * correctly.
	 *
	 * @see MachineDefinitionLoader
	 */
	@Parameter("max_x")
	@Parameter("max_y")
	@Parameter("machine_id")
	protected static final String SET_MAX_COORDS = """
			UPDATE machines
			SET max_chip_x = :max_x, max_chip_y = :max_y
			WHERE machine_id = :machine_id
			""";

	/** Get a board's full coordinate info given it's ID. */
	@Parameter("board_id")
	@ResultColumn("board_id")
	@ResultColumn("x")
	@ResultColumn("y")
	@ResultColumn("z")
	@ResultColumn("cabinet")
	@ResultColumn("frame")
	@ResultColumn("board_num")
	@ResultColumn("address")
	@ResultColumn("machine_name")
	@ResultColumn("bmp_serial_id")
	@ResultColumn("physical_serial_id")
	@ResultColumn("bmp_id")
	@ResultColumn("machine_id")
	@SingleRowResult
	protected static final String FIND_BOARD_BY_ID = """
			SELECT boards.board_id, boards.x, boards.y, boards.z,
				bmp.cabinet, bmp.frame, board_num, boards.address,
				machines.machine_name, bmp_serial_id,
				physical_serial_id, bmp_id, boards.machine_id
			FROM boards
				JOIN machines USING (machine_id)
				JOIN bmp USING (bmp_id)
				LEFT JOIN board_serial USING (board_id)
			WHERE boards.board_id = :board_id
			LIMIT 1
			""";

	/** Get a board's ID given it's triad coordinates. */
	@Parameter("machine_name")
	@Parameter("x")
	@Parameter("y")
	@Parameter("z")
	@ResultColumn("board_id")
	@ResultColumn("x")
	@ResultColumn("y")
	@ResultColumn("z")
	@ResultColumn("cabinet")
	@ResultColumn("frame")
	@ResultColumn("board_num")
	@ResultColumn("address")
	@ResultColumn("machine_name")
	@ResultColumn("bmp_serial_id")
	@ResultColumn("physical_serial_id")
	@ResultColumn("bmp_id")
	@ResultColumn("machine_id")
	@SingleRowResult
	protected static final String FIND_BOARD_BY_NAME_AND_XYZ = """
			SELECT boards.board_id, boards.x, boards.y, boards.z,
				bmp.cabinet, bmp.frame, board_num, boards.address,
				machines.machine_name, bmp_serial_id,
				physical_serial_id, bmp_id, boards.machine_id
			FROM boards
				JOIN machines USING (machine_id)
				JOIN bmp USING (bmp_id)
				LEFT JOIN board_serial USING (board_id)
			WHERE machine_name = :machine_name
				AND x = :x AND y = :y AND z = :z
			LIMIT 1
			""";

	/** Get a board's ID given it's physical coordinates. */
	@Parameter("machine_name")
	@Parameter("cabinet")
	@Parameter("frame")
	@Parameter("board")
	@ResultColumn("board_id")
	@ResultColumn("x")
	@ResultColumn("y")
	@ResultColumn("z")
	@ResultColumn("cabinet")
	@ResultColumn("frame")
	@ResultColumn("board_num")
	@ResultColumn("address")
	@ResultColumn("machine_name")
	@ResultColumn("bmp_serial_id")
	@ResultColumn("physical_serial_id")
	@ResultColumn("bmp_id")
	@ResultColumn("machine_id")
	@SingleRowResult
	protected static final String FIND_BOARD_BY_NAME_AND_CFB = """
			SELECT boards.board_id, boards.x, boards.y, boards.z,
				bmp.cabinet, bmp.frame, board_num, boards.address,
				machines.machine_name, bmp_serial_id,
				physical_serial_id, bmp_id, boards.machine_id
			FROM boards
				JOIN machines USING (machine_id)
				JOIN bmp USING (bmp_id)
				LEFT JOIN board_serial USING (board_id)
			WHERE machine_name = :machine_name
				AND bmp.cabinet = :cabinet AND bmp.frame = :frame
				AND boards.board_num IS NOT NULL
				AND boards.board_num = :board
			LIMIT 1
			""";

	/** Get a board's ID given it's IP address. */
	@Parameter("machine_name")
	@Parameter("address")
	@ResultColumn("board_id")
	@ResultColumn("x")
	@ResultColumn("y")
	@ResultColumn("z")
	@ResultColumn("cabinet")
	@ResultColumn("frame")
	@ResultColumn("board_num")
	@ResultColumn("address")
	@ResultColumn("machine_name")
	@ResultColumn("bmp_serial_id")
	@ResultColumn("physical_serial_id")
	@ResultColumn("bmp_id")
	@ResultColumn("machine_id")
	@SingleRowResult
	protected static final String FIND_BOARD_BY_NAME_AND_IP_ADDRESS = """
			SELECT boards.board_id, boards.x, boards.y, boards.z,
				bmp.cabinet, bmp.frame, board_num, boards.address,
				machines.machine_name, bmp_serial_id,
				physical_serial_id, bmp_id, boards.machine_id
			FROM boards
				JOIN machines USING (machine_id)
				JOIN bmp USING (bmp_id)
				LEFT JOIN board_serial USING (board_id)
			WHERE machine_name = :machine_name
				AND boards.address IS NOT NULL
				AND boards.address = :address
			LIMIT 1
			""";

	/**
	 * Get the value of a board's {@code functioning} column.
	 *
	 * @see MachineStateControl
	 */
	@Parameter("board_id")
	@ResultColumn("functioning")
	@SingleRowResult
	protected static final String GET_FUNCTIONING_FIELD = """
			SELECT functioning
			FROM boards
			WHERE board_id = :board_id
			LIMIT 1
			""";

	/**
	 * Set the value of a board's {@code functioning} column. Enables or
	 * disables allocation of the board.
	 *
	 * @see MachineStateControl
	 */
	@Parameter("enabled")
	@Parameter("board_id")
	protected static final String SET_FUNCTIONING_FIELD = """
			UPDATE boards
			SET functioning = :enabled
			WHERE board_id = :board_id
			""";

	/**
	 * Get the quota for a user.
	 *
	 * @see Spalloc
	 */
	@Parameter("user_name")
	@ResultColumn("quota_total")
	@ResultColumn("user_id")
	@SingleRowResult
	protected static final String GET_USER_QUOTA = """
			SELECT
				SUM(quota) AS quota_total,
				quotas.user_id
			FROM quotas
				JOIN user_info USING (user_id)
			WHERE user_info.user_name = :user_name AND user_id IS NOT NULL
			""";

	/**
	 * Get the quota for a group.
	 *
	 * @see QuotaManager
	 */
	@Parameter("group_id")
	@ResultColumn("quota")
	@SingleRowResult
	protected static final String GET_GROUP_QUOTA = """
			SELECT quota FROM user_groups
			WHERE group_id = :group_id
			LIMIT 1
			""";

	/**
	 * Get the current non-consolidated usage for a group.
	 *
	 * @see QuotaManager
	 */
	@Parameter("group_id")
	@ResultColumn("current_usage")
	@SingleRowResult
	protected static final String GET_CURRENT_USAGE = """
			SELECT COALESCE(SUM(quota_used), 0) AS current_usage
			FROM jobs_usage
			WHERE group_id = :group_id
			""";

	/**
	 * Get usage of a job and the quota against which that applies.
	 *
	 * @see QuotaManager
	 */
	@Parameter("job_id")
	@ResultColumn("quota_used")
	@ResultColumn("quota")
	@SingleRowResult
	protected static final String GET_JOB_USAGE_AND_QUOTA = """
			SELECT quota_used, quota FROM jobs_usage
			WHERE job_id = :job_id
				AND quota_used IS NOT NULL
				AND quota IS NOT NULL
			LIMIT 1
			""";

	/**
	 * Get resource usage info about completed jobs that have yet to be
	 * consolidated into the main quota table.
	 *
	 * @see QuotaManager
	 */
	@ResultColumn("job_id")
	@ResultColumn("group_id")
	@ResultColumn("quota_used")
	protected static final String GET_CONSOLIDATION_TARGETS = """
			SELECT job_id, group_id, quota_used
			FROM jobs_usage
			WHERE complete AND quota IS NOT NULL
			""";

	/**
	 * Reduce a group's quota on a machine by a specified amount.
	 *
	 * @see QuotaManager
	 */
	@Parameter("usage")
	@Parameter("group_id")
	protected static final String DECREMENT_QUOTA = """
			UPDATE user_groups
			SET quota = quota - :usage
			WHERE group_id = :group_id AND quota IS NOT NULL
			""";

	/**
	 * Mark a job as having had its resource usage consolidated.
	 *
	 * @see QuotaManager
	 */
	@Parameter("job_id")
	protected static final String MARK_CONSOLIDATED = """
			UPDATE jobs
			SET accounted_for = 1
			WHERE job_id = :job_id
			""";

	/**
	 * Add or remove time from a quota. Used when someone's administratively
	 * adjusting the quota.
	 *
	 * @see QuotaManager
	 */
	@Parameter("delta")
	@Parameter("group_id")
	protected static final String ADJUST_QUOTA = """
			UPDATE user_groups
			SET quota = GREATEST(0, quota + :delta)
			WHERE group_id = :group_id AND quota IS NOT NULL
			""";

	/**
	 * Set a quota. Used when the system is aligning quota with NMPI data.
	 *
	 * @see QuotaManager
	 */
	@Parameter("new_quota")
	@Parameter("group_name")
	protected static final String SET_COLLAB_QUOTA = """
			UPDATE user_groups
			SET quota = GREATEST(0, :new_quota)
			WHERE group_name = :group_name
				AND quota IS NOT NULL
			""";

	/**
	 * Get details about a user. This is pretty much everything except their
	 * password.
	 *
	 * @see UserControl
	 */
	@Parameter("user_id")
	@ResultColumn("user_id")
	@ResultColumn("user_name")
	@ResultColumn("has_password")
	@ResultColumn("trust_level")
	@ResultColumn("locked")
	@ResultColumn("disabled")
	@ResultColumn("last_successful_login_timestamp")
	@ResultColumn("last_fail_timestamp")
	@ResultColumn("openid_subject")
	@ResultColumn("is_internal")
	@SingleRowResult
	protected static final String GET_USER_DETAILS = """
			SELECT user_id, user_name,
				encrypted_password IS NOT NULL AS has_password,
				trust_level, locked, disabled,
				last_successful_login_timestamp,
				last_fail_timestamp, openid_subject, is_internal
			FROM user_info
			WHERE user_id = :user_id
			LIMIT 1
			""";

	/**
	 * Get details about a user. This is pretty much everything except their
	 * password.
	 *
	 * @see UserControl
	 */
	@Parameter("user_name")
	@ResultColumn("user_id")
	@ResultColumn("user_name")
	@ResultColumn("has_password")
	@ResultColumn("trust_level")
	@ResultColumn("locked")
	@ResultColumn("disabled")
	@ResultColumn("last_successful_login_timestamp")
	@ResultColumn("last_fail_timestamp")
	@ResultColumn("openid_subject")
	@ResultColumn("is_internal")
	@SingleRowResult
	protected static final String GET_USER_DETAILS_BY_NAME = """
			SELECT user_id, user_name,
				encrypted_password IS NOT NULL AS has_password,
				trust_level, locked, disabled,
				last_successful_login_timestamp,
				last_fail_timestamp, openid_subject, is_internal
			FROM user_info
			WHERE user_name = :user_name
			LIMIT 1
			""";

	/**
	 * Get details about a user. This is pretty much everything except their
	 * password.
	 *
	 * @see UserControl
	 */
	@Parameter("openid_subject")
	@ResultColumn("user_id")
	@ResultColumn("user_name")
	@ResultColumn("has_password")
	@ResultColumn("trust_level")
	@ResultColumn("locked")
	@ResultColumn("disabled")
	@ResultColumn("last_successful_login_timestamp")
	@ResultColumn("last_fail_timestamp")
	@ResultColumn("openid_subject")
	@ResultColumn("is_internal")
	@SingleRowResult
	protected static final String GET_USER_DETAILS_BY_SUBJECT = """
			SELECT user_id, user_name,
				encrypted_password IS NOT NULL AS has_password,
				trust_level, locked, disabled,
				last_successful_login_timestamp,
				last_fail_timestamp, openid_subject, is_internal
			FROM user_info
			WHERE openid_subject = :openid_subject
			LIMIT 1
			""";

	/**
	 * Get a local user's basic details.
	 *
	 * @see UserControl
	 */
	@Parameter("user_name")
	@ResultColumn("user_id")
	@ResultColumn("user_name")
	@ResultColumn("encrypted_password")
	@SingleRowResult
	protected static final String GET_LOCAL_USER_DETAILS = """
			SELECT user_id, user_name, encrypted_password
			FROM user_info
			WHERE user_name = :user_name AND is_internal
			LIMIT 1
			""";

	/**
	 * Get the ID of a particular group that a particular user must be a member
	 * of.
	 *
	 * @see Spalloc
	 */
	@Parameter("user_name")
	@Parameter("group_name")
	@ResultColumn("group_id")
	@SingleRowResult
	protected static final String GET_GROUP_BY_NAME_AND_MEMBER = """
			SELECT user_groups.group_id
			FROM user_groups
				JOIN group_memberships USING (group_id)
				JOIN user_info USING (user_id)
			WHERE user_name = :user_name
				AND group_name = :group_name
			LIMIT 1
			""";

	/**
	 * List all the groups that a user is a member of and that have quota left.
	 *
	 * @see Spalloc
	 */
	@Parameter("user_name")
	@ResultColumn("group_name")
	protected static final String GET_GROUP_NAMES_OF_USER = """
			SELECT user_groups.group_name
			FROM group_memberships
				JOIN user_info USING (user_id)
				JOIN user_groups USING (group_id)
			WHERE user_name = :user_name
			""";

	/**
	 * List the members of a group.
	 *
	 * @see UserControl
	 */
	@Parameter("group_id")
	@ResultColumn("membership_id")
	@ResultColumn("group_id")
	@ResultColumn("group_name")
	@ResultColumn("user_id")
	@ResultColumn("user_name")
	protected static final String GET_USERS_OF_GROUP = """
			SELECT membership_id, user_groups.group_id,
				user_groups.group_name,
				user_info.user_id, user_info.user_name
			FROM group_memberships
				JOIN user_info USING (user_id)
				JOIN user_groups USING (group_id)
			WHERE group_id = :group_id
			""";

	/**
	 * Get the details from a specific membership.
	 *
	 * @see UserControl
	 */
	@Parameter("membership_id")
	@ResultColumn("membership_id")
	@ResultColumn("user_id")
	@ResultColumn("group_id")
	@ResultColumn("user_name")
	@ResultColumn("group_name")
	@SingleRowResult
	protected static final String GET_MEMBERSHIP = """
			SELECT membership_id, user_info.user_id, user_groups.group_id,
				user_name, group_name
			FROM group_memberships
				JOIN user_info USING (user_id)
				JOIN user_groups USING (group_id)
			WHERE membership_id = :membership_id
			""";

	/**
	 * Get the memberships of a user.
	 *
	 * @see UserControl
	 */
	@Parameter("user_id")
	@ResultColumn("membership_id")
	@ResultColumn("user_id")
	@ResultColumn("group_id")
	@ResultColumn("group_name")
	@ResultColumn("user_name")
	protected static final String GET_MEMBERSHIPS_OF_USER = """
			SELECT membership_id, user_info.user_id, user_groups.group_id,
				user_name, group_name
			FROM group_memberships
				JOIN user_info USING (user_id)
				JOIN user_groups USING (group_id)
			WHERE group_memberships.user_id = :user_id
			""";

	/**
	 * Create a group record.
	 *
	 * @see UserControl
	 */
	@Parameter("group_name")
	@Parameter("quota")
	@Parameter("group_type")
	@GeneratesID
	protected static final String CREATE_GROUP = """
			INSERT INTO user_groups(
				group_name, quota, group_type)
			VALUES(:group_name, :quota, :group_type)
			""";

	/**
	 * Create a group record.
	 *
	 * @see UserControl
	 */
	@Parameter("group_name")
	@Parameter("quota")
	@Parameter("group_type")
	protected static final String CREATE_GROUP_IF_NOT_EXISTS = """
			INSERT IGNORE INTO user_groups(
				group_name, quota, group_type)
			VALUES(:group_name, :quota, :group_type)
			""";

	/**
	 * Delete a single group record and returns the name of the deleted group.
	 *
	 * @see UserControl
	 */
	@Parameter("group_id")
	@ResultColumn("group_name")
	@SingleRowResult
	protected static final String DELETE_GROUP = """
			DELETE FROM user_groups
			WHERE group_id = :group_id
			""";

	/**
	 * Update a single group record's name and quota.
	 *
	 * @see UserControl
	 */
	@Parameter("group_name")
	@Parameter("quota")
	@Parameter("group_id")
	@SingleRowResult
	protected static final String UPDATE_GROUP = """
			UPDATE user_groups
			SET group_name = COALESCE(:group_name, group_name),
				quota = :quota
			WHERE group_id = :group_id
			""";

	/**
	 * Adds a user to a group.
	 *
	 * @see UserControl
	 */
	@Parameter("user_id")
	@Parameter("group_id")
	@GeneratesID
	protected static final String ADD_USER_TO_GROUP = """
			INSERT INTO group_memberships(
				user_id, group_id)
			VALUES (:user_id, :group_id)
			ON DUPLICATE KEY UPDATE user_id = user_id
			""";

	/**
	 * Removes a user from a group.
	 *
	 * @see UserControl
	 */
	@Parameter("user_id")
	@Parameter("group_id")
	protected static final String REMOVE_USER_FROM_GROUP = """
			DELETE FROM group_memberships
			WHERE user_id = :user_id AND group_id = :group_id
			""";

	/**
	 * Step 1 of group synchronisation: make a temporary table. Should be
	 * performed in a transaction with the other group synch steps.
	 *
	 * @see LocalAuthProviderImpl
	 */
	protected static final String GROUP_SYNC_MAKE_TEMP_TABLE = """
			CREATE TEMPORARY TABLE usergroupids(
				group_id INTEGER)
			""";

	/**
	 * Step 2 of group synchronisation: add a desired group to the temp table.
	 * Should be performed in a transaction with the other group synch steps.
	 * <em>Requires that {@link #GROUP_SYNC_MAKE_TEMP_TABLE} was run first and
	 * that {@link #GROUP_SYNC_DROP_TEMP_TABLE} has not yet run.</em>
	 *
	 * @see LocalAuthProviderImpl
	 */
	@Parameter("group_name")
	@Parameter("group_type")
	protected static final String GROUP_SYNC_INSERT_TEMP_ROW = """
			INSERT INTO usergroupids
				SELECT group_id FROM user_groups
				WHERE group_name = :group_name
					AND group_type = :group_type
			""";

	/**
	 * Step 3 of group synchronisation: add real missing groups. Requires the
	 * temporary table to have been set up already. Should be performed in a
	 * transaction with the other group synch steps. <em>Requires that
	 * {@link #GROUP_SYNC_MAKE_TEMP_TABLE} was run first and that
	 * {@link #GROUP_SYNC_DROP_TEMP_TABLE} has not yet run.</em>
	 *
	 * @see LocalAuthProviderImpl
	 */
	@Parameter("user_id")
	protected static final String GROUP_SYNC_ADD_GROUPS = """
			INSERT IGNORE INTO group_memberships(
				user_id, group_id)
			SELECT :user_id AS user_id, group_id
			FROM usergroupids
			""";

	/**
	 * Step 4 of group synchronisation: remove real groups no longer wanted.
	 * Requires the temporary table to have been set up already. Should be
	 * performed in a transaction with the other group synch steps. <em>Requires
	 * that {@link #GROUP_SYNC_MAKE_TEMP_TABLE} was run first and that
	 * {@link #GROUP_SYNC_DROP_TEMP_TABLE} has not yet run.</em>
	 *
	 * @see LocalAuthProviderImpl
	 */
	@Parameter("user_id")
	protected static final String GROUP_SYNC_REMOVE_GROUPS = """
			DELETE FROM group_memberships
			WHERE user_id = :user_id AND group_id NOT IN (
				SELECT group_id FROM usergroupids)
			""";

	/**
	 * Step 5 of group synchronisation: drop the temporary table. Should be
	 * performed in a transaction with the other group synch steps. <em>Requires
	 * that {@link #GROUP_SYNC_MAKE_TEMP_TABLE} was run first.</em>
	 *
	 * @see LocalAuthProviderImpl
	 */
	protected static final String GROUP_SYNC_DROP_TEMP_TABLE = """
			DROP TEMPORARY TABLE usergroupids
			""";

	/**
	 * Test if a user account is locked or disabled.
	 *
	 * @see LocalAuthProviderImpl
	 */
	@Parameter("username")
	@ResultColumn("user_id")
	@ResultColumn("locked")
	@ResultColumn("disabled")
	@SingleRowResult
	protected static final String IS_USER_LOCKED = """
			SELECT user_id, locked, disabled
			FROM user_info
			WHERE user_name = :username
			LIMIT 1
			""";

	/**
	 * Get the permissions and encrypted password for a user.
	 *
	 * @see LocalAuthProviderImpl
	 */
	@Parameter("user_id")
	@ResultColumn("trust_level")
	@ResultColumn("encrypted_password")
	@ResultColumn("openid_subject")
	@SingleRowResult
	protected static final String GET_USER_AUTHORITIES = """
			SELECT trust_level, encrypted_password, openid_subject
			FROM user_info
			WHERE user_id = :user_id
			LIMIT 1
			""";

	/**
	 * Note the login success.
	 *
	 * @see LocalAuthProviderImpl
	 */
	@Parameter("openid_subject")
	@Parameter("user_id")
	protected static final String MARK_LOGIN_SUCCESS = """
			UPDATE user_info
			SET last_successful_login_timestamp = UNIX_TIMESTAMP(),
				failure_count = 0, openid_subject = :openid_subject
			WHERE user_id = :user_id
			""";

	/**
	 * Note the login failure.
	 *
	 * @see LocalAuthProviderImpl
	 */
	@Parameter("failure_limit")
	@Parameter("user_id")
	protected static final String MARK_LOGIN_FAILURE = """
			UPDATE user_info
			SET failure_count = failure_count + 1,
				last_fail_timestamp = UNIX_TIMESTAMP(),
				locked = (failure_count + 1 >= :failure_limit)
			WHERE user_id = :user_id
			""";

	/**
	 * Unlock accounts.
	 *
	 * @see LocalAuthProviderImpl
	 */
	@Parameter("lock_interval")
	protected static final String UNLOCK_LOCKED_USERS = """
			UPDATE user_info
			SET failure_count = 0, last_fail_timestamp = 0, locked = 0
			WHERE last_fail_timestamp + :lock_interval < UNIX_TIMESTAMP()
				AND locked
			""";

	/**
	 * Delete a user.
	 *
	 * @see UserControl
	 */
	@Parameter("user_id")
	protected static final String DELETE_USER = """
			DELETE FROM user_info
			WHERE user_id = :user_id
			""";

	/**
	 * Get the ID of a user. Used for safety checks.
	 *
	 * @see Spalloc
	 * @see UserControl
	 */
	@Parameter("user_name")
	@ResultColumn("user_id")
	@SingleRowResult
	protected static final String GET_USER_ID = """
			SELECT user_id
			FROM user_info
			WHERE user_name = :user_name
			LIMIT 1
			""";

	/**
	 * Set the amount a user is trusted.
	 *
	 * @see UserControl
	 */
	@Parameter("trust")
	@Parameter("user_id")
	protected static final String SET_USER_TRUST = """
			UPDATE user_info
			SET trust_level = :trust
			WHERE user_id = :user_id
			""";

	/**
	 * Set whether a user is locked. Can be used to unlock a user early.
	 *
	 * @see UserControl
	 */
	@Parameter("locked")
	@Parameter("user_id")
	protected static final String SET_USER_LOCKED = """
			UPDATE user_info
			SET locked = :locked
			WHERE user_id = :user_id
			""";

	/**
	 * Set whether a user is administratively disabled.
	 *
	 * @see UserControl
	 */
	@Parameter("disabled")
	@Parameter("user_id")
	protected static final String SET_USER_DISABLED = """
			UPDATE user_info
			SET disabled = :disabled
			WHERE user_id = :user_id
			""";

	/**
	 * Set a user's password. Passwords are either encrypted (with bcrypt) or
	 * {@code null} to indicate that they should be using some other system
	 * (OIDC?) to authenticate them.
	 *
	 * @see UserControl
	 */
	@Parameter("password")
	@Parameter("user_id")
	protected static final String SET_USER_PASS = """
			UPDATE user_info
			SET encrypted_password = :password
			WHERE user_id = :user_id
			""";

	/**
	 * Set a user's name.
	 *
	 * @see UserControl
	 */
	@Parameter("user_name")
	@Parameter("user_id")
	protected static final String SET_USER_NAME = """
			UPDATE user_info
			SET user_name = :user_name
			WHERE user_id = :user_id
			""";

	/**
	 * Get a list of all users.
	 *
	 * @see UserControl
	 */
	@ResultColumn("user_id")
	@ResultColumn("user_name")
	@ResultColumn("openid_subject")
	protected static final String LIST_ALL_USERS = """
			SELECT user_id, user_name, openid_subject
			FROM user_info
			""";

	/**
	 * Get a list of all users.
	 *
	 * @see UserControl
	 */
	@Parameter("internal")
	@ResultColumn("user_id")
	@ResultColumn("user_name")
	@ResultColumn("openid_subject")
	protected static final String LIST_ALL_USERS_OF_TYPE = """
			SELECT user_id, user_name, openid_subject
			FROM user_info
			WHERE is_internal = :internal
			""";

	/**
	 * Create a user. Passwords are either encrypted (with bcrypt) or
	 * {@code null} to indicate that they should be using some other system to
	 * authenticate them.
	 *
	 * @see UserControl
	 */
	@Parameter("user_name")
	@Parameter("encoded_password")
	@Parameter("trust_level")
	@Parameter("disabled")
	@Parameter("openid_subject")
	@GeneratesID
	protected static final String CREATE_USER = """
			INSERT IGNORE INTO user_info(
				user_name, encrypted_password, trust_level, disabled,
				openid_subject)
			VALUES(:user_name, :encoded_password, :trust_level, :disabled,
				:openid_subject)
			""";

	/**
	 * Get a list of all groups.
	 *
	 * @see UserControl
	 */
	@ResultColumn("group_id")
	@ResultColumn("group_name")
	@ResultColumn("quota")
	@ResultColumn("group_type")
	protected static final String LIST_ALL_GROUPS = """
			SELECT group_id, group_name, quota, group_type
			FROM user_groups
			""";

	/**
	 * Get a list of all groups of a given type.
	 *
	 * @see UserControl
	 */
	@Parameter("type")
	@ResultColumn("group_id")
	@ResultColumn("group_name")
	@ResultColumn("quota")
	@ResultColumn("group_type")
	protected static final String LIST_ALL_GROUPS_OF_TYPE = """
			SELECT group_id, group_name, quota, group_type
			FROM user_groups
			WHERE group_type = :type
			""";

	/**
	 * Get a group by it's ID.
	 *
	 * @see UserControl
	 */
	@Parameter("group_id")
	@ResultColumn("group_id")
	@ResultColumn("group_name")
	@ResultColumn("quota")
	@ResultColumn("group_type")
	@SingleRowResult
	protected static final String GET_GROUP_BY_ID = """
			SELECT group_id, group_name, quota, group_type
			FROM user_groups
			WHERE group_id = :group_id
			LIMIT 1
			""";

	/**
	 * Get a group by it's name.
	 *
	 * @see UserControl
	 */
	@Parameter("group_name")
	@ResultColumn("group_id")
	@ResultColumn("group_name")
	@ResultColumn("quota")
	@ResultColumn("group_type")
	@SingleRowResult
	protected static final String GET_GROUP_BY_NAME = """
			SELECT group_id, group_name, quota, group_type
			FROM user_groups
			WHERE group_name = :group_name
			LIMIT 1
			""";

	/**
	 * Create a board issue report.
	 *
	 * @see Spalloc
	 */
	@Parameter("board_id")
	@Parameter("job_id")
	@Parameter("issue")
	@Parameter("user_id")
	@GeneratesID
	protected static final String INSERT_BOARD_REPORT = """
			INSERT INTO board_reports(
				board_id, job_id, reported_issue, reporter, report_timestamp)
			VALUES(:board_id, :job_id, :issue, :user_id, UNIX_TIMESTAMP())
			""";

	/**
	 * Actually delete a job record. Only called by the data tombstone-r. This
	 * is the only thing that deletes jobs from the active database.
	 *
	 * @see AllocatorTask#tombstone()
	 */
	@Parameter("job_id")
	protected static final String DELETE_JOB_RECORD = """
			DELETE FROM jobs
			WHERE job_id = :job_id
			""";

	/**
	 * Actually delete an allocation record. Only called by the data
	 * tombstone-r. This and triggers are the only things that delete allocation
	 * records from the active database.
	 *
	 * @see AllocatorTask#tombstone()
	 */
	@Parameter("alloc_id")
	protected static final String DELETE_ALLOC_RECORD = """
			DELETE FROM old_board_allocations
			WHERE alloc_id = :alloc_id
			""";

	/**
	 * Read the blacklisted chips for a board.
	 *
	 * @see BlacklistStore
	 */
	@Parameter("board_id")
	@ResultColumn("x")
	@ResultColumn("y")
	@ResultColumn("notes")
	protected static final String GET_BLACKLISTED_CHIPS = """
			SELECT chip_x AS x, chip_y AS y, notes
			FROM blacklisted_chips
				JOIN board_model_coords USING (coord_id)
			WHERE board_id = :board_id
			""";

	/**
	 * Read the blacklisted cores for a board.
	 *
	 * @see BlacklistStore
	 */
	@Parameter("board_id")
	@ResultColumn("x")
	@ResultColumn("y")
	@ResultColumn("p")
	@ResultColumn("notes")
	protected static final String GET_BLACKLISTED_CORES = """
			SELECT chip_x AS x, chip_y AS y, physical_core AS p, notes
			FROM blacklisted_cores
				JOIN board_model_coords USING (coord_id)
			WHERE board_id = :board_id
			""";

	/**
	 * Read the blacklisted links for a board.
	 *
	 * @see BlacklistStore
	 */
	@Parameter("board_id")
	@ResultColumn("x")
	@ResultColumn("y")
	@ResultColumn("direction")
	@ResultColumn("notes")
	protected static final String GET_BLACKLISTED_LINKS = """
			SELECT chip_x AS x, chip_y AS y, direction, notes
			FROM blacklisted_links
				JOIN board_model_coords USING (coord_id)
			WHERE board_id = :board_id
			""";

	/**
	 * Mark a board as having had its blacklist modified.
	 *
	 * @see MachineStateControl
	 */
	@Parameter("board_id")
	protected static final String MARK_BOARD_BLACKLIST_CHANGED = """
			UPDATE boards
			SET blacklist_set_timestamp = UNIX_TIMESTAMP()
			WHERE board_id = :board_id
			""";

	/**
	 * Mark a board as having had its blacklist synchronised with the hardware.
	 *
	 * @see MachineStateControl
	 */
	@Parameter("board_id")
	protected static final String MARK_BOARD_BLACKLIST_SYNCHED = """
			UPDATE boards
			SET blacklist_sync_timestamp = UNIX_TIMESTAMP()
			WHERE board_id = :board_id
			""";

	/**
	 * Asks whether the blacklist model for a board is believed to be
	 * synchronised to the hardware.
	 *
	 * @see MachineStateControl
	 */
	@Parameter("board_id")
	@ResultColumn("current")
	@SingleRowResult
	protected static final String IS_BOARD_BLACKLIST_CURRENT = """
			SELECT blacklist_sync_timestamp >= blacklist_set_timestamp
				AS current
			FROM boards
			WHERE board_id = :board_id
			LIMIT 1
			""";

	/**
	 * Add a chip on a board to that board's blacklist. Does not cause the
	 * blacklist to be written to anywhere. The {@code x},{@code y} are
	 * board-local coordinates.
	 *
	 * @see BlacklistStore
	 */
	@Parameter("board_id")
	@Parameter("x")
	@Parameter("y")
	protected static final String ADD_BLACKLISTED_CHIP = """
			INSERT INTO blacklisted_chips(board_id, coord_id, notes)
			WITH args(board_id, x, y) AS (SELECT :board_id, :x, :y),
				m(model) AS (SELECT board_model FROM machines
					JOIN boards USING (machine_id)
					JOIN args USING (board_id))
			SELECT args.board_id, coord_id, NULL
			FROM board_model_coords
				JOIN m USING (model)
				JOIN args
			WHERE chip_x = args.x AND chip_y = args.y
			""";

	/**
	 * Add a core on a board to that board's blacklist. Does not cause the
	 * blacklist to be written to anywhere. The {@code x},{@code y} are
	 * board-local coordinates.
	 *
	 * @see BlacklistStore
	 */
	@Parameter("board_id")
	@Parameter("x")
	@Parameter("y")
	@Parameter("p")
	protected static final String ADD_BLACKLISTED_CORE = """
			INSERT INTO blacklisted_cores(
				board_id, coord_id, physical_core, notes)
			WITH args(board_id, x, y, p) AS (SELECT :board_id, :x, :y, :p),
				m(model) AS (SELECT board_model FROM machines
					JOIN boards USING (machine_id)
					JOIN args USING (board_id))
			SELECT args.board_id, coord_id, p, NULL
			FROM board_model_coords
				JOIN m USING (model)
				JOIN args
			WHERE chip_x = args.x AND chip_y = args.y
			""";

	/**
	 * Add a link on a board to that board's blacklist. Does not cause the
	 * blacklist to be written to anywhere. The {@code x},{@code y} are
	 * board-local coordinates.
	 *
	 * @see BlacklistStore
	 */
	@Parameter("board_id")
	@Parameter("x")
	@Parameter("y")
	@Parameter("direction")
	protected static final String ADD_BLACKLISTED_LINK = """
			INSERT INTO blacklisted_links(
				board_id, coord_id, direction, notes)
			WITH args(board_id, x, y, dir) AS (
					SELECT :board_id, :x, :y, :direction),
				m(model) AS (SELECT board_model FROM machines
					JOIN boards USING (machine_id)
					JOIN args USING (board_id))
			SELECT args.board_id, coord_id, dir, NULL
			FROM board_model_coords
				JOIN m USING (model)
				JOIN args
			WHERE chip_x = args.x AND chip_y = args.y
			""";

	/**
	 * Delete all blacklist entries for chips on a board.
	 *
	 * @see BlacklistStore
	 */
	@Parameter("board_id")
	protected static final String CLEAR_BLACKLISTED_CHIPS = """
			DELETE FROM blacklisted_chips
			WHERE board_id = :board_id
			""";

	/**
	 * Delete all blacklist entries for cores on a board.
	 *
	 * @see BlacklistStore
	 */
	@Parameter("board_id")
	protected static final String CLEAR_BLACKLISTED_CORES = """
			DELETE FROM blacklisted_cores
			WHERE board_id = :board_id
			""";

	/**
	 * Delete all blacklist entries for links on a board.
	 *
	 * @see BlacklistStore
	 */
	@Parameter("board_id")
	protected static final String CLEAR_BLACKLISTED_LINKS = """
			DELETE FROM blacklisted_links
			WHERE board_id = :board_id
			""";

	/**
	 * Get the list of writes (to the machine) of blacklist data to perform.
	 *
	 * @see BMPController
	 */
	@Parameter("bmp_id")
	@ResultColumn("op_id")
	@ResultColumn("board_id")
	@ResultColumn("bmp_serial_id")
	@ResultColumn("board_num")
	@ResultColumn("cabinet")
	@ResultColumn("frame")
	@ResultColumn("machine_id")
	protected static final String GET_BLACKLIST_WRITES = """
			SELECT op_id, board_id, board_serial.bmp_serial_id, board_num,
				cabinet, frame, data, boards.machine_id
			FROM blacklist_ops
				JOIN boards USING (board_id)
				JOIN bmp USING (bmp_id)
				LEFT JOIN board_serial USING (board_id)
			WHERE op = 1
				AND NOT completed
				AND boards.bmp_id = :bmp_id
			""";

	/**
	 * Get the list of reads (from the machine) of blacklist data to perform.
	 *
	 * @see BMPController
	 */
	@Parameter("bmp_id")
	@ResultColumn("op_id")
	@ResultColumn("board_id")
	@ResultColumn("bmp_serial_id")
	@ResultColumn("board_num")
	@ResultColumn("cabinet")
	@ResultColumn("frame")
	@ResultColumn("machine_id")
	protected static final String GET_BLACKLIST_READS = """
			SELECT op_id, board_id, board_serial.bmp_serial_id, board_num,
				cabinet, frame, boards.machine_id
			FROM blacklist_ops
				JOIN boards USING (board_id)
				JOIN bmp USING (bmp_id)
				LEFT JOIN board_serial USING (board_id)
			WHERE op = 0
				AND NOT completed
				AND boards.bmp_id = :bmp_id
			""";

	/**
	 * Get the list of reads (from the machine) of serial data to perform.
	 *
	 * @see BMPController
	 */
	@Parameter("bmp_id")
	@ResultColumn("op_id")
	@ResultColumn("board_id")
	@ResultColumn("bmp_serial_id")
	@ResultColumn("board_num")
	@ResultColumn("cabinet")
	@ResultColumn("frame")
	@ResultColumn("machine_id")
	protected static final String GET_SERIAL_INFO_REQS = """
			SELECT op_id, board_id, board_serial.bmp_serial_id, board_num,
				cabinet, frame, boards.machine_id
			FROM blacklist_ops
				JOIN boards USING (board_id)
				JOIN bmp USING (bmp_id)
				LEFT JOIN board_serial USING (board_id)
			WHERE op = 2
				AND NOT completed
				AND boards.bmp_id = :bmp_id
			""";

	/**
	 * Get the list of reads (from the machine) of temperature data to perform.
	 *
	 * @see BMPController
	 */
	@Parameter("machine_id")
	@ResultColumn("op_id")
	@ResultColumn("board_id")
	@ResultColumn("bmp_serial_id")
	@ResultColumn("board_num")
	@ResultColumn("cabinet")
	@ResultColumn("frame")
	protected static final String GET_TEMP_INFO_REQS =
			"SELECT op_id, board_id, board_serial.bmp_serial_id, board_num, "
					+ "cabinet, frame FROM blacklist_ops "
					+ "JOIN boards USING (board_id) JOIN bmp USING (bmp_id) "
					+ "LEFT JOIN board_serial USING (board_id) "
					+ "WHERE op = 3 AND NOT completed "
					+ "AND boards.machine_id = :machine_id";

	/**
	 * Set the BMP and physical serial IDs based on the information actually
	 * read off the machine. A bit of care is needed because we might not yet
	 * have a row for that board.
	 *
	 * @see BMPController
	 */
	@Parameter("board_id")
	@Parameter("bmp_serial_id")
	@Parameter("physical_serial_id")
	@GeneratesID
	protected static final String SET_BOARD_SERIAL_IDS = """
			INSERT INTO board_serial(
				board_id, bmp_serial_id, physical_serial_id)
			VALUES(:board_id, :bmp_serial_id, :physical_serial_id)
			ON DUPLICATE KEY UPDATE
				bmp_serial_id = VALUES(bmp_serial_id),
				physical_serial_id = VALUES(physical_serial_id)
			""";

	/**
	 * Mark a read of a blacklist or ADC data as completed.
	 *
	 * @see BMPController
	 */
	@Parameter("data")
	@Parameter("op_id")
<<<<<<< HEAD
	protected static final String COMPLETED_BLACKLIST_READ = """
			UPDATE blacklist_ops
			SET data = :data, completed = 1
			WHERE op_id = :op_id
			""";
=======
	protected static final String COMPLETED_BOARD_INFO_READ =
			"UPDATE blacklist_ops SET data = :data, completed = 1 "
					+ "WHERE op_id = :op_id";
>>>>>>> 1e79f781

	/**
	 * Mark a write of a blacklist as completed.
	 *
	 * @see BMPController
	 */
	@Parameter("op_id")
	protected static final String COMPLETED_BLACKLIST_WRITE = """
			UPDATE blacklist_ops
			SET completed = 1
			WHERE op_id = :op_id
			""";

	/**
	 * Mark a read of serial data as completed. (Text same as
	 * {@link #COMPLETED_BLACKLIST_WRITE} for now, but logically distinct.)
	 *
	 * @see BMPController
	 */
	@Parameter("op_id")
	protected static final String COMPLETED_GET_SERIAL_REQ = """
			UPDATE blacklist_ops
			SET completed = 1
			WHERE op_id = :op_id
			""";

	/**
	 * Mark a read or write of a blacklist as failed, noting the reason.
	 *
	 * @see BMPController
	 */
	@Parameter("failure")
	@Parameter("op_id")
	protected static final String FAILED_BLACKLIST_OP = """
			UPDATE blacklist_ops
			SET failure = :failure, completed = 1
			WHERE op_id = :op_id
			""";

	/**
	 * Retrieve a completed request to read or write a BMP-related data for a
	 * board.
	 *
	 * @see MachineStateControl
	 */
	@Parameter("op_id")
	@ResultColumn("board_id")
	@ResultColumn("op")
	@ResultColumn("data")
	@ResultColumn("failure")
	@SingleRowResult
	protected static final String GET_COMPLETED_BLACKLIST_OP = """
			SELECT board_id, op, data, failure, failure IS NOT NULL AS failed
			FROM blacklist_ops
			WHERE op_id = :op_id AND completed
			LIMIT 1
			""";

	/**
	 * Delete a blacklist request.
	 *
	 * @see MachineStateControl
	 */
	@Parameter("op_id")
	protected static final String DELETE_BLACKLIST_OP = """
			DELETE FROM blacklist_ops
			WHERE op_id = :op_id
			""";

	/**
	 * Insert a request to read a board's blacklist.
	 *
	 * @see MachineStateControl
	 */
	@Parameter("board_id")
	@GeneratesID
	protected static final String CREATE_BLACKLIST_READ = """
			INSERT INTO blacklist_ops(
				board_id, op, completed)
			VALUES (:board_id, 0, 0)
			""";

	/**
	 * Insert a request to write a board's blacklist.
	 *
	 * @see MachineStateControl
	 */
	@Parameter("board_id")
	@Parameter("blacklist")
	@GeneratesID
	protected static final String CREATE_BLACKLIST_WRITE = """
			INSERT INTO blacklist_ops(
				board_id, op, completed, data)
			VALUES (:board_id, 1, 0, :blacklist)
			""";

	/**
	 * Insert a request to read a board's serial information.
	 *
	 * @see MachineStateControl
	 */
	@Parameter("board_id")
	@GeneratesID
	protected static final String CREATE_SERIAL_READ_REQ = """
			INSERT INTO blacklist_ops(
				board_id, op, completed)
			VALUES (:board_id, 2, 0)
			""";

	/**
	 * Find an allocatable board with a specific board ID. (This will have been
	 * previously converted from some other form of board coordinates.)
	 *
	 * @see AllocatorTask
	 */
	@Parameter("machine_id")
	@Parameter("board_id")
	@ResultColumn("x")
	@ResultColumn("y")
	@ResultColumn("z")
	@SingleRowResult
	protected static final String FIND_LOCATION = """
			SELECT
				x, y, z
			FROM boards
			WHERE boards.machine_id = :machine_id
				AND boards.board_id = :board_id
				AND boards.may_be_allocated
			LIMIT 1
			""";

	/** Get the list of allocation tasks. */
	@Parameter("job_state")
	@ResultColumn("req_id")
	@ResultColumn("job_id")
	@ResultColumn("num_boards")
	@ResultColumn("width")
	@ResultColumn("height")
	@ResultColumn("board_id")
	@ResultColumn("machine_id")
	@ResultColumn("max_dead_boards")
	@ResultColumn("max_width")
	@ResultColumn("max_height")
	@ResultColumn("job_state")
	@ResultColumn("importance")
	protected static final String GET_ALLOCATION_TASKS = """
			SELECT
				job_request.req_id,
				job_request.job_id,
				job_request.num_boards,
				job_request.width,
				job_request.height,
				job_request.board_id,
				jobs.machine_id AS machine_id,
				job_request.max_dead_boards,
				machines.width AS max_width,
				machines.height AS max_height,
				jobs.job_state AS job_state,
				job_request.importance
			FROM
				job_request
				JOIN jobs USING (job_id)
				JOIN machines USING (machine_id)
			WHERE job_state = :job_state
			ORDER BY importance DESC, req_id ASC
			""";

	/**
	 * Get enabled boards with at least as many reported problems as a given
	 * threshold.
	 */
	@Parameter("threshold")
	@ResultColumn("board_id")
	@ResultColumn("num_reports")
	@ResultColumn("x")
	@ResultColumn("y")
	@ResultColumn("z")
	@ResultColumn("address")
	protected static final String GET_REPORTED_BOARDS = """
			WITH report_counts AS (
				SELECT
					board_reports.board_id,
					COUNT(board_reports.report_id) AS num_reports
				FROM board_reports
				JOIN boards USING (board_id)
				WHERE boards.functioning != 0 -- Ignore disabled boards
				GROUP BY board_id)
			SELECT
				boards.board_id,
				report_counts.num_reports,
				boards.x,
				boards.y,
				boards.z,
				boards.address
			FROM
				report_counts
				JOIN boards USING (board_id)
			WHERE report_counts.num_reports >= :threshold
			""";

	/** Create a request to change the power status of a board. */
	@Parameter("job_id")
	@Parameter("board_id")
	@Parameter("from_state")
	@Parameter("to_state")
	@Parameter("power")
	@Parameter("fpga_n")
	@Parameter("fpga_s")
	@Parameter("fpga_e")
	@Parameter("fpga_w")
	@Parameter("fpga_nw")
	@Parameter("fpga_se")
	@GeneratesID
	protected static final String ISSUE_CHANGE_FOR_JOB = """
			INSERT INTO pending_changes(
				job_id, board_id, from_state, to_state,
				power, fpga_n, fpga_e, fpga_se, fpga_s, fpga_w, fpga_nw)
			VALUES (
				:job_id, :board_id, :from_state, :to_state,
				:power, :fpga_n, :fpga_e, :fpga_se, :fpga_s, :fpga_w, :fpga_nw)
			""";

	/**
	 * Get the links of a machine that have been disabled; each link is
	 * described by the boards it links and the directions the link goes in at
	 * each end.
	 */
	@Parameter("machine_id")
	@ResultColumn("board_1_x")
	@ResultColumn("board_1_y")
	@ResultColumn("board_1_z")
	@ResultColumn("board_1_c")
	@ResultColumn("board_1_f")
	@ResultColumn("board_1_b")
	@ResultColumn("board_1_addr")
	@ResultColumn("dir_1")
	@ResultColumn("board_2_x")
	@ResultColumn("board_2_y")
	@ResultColumn("board_2_z")
	@ResultColumn("board_2_c")
	@ResultColumn("board_2_f")
	@ResultColumn("board_2_b")
	@ResultColumn("board_2_addr")
	@ResultColumn("dir_2")
	protected static final String GET_DEAD_LINKS = """
			SELECT
				-- Link end 1: board coords + direction
				b1.x AS board_1_x, b1.y AS board_1_y, b1.z AS board_1_z,
				bmp1.cabinet AS board_1_c, bmp1.frame AS board_1_f,
				b1.board_num AS board_1_b, b1.address AS board_1_addr,
				dir_1,
				-- Link end 2: board coords + direction
				b2.x AS board_2_x, b2.y AS board_2_y, b2.z AS board_2_z,
				bmp2.cabinet AS board_2_c, bmp2.frame AS board_2_f,
				b2.board_num AS board_2_b, b2.address AS board_2_addr,
				dir_2
			FROM links
				JOIN boards AS b1 ON board_1 = b1.board_id
				JOIN boards AS b2 ON board_2 = b2.board_id
				JOIN bmp AS bmp1 ON bmp1.bmp_id = b1.bmp_id
				JOIN bmp AS bmp2 ON bmp2.bmp_id = b2.bmp_id
			WHERE
				b1.machine_id = :machine_id AND NOT live
			ORDER BY board_1 ASC, board_2 ASC;
			""";

	/**
	 * Copy jobs to the historical data DB, and return the IDs of the jobs that
	 * were copied (which will now be safe to delete). Only jobs that are
	 * already completed will ever get copied.
	 *
	 * @see AllocatorTask#tombstone()
	 */
	@Parameter("grace_period")
	@ResultColumn("job_id")
	protected static final String COPY_JOBS_TO_HISTORICAL_DATA = """
			WITH
				t(now) AS (VALUES (CAST(strftime('%s','now') AS INTEGER)))
			INSERT OR IGNORE INTO tombstone.jobs(
				job_id, machine_id, owner, create_timestamp,
				width, height, "depth", root_id,
				keepalive_interval, keepalive_host,
				death_reason, death_timestamp,
				original_request,
				allocation_timestamp, allocation_size,
				machine_name, owner_name, "group", group_name)
			SELECT
				jobs.job_id, jobs.machine_id, jobs.owner, jobs.create_timestamp,
				jobs.width, jobs.height, jobs."depth", jobs.allocated_root,
				jobs.keepalive_interval, jobs.keepalive_host,
				jobs.death_reason, jobs.death_timestamp,
				original_request,
				allocation_timestamp, allocation_size,
				machines.machine_name, user_info.user_name,
				groups.group_id, groups.group_name
			FROM
				jobs
				JOIN groups USING (group_id)
				JOIN machines USING (machine_id)
				JOIN user_info ON jobs.owner = user_info.user_id
				JOIN t
			WHERE death_timestamp + :grace_period < t.now
			RETURNING job_id
			""";

	/**
	 * Copy board allocation data to the historical data DB, and return the IDs
	 * of the allocation records that were copied (which will now be safe to
	 * delete). Only jobs that are already completed will ever get copied.
	 *
	 * @see AllocatorTask#tombstone()
	 */
	@Parameter("grace_period")
	@ResultColumn("alloc_id")
	protected static final String COPY_ALLOCS_TO_HISTORICAL_DATA = """
			WITH
				t(now) AS (VALUES (CAST(strftime('%s','now') AS INTEGER)))
			INSERT OR IGNORE INTO tombstone.board_allocations(
				alloc_id, job_id, board_id, allocation_timestamp)
			SELECT
				src.alloc_id, src.job_id, src.board_id, src.alloc_timestamp
			FROM
				old_board_allocations AS src
				JOIN jobs USING (job_id)
				JOIN t
			WHERE jobs.death_timestamp + :grace_period < t.now
			RETURNING alloc_id
			""";

	/**
	 * Insert a request to read a board's temperature data.
	 *
	 * @see MachineStateControl
	 */
	@Parameter("board_id")
	@GeneratesID
	protected static final String CREATE_TEMP_READ_REQ =
			"INSERT INTO blacklist_ops(board_id, op, completed) "
					+ "VALUES(:board_id, 3, 0)";


	/**
	 * Read historical allocations to be written to the historical data DB.
	 * Only allocations that are already completed will ever get read here.
	 *
	 * @see AllocatorTask#tombstone()
	 */
	@Parameter("grace_period")
	@ResultColumn("alloc_id")
	@ResultColumn("job_id")
	@ResultColumn("board_id")
	@ResultColumn("alloc_timestamp")
	protected static final String READ_HISTORICAL_ALLOCS = """
			SELECT alloc_id, job_id, board_id, alloc_timestamp
			FROM old_board_allocations
				JOIN jobs USING (job_id)
			WHERE jobs.death_timestamp + :grace_period < UNIX_TIMESTAMP()
			""";

	/**
	 * Read historical jobs to be written to the historical data DB.
	 * Only jobs that are already completed will ever get read here.
	 */
	@Parameter("grace_period")
	@ResultColumn("job_id")
	@ResultColumn("machine_id")
	@ResultColumn("owner")
	@ResultColumn("create_timestamp")
	@ResultColumn("width")
	@ResultColumn("height")
	@ResultColumn("depth")
	@ResultColumn("allocated_root")
	@ResultColumn("keepalive_interval")
	@ResultColumn("keepalive_host")
	@ResultColumn("death_reason")
	@ResultColumn("death_timestamp")
	@ResultColumn("original_request")
	@ResultColumn("allocation_timestamp")
	@ResultColumn("allocation_size")
	@ResultColumn("machine_name")
	@ResultColumn("user_name")
	@ResultColumn("group_id")
	@ResultColumn("group_name")
	protected static final String READ_HISTORICAL_JOBS = """
			SELECT job_id, machine_id, owner, create_timestamp,
				jobs.width AS width, jobs.height AS height, jobs.depth AS depth,
				allocated_root, keepalive_interval, keepalive_host,
				death_reason, death_timestamp, original_request,
				allocation_timestamp, allocation_size,
				machine_name, user_name, group_id, group_name
			FROM jobs
				JOIN user_groups USING (group_id)
				JOIN machines USING (machine_id)
				JOIN user_info ON jobs.owner = user_info.user_id
			WHERE death_timestamp + :grace_period < UNIX_TIMESTAMP()
			""";

	/**
	 * Write to the historical allocations database.
	 */
	@Parameter("alloc_id")
	@Parameter("job_id")
	@Parameter("board_id")
	@Parameter("allocation_timestamp")
	protected static final String WRITE_HISTORICAL_ALLOCS = """
			INSERT IGNORE INTO board_allocations(
				alloc_id, job_id, board_id, allocation_timestamp)
			VALUES(:alloc_id, :job_id, :board_id, :allocation_timestamp)
			""";

	/**
	 * Write to the historical jobs database.
	 */
	@Parameter("job_id")
	@Parameter("machine_id")
	@Parameter("owner")
	@Parameter("create_timestamp")
	@Parameter("width")
	@Parameter("height")
	@Parameter("depth")
	@Parameter("root_id")
	@Parameter("keepalive_interval")
	@Parameter("keepalive_host")
	@Parameter("death_reason")
	@Parameter("death_timestamp")
	@Parameter("original_request")
	@Parameter("allocation_timestamp")
	@Parameter("allocation_size")
	@Parameter("machine_name")
	@Parameter("owner_name")
	@Parameter("group_id")
	@Parameter("group_name")
	protected static final String WRITE_HISTORICAL_JOBS = """
			INSERT IGNORE INTO jobs(
				job_id, machine_id, owner, create_timestamp,
				width, height, depth, root_id,
				keepalive_interval, keepalive_host,
				death_reason, death_timestamp,
				original_request, allocation_timestamp, allocation_size,
				machine_name, owner_name, group_id, group_name)
			VALUES(:job_id, :machine_id, :owner, :create_timestamp,
				:width, :height, :depth, :root_id,
				:keepalive_interval, :keepalive_host,
				:death_reason, :death_timestamp,
				:original_request, :allocation_timestamp, :allocation_size,
				:machine_name, :owner_name, :group_id, :group_name)
			""";

	/**
	 * Set the NMPI session for a Job.
	 */
	@Parameter("job_id")
	@Parameter("session_id")
	@Parameter("quota_units")
	protected static final String SET_JOB_SESSION = """
			INSERT IGNORE INTO job_nmpi_session (
				job_id, session_id, quota_units)
			VALUES(:job_id, :session_id, :quota_units)
			""";

	/**
	 * Set the NMPI Job for a Job.
	 */
	@Parameter("job_id")
	@Parameter("nmpi_job_id")
	@Parameter("quota_units")
	protected static final String SET_JOB_NMPI_JOB = """
			INSERT IGNORE INTO job_nmpi_job (
				job_id, nmpi_job_id, quota_units)
			VALUES(:job_id, :nmpi_job_id, :quota_units)
			""";

	/**
	 * Get the NMPI Session for a Job.
	 */
	@Parameter("job_id")
	@ResultColumn("session_id")
	@ResultColumn("quota_units")
	protected static final String GET_JOB_SESSION = """
			SELECT session_id, quota_units
			FROM job_nmpi_session
			WHERE job_id = :job_id
			""";

	/**
	 * Get the NMPI Job for a Job.
	 */
	@Parameter("job_id")
	@ResultColumn("nmpi_job_id")
	@ResultColumn("quota_units")
	protected static final String GET_JOB_NMPI_JOB = """
			SELECT nmpi_job_id, quota_units
			FROM job_nmpi_job
			WHERE job_id = :job_id
			""";

	// SQL loaded from files because it is too complicated otherwise!

	/**
	 * Find a rectangle of triads of boards that may be allocated. The
	 * {@code max_dead_boards} gives the amount of allowance for non-allocatable
	 * resources to be made within the rectangle.
	 *
	 * @see AllocatorTask
	 */
	@Parameter("width")
	@Parameter("height")
	@Parameter("machine_id")
	@Parameter("max_dead_boards")
	@ResultColumn("id")
	@ResultColumn("x")
	@ResultColumn("y")
	@ResultColumn("z")
	@ResultColumn("available")
	@Value("classpath:queries/find_rectangle.sql")
	protected Resource findRectangle;

	/**
	 * Find a rectangle of triads of boards rooted at a specific board that may
	 * be allocated. The {@code max_dead_boards} gives the amount of allowance
	 * for non-allocatable resources to be made within the rectangle.
	 *
	 * @see AllocatorTask
	 */
	@Parameter("board_id")
	@Parameter("width")
	@Parameter("height")
	@Parameter("machine_id")
	@Parameter("max_dead_boards")
	@ResultColumn("id")
	@ResultColumn("x")
	@ResultColumn("y")
	@ResultColumn("z")
	@ResultColumn("available")
	@SingleRowResult
	@Value("classpath:queries/find_rectangle_at.sql")
	protected Resource findRectangleAt;

	/**
	 * Find an allocatable board with a specific board ID. (This will have been
	 * previously converted from some other form of board coordinates.)
	 *
	 * @see AllocatorTask
	 */
	@Parameter("machine_id")
	@Parameter("board_id")
	@ResultColumn("x")
	@ResultColumn("y")
	@ResultColumn("z")
	@SingleRowResult
	@Value("classpath:queries/find_location.sql")
	protected Resource findLocation;

	/** Create a request to change the power status of a board. */
	@Parameter("job_id")
	@Parameter("board_id")
	@Parameter("from_state")
	@Parameter("to_state")
	@Parameter("power")
	@Parameter("fpga_n")
	@Parameter("fpga_e")
	@Parameter("fpga_se")
	@Parameter("fpga_s")
	@Parameter("fpga_w")
	@Parameter("fpga_nw")
	@GeneratesID
	@Value("classpath:queries/issue_change_for_job.sql")
	protected Resource issueChangeForJob;

	/**
	 * Count the number of <em>connected</em> boards (i.e., have at least one
	 * path over enabled links to the root board of the allocation) within a
	 * rectangle of triads. The triads are taken as being full depth.
	 * <p>
	 * Ideally this would be part of {@link #findRectangle}, but both that query
	 * and this one are entirely complicated enough already! Also, we don't
	 * expect to have this query reject many candidate allocations.
	 *
	 * @see AllocatorTask
	 */
	@Parameter("machine_id")
	@Parameter("x")
	@Parameter("y")
	@Parameter("width")
	@Parameter("height")
	@ResultColumn("connected_size")
	@SingleRowResult
	@Value("classpath:queries/allocation_connected.sql")
	protected Resource countConnected;

	/**
	 * Get the links on the perimeter of the allocation to a job. The perimeter
	 * is defined as being the links between a board that is part of the
	 * allocation and a board that is not; it's <em>not</em> a geometric
	 * definition, but rather a relational algebraic one.
	 *
	 * @see AllocatorTask
	 */
	@Parameter("job_id")
	@ResultColumn("board_id")
	@ResultColumn("direction")
	@Value("classpath:queries/perimeter.sql")
	protected Resource getPerimeterLinks;

	/**
	 * Locate a board (using a full set of coordinates) based on global chip
	 * coordinates.
	 *
	 * @see Spalloc
	 */
	@Parameter("machine_id")
	@Parameter("x")
	@Parameter("y")
	@ResultColumn("board_id")
	@ResultColumn("address")
	@ResultColumn("bmp_id")
	@ResultColumn("x")
	@ResultColumn("y")
	@ResultColumn("z")
	@ResultColumn("job_id")
	@ResultColumn("machine_name")
	@ResultColumn("cabinet")
	@ResultColumn("frame")
	@ResultColumn("board_num")
	@ResultColumn("chip_x")
	@ResultColumn("chip_y")
	@ResultColumn("board_chip_x")
	@ResultColumn("board_chip_y")
	@ResultColumn("job_root_chip_x")
	@ResultColumn("job_root_chip_y")
	@SingleRowResult
	@Value("classpath:queries/find_board_by_global_chip.sql")
	protected Resource findBoardByGlobalChip;

	/**
	 * Locate a board (using a full set of coordinates) based on
	 * allocation-local chip coordinates.
	 *
	 * @see Spalloc
	 */
	@Parameter("job_id")
	@Parameter("board_id")
	@Parameter("x")
	@Parameter("y")
	@ResultColumn("board_id")
	@ResultColumn("address")
	@ResultColumn("x")
	@ResultColumn("y")
	@ResultColumn("z")
	@ResultColumn("job_id")
	@ResultColumn("machine_name")
	@ResultColumn("cabinet")
	@ResultColumn("frame")
	@ResultColumn("board_num")
	@ResultColumn("chip_x")
	@ResultColumn("chip_y")
	@ResultColumn("board_chip_x")
	@ResultColumn("board_chip_y")
	@SingleRowResult
	@Value("classpath:queries/find_board_by_job_chip.sql")
	protected Resource findBoardByJobChip;

	/**
	 * Locate a board (using a full set of coordinates) based on logical triad
	 * coordinates.
	 *
	 * @see Spalloc
	 */
	@Parameter("machine_id")
	@Parameter("x")
	@Parameter("y")
	@Parameter("z")
	@ResultColumn("board_id")
	@ResultColumn("address")
	@ResultColumn("bmp_id")
	@ResultColumn("x")
	@ResultColumn("y")
	@ResultColumn("z")
	@ResultColumn("job_id")
	@ResultColumn("machine_name")
	@ResultColumn("cabinet")
	@ResultColumn("frame")
	@ResultColumn("board_num")
	@ResultColumn("chip_x")
	@ResultColumn("chip_y")
	@ResultColumn("board_chip_x")
	@ResultColumn("board_chip_y")
	@SingleRowResult
	@Value("classpath:queries/find_board_by_logical_coords.sql")
	protected Resource findBoardByLogicalCoords;

	/**
	 * Locate a board (using a full set of coordinates) based on physical
	 * cabinet-frame-board coordinates.
	 *
	 * @see Spalloc
	 */
	@Parameter("machine_id")
	@Parameter("cabinet")
	@Parameter("frame")
	@Parameter("board")
	@ResultColumn("board_id")
	@ResultColumn("address")
	@ResultColumn("bmp_id")
	@ResultColumn("x")
	@ResultColumn("y")
	@ResultColumn("z")
	@ResultColumn("job_id")
	@ResultColumn("machine_name")
	@ResultColumn("cabinet")
	@ResultColumn("frame")
	@ResultColumn("board_num")
	@ResultColumn("chip_x")
	@ResultColumn("chip_y")
	@ResultColumn("board_chip_x")
	@ResultColumn("board_chip_y")
	@SingleRowResult
	@Value("classpath:queries/find_board_by_physical_coords.sql")
	protected Resource findBoardByPhysicalCoords;

	/**
	 * Locate a board (using a full set of coordinates) based on the IP address
	 * of its ethernet chip.
	 *
	 * @see Spalloc
	 */
	@Parameter("machine_id")
	@Parameter("address")
	@ResultColumn("board_id")
	@ResultColumn("address")
	@ResultColumn("bmp_id")
	@ResultColumn("x")
	@ResultColumn("y")
	@ResultColumn("z")
	@ResultColumn("job_id")
	@ResultColumn("machine_name")
	@ResultColumn("cabinet")
	@ResultColumn("frame")
	@ResultColumn("board_num")
	@ResultColumn("chip_x")
	@ResultColumn("chip_y")
	@ResultColumn("board_chip_x")
	@ResultColumn("board_chip_y")
	@SingleRowResult
	@Value("classpath:queries/find_board_by_ip_address.sql")
	protected Resource findBoardByIPAddress;

	/**
	 * Get jobs on a machine that have changes that can be processed. This
	 * respects a machine-level policy on how long a board must be switched off
	 * before it can be switched on again, and how long a board must be switched
	 * on before it can be switched off.
	 */
	@Parameter("machine_id")
	@ResultColumn("job_id")
	@Value("classpath:queries/get_jobs_with_changes.sql")
	protected Resource getJobsWithChanges;

	/**
	 * Get the set of boards at some coordinates within a triad rectangle that
	 * are connected (i.e., have at least one path over enableable links within
	 * the allocation) to the root board.
	 *
	 * @see AllocatorTask
	 */
	@Parameter("machine_id")
	@Parameter("x")
	@Parameter("y")
	@Parameter("z")
	@Parameter("width")
	@Parameter("height")
	@Parameter("depth")
	@ResultColumn("board_id")
	@Value("classpath:queries/connected_boards_at_coords.sql")
	protected Resource getConnectedBoards;
}<|MERGE_RESOLUTION|>--- conflicted
+++ resolved
@@ -368,7 +368,8 @@
 
 	/** Increases the importance of all current job allocation requests. */
 	protected static final String BUMP_IMPORTANCE = """
-			UPDATE job_request SET importance = importance + priority
+			UPDATE job_request
+			SET importance = importance + priority
 			""";
 
 	/** Get the address of the BMP of the root board of the machine. */
@@ -646,9 +647,11 @@
 	/** Record the reason for a job being destroyed. */
 	@Parameter("death_reason")
 	@Parameter("job_id")
-	protected static final String NOTE_DESTROY_REASON =
-			"UPDATE jobs SET death_reason = :death_reason "
-					+ "WHERE job_id = :job_id";
+	protected static final String NOTE_DESTROY_REASON = """
+			UPDATE jobs
+			SET death_reason = :death_reason
+			WHERE job_id = :job_id
+			""";
 
 	/**
 	 * Get the number of boards that are allocated to a job that are switched
@@ -2370,13 +2373,17 @@
 	@ResultColumn("board_num")
 	@ResultColumn("cabinet")
 	@ResultColumn("frame")
-	protected static final String GET_TEMP_INFO_REQS =
-			"SELECT op_id, board_id, board_serial.bmp_serial_id, board_num, "
-					+ "cabinet, frame FROM blacklist_ops "
-					+ "JOIN boards USING (board_id) JOIN bmp USING (bmp_id) "
-					+ "LEFT JOIN board_serial USING (board_id) "
-					+ "WHERE op = 3 AND NOT completed "
-					+ "AND boards.machine_id = :machine_id";
+	protected static final String GET_TEMP_INFO_REQS = """
+			SELECT op_id, board_id, board_serial.bmp_serial_id, board_num,
+				cabinet, frame
+			FROM blacklist_ops
+				JOIN boards USING (board_id)
+				JOIN bmp USING (bmp_id)
+				LEFT JOIN board_serial USING (board_id)
+			WHERE op = 3
+				AND NOT completed
+				AND boards.machine_id = :machine_id
+			""";
 
 	/**
 	 * Set the BMP and physical serial IDs based on the information actually
@@ -2405,17 +2412,11 @@
 	 */
 	@Parameter("data")
 	@Parameter("op_id")
-<<<<<<< HEAD
-	protected static final String COMPLETED_BLACKLIST_READ = """
+	protected static final String COMPLETED_BOARD_INFO_READ = """
 			UPDATE blacklist_ops
 			SET data = :data, completed = 1
 			WHERE op_id = :op_id
 			""";
-=======
-	protected static final String COMPLETED_BOARD_INFO_READ =
-			"UPDATE blacklist_ops SET data = :data, completed = 1 "
-					+ "WHERE op_id = :op_id";
->>>>>>> 1e79f781
 
 	/**
 	 * Mark a write of a blacklist as completed.
@@ -2752,10 +2753,11 @@
 	 */
 	@Parameter("board_id")
 	@GeneratesID
-	protected static final String CREATE_TEMP_READ_REQ =
-			"INSERT INTO blacklist_ops(board_id, op, completed) "
-					+ "VALUES(:board_id, 3, 0)";
-
+	protected static final String CREATE_TEMP_READ_REQ = """
+			INSERT INTO blacklist_ops(
+				board_id, op, completed)
+			VALUES(:board_id, 3, 0)
+			""";
 
 	/**
 	 * Read historical allocations to be written to the historical data DB.
