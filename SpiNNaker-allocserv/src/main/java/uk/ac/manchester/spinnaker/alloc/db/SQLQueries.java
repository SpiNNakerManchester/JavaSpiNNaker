/*
 * Copyright (c) 2021 The University of Manchester
 *
 * Licensed under the Apache License, Version 2.0 (the "License");
 * you may not use this file except in compliance with the License.
 * You may obtain a copy of the License at
 *
 *     http://www.apache.org/licenses/LICENSE-2.0
 *
 * Unless required by applicable law or agreed to in writing, software
 * distributed under the License is distributed on an "AS IS" BASIS,
 * WITHOUT WARRANTIES OR CONDITIONS OF ANY KIND, either express or implied.
 * See the License for the specific language governing permissions and
 * limitations under the License.
 */
package uk.ac.manchester.spinnaker.alloc.db;

import org.springframework.beans.factory.annotation.Value;
import org.springframework.core.io.Resource;

import uk.ac.manchester.spinnaker.alloc.admin.DirInfo;
import uk.ac.manchester.spinnaker.alloc.admin.MachineDefinitionLoader;
import uk.ac.manchester.spinnaker.alloc.admin.MachineStateControl;
import uk.ac.manchester.spinnaker.alloc.admin.UserControl;
import uk.ac.manchester.spinnaker.alloc.allocator.AllocatorTask;
import uk.ac.manchester.spinnaker.alloc.allocator.QuotaManager;
import uk.ac.manchester.spinnaker.alloc.allocator.Spalloc;
import uk.ac.manchester.spinnaker.alloc.bmp.BMPController;
import uk.ac.manchester.spinnaker.alloc.bmp.BlacklistStore;
import uk.ac.manchester.spinnaker.alloc.model.BoardIssueReport;
import uk.ac.manchester.spinnaker.alloc.security.LocalAuthProviderImpl;
import uk.ac.manchester.spinnaker.storage.GeneratesID;
import uk.ac.manchester.spinnaker.storage.Parameter;
import uk.ac.manchester.spinnaker.storage.ResultColumn;
import uk.ac.manchester.spinnaker.storage.SingleRowResult;
import uk.ac.manchester.spinnaker.utils.UsedInJavadocOnly;

/**
 * The literal SQL queries used in this package.
 * <p>
 * The schema they query against (defined in {@code spalloc.sql}) is: <br>
 * <img src="doc-files/schema.png" width="95%" alt="Database Schema">
 *
 * @author Donal Fellows
 */
@SuppressWarnings("checkstyle:visibilitymodifier")
// @formatter:off
@UsedInJavadocOnly({
	DirInfo.class, MachineDefinitionLoader.class, MachineStateControl.class,
	UserControl.class, AllocatorTask.class, QuotaManager.class,
	Spalloc.class, BMPController.class, BoardIssueReport.class,
	LocalAuthProviderImpl.class, BlacklistStore.class
})
// @formatter:on
public abstract class SQLQueries {
	/** Get basic information about all machines. */
	@Parameter("allow_out_of_service")
	@ResultColumn("machine_id")
	@ResultColumn("machine_name")
	@ResultColumn("width")
	@ResultColumn("height")
	@ResultColumn("in_service")
	protected static final String GET_ALL_MACHINES =
			"SELECT machine_id, machine_name, width, height, in_service "
					+ "FROM machines "
					+ "WHERE in_service OR :allow_out_of_service "
					+ "ORDER BY machine_name ASC";

	/** Get the machine names in alphabetical order. */
	@Parameter("allow_out_of_service")
	@ResultColumn("machine_name")
	@ResultColumn("in_service")
	protected static final String LIST_MACHINE_NAMES =
			"SELECT machine_name, in_service FROM machines "
					+ "WHERE in_service OR :allow_out_of_service "
					+ "ORDER BY machine_name ASC";

	/** Get basic information about a specific machine. Looks up by ID. */
	@Parameter("machine_id")
	@Parameter("allow_out_of_service")
	@ResultColumn("machine_id")
	@ResultColumn("machine_name")
	@ResultColumn("width")
	@ResultColumn("height")
	@ResultColumn("in_service")
	@SingleRowResult
	protected static final String GET_MACHINE_BY_ID =
			"SELECT machine_id, machine_name, width, height, in_service "
					+ "FROM machines WHERE machine_id = :machine_id "
					+ "AND (in_service OR :allow_out_of_service) LIMIT 1";

	/** Get basic information about a specific machine. Looks up by name. */
	@Parameter("machine_name")
	@Parameter("allow_out_of_service")
	@ResultColumn("machine_id")
	@ResultColumn("machine_name")
	@ResultColumn("width")
	@ResultColumn("height")
	@ResultColumn("in_service")
	@SingleRowResult
	protected static final String GET_NAMED_MACHINE =
			"SELECT machine_id, machine_name, width, height, in_service "
					+ "FROM machines WHERE machine_name = :machine_name "
					+ "AND (in_service OR :allow_out_of_service) LIMIT 1";

	/** Count things on a machine. */
	@Parameter("machine_id")
	@ResultColumn("board_count")
	@ResultColumn("in_use")
	@ResultColumn("num_jobs")
	@SingleRowResult
	protected static final String COUNT_MACHINE_THINGS =
			"WITH args(m) AS (SELECT :machine_id), "
					+ "b AS (SELECT * from boards,args WHERE machine_id = m), "
					+ "bc AS (SELECT COUNT(*) AS c FROM b), "
					+ "iu AS (SELECT COUNT(*) AS c FROM b "
					+ "WHERE allocated_job IS NOT NULL), "
					+ "jc AS (SELECT COUNT(*) AS c FROM jobs,args "
					+ "WHERE machine_id = m AND job_state != 4) " // DESTROYED
					+ "SELECT bc.c AS board_count, iu.c AS in_use, "
					+ "jc.c AS num_jobs FROM bc, iu, jc";

	/** Get basic information about jobs. Supports paging. */
	@Parameter("limit")
	@Parameter("offset")
	@ResultColumn("job_id")
	@ResultColumn("machine_id")
	@ResultColumn("job_state")
	@ResultColumn("keepalive_timestamp")
	protected static final String GET_JOB_IDS =
			"SELECT job_id, machine_id, job_state, keepalive_timestamp "
					+ "FROM jobs ORDER BY job_id DESC "
					+ "LIMIT :limit OFFSET :offset";

	/** Get basic information about live jobs. Supports paging. */
	@Parameter("limit")
	@Parameter("offset")
	@ResultColumn("job_id")
	@ResultColumn("machine_id")
	@ResultColumn("job_state")
	@ResultColumn("keepalive_timestamp")
	protected static final String GET_LIVE_JOB_IDS =
			"SELECT job_id, machine_id, job_state, keepalive_timestamp "
					+ "FROM jobs WHERE job_state != 4 " // DESTROYED
					+ "ORDER BY job_id DESC LIMIT :limit OFFSET :offset";

	/** Get basic information about a specific job. */
	@Parameter("job_id")
	@ResultColumn("job_id")
	@ResultColumn("machine_id")
	@ResultColumn("machine_name")
	@ResultColumn("width")
	@ResultColumn("height")
	@ResultColumn("depth")
	@ResultColumn("root_id")
	@ResultColumn("job_state")
	@ResultColumn("keepalive_timestamp")
	@ResultColumn("keepalive_host")
	@ResultColumn("keepalive_interval")
	@ResultColumn("create_timestamp")
	@ResultColumn("death_reason")
	@ResultColumn("death_timestamp")
	@ResultColumn("original_request")
	@ResultColumn("owner")
	@SingleRowResult
	protected static final String GET_JOB =
			"SELECT job_id, jobs.machine_id, machines.machine_name, "
					+ "jobs.width, jobs.height, jobs.depth, "
					+ "root_id, job_state, keepalive_timestamp, "
					+ "keepalive_host, keepalive_interval, create_timestamp, "
					+ "death_reason, death_timestamp, original_request, "
					+ "user_info.user_name AS owner FROM jobs "
					+ "JOIN user_info ON jobs.owner = user_info.user_id "
					+ "JOIN machines USING (machine_id) "
					+ "WHERE job_id = :job_id LIMIT 1";

	/** Get the chip dimensions of a job. */
	@Parameter("job_id")
	@ResultColumn("width")
	@ResultColumn("height")
	@SingleRowResult
	protected static final String GET_JOB_CHIP_DIMENSIONS =
			"WITH b AS (SELECT * FROM boards WHERE allocated_job = :job_id), "
					+ "c AS (SELECT root_x + chip_x AS x, root_y + chip_y AS y "
					+ "FROM b JOIN machines USING (machine_id) "
					+ "JOIN board_model_coords ON "
					+ "machines.board_model = board_model_coords.model) "
					+ "SELECT MAX(x) - MIN(x) + 1 AS width, "
					+ "MAX(y) - MIN(y) + 1 AS height FROM c LIMIT 1";

	/** Get what boards are allocated to a job (that is queued or ready). */
	@Parameter("job_id")
	@ResultColumn("board_id")
	protected static final String GET_JOB_BOARDS =
			"SELECT board_id FROM boards JOIN jobs "
					+ "ON boards.allocated_job = jobs.job_id "
					+ "WHERE boards.allocated_job = :job_id "
					// job is QUEUED or READY
					+ "AND (jobs.job_state IN (1, 3))";

	/** Gets information about live jobs. */
	@ResultColumn("job_id")
	@ResultColumn("machine_id")
	@ResultColumn("create_timestamp")
	@ResultColumn("keepalive_interval")
	@ResultColumn("job_state")
	@ResultColumn("allocation_size")
	@ResultColumn("keepalive_host")
	@ResultColumn("user_name")
	protected static final String LIST_LIVE_JOBS =
			"SELECT job_id, jobs.machine_id, create_timestamp, "
					+ "keepalive_interval, job_state, allocation_size, "
					+ "keepalive_host, user_name, machines.machine_name "
					+ "FROM jobs " + "JOIN machines USING (machine_id) "
					+ "JOIN user_info ON jobs.owner = user_info.user_id "
					+ "WHERE job_state != 4"; // DESTROYED

	/** Counts the number of powered-on boards of a job. */
	@Parameter("job_id")
	@ResultColumn("c")
	@SingleRowResult
	protected static final String COUNT_POWERED_BOARDS =
			"SELECT COUNT(*) AS c FROM boards "
					+ "WHERE allocated_job = :job_id AND board_power";

	/** Get the coordinates of the root chip of a board. */
	@Parameter("board_id")
	@ResultColumn("root_x")
	@ResultColumn("root_y")
	@SingleRowResult
	protected static final String GET_ROOT_OF_BOARD =
			"SELECT root_x, root_y FROM boards WHERE board_id = :board_id "
					+ "LIMIT 1";

	/** Create a job. */
	@Parameter("machine_id")
	@Parameter("user_id")
	@Parameter("group_id")
	@Parameter("keepalive_interval")
	@Parameter("original_request")
	@GeneratesID
	protected static final String INSERT_JOB = "INSERT INTO jobs("
			+ "machine_id, owner, group_id, keepalive_interval, "
			+ "original_request, keepalive_timestamp, create_timestamp, "
			+ "job_state) "
			+ "VALUES(:machine_id, :user_id, :group_id, :keepalive_interval, "
			+ ":original_request, :keepalive_timestamp, :create_timestamp, "
			+ /* QUEUED */ "1)";

	/** Create a request to allocate a number of boards. */
	@Parameter("job_id")
	@Parameter("num_boards")
	@Parameter("max_dead_boards")
	@Parameter("priority")
	@GeneratesID
	protected static final String INSERT_REQ_N_BOARDS =
			"INSERT INTO job_request(job_id, num_boards, max_dead_boards, "
					+ "priority) "
					+ "VALUES (:job_id, :num_boards, :max_dead_boards, "
					+ ":priority)";

	/** Create a request to allocate a rectangle of boards. */
	@Parameter("job_id")
	@Parameter("width")
	@Parameter("height")
	@Parameter("max_dead_boards")
	@Parameter("priority")
	@GeneratesID
	protected static final String INSERT_REQ_SIZE =
			"INSERT INTO job_request(job_id, width, height, max_dead_boards, "
					+ "priority) "
					+ "VALUES (:job_id, :width, :height, :max_dead_boards, "
					+ ":priority)";

	/** Create a request to allocate a specific board. */
	@Parameter("job_id")
	@Parameter("board_id")
	@Parameter("priority")
	@GeneratesID
	protected static final String INSERT_REQ_BOARD =
			"INSERT INTO job_request(job_id, board_id, priority) "
					+ "VALUES (:job_id, :board_id, :priority)";

	/** Create a request to allocate triads starting at a particular board. */
	@Parameter("job_id")
	@Parameter("board_id")
	@Parameter("width")
	@Parameter("height")
	@Parameter("max_dead_boards")
	@Parameter("priority")
	@GeneratesID
	protected static final String INSERT_REQ_SIZE_BOARD = "INSERT INTO "
			+ "job_request(job_id, board_id, width, height, max_dead_boards, "
			+ "priority) "
			+ "VALUES(:job_id, :board_id, :width, :height, :max_dead_boards,"
			+ ":priority)";

	/** Increases the importance of a job. */
	protected static final String BUMP_IMPORTANCE =
			"UPDATE job_request SET importance = importance + priority";

	/** Get the address of the BMP of the root board of the machine. */
	@Parameter("machine_id")
	@ResultColumn("address")
	@SingleRowResult
	protected static final String GET_ROOT_BMP_ADDRESS =
			"SELECT bmp.address FROM bmp JOIN boards USING (bmp_id) "
					+ "WHERE boards.machine_id = :machine_id "
					+ "AND boards.x = 0 AND boards.y = 0 LIMIT 1";

	/** Get the address of the BMP of the root board of the machine. */
	@Parameter("machine_id")
	@Parameter("cabinet")
	@Parameter("frame")
	@ResultColumn("address")
	@SingleRowResult
	protected static final String GET_BMP_ADDRESS =
			"SELECT address FROM bmp WHERE machine_id = :machine_id "
					+ "AND cabinet = :cabinet AND frame = :frame LIMIT 1";

	/** Get the address of the root chip of a board. */
	@Parameter("board_id")
	@ResultColumn("address")
	@SingleRowResult
	protected static final String GET_BOARD_ADDRESS =
			"SELECT address FROM boards WHERE board_id = :board_id LIMIT 1";

	/**
	 * Get the boards of a machine that can be used. Excludes disabled boards.
	 */
	@Parameter("machine_id")
	@ResultColumn("board_num")
	protected static final String GET_BOARD_NUMBERS =
			"SELECT board_num FROM boards WHERE machine_id = :machine_id "
					+ "AND board_num IS NOT NULL "
					+ "AND (functioning IS NULL OR functioning != 0) "
					+ "ORDER BY board_num ASC";

	/**
	 * Get the boards of a BMP that can be used. Excludes disabled boards.
	 */
	@Parameter("machine_id")
	@Parameter("cabinet")
	@Parameter("frame")
	@ResultColumn("board_num")
	protected static final String GET_BMP_BOARD_NUMBERS =
			"SELECT board_num FROM boards JOIN bmp USING (bmp_id) "
					+ "WHERE boards.machine_id = :machine_id "
					+ "AND cabinet = :cabinet AND frame = :frame "
					+ "AND board_num IS NOT NULL "
					+ "AND (functioning IS NULL OR functioning != 0) "
					+ "ORDER BY board_num ASC";

	/**
	 * Get the boards (and related info) of a machine that are in service.
	 */
	@Parameter("machine_id")
	@ResultColumn("board_id")
	@ResultColumn("x")
	@ResultColumn("y")
	@ResultColumn("z")
	@ResultColumn("cabinet")
	@ResultColumn("frame")
	@ResultColumn("board_num")
	@ResultColumn("address")
	protected static final String GET_LIVE_BOARDS =
			"SELECT board_id, x, y, z, bmp.cabinet, bmp.frame, board_num, "
					+ "boards.address FROM boards JOIN bmp USING (bmp_id) "
					+ "WHERE boards.machine_id = :machine_id "
					+ "AND board_num IS NOT NULL "
					+ "AND functioning = 1 ORDER BY z ASC, x ASC, y ASC";

	/**
	 * Get the boards (and related info) of a machine that have been disabled.
	 */
	@Parameter("machine_id")
	@ResultColumn("board_id")
	@ResultColumn("x")
	@ResultColumn("y")
	@ResultColumn("z")
	@ResultColumn("cabinet")
	@ResultColumn("frame")
	@ResultColumn("board_num")
	@ResultColumn("address")
	protected static final String GET_DEAD_BOARDS =
			"SELECT board_id, x, y, z, bmp.cabinet, bmp.frame, board_num, "
					+ "boards.address FROM boards JOIN bmp USING (bmp_id) "
					+ "WHERE boards.machine_id = :machine_id "
					+ "AND (board_num IS NULL OR functioning = 0) "
					+ "ORDER BY z ASC, x ASC, y ASC";

	/**
	 * Get all the boards (and related info) of a machine.
	 *
	 * @see MachineStateControl
	 */
	@Parameter("machine_id")
	@ResultColumn("board_id")
	@ResultColumn("x")
	@ResultColumn("y")
	@ResultColumn("z")
	@ResultColumn("cabinet")
	@ResultColumn("frame")
	@ResultColumn("board_num")
	@ResultColumn("address")
	protected static final String GET_ALL_BOARDS =
			"SELECT board_id, x, y, z, bmp.cabinet, bmp.frame, board_num, "
					+ "boards.address FROM boards JOIN bmp USING (bmp_id) "
					+ "WHERE boards.machine_id = :machine_id "
					+ "AND board_num IS NOT NULL "
					+ "ORDER BY z ASC, x ASC, y ASC";

	/**
	 * Get all the boards (and related info) known to the service.
	 *
	 * @see MachineStateControl
	 */
	@ResultColumn("board_id")
	@ResultColumn("x")
	@ResultColumn("y")
	@ResultColumn("z")
	@ResultColumn("cabinet")
	@ResultColumn("frame")
	@ResultColumn("board_num")
	@ResultColumn("address")
	protected static final String GET_ALL_BOARDS_OF_ALL_MACHINES =
			"SELECT board_id, x, y, z, bmp.cabinet, bmp.frame, board_num, "
					+ "boards.address FROM boards JOIN bmp USING (bmp_id) "
					+ "WHERE board_num IS NOT NULL "
					+ "ORDER BY z ASC, x ASC, y ASC";

	/**
	 * Get the coords of boards assigned to a job.
	 */
	@Parameter("job_id")
	@ResultColumn("board_id")
	@ResultColumn("x")
	@ResultColumn("y")
	@ResultColumn("z")
	@ResultColumn("cabinet")
	@ResultColumn("frame")
	@ResultColumn("board_num")
	@ResultColumn("address")
	protected static final String GET_JOB_BOARD_COORDS =
			"SELECT board_id, x, y, z, bmp.cabinet, bmp.frame, board_num, "
					+ "boards.address FROM boards JOIN bmp USING (bmp_id) "
					+ "WHERE boards.allocated_job = :job_id "
					+ "ORDER BY z ASC, x ASC, y ASC";

	/** Get basic info about active jobs on a machine. */
	@Parameter("machine_id")
	@ResultColumn("job_id")
	@ResultColumn("owner_name")
	protected static final String GET_MACHINE_JOBS =
			"SELECT job_id, user_info.user_name AS owner_name FROM jobs "
					+ "JOIN user_info ON jobs.owner = user_info.user_id "
					+ "WHERE machine_id = :machine_id AND job_state != 4 "
					// job is not DESTROYED
					+ "ORDER BY job_id ASC";

	/** Get the boards that are available for allocation. */
	@Parameter("machine_id")
	@ResultColumn("board_num")
	protected static final String GET_AVAILABLE_BOARD_NUMBERS =
			"SELECT board_num FROM boards "
					+ "WHERE machine_id = :machine_id AND may_be_allocated "
					+ "ORDER BY board_num ASC";

	/**
	 * Get a machine's tags. Theoretically when selecting a machine by tags we
	 * should put the query in the DB, but it is awkward to move a list into SQL
	 * as part of a query and we don't really ever have that many machines or
	 * tags. So we just pull the collection of tags and do the match in Java.
	 */
	@Parameter("machine_id")
	@ResultColumn("tag")
	protected static final String GET_TAGS =
			"SELECT tag FROM tags WHERE machine_id = :machine_id";

	/** Update the keepalive timestamp. */
	@Parameter("keepalive_host")
	@Parameter("job_id")
	protected static final String UPDATE_KEEPALIVE =
			"UPDATE jobs SET keepalive_timestamp = :keepalive_timestamp, "
					+ "keepalive_host = :keepalive_host WHERE job_id = :job_id "
					+ "AND job_state != 4"; // DESTROYED

	/** Mark a job as dead. */
	@Parameter("death_reason")
	@Parameter("job_id")
	protected static final String DESTROY_JOB =
			"UPDATE jobs SET job_state = 4, death_reason = :death_reason, "
					// 4 = DESTROYED
					+ "death_timestamp = :timestamp "
					+ "WHERE job_id = :job_id AND job_state != 4";

	/**
	 * Get the number of boards that are allocated to a job that are switched
	 * on.
	 */
	@Parameter("job_id")
	@ResultColumn("total_on")
	@SingleRowResult
	protected static final String GET_SUM_BOARDS_POWERED =
			"SELECT COALESCE(sum(board_power), 0) AS total_on FROM boards "
					+ "WHERE allocated_job = :job_id";

	/** Get connection info for board allocated to a job. */
	@Parameter("job_id")
	@ResultColumn("board_id")
	@ResultColumn("address")
	@ResultColumn("x")
	@ResultColumn("y")
	@ResultColumn("z")
	@ResultColumn("root_x")
	@ResultColumn("root_y")
	protected static final String GET_BOARD_CONNECT_INFO =
			"SELECT board_id, address, x, y, z, root_x, root_y "
					+ "FROM boards JOIN jobs "
					+ "ON boards.allocated_job = jobs.job_id "
					+ "WHERE allocated_job = :job_id "
					+ "AND jobs.job_state != 4 " // DESTROYED
					+ "ORDER BY x ASC, y ASC";

	/** Get the coordinates of a board. */
	@Parameter("board_id")
	@ResultColumn("x")
	@ResultColumn("y")
	@ResultColumn("z")
	@ResultColumn("root_x")
	@ResultColumn("root_y")
	@SingleRowResult
	protected static final String GET_ROOT_COORDS =
			"SELECT x, y, z, root_x, root_y FROM boards "
					+ "WHERE board_id = :board_id LIMIT 1";

	/** Get whether a board is powered. */
	@Parameter("board_id")
	@ResultColumn("board_power")
	@ResultColumn("power_off_timestamp")
	@ResultColumn("power_on_timestamp")
	@SingleRowResult
	protected static final String GET_BOARD_POWER_INFO =
			"SELECT board_power, power_off_timestamp, power_on_timestamp "
					+ "FROM boards WHERE board_id = :board_id LIMIT 1";

	/** Get What job is allocated to a board. */
	@Parameter("board_id")
	@ResultColumn("allocated_job")
	@SingleRowResult
	protected static final String GET_BOARD_JOB =
			"SELECT allocated_job FROM boards WHERE board_id = :board_id "
					+ "LIMIT 1";

	/**
	 * Get the problem reports about boards in a machine.
	 *
	 * @see BoardIssueReport
	 */
	@Parameter("machine_id")
	@ResultColumn("board_id")
	@ResultColumn("report_id")
	@ResultColumn("reported_issue")
	@ResultColumn("reporter_name")
	@ResultColumn("report_timestamp")
	protected static final String GET_MACHINE_REPORTS =
			"SELECT board_id, report_id, reported_issue, report_timestamp, "
					+ "user_name AS reporter_name "
					+ "FROM board_reports JOIN user_info ON reporter = user_id "
					+ "JOIN boards USING (board_id) "
					+ "WHERE machine_id = :machine_id "
					+ "ORDER BY board_id, report_id";

	/**
	 * Get the problem reports about a board.
	 *
	 * @see BoardIssueReport
	 */
	@Parameter("board_id")
	@ResultColumn("board_id")
	@ResultColumn("report_id")
	@ResultColumn("reported_issue")
	@ResultColumn("reporter_name")
	@ResultColumn("report_timestamp")
	protected static final String GET_BOARD_REPORTS =
			"SELECT board_id, report_id, reported_issue, report_timestamp, "
					+ "user_name AS reporter_name "
					+ "FROM board_reports JOIN user_info ON reporter = user_id "
					+ "WHERE board_id = :board_id";

	/** Delete an allocation task. */
	@Parameter("request_id")
	protected static final String DELETE_TASK =
			"DELETE FROM job_request WHERE req_id = :request_id";

	/** Find a single free board. */
	@Parameter("machine_id")
	@ResultColumn("x")
	@ResultColumn("y")
	@ResultColumn("z")
	@SingleRowResult
	protected static final String FIND_FREE_BOARD =
			"SELECT x, y, z FROM boards "
					+ "WHERE machine_id = :machine_id AND may_be_allocated "
					+ "ORDER BY power_off_timestamp ASC LIMIT 1";

	/**
	 * Tell a job that it is allocated. Doesn't set the state.
	 *
	 * @see #SET_STATE_PENDING
	 * @see AllocatorTask
	 */
	@Parameter("width")
	@Parameter("height")
	@Parameter("depth")
	@Parameter("board_id")
	@Parameter("num_boards")
	@Parameter("time_now")
	@Parameter("allocated_board_id")
	@Parameter("job_id")
	protected static final String ALLOCATE_BOARDS_JOB = "UPDATE jobs SET "
			+ "width = :width, height = :height, depth = :depth, "
			+ "num_pending = 0, root_id = :board_id, "
			+ "allocation_size = :num_boards, allocation_timestamp = :time_now,"
			+ "allocated_root = :allocated_board_id "
			+ "WHERE job_id = :job_id";

	/** Get a board's ID by its coordinates. */
	@Parameter("machine_id")
	@Parameter("x")
	@Parameter("y")
	@Parameter("z")
	@ResultColumn("board_id")
	@SingleRowResult
	protected static final String GET_BOARD_BY_COORDS =
			"SELECT board_id FROM boards WHERE machine_id = :machine_id "
					+ "AND x = :x AND y = :y AND z = :z "
					+ "AND may_be_allocated LIMIT 1";

	/**
	 * Tell a board that it is allocated.
	 *
	 * @see AllocatorTask
	 */
	@Parameter("job_id")
	@Parameter("board_id")
	protected static final String ALLOCATE_BOARDS_BOARD =
			"UPDATE boards SET allocated_job = :job_id "
					+ "WHERE board_id = :board_id";

	/**
	 * Tell the boards of a job that they're no longer allocated to the job.
	 *
	 * @see BMPController
	 */
	@Parameter("job_id")
	protected static final String DEALLOCATE_BOARDS_JOB =
			"UPDATE boards SET allocated_job = NULL "
					+ "WHERE allocated_job = :job_id";

	/**
	 * Set the power state of a board. Related timestamps are updated by
	 * trigger.
	 */
	@Parameter("time_now")
	@Parameter("board_id")
	protected static final String SET_BOARD_POWER_ON =
			"UPDATE boards SET board_power = 1, "
					+ "power_on_timestamp = :time_now "
					+ "WHERE board_id = :board_id";

	/**
	 * Set the power state of a board. Related timestamps are updated by
	 * trigger.
	 */
	@Parameter("board_power")
	@Parameter("time_now")
	@Parameter("board_id")
	protected static final String SET_BOARD_POWER_OFF =
			"UPDATE boards SET board_power = 0, "
					+ "power_off_timestamp = :time_now "
					+ "WHERE board_id = :board_id";

	/**
	 * Find jobs that have expired their keepalive interval.
	 *
	 * @see AllocatorTask
	 */
	@ResultColumn("job_id")
	protected static final String FIND_EXPIRED_JOBS = //
			"SELECT job_id FROM jobs " //
					+ "WHERE job_state != 4 " // DESTROYED
					+ "AND keepalive_timestamp + keepalive_interval < "
					+ ":time_now";

	/**
	 * Set the state and number of pending changes for a job.
	 *
	 * @see AllocatorTask
	 */
	@Parameter("job_state")
	@Parameter("num_pending")
	@Parameter("job_id")
	protected static final String SET_STATE_PENDING =
			"UPDATE jobs SET job_state = :job_state, "
					+ "num_pending = :num_pending WHERE job_id = :job_id";

	/**
	 * Set the state destroyed and number of pending changes for a job.
	 *
	 * @see AllocatorTask
	 */
	@Parameter("num_pending")
	@Parameter("time_now")
	@Parameter("job_id")
	protected static final String SET_STATE_DESTROYED =
			"UPDATE jobs SET job_state = 4, "
					+ "num_pending = :num_pending, "
					+ "death_timestamp = :time_now WHERE job_id = :job_id";

	/** Delete a request to allocate resources for a job. */
	@Parameter("job_id")
	protected static final String KILL_JOB_ALLOC_TASK =
			"DELETE FROM job_request WHERE job_id = :job_id";

	/** Delete a request to change the power of boards allocated to a job. */
	@Parameter("job_id")
	protected static final String KILL_JOB_PENDING =
			"DELETE FROM pending_changes WHERE job_id = :job_id";

	/**
	 * Delete a request to change the power of a board. Used once the change has
	 * been completed.
	 */
	@Parameter("change_id")
	protected static final String FINISHED_PENDING =
			"DELETE FROM pending_changes WHERE change_id = :change_id";

	/**
	 * Get descriptions of how to move from a board to its neighbours.
	 *
	 * @see DirInfo
	 */
	@ResultColumn("z")
	@ResultColumn("direction")
	@ResultColumn("dx")
	@ResultColumn("dy")
	@ResultColumn("dz")
	protected static final String LOAD_DIR_INFO =
			"SELECT z, direction, dx, dy, dz FROM movement_directions";

	/**
	 * Get how many requests to change the power state of a board are currently
	 * waiting to be processed.
	 */
	@ResultColumn("c")
	@SingleRowResult
	protected static final String COUNT_PENDING_CHANGES =
			"SELECT count(*) AS c FROM pending_changes";

	/**
	 * Get the requests (not already being processed) to change the power of a
	 * board allocated to a job.
	 */
	@Parameter("job_id")
	@ResultColumn("change_id")
	@ResultColumn("job_id")
	@ResultColumn("board_id")
	@ResultColumn("power")
	@ResultColumn("fpga_n")
	@ResultColumn("fpga_s")
	@ResultColumn("fpga_ne")
	@ResultColumn("fpga_nw")
	@ResultColumn("fpga_se")
	@ResultColumn("fpga_sw")
	@ResultColumn("in_progress")
	@ResultColumn("from_state")
	@ResultColumn("to_state")
	@ResultColumn("board_num")
	@ResultColumn("bmp_id")
	@ResultColumn("cabinet")
	@ResultColumn("frame")
	protected static final String GET_CHANGES =
			"SELECT change_id, job_id, pending_changes.board_id, power, "
					+ "fpga_n, fpga_s, fpga_e, fpga_w, fpga_se, fpga_nw, "
					+ "in_progress, from_state, to_state, board_num, "
					+ "boards.bmp_id, cabinet, frame "
					+ "FROM pending_changes JOIN boards USING (board_id) "
					+ "JOIN bmp USING (bmp_id) "
					+ "WHERE job_id = :job_id AND NOT in_progress";

	/**
	 * Set the progress status of a request to change the power state of a
	 * board.
	 */
	@Parameter("in_progress")
	@Parameter("change_id")
	protected static final String SET_IN_PROGRESS =
			"UPDATE pending_changes SET in_progress = :in_progress "
					+ "WHERE change_id = :change_id";

	/**
	 * Insert a BMP.
	 *
	 * @see MachineDefinitionLoader
	 */
	@Parameter("machine_id")
	@Parameter("address")
	@Parameter("cabinet")
	@Parameter("frame")
	@GeneratesID
	protected static final String INSERT_BMP =
			"INSERT INTO bmp(machine_id, address, cabinet, frame) "
					+ "VALUES(:machine_id, :address, :cabinet, :frame)";

	/**
	 * Insert a board.
	 *
	 * @see MachineDefinitionLoader
	 */
	@Parameter("machine_id")
	@Parameter("address")
	@Parameter("bmp_id")
	@Parameter("board_num")
	@Parameter("x")
	@Parameter("y")
	@Parameter("z")
	@Parameter("root_x")
	@Parameter("root_y")
	@Parameter("enabled")
	@GeneratesID
	protected static final String INSERT_BOARD = "INSERT INTO boards("
			+ "machine_id, address, bmp_id, board_num, x, y, z, "
			+ "root_x, root_y, functioning) VALUES("
			+ ":machine_id, :address, :bmp_id, :board_num, :x, :y, :z, "
			+ ":root_x, :root_y, :enabled)";

	/**
	 * Insert a link.
	 *
	 * @see MachineDefinitionLoader
	 */
	@Parameter("board_1")
	@Parameter("dir_1")
	@Parameter("board_2")
	@Parameter("dir_2")
	@Parameter("live")
	@GeneratesID
	protected static final String INSERT_LINK =
			"INSERT IGNORE INTO links(board_1, dir_1, board_2, dir_2, live) "
					+ "VALUES (:board_1, :dir_1, :board_2, :dir_2, :live)";

	/**
	 * Insert a machine.
	 *
	 * @see MachineDefinitionLoader
	 */
	@Parameter("name")
	@Parameter("width")
	@Parameter("height")
	@Parameter("depth")
	@GeneratesID
	protected static final String INSERT_MACHINE_SPINN_5 =
			"INSERT INTO machines(machine_name, "
					+ "width, height, depth, board_model) "
					+ "VALUES(:name, :width, :height, :depth, 5)";

	/**
	 * Insert a tag.
	 *
	 * @see MachineDefinitionLoader
	 * @see MachineStateControl
	 */
	@Parameter("machine_id")
	@Parameter("tag")
	@GeneratesID
	protected static final String INSERT_TAG =
			"INSERT INTO tags(machine_id, tag) VALUES(:machine_id, :tag)";

	/**
	 * Delete all tags for a machine.
	 *
	 * @see MachineStateControl
	 */
	@Parameter("machine_id")
	protected static final String DELETE_MACHINE_TAGS =
			"DELETE FROM tags WHERE machine_id = :machine_id";

	/**
	 * Set the in-service flag for a machine.
	 *
	 * @see MachineStateControl
	 */
	@Parameter("in_service")
	@Parameter("machine_name")
	protected static final String SET_MACHINE_STATE =
			"UPDATE machines SET in_service = :in_service "
					+ "WHERE machine_name = :machine_name";

	/**
	 * Note down the maximum chip coordinates so we can calculate wraparounds
	 * correctly.
	 *
	 * @see MachineDefinitionLoader
	 */
	@Parameter("max_x")
	@Parameter("max_y")
	@Parameter("machine_id")
	protected static final String SET_MAX_COORDS =
			"UPDATE machines SET max_chip_x = :max_x, max_chip_y = :max_y "
					+ "WHERE machine_id = :machine_id";

	/** Get a board's full coordinate info given it's ID. */
	@Parameter("board_id")
	@ResultColumn("board_id")
	@ResultColumn("x")
	@ResultColumn("y")
	@ResultColumn("z")
	@ResultColumn("cabinet")
	@ResultColumn("frame")
	@ResultColumn("board_num")
	@ResultColumn("address")
	@ResultColumn("machine_name")
	@ResultColumn("bmp_serial_id")
	@ResultColumn("physical_serial_id")
	@SingleRowResult
	protected static final String FIND_BOARD_BY_ID =
			"SELECT boards.board_id, boards.x, boards.y, boards.z, "
					+ "bmp.cabinet, bmp.frame, board_num, boards.address, "
					+ "machines.machine_name, bmp_serial_id, "
					+ "physical_serial_id "
					+ "FROM boards JOIN machines USING (machine_id) "
					+ "JOIN bmp USING (bmp_id) "
					+ "LEFT JOIN board_serial USING (board_id) "
					+ "WHERE boards.board_id = :board_id LIMIT 1";

	/** Get a board's ID given it's triad coordinates. */
	@Parameter("machine_name")
	@Parameter("x")
	@Parameter("y")
	@Parameter("z")
	@ResultColumn("board_id")
	@ResultColumn("x")
	@ResultColumn("y")
	@ResultColumn("z")
	@ResultColumn("cabinet")
	@ResultColumn("frame")
	@ResultColumn("board_num")
	@ResultColumn("address")
	@ResultColumn("machine_name")
	@ResultColumn("bmp_serial_id")
	@ResultColumn("physical_serial_id")
	@SingleRowResult
	protected static final String FIND_BOARD_BY_NAME_AND_XYZ =
			"SELECT boards.board_id, boards.x, boards.y, boards.z, "
					+ "bmp.cabinet, bmp.frame, board_num, boards.address, "
					+ "machines.machine_name, bmp_serial_id, "
					+ "physical_serial_id "
					+ "FROM boards JOIN machines USING (machine_id) "
					+ "JOIN bmp USING (bmp_id) "
					+ "LEFT JOIN board_serial USING (board_id) "
					+ "WHERE machine_name = :machine_name "
					+ "AND x = :x AND y = :y AND z = :z LIMIT 1";

	/** Get a board's ID given it's physical coordinates. */
	@Parameter("machine_name")
	@Parameter("cabinet")
	@Parameter("frame")
	@Parameter("board")
	@ResultColumn("board_id")
	@ResultColumn("x")
	@ResultColumn("y")
	@ResultColumn("z")
	@ResultColumn("cabinet")
	@ResultColumn("frame")
	@ResultColumn("board_num")
	@ResultColumn("address")
	@ResultColumn("machine_name")
	@ResultColumn("bmp_serial_id")
	@ResultColumn("physical_serial_id")
	@SingleRowResult
	protected static final String FIND_BOARD_BY_NAME_AND_CFB =
			"SELECT boards.board_id, boards.x, boards.y, boards.z, "
					+ "bmp.cabinet, bmp.frame, board_num, boards.address, "
					+ "machines.machine_name, bmp_serial_id, "
					+ "physical_serial_id "
					+ "FROM boards JOIN machines USING (machine_id) "
					+ "JOIN bmp USING (bmp_id) "
					+ "LEFT JOIN board_serial USING (board_id) "
					+ "WHERE machine_name = :machine_name "
					+ "AND bmp.cabinet = :cabinet AND bmp.frame = :frame "
					+ "AND boards.board_num IS NOT NULL "
					+ "AND boards.board_num = :board LIMIT 1";

	/** Get a board's ID given it's IP address. */
	@Parameter("machine_name")
	@Parameter("address")
	@ResultColumn("board_id")
	@ResultColumn("x")
	@ResultColumn("y")
	@ResultColumn("z")
	@ResultColumn("cabinet")
	@ResultColumn("frame")
	@ResultColumn("board_num")
	@ResultColumn("address")
	@ResultColumn("machine_name")
	@ResultColumn("bmp_serial_id")
	@ResultColumn("physical_serial_id")
	@SingleRowResult
	protected static final String FIND_BOARD_BY_NAME_AND_IP_ADDRESS =
			"SELECT boards.board_id, boards.x, boards.y, boards.z, "
					+ "bmp.cabinet, bmp.frame, board_num, boards.address, "
					+ "machines.machine_name, bmp_serial_id, "
					+ "physical_serial_id "
					+ "FROM boards JOIN machines USING (machine_id) "
					+ "JOIN bmp USING (bmp_id) "
					+ "LEFT JOIN board_serial USING (board_id) "
					+ "WHERE machine_name = :machine_name "
					+ "AND boards.address IS NOT NULL "
					+ "AND boards.address = :address LIMIT 1";

	/**
	 * Get the value of a board's {@code functioning} column.
	 *
	 * @see MachineStateControl
	 */
	@Parameter("board_id")
	@ResultColumn("functioning")
	@SingleRowResult
	protected static final String GET_FUNCTIONING_FIELD =
			"SELECT functioning FROM boards "
					+ "WHERE board_id = :board_id LIMIT 1";

	/**
	 * Set the value of a board's {@code functioning} column. Enables or
	 * disables allocation of the board.
	 *
	 * @see MachineStateControl
	 */
	@Parameter("enabled")
	@Parameter("board_id")
	protected static final String SET_FUNCTIONING_FIELD =
			"UPDATE boards SET functioning = :enabled "
					+ "WHERE board_id = :board_id";

	/**
	 * Get the quota for a user.
	 *
	 * @see Spalloc
	 */
	@Parameter("user_name")
	@ResultColumn("quota_total")
	@ResultColumn("user_id")
	@SingleRowResult
	protected static final String GET_USER_QUOTA =
			"SELECT SUM(quota) AS quota_total, quotas.user_id FROM quotas "
			+ "JOIN user_info USING (user_id) "
			+ "WHERE user_info.user_name = :user_name AND user_id IS NOT NULL";

	/**
	 * Get the quota for a group.
	 *
	 * @see QuotaManager
	 */
	@Parameter("group_id")
	@ResultColumn("quota")
	@SingleRowResult
	protected static final String GET_GROUP_QUOTA =
			"SELECT quota FROM user_groups WHERE group_id = :group_id LIMIT 1";

	/**
	 * Get the current non-consolidated usage for a group.
	 *
	 * @see QuotaManager
	 */
	@Parameter("group_id")
	@ResultColumn("current_usage")
	@SingleRowResult
	protected static final String GET_CURRENT_USAGE =
			"SELECT COALESCE(SUM(quota_used), 0) AS current_usage"
			+ " FROM jobs_usage WHERE group_id = :group_id";

	/**
	 * Get usage of a job and the quota against which that applies.
	 *
	 * @see QuotaManager
	 */
	@Parameter("job_id")
	@ResultColumn("quota_used")
	@ResultColumn("quota")
	@SingleRowResult
	protected static final String GET_JOB_USAGE_AND_QUOTA =
			"SELECT quota_used, quota FROM jobs_usage "
					+ "WHERE job_id = :job_id AND quota_used IS NOT NULL "
					+ "AND quota IS NOT NULL LIMIT 1";

	/**
	 * Get resource usage info about completed jobs that have yet to be
	 * consolidated into the main quota table.
	 *
	 * @see QuotaManager
	 */
	@ResultColumn("job_id")
	@ResultColumn("group_id")
	@ResultColumn("quota_used")
	protected static final String GET_CONSOLIDATION_TARGETS =
			"SELECT job_id, group_id, quota_used FROM jobs_usage "
					+ "WHERE complete AND quota IS NOT NULL";

	/**
	 * Reduce a group's quota on a machine by a specified amount.
	 *
	 * @see QuotaManager
	 */
	@Parameter("usage")
	@Parameter("group_id")
	protected static final String DECREMENT_QUOTA =
			"UPDATE user_groups SET quota = quota - :usage "
					+ "WHERE group_id = :group_id AND quota IS NOT NULL";

	/**
	 * Mark a job as having had its resource usage consolidated.
	 *
	 * @see QuotaManager
	 */
	@Parameter("job_id")
	protected static final String MARK_CONSOLIDATED =
			"UPDATE jobs SET accounted_for = 1 WHERE job_id = :job_id";

	/**
	 * Add or remove time from a quota. Used when someone's administratively
	 * adjusting the quota.
	 *
	 * @see QuotaManager
	 */
	@Parameter("delta")
	@Parameter("group_id")
	@ResultColumn("group_name")
	@ResultColumn("quota")
	protected static final String ADJUST_QUOTA =
			"UPDATE user_groups SET quota = GREATEST(0, quota + :delta) "
					+ "WHERE group_id = :group_id AND quota IS NOT NULL";

	/**
	 * Get details about a user. This is pretty much everything except their
	 * password.
	 *
	 * @see UserControl
	 */
	@Parameter("user_id")
	@ResultColumn("user_id")
	@ResultColumn("user_name")
	@ResultColumn("has_password")
	@ResultColumn("trust_level")
	@ResultColumn("locked")
	@ResultColumn("disabled")
	@ResultColumn("last_successful_login_timestamp")
	@ResultColumn("last_fail_timestamp")
	@ResultColumn("openid_subject")
	@ResultColumn("is_internal")
	@SingleRowResult
	protected static final String GET_USER_DETAILS =
			"SELECT user_id, user_name, "
					+ "encrypted_password IS NOT NULL AS has_password, "
					+ "trust_level, locked, disabled, "
					+ "last_successful_login_timestamp, "
					+ "last_fail_timestamp, openid_subject, is_internal "
					+ "FROM user_info WHERE user_id = :user_id LIMIT 1";

	/**
	 * Get details about a user. This is pretty much everything except their
	 * password.
	 *
	 * @see UserControl
	 */
	@Parameter("user_name")
	@ResultColumn("user_id")
	@ResultColumn("user_name")
	@ResultColumn("has_password")
	@ResultColumn("trust_level")
	@ResultColumn("locked")
	@ResultColumn("disabled")
	@ResultColumn("last_successful_login_timestamp")
	@ResultColumn("last_fail_timestamp")
	@ResultColumn("openid_subject")
	@ResultColumn("is_internal")
	@SingleRowResult
	protected static final String GET_USER_DETAILS_BY_NAME =
			"SELECT user_id, user_name, "
					+ "encrypted_password IS NOT NULL AS has_password, "
					+ "trust_level, locked, disabled, "
					+ "last_successful_login_timestamp, "
					+ "last_fail_timestamp, openid_subject, is_internal "
					+ "FROM user_info WHERE user_name = :user_name LIMIT 1";

	/**
	 * Get details about a user. This is pretty much everything except their
	 * password.
	 *
	 * @see UserControl
	 */
	@Parameter("openid_subject")
	@ResultColumn("user_id")
	@ResultColumn("user_name")
	@ResultColumn("has_password")
	@ResultColumn("trust_level")
	@ResultColumn("locked")
	@ResultColumn("disabled")
	@ResultColumn("last_successful_login_timestamp")
	@ResultColumn("last_fail_timestamp")
	@ResultColumn("openid_subject")
	@ResultColumn("is_internal")
	@SingleRowResult
	protected static final String GET_USER_DETAILS_BY_SUBJECT =
			"SELECT user_id, user_name, "
					+ "encrypted_password IS NOT NULL AS has_password, "
					+ "trust_level, locked, disabled, "
					+ "last_successful_login_timestamp, "
					+ "last_fail_timestamp, openid_subject, is_internal "
					+ "FROM user_info WHERE openid_subject = :openid_subject "
					+ "LIMIT 1";

	/**
	 * Get a local user's basic details.
	 *
	 * @see UserControl
	 */
	@Parameter("user_name")
	@ResultColumn("user_id")
	@ResultColumn("user_name")
	@ResultColumn("encrypted_password")
	@SingleRowResult
	protected static final String GET_LOCAL_USER_DETAILS =
			"SELECT user_id, user_name, encrypted_password FROM user_info "
					+ "WHERE user_name = :user_name AND is_internal LIMIT 1";

	/**
	 * Get the ID of a particular group that a particular user must be a member
	 * of.
	 *
	 * @see Spalloc
	 */
	@Parameter("user_name")
	@Parameter("group_name")
	@ResultColumn("group_id")
	@SingleRowResult
	protected static final String GET_GROUP_BY_NAME_AND_MEMBER =
			"SELECT user_groups.group_id FROM user_groups "
					+ "JOIN group_memberships USING (group_id) "
					+ "JOIN user_info USING (user_id) "
					+ "WHERE user_name = :user_name "
					+ "AND group_name = :group_name LIMIT 1";

	/**
	 * List all the groups that a user is a member of and that have quota left.
	 *
	 * @see Spalloc
	 */
	@Parameter("user_name")
	@ResultColumn("group_id")
	@ResultColumn("quota")
	protected static final String GET_GROUPS_AND_QUOTAS_OF_USER =
			"SELECT user_groups.group_id, user_groups.quota "
					+ "FROM group_memberships "
					+ "JOIN user_info USING (user_id) "
					+ "JOIN user_groups USING (group_id) "
					+ "WHERE user_name = :user_name "
					+ "AND (quota > 0 OR quota IS NULL)"
					+ "ORDER BY user_groups.quota DESC";

	/**
	 * List the members of a group.
	 *
	 * @see UserControl
	 */
	@Parameter("group_id")
	@ResultColumn("membership_id")
	@ResultColumn("group_id")
	@ResultColumn("group_name")
	@ResultColumn("user_id")
	@ResultColumn("user_name")
	protected static final String GET_USERS_OF_GROUP =
			"SELECT membership_id, user_groups.group_id, "
					+ "user_groups.group_name, "
					+ "user_info.user_id, user_info.user_name "
					+ "FROM group_memberships JOIN user_info USING (user_id) "
					+ "JOIN user_groups USING (group_id) "
					+ "WHERE group_id = :group_id";

	/**
	 * Get the details from a specific membership.
	 *
	 * @see UserControl
	 */
	@Parameter("membership_id")
	@ResultColumn("membership_id")
	@ResultColumn("user_id")
	@ResultColumn("group_id")
	@ResultColumn("user_name")
	@ResultColumn("group_name")
	@SingleRowResult
	protected static final String GET_MEMBERSHIP =
			"SELECT membership_id, user_info.user_id, user_groups.group_id, "
					+ "user_name, group_name FROM group_memberships "
					+ "JOIN user_info USING (user_id) "
					+ "JOIN user_groups USING (group_id) "
					+ "WHERE membership_id = :membership_id";

	/**
	 * Get the memberships of a user.
	 *
	 * @see UserControl
	 */
	@Parameter("user_id")
	@ResultColumn("membership_id")
	@ResultColumn("user_id")
	@ResultColumn("group_id")
	@ResultColumn("group_name")
	@ResultColumn("user_name")
	protected static final String GET_MEMBERSHIPS_OF_USER =
			"SELECT membership_id, user_info.user_id, user_groups.group_id, "
					+ "user_name, group_name FROM group_memberships "
					+ "JOIN user_info USING (user_id) "
					+ "JOIN user_groups USING (group_id) "
					+ "WHERE group_memberships.user_id = :user_id";

	/**
	 * Create a group record.
	 *
	 * @see UserControl
	 */
	@Parameter("group_name")
	@Parameter("quota")
	@Parameter("group_type")
	@GeneratesID
	protected static final String CREATE_GROUP =
			"INSERT INTO user_groups(group_name, quota, group_type) "
					+ "VALUES(:group_name, :quota, :group_type)";

	/**
	 * Create a group record.
	 *
	 * @see UserControl
	 */
	@Parameter("group_name")
	@Parameter("quota")
	@Parameter("group_type")
	protected static final String CREATE_GROUP_IF_NOT_EXISTS =
			"INSERT IGNORE INTO user_groups(group_name, quota, group_type) "
					+ "VALUES(:group_name, :quota, :group_type)";

	/**
	 * Delete a single group record and returns the name of the deleted group.
	 *
	 * @see UserControl
	 */
	@Parameter("group_id")
	@ResultColumn("group_name")
	@SingleRowResult
	protected static final String DELETE_GROUP =
			"DELETE FROM user_groups WHERE group_id = :group_id ";

	/**
	 * Update a single group record's name and quota.
	 *
	 * @see UserControl
	 */
	@Parameter("group_name")
	@Parameter("quota")
	@Parameter("group_id")
	@SingleRowResult
	protected static final String UPDATE_GROUP = "UPDATE user_groups SET "
			+ "group_name = COALESCE(:group_name, group_name), "
			+ "quota = :quota WHERE group_id = :group_id ";

	/**
	 * Adds a user to a group.
	 *
	 * @see UserControl
	 */
	@Parameter("user_id")
	@Parameter("group_id")
	@GeneratesID
	protected static final String ADD_USER_TO_GROUP =
			"INSERT INTO group_memberships(user_id, group_id) "
					+ "VALUES (:user_id, :group_id)";

	/**
	 * Removes a user from a group.
	 *
	 * @see UserControl
	 */
	@Parameter("user_id")
	@Parameter("group_id")
	protected static final String REMOVE_USER_FROM_GROUP =
			"DELETE FROM group_memberships "
					+ "WHERE user_id = :user_id AND group_id = :group_id";

	/**
	 * Step 1 of group synchronisation: make a temporary table. Should be
	 * performed in a transaction with the other group synch steps.
	 *
	 * @see LocalAuthProviderImpl
	 */
	protected static final String GROUP_SYNC_MAKE_TEMP_TABLE =
			"CREATE TEMPORARY TABLE usergroupids(group_id INTEGER)";

	/**
	 * Step 2 of group synchronisation: add a desired group to the temp table.
	 * Should be performed in a transaction with the other group synch steps.
	 * <em>Requires that {@link #GROUP_SYNC_MAKE_TEMP_TABLE} was run first and
	 * that {@link #GROUP_SYNC_DROP_TEMP_TABLE} has not yet run.</em>
	 *
	 * @see LocalAuthProviderImpl
	 */
	@Parameter("group_name")
	@Parameter("group_type")
	protected static final String GROUP_SYNC_INSERT_TEMP_ROW =
			"INSERT INTO usergroupids SELECT group_id FROM user_groups "
					+ "WHERE group_name = :group_name "
					+ "AND group_type = :group_type";

	/**
	 * Step 3 of group synchronisation: add real missing groups. Requires the
	 * temporary table to have been set up already. Should be performed in a
	 * transaction with the other group synch steps. <em>Requires that
	 * {@link #GROUP_SYNC_MAKE_TEMP_TABLE} was run first and that
	 * {@link #GROUP_SYNC_DROP_TEMP_TABLE} has not yet run.</em>
	 *
	 * @see LocalAuthProviderImpl
	 */
	@Parameter("user_id")
	protected static final String GROUP_SYNC_ADD_GROUPS =
			"INSERT IGNORE INTO group_memberships(user_id, group_id) "
					+ "SELECT :user_id AS user_id, "
					+ "group_id FROM usergroupids";

	/**
	 * Step 4 of group synchronisation: remove real groups no longer wanted.
	 * Requires the temporary table to have been set up already. Should be
	 * performed in a transaction with the other group synch steps. <em>Requires
	 * that {@link #GROUP_SYNC_MAKE_TEMP_TABLE} was run first and that
	 * {@link #GROUP_SYNC_DROP_TEMP_TABLE} has not yet run.</em>
	 *
	 * @see LocalAuthProviderImpl
	 */
	@Parameter("user_id")
	protected static final String GROUP_SYNC_REMOVE_GROUPS =
			"DELETE FROM group_memberships "
					+ "WHERE user_id = :user_id AND group_id NOT IN ("
					+ "SELECT group_id FROM usergroupids)";

	/**
	 * Step 5 of group synchronisation: drop the temporary table. Except we
	 * don't because that doesn't work in a transaction; squelching the contents
	 * works though (the table itself is dropped automatically when the
	 * connection is dropped so we don't need to clean it up here). Should be
	 * performed in a transaction with the other group synch steps. <em>Requires
	 * that {@link #GROUP_SYNC_MAKE_TEMP_TABLE} was run first.</em>
	 *
	 * @see LocalAuthProviderImpl
	 */
	protected static final String GROUP_SYNC_DROP_TEMP_TABLE =
			"DROP TEMPORARY TABLE usergroupids";

	/**
	 * Test if a user account is locked or disabled.
	 *
	 * @see LocalAuthProviderImpl
	 */
	@Parameter("username")
	@ResultColumn("user_id")
	@ResultColumn("locked")
	@ResultColumn("disabled")
	@SingleRowResult
	protected static final String IS_USER_LOCKED =
			"SELECT user_id, locked, disabled FROM user_info "
					+ "WHERE user_name = :username";

	/**
	 * Get the permissions and encrypted password for a user.
	 *
	 * @see LocalAuthProviderImpl
	 */
	@Parameter("user_id")
	@ResultColumn("trust_level")
	@ResultColumn("encrypted_password")
	@ResultColumn("openid_subject")
	@SingleRowResult
	protected static final String GET_USER_AUTHORITIES =
			"SELECT trust_level, encrypted_password, openid_subject "
					+ "FROM user_info WHERE user_id = :user_id LIMIT 1";

	/**
	 * Note the login success.
	 *
	 * @see LocalAuthProviderImpl
	 */
	@Parameter("openid_subject")
	@Parameter("user_id")
	protected static final String MARK_LOGIN_SUCCESS =
			"UPDATE user_info SET last_successful_login_timestamp = "
					+ ":login_timestamp, "
					+ "failure_count = 0, openid_subject = :openid_subject "
					+ "WHERE user_id = :user_id";

	/**
	 * Note the login failure.
	 *
	 * @see LocalAuthProviderImpl
	 */
	@Parameter("failure_limit")
	@Parameter("user_id")
	@ResultColumn("locked")
	@SingleRowResult
	protected static final String MARK_LOGIN_FAILURE =
			"UPDATE user_info SET failure_count = failure_count + 1, "
					+ "last_fail_timestamp = "
					+ ":login_timestamp, "
					+ "locked = (failure_count + 1 >= :failure_limit) "
					+ "WHERE user_id = :user_id";

	/**
	 * Unlock accounts.
	 *
	 * @see LocalAuthProviderImpl
	 */
	@Parameter("lock_interval")
	@ResultColumn("user_name")
	protected static final String UNLOCK_LOCKED_USERS =
			"UPDATE user_info SET failure_count = 0, last_fail_timestamp = 0, "
					+ "locked = 0 WHERE last_fail_timestamp + :lock_interval "
					+ "< :timestamp_now "
					+ "AND locked";

	/**
	 * Delete a user.
	 *
	 * @see UserControl
	 */
	@Parameter("user_id")
	protected static final String DELETE_USER =
			"DELETE FROM user_info WHERE user_id = :user_id";

	/**
	 * Get the ID of a user. Used for safety checks.
	 *
	 * @see Spalloc
	 * @see UserControl
	 */
	@Parameter("user_name")
	@ResultColumn("user_id")
	@SingleRowResult
	protected static final String GET_USER_ID = "SELECT user_id FROM user_info "
			+ "WHERE user_name = :user_name LIMIT 1";

	/**
	 * Set the amount a user is trusted.
	 *
	 * @see UserControl
	 */
	@Parameter("trust")
	@Parameter("user_id")
	protected static final String SET_USER_TRUST =
			"UPDATE user_info SET trust_level = :trust "
					+ "WHERE user_id = :user_id";

	/**
	 * Set whether a user is locked. Can be used to unlock a user early.
	 *
	 * @see UserControl
	 */
	@Parameter("locked")
	@Parameter("user_id")
	protected static final String SET_USER_LOCKED =
			"UPDATE user_info SET locked = :locked WHERE user_id = :user_id";

	/**
	 * Set whether a user is administratively disabled.
	 *
	 * @see UserControl
	 */
	@Parameter("disabled")
	@Parameter("user_id")
	protected static final String SET_USER_DISABLED =
			"UPDATE user_info SET disabled = :disabled "
					+ "WHERE user_id = :user_id";

	/**
	 * Set a user's password. Passwords are either encrypted (with bcrypt) or
	 * {@code null} to indicate that they should be using some other system
	 * (OIDC?) to authenticate them.
	 *
	 * @see UserControl
	 */
	@Parameter("password")
	@Parameter("user_id")
	protected static final String SET_USER_PASS =
			"UPDATE user_info SET encrypted_password = :password "
					+ "WHERE user_id = :user_id";

	/**
	 * Set a user's name.
	 *
	 * @see UserControl
	 */
	@Parameter("user_name")
	@Parameter("user_id")
	protected static final String SET_USER_NAME =
			"UPDATE user_info SET user_name = :user_name "
					+ "WHERE user_id = :user_id";

	/**
	 * Get a list of all users.
	 *
	 * @see UserControl
	 */
	@ResultColumn("user_id")
	@ResultColumn("user_name")
	@ResultColumn("openid_subject")
	protected static final String LIST_ALL_USERS =
			"SELECT user_id, user_name, openid_subject FROM user_info";

	/**
	 * Get a list of all users.
	 *
	 * @see UserControl
	 */
	@Parameter("internal")
	@ResultColumn("user_id")
	@ResultColumn("user_name")
	@ResultColumn("openid_subject")
	protected static final String LIST_ALL_USERS_OF_TYPE =
			"SELECT user_id, user_name, openid_subject FROM user_info "
					+ "WHERE is_internal = :internal";

	/**
	 * Create a user. Passwords are either encrypted (with bcrypt) or
	 * {@code null} to indicate that they should be using some other system to
	 * authenticate them.
	 *
	 * @see UserControl
	 */
	@Parameter("user_name")
	@Parameter("encoded_password")
	@Parameter("trust_level")
	@Parameter("disabled")
	@Parameter("openid_subject")
	@GeneratesID
	protected static final String CREATE_USER =
			"INSERT IGNORE INTO user_info(user_name, encrypted_password, "
					+ "trust_level, disabled, openid_subject) "
					+ "VALUES(:user_name, :encoded_password, :trust_level, "
					+ ":disabled, :openid_subject)";

	/**
	 * Get a list of all groups.
	 *
	 * @see UserControl
	 */
	@ResultColumn("group_id")
	@ResultColumn("group_name")
	@ResultColumn("quota")
	@ResultColumn("group_type")
	protected static final String LIST_ALL_GROUPS =
			"SELECT group_id, group_name, quota, group_type FROM user_groups";

	/**
	 * Get a list of all groups of a given type.
	 *
	 * @see UserControl
	 */
	@Parameter("type")
	@ResultColumn("group_id")
	@ResultColumn("group_name")
	@ResultColumn("quota")
	@ResultColumn("group_type")
	protected static final String LIST_ALL_GROUPS_OF_TYPE =
			"SELECT group_id, group_name, quota, group_type FROM user_groups "
					+ "WHERE group_type = :type";

	/**
	 * Get a group by it's ID.
	 *
	 * @see UserControl
	 */
	@Parameter("group_id")
	@ResultColumn("group_id")
	@ResultColumn("group_name")
	@ResultColumn("quota")
	@ResultColumn("group_type")
	@SingleRowResult
	protected static final String GET_GROUP_BY_ID =
			"SELECT group_id, group_name, quota, group_type FROM user_groups "
					+ "WHERE group_id = :group_id LIMIT 1";

	/**
	 * Get a group by it's name.
	 *
	 * @see UserControl
	 */
	@Parameter("group_name")
	@ResultColumn("group_id")
	@ResultColumn("group_name")
	@ResultColumn("quota")
	@ResultColumn("group_type")
	@SingleRowResult
	protected static final String GET_GROUP_BY_NAME =
			"SELECT group_id, group_name, quota, group_type FROM user_groups "
					+ "WHERE group_name = :group_name LIMIT 1";

	/**
	 * Create a board issue report.
	 *
	 * @see Spalloc
	 */
	@Parameter("board_id")
	@Parameter("job_id")
	@Parameter("issue")
	@Parameter("user_id")
	@Parameter("time_now")
	@GeneratesID
	protected static final String INSERT_BOARD_REPORT =
			"INSERT INTO board_reports("
					+ "board_id, job_id, reported_issue, reporter, "
					+ "report_timestamp) "
					+ "VALUES(:board_id, :job_id, :issue, :user_id, :time_now)";

	/**
	 * Actually delete a job record. Only called by the data tombstone-r. This
	 * is the only thing that deletes jobs from the active database.
	 *
	 * @see AllocatorTask#tombstone()
	 */
	@Parameter("job_id")
	protected static final String DELETE_JOB_RECORD =
			"DELETE FROM jobs WHERE job_id = :job_id";

	/**
	 * Actually delete an allocation record. Only called by the data
	 * tombstone-r. This and triggers are the only things that delete allocation
	 * records from the active database.
	 *
	 * @see AllocatorTask#tombstone()
	 */
	@Parameter("alloc_id")
	protected static final String DELETE_ALLOC_RECORD =
			"DELETE FROM old_board_allocations WHERE alloc_id = :alloc_id";

	/**
	 * Mark all pending changes as eligible for processing. Called once on
	 * application startup when all internal queues are guaranteed to be empty.
	 */
	protected static final String CLEAR_STUCK_PENDING =
			"UPDATE pending_changes SET in_progress = 0";

	/**
	 * Read the blacklisted chips for a board.
	 *
	 * @see BlacklistStore
	 */
	@Parameter("board_id")
	@ResultColumn("x")
	@ResultColumn("y")
	@ResultColumn("notes")
	protected static final String GET_BLACKLISTED_CHIPS =
			"SELECT chip_x AS x, chip_y AS y, notes FROM blacklisted_chips "
					+ "JOIN board_model_coords USING (coord_id) "
					+ "WHERE board_id = :board_id";

	/**
	 * Read the blacklisted cores for a board.
	 *
	 * @see BlacklistStore
	 */
	@Parameter("board_id")
	@ResultColumn("x")
	@ResultColumn("y")
	@ResultColumn("p")
	@ResultColumn("notes")
	protected static final String GET_BLACKLISTED_CORES =
			"SELECT chip_x AS x, chip_y AS y, physical_core AS p, notes "
					+ "FROM blacklisted_cores "
					+ "JOIN board_model_coords USING (coord_id) "
					+ "WHERE board_id = :board_id";

	/**
	 * Read the blacklisted links for a board.
	 *
	 * @see BlacklistStore
	 */
	@Parameter("board_id")
	@ResultColumn("x")
	@ResultColumn("y")
	@ResultColumn("direction")
	@ResultColumn("notes")
	protected static final String GET_BLACKLISTED_LINKS =
			"SELECT chip_x AS x, chip_y AS y, direction, notes "
					+ "FROM blacklisted_links "
					+ "JOIN board_model_coords USING (coord_id) "
					+ "WHERE board_id = :board_id";

	/**
	 * Mark a board as having had its blacklist modified.
	 *
	 * @see MachineStateControl
	 */
	@Parameter("board_id")
	protected static final String MARK_BOARD_BLACKLIST_CHANGED =
			"UPDATE boards SET blacklist_set_timestamp = "
					+ ":timestamp_now "
					+ "WHERE board_id = :board_id";

	/**
	 * Mark a board as having had its blacklist synchronised with the hardware.
	 *
	 * @see MachineStateControl
	 */
	@Parameter("board_id")
	protected static final String MARK_BOARD_BLACKLIST_SYNCHED =
			"UPDATE boards SET blacklist_sync_timestamp = "
					+ ":timestamp_now "
					+ "WHERE board_id = :board_id";

	/**
	 * Asks whether the blacklist model for a board is believed to be
	 * synchronised to the hardware.
	 *
	 * @see MachineStateControl
	 */
	@Parameter("board_id")
	@ResultColumn("current")
	@SingleRowResult
	protected static final String IS_BOARD_BLACKLIST_CURRENT =
			"SELECT blacklist_sync_timestamp >= blacklist_set_timestamp "
					+ "AS current FROM boards WHERE board_id = :board_id "
					+ "LIMIT 1";

	/**
	 * Add a chip on a board to that board's blacklist. Does not cause the
	 * blacklist to be written to anywhere. The {@code x},{@code y} are
	 * board-local coordinates.
	 *
	 * @see BlacklistStore
	 */
	@Parameter("board_id")
	@Parameter("x")
	@Parameter("y")
	protected static final String ADD_BLACKLISTED_CHIP =
			"INSERT INTO blacklisted_chips(board_id, coord_id, notes) "
					+ "WITH args(board_id, x, y) AS (SELECT :board_id, :x, :y),"
					+ "m(model) AS (SELECT board_model FROM machines "
					+ "JOIN boards USING (machine_id) "
					+ "JOIN args USING (board_id)) "
					+ "SELECT args.board_id, coord_id, NULL "
					+ "FROM board_model_coords JOIN m USING (model) JOIN args "
					+ "WHERE chip_x = args.x AND chip_y = args.y";

	/**
	 * Add a core on a board to that board's blacklist. Does not cause the
	 * blacklist to be written to anywhere. The {@code x},{@code y} are
	 * board-local coordinates.
	 *
	 * @see BlacklistStore
	 */
	@Parameter("board_id")
	@Parameter("x")
	@Parameter("y")
	@Parameter("p")
	protected static final String ADD_BLACKLISTED_CORE =
			"INSERT INTO blacklisted_cores("
					+ "board_id, coord_id, physical_core, notes) "
					+ "WITH args(board_id, x, y, p) AS "
					+ "(SELECT :board_id, :x, :y, :p), "
					+ "m(model) AS (SELECT board_model FROM machines "
					+ "JOIN boards USING (machine_id) "
					+ "JOIN args USING (board_id)) "
					+ "SELECT args.board_id, coord_id, p, NULL "
					+ "FROM board_model_coords JOIN m USING (model) JOIN args "
					+ "WHERE chip_x = args.x AND chip_y = args.y";

	/**
	 * Add a link on a board to that board's blacklist. Does not cause the
	 * blacklist to be written to anywhere. The {@code x},{@code y} are
	 * board-local coordinates.
	 *
	 * @see BlacklistStore
	 */
	@Parameter("board_id")
	@Parameter("x")
	@Parameter("y")
	@Parameter("direction")
	protected static final String ADD_BLACKLISTED_LINK =
			"INSERT INTO blacklisted_links("
					+ "board_id, coord_id, direction, notes) "
					+ "WITH args(board_id, x, y, dir) AS ("
					+ "SELECT :board_id, :x, :y, :direction), "
					+ "m(model) AS (SELECT board_model FROM machines "
					+ "JOIN boards USING (machine_id) "
					+ "JOIN args USING (board_id)) "
					+ "SELECT args.board_id, coord_id, dir, NULL "
					+ "FROM board_model_coords JOIN m USING (model) JOIN args "
					+ "WHERE chip_x = args.x AND chip_y = args.y";

	/**
	 * Delete all blacklist entries for chips on a board.
	 *
	 * @see BlacklistStore
	 */
	@Parameter("board_id")
	protected static final String CLEAR_BLACKLISTED_CHIPS =
			"DELETE FROM blacklisted_chips WHERE board_id = :board_id";

	/**
	 * Delete all blacklist entries for cores on a board.
	 *
	 * @see BlacklistStore
	 */
	@Parameter("board_id")
	protected static final String CLEAR_BLACKLISTED_CORES =
			"DELETE FROM blacklisted_cores WHERE board_id = :board_id";

	/**
	 * Delete all blacklist entries for links on a board.
	 *
	 * @see BlacklistStore
	 */
	@Parameter("board_id")
	protected static final String CLEAR_BLACKLISTED_LINKS =
			"DELETE FROM blacklisted_links WHERE board_id = :board_id";

	/**
	 * Get the list of writes (to the machine) of blacklist data to perform.
	 *
	 * @see BMPController
	 */
	@Parameter("machine_id")
	@ResultColumn("op_id")
	@ResultColumn("board_id")
	@ResultColumn("bmp_serial_id")
	@ResultColumn("board_num")
	@ResultColumn("cabinet")
	@ResultColumn("frame")
	protected static final String GET_BLACKLIST_WRITES =
			"SELECT op_id, board_id, board_serial.bmp_serial_id, board_num, "
					+ "cabinet, frame, data FROM blacklist_ops "
					+ "JOIN boards USING (board_id) JOIN bmp USING (bmp_id) "
					+ "LEFT JOIN board_serial USING (board_id) "
					+ "WHERE op = 1 AND NOT completed "
					+ "AND boards.machine_id = :machine_id";

	/**
	 * Get the list of reads (from the machine) of blacklist data to perform.
	 *
	 * @see BMPController
	 */
	@Parameter("machine_id")
	@ResultColumn("op_id")
	@ResultColumn("board_id")
	@ResultColumn("bmp_serial_id")
	@ResultColumn("board_num")
	@ResultColumn("cabinet")
	@ResultColumn("frame")
	protected static final String GET_BLACKLIST_READS =
			"SELECT op_id, board_id, board_serial.bmp_serial_id, board_num, "
					+ "cabinet, frame FROM blacklist_ops "
					+ "JOIN boards USING (board_id) JOIN bmp USING (bmp_id) "
					+ "LEFT JOIN board_serial USING (board_id) "
					+ "WHERE op = 0 AND NOT completed "
					+ "AND boards.machine_id = :machine_id";

	/**
	 * Get the list of reads (from the machine) of serial data to perform.
	 *
	 * @see BMPController
	 */
	@Parameter("machine_id")
	@ResultColumn("op_id")
	@ResultColumn("board_id")
	@ResultColumn("bmp_serial_id")
	@ResultColumn("board_num")
	@ResultColumn("cabinet")
	@ResultColumn("frame")
	protected static final String GET_SERIAL_INFO_REQS =
			"SELECT op_id, board_id, board_serial.bmp_serial_id, board_num, "
					+ "cabinet, frame FROM blacklist_ops "
					+ "JOIN boards USING (board_id) JOIN bmp USING (bmp_id) "
					+ "LEFT JOIN board_serial USING (board_id) "
					+ "WHERE op = 2 AND NOT completed "
					+ "AND boards.machine_id = :machine_id";

	/**
	 * Get the list of reads (from the machine) of temperature data to perform.
	 *
	 * @see BMPController
	 */
	@Parameter("machine_id")
	@ResultColumn("op_id")
	@ResultColumn("board_id")
	@ResultColumn("bmp_serial_id")
	@ResultColumn("board_num")
	@ResultColumn("cabinet")
	@ResultColumn("frame")
	protected static final String GET_TEMP_INFO_REQS =
			"SELECT op_id, board_id, board_serial.bmp_serial_id, board_num, "
					+ "cabinet, frame FROM blacklist_ops "
					+ "JOIN boards USING (board_id) JOIN bmp USING (bmp_id) "
					+ "LEFT JOIN board_serial USING (board_id) "
					+ "WHERE op = 3 AND NOT completed "
					+ "AND boards.machine_id = :machine_id";

	/**
	 * Set the BMP and physical serial IDs based on the information actually
	 * read off the machine. A bit of care is needed because we might not yet
	 * have a row for that board.
	 *
	 * @see BMPController
	 */
	@Parameter("board_id")
	@Parameter("bmp_serial_id")
	@Parameter("physical_serial_id")
	@GeneratesID
	protected static final String SET_BOARD_SERIAL_IDS =
			"INSERT INTO board_serial("
					+ "board_id, bmp_serial_id, physical_serial_id) "
					+ "VALUES(:board_id, :bmp_serial_id, :physical_serial_id) "
					+ "ON DUPLICATE KEY UPDATE "
					+ "bmp_serial_id = VALUES(bmp_serial_id), "
					+ "physical_serial_id = VALUES(physical_serial_id)";

	/**
	 * Mark a read of a blacklist as completed.
	 *
	 * @see BMPController
	 */
	@Parameter("data")
	@Parameter("op_id")
	protected static final String COMPLETED_BLACKLIST_READ =
			"UPDATE blacklist_ops SET data = :data, completed = 1 "
					+ "WHERE op_id = :op_id";

	/**
	 * Mark a write of a blacklist as completed.
	 *
	 * @see BMPController
	 */
	@Parameter("op_id")
	protected static final String COMPLETED_BLACKLIST_WRITE =
			"UPDATE blacklist_ops SET completed = 1 WHERE op_id = :op_id";

	/**
	 * Mark a read of serial data as completed. (Text same as
	 * {@link #COMPLETED_BLACKLIST_WRITE} for now, but logically distinct.)
	 *
	 * @see BMPController
	 */
	@Parameter("op_id")
	protected static final String COMPLETED_GET_SERIAL_REQ =
			"UPDATE blacklist_ops SET completed = 1 WHERE op_id = :op_id";

	/**
	 * Mark a read or write of a blacklist as failed, noting the reason.
	 *
	 * @see BMPController
	 */
	@Parameter("failure")
	@Parameter("op_id")
	protected static final String FAILED_BLACKLIST_OP = "UPDATE blacklist_ops "
			+ "SET failure = :failure, completed = 1 WHERE op_id = :op_id";

	/**
	 * Retrieve a completed request to read or write a BMP-related data for a
	 * board.
	 *
	 * @see MachineStateControl
	 */
	@Parameter("op_id")
	@ResultColumn("board_id")
	@ResultColumn("op")
	@ResultColumn("data")
	@ResultColumn("failure")
	@SingleRowResult
	protected static final String GET_COMPLETED_BLACKLIST_OP =
			"SELECT board_id, op, data, failure, "
					+ "failure IS NOT NULL AS failed "
					+ "FROM blacklist_ops WHERE op_id = :op_id AND completed "
					+ "LIMIT 1";

	/**
	 * Delete a blacklist request.
	 *
	 * @see MachineStateControl
	 */
	@Parameter("op_id")
	protected static final String DELETE_BLACKLIST_OP =
			"DELETE FROM blacklist_ops WHERE op_id = :op_id";

	/**
	 * Insert a request to read a board's blacklist.
	 *
	 * @see MachineStateControl
	 */
	@Parameter("board_id")
	@GeneratesID
	protected static final String CREATE_BLACKLIST_READ =
			"INSERT INTO blacklist_ops(board_id, op, completed) "
					+ "VALUES(:board_id, 0, 0)";

	/**
	 * Insert a request to write a board's blacklist.
	 *
	 * @see MachineStateControl
	 */
	@Parameter("board_id")
	@Parameter("blacklist")
	@GeneratesID
	protected static final String CREATE_BLACKLIST_WRITE =
			"INSERT INTO blacklist_ops(board_id, op, completed, data) "
					+ "VALUES(:board_id, 1, 0, :blacklist)";

	/**
	 * Insert a request to read a board's serial information.
	 *
	 * @see MachineStateControl
	 */
	@Parameter("board_id")
	@GeneratesID
	protected static final String CREATE_SERIAL_READ_REQ =
			"INSERT INTO blacklist_ops(board_id, op, completed) "
					+ "VALUES(:board_id, 2, 0)";

<<<<<<< HEAD
	/**
	 * Insert a request to read a board's temperature data.
	 *
	 * @see MachineStateControl
	 */
	@Parameter("board_id")
	@GeneratesID
	protected static final String CREATE_TEMP_READ_REQ =
			"INSERT INTO blacklist_ops(board_id, op, completed) "
					+ "VALUES(:board_id, 3, 0)";
=======


	/**
	 * Read historical allocations to be written to the historical data DB.
	 * Only allocations that are already completed will ever get read here.
	 *
	 * @see AllocatorTask#tombstone()
	 */
	@Parameter("grace_period")
	@Parameter("time_now")
	@ResultColumn("alloc_id")
	@ResultColumn("job_id")
	@ResultColumn("board_id")
	@ResultColumn("alloc_timestamp")
	protected static final String READ_HISTORICAL_ALLOCS =
			"SELECT	alloc_id, job_id, board_id, alloc_timestamp "
			+ "FROM old_board_allocations JOIN jobs USING (job_id) "
			+ "WHERE jobs.death_timestamp + :grace_period < :time_now";

	/**
	 * Read historical jobs to be written to the historical data DB.
	 * Only jobs that are already completed will ever get read here.
	 */
	@Parameter("grace_period")
	@Parameter("time_now")
	@ResultColumn("job_id")
	@ResultColumn("machine_id")
	@ResultColumn("owner")
	@ResultColumn("create_timestamp")
	@ResultColumn("width")
	@ResultColumn("height")
	@ResultColumn("depth")
	@ResultColumn("allocated_root")
	@ResultColumn("keepalive_interval")
	@ResultColumn("keepalive_host")
	@ResultColumn("death_reason")
	@ResultColumn("death_timestamp")
	@ResultColumn("original_request")
	@ResultColumn("allocation_timestamp")
	@ResultColumn("allocation_size")
	@ResultColumn("machine_name")
	@ResultColumn("user_name")
	@ResultColumn("group_id")
	@ResultColumn("group_name")
	protected static final String READ_HISTORICAL_JOBS =
			"SELECT job_id, machine_id, owner, create_timestamp, "
			+ "jobs.width as width, jobs.height as height, jobs.depth as depth,"
			+ "allocated_root, keepalive_interval, keepalive_host, "
			+ "death_reason, death_timestamp, original_request, "
			+ "allocation_timestamp, allocation_size, "
			+ "machine_name, user_name, group_id, group_name "
			+ "FROM jobs "
			+ "JOIN user_groups USING (group_id) "
			+ "JOIN machines USING (machine_id) "
			+ "JOIN user_info ON jobs.owner = user_info.user_id "
			+ "WHERE death_timestamp + :grace_period < :time_now";

	/**
	 * Write to the historical allocations database.
	 */
	@Parameter("alloc_id")
	@Parameter("job_id")
	@Parameter("board_id")
	@Parameter("alloc_timestamp")
	protected static final String WRITE_HISTORICAL_ALLOCS =
			"INSERT IGNORE INTO board_allocations( "
			+ "alloc_id, job_id, board_id, allocation_timestamp) "
			+ "VALUES(:alloc_id, :job_id, :board_id, :allocation_timestamp)";

	/**
	 * Write to the historical jobs database.
	 */
	@Parameter("job_id")
	@Parameter("machine_id")
	@Parameter("owner")
	@Parameter("create_timestamp")
	@Parameter("width")
	@Parameter("height")
	@Parameter("depth")
	@Parameter("allocated_root")
	@Parameter("keepalive_interval")
	@Parameter("keepalive_host")
	@Parameter("death_reason")
	@Parameter("death_timestamp")
	@Parameter("original_request")
	@Parameter("allocation_timestamp")
	@Parameter("allocation_size")
	@Parameter("machine_name")
	@Parameter("user_name")
	@Parameter("group_id")
	@Parameter("group_name")
	protected static final String WRITE_HISTORICAL_JOBS =
			"INSERT IGNORE INTO jobs( "
			+ "job_id, machine_id, owner, create_timestamp, "
			+ "width, height, depth, root_id, "
			+ "keepalive_interval, keepalive_host, "
			+ "death_reason, death_timestamp, "
			+ "original_request, allocation_timestamp, allocation_size, "
			+ "machine_name, owner_name, group_id, group_name) "
			+ "VALUES(:job_id, :machine_id, :owner, :create_timestamp, "
			+ ":width, :height, :depth, :root_id, "
			+ ":keepalive_interval, :keepalive_host, "
			+ ":death_reason, :death_timestamp, "
			+ ":original_request, :allocation_timestamp, :allocation_size, "
			+ ":machine_name, :owner_name, :group_id, :group_name)";
>>>>>>> d9168879

	// SQL loaded from files because it is too complicated otherwise!

	/**
	 * Find a rectangle of triads of boards that may be allocated. The
	 * {@code max_dead_boards} gives the amount of allowance for non-allocatable
	 * resources to be made within the rectangle.
	 *
	 * @see AllocatorTask
	 */
	@Parameter("width")
	@Parameter("height")
	@Parameter("machine_id")
	@Parameter("max_dead_boards")
	@ResultColumn("id")
	@ResultColumn("x")
	@ResultColumn("y")
	@ResultColumn("z")
	@ResultColumn("available")
	@Value("classpath:queries/find_rectangle.sql")
	protected Resource findRectangle;

	/**
	 * Find a rectangle of triads of boards rooted at a specific board that may
	 * be allocated. The {@code max_dead_boards} gives the amount of allowance
	 * for non-allocatable resources to be made within the rectangle.
	 *
	 * @see AllocatorTask
	 */
	@Parameter("board_id")
	@Parameter("width")
	@Parameter("height")
	@Parameter("machine_id")
	@Parameter("max_dead_boards")
	@ResultColumn("id")
	@ResultColumn("x")
	@ResultColumn("y")
	@ResultColumn("z")
	@ResultColumn("available")
	@SingleRowResult
	@Value("classpath:queries/find_rectangle_at.sql")
	protected Resource findRectangleAt;

	/**
	 * Find an allocatable board with a specific board ID. (This will have been
	 * previously converted from some other form of board coordinates.)
	 *
	 * @see AllocatorTask
	 */
	@Parameter("machine_id")
	@Parameter("board_id")
	@ResultColumn("x")
	@ResultColumn("y")
	@ResultColumn("z")
	@SingleRowResult
	@Value("classpath:queries/find_location.sql")
	protected Resource findLocation;

	/** Create a request to change the power status of a board. */
	@Parameter("job_id")
	@Parameter("board_id")
	@Parameter("from_state")
	@Parameter("to_state")
	@Parameter("power")
	@Parameter("fpga_n")
	@Parameter("fpga_s")
	@Parameter("fpga_e")
	@Parameter("fpga_w")
	@Parameter("fpga_nw")
	@Parameter("fpga_se")
	@GeneratesID
	@Value("classpath:queries/issue_change_for_job.sql")
	protected Resource issueChangeForJob;

	/**
	 * Count the number of <em>connected</em> boards (i.e., have at least one
	 * path over enabled links to the root board of the allocation) within a
	 * rectangle of triads. The triads are taken as being full depth.
	 * <p>
	 * Ideally this would be part of {@link #findRectangle}, but both that query
	 * and this one are entirely complicated enough already! Also, we don't
	 * expect to have this query reject many candidate allocations.
	 *
	 * @see AllocatorTask
	 */
	@Parameter("machine_id")
	@Parameter("x")
	@Parameter("y")
	@Parameter("width")
	@Parameter("height")
	@ResultColumn("connected_size")
	@SingleRowResult
	@Value("classpath:queries/allocation_connected.sql")
	protected Resource countConnected;

	/**
	 * Get the links on the perimeter of the allocation to a job. The perimeter
	 * is defined as being the links between a board that is part of the
	 * allocation and a board that is not; it's <em>not</em> a geometric
	 * definition, but rather a relational algebraic one.
	 *
	 * @see AllocatorTask
	 */
	@Parameter("job_id")
	@ResultColumn("board_id")
	@ResultColumn("direction")
	@Value("classpath:queries/perimeter.sql")
	protected Resource getPerimeterLinks;

	/**
	 * Locate a board (using a full set of coordinates) based on global chip
	 * coordinates.
	 *
	 * @see Spalloc
	 */
	@Parameter("machine_id")
	@Parameter("chip_x")
	@Parameter("chip_y")
	@ResultColumn("board_id")
	@ResultColumn("address")
	@ResultColumn("bmp_id")
	@ResultColumn("x")
	@ResultColumn("y")
	@ResultColumn("z")
	@ResultColumn("job_id")
	@ResultColumn("machine_name")
	@ResultColumn("cabinet")
	@ResultColumn("frame")
	@ResultColumn("board_num")
	@ResultColumn("chip_x")
	@ResultColumn("chip_y")
	@ResultColumn("board_chip_x")
	@ResultColumn("board_chip_y")
	@ResultColumn("job_root_chip_x")
	@ResultColumn("job_root_chip_y")
	@SingleRowResult
	@Value("classpath:queries/find_board_by_global_chip.sql")
	protected Resource findBoardByGlobalChip;

	/**
	 * Locate a board (using a full set of coordinates) based on
	 * allocation-local chip coordinates.
	 *
	 * @see Spalloc
	 */
	@Parameter("job_id")
	@Parameter("root_board_id")
	@Parameter("chip_x")
	@Parameter("chip_y")
	@ResultColumn("board_id")
	@ResultColumn("address")
	@ResultColumn("x")
	@ResultColumn("y")
	@ResultColumn("z")
	@ResultColumn("job_id")
	@ResultColumn("machine_name")
	@ResultColumn("cabinet")
	@ResultColumn("frame")
	@ResultColumn("board_num")
	@ResultColumn("chip_x")
	@ResultColumn("chip_y")
	@ResultColumn("board_chip_x")
	@ResultColumn("board_chip_y")
	@SingleRowResult
	@Value("classpath:queries/find_board_by_job_chip.sql")
	protected Resource findBoardByJobChip;

	/**
	 * Locate a board (using a full set of coordinates) based on logical triad
	 * coordinates.
	 *
	 * @see Spalloc
	 */
	@Parameter("machine_id")
	@Parameter("x")
	@Parameter("y")
	@Parameter("z")
	@ResultColumn("board_id")
	@ResultColumn("address")
	@ResultColumn("bmp_id")
	@ResultColumn("x")
	@ResultColumn("y")
	@ResultColumn("z")
	@ResultColumn("job_id")
	@ResultColumn("machine_name")
	@ResultColumn("cabinet")
	@ResultColumn("frame")
	@ResultColumn("board_num")
	@ResultColumn("chip_x")
	@ResultColumn("chip_y")
	@ResultColumn("board_chip_x")
	@ResultColumn("board_chip_y")
	@SingleRowResult
	@Value("classpath:queries/find_board_by_logical_coords.sql")
	protected Resource findBoardByLogicalCoords;

	/**
	 * Locate a board (using a full set of coordinates) based on physical
	 * cabinet-frame-board coordinates.
	 *
	 * @see Spalloc
	 */
	@Parameter("machine_id")
	@Parameter("cabinet")
	@Parameter("frame")
	@Parameter("board")
	@ResultColumn("board_id")
	@ResultColumn("address")
	@ResultColumn("bmp_id")
	@ResultColumn("x")
	@ResultColumn("y")
	@ResultColumn("z")
	@ResultColumn("job_id")
	@ResultColumn("machine_name")
	@ResultColumn("cabinet")
	@ResultColumn("frame")
	@ResultColumn("board_num")
	@ResultColumn("chip_x")
	@ResultColumn("chip_y")
	@ResultColumn("board_chip_x")
	@ResultColumn("board_chip_y")
	@SingleRowResult
	@Value("classpath:queries/find_board_by_physical_coords.sql")
	protected Resource findBoardByPhysicalCoords;

	/**
	 * Locate a board (using a full set of coordinates) based on the IP address
	 * of its ethernet chip.
	 *
	 * @see Spalloc
	 */
	@Parameter("machine_id")
	@Parameter("address")
	@ResultColumn("board_id")
	@ResultColumn("address")
	@ResultColumn("bmp_id")
	@ResultColumn("x")
	@ResultColumn("y")
	@ResultColumn("z")
	@ResultColumn("job_id")
	@ResultColumn("machine_name")
	@ResultColumn("cabinet")
	@ResultColumn("frame")
	@ResultColumn("board_num")
	@ResultColumn("chip_x")
	@ResultColumn("chip_y")
	@ResultColumn("board_chip_x")
	@ResultColumn("board_chip_y")
	@SingleRowResult
	@Value("classpath:queries/find_board_by_ip_address.sql")
	protected Resource findBoardByIPAddress;

	/**
	 * Get jobs on a machine that have changes that can be processed. (A policy
	 * of how long after switching a board on or off is applied.)
	 */
	@Parameter("machine_id")
	@Parameter("time_now")
	@ResultColumn("job_id")
	@Value("classpath:queries/get_jobs_with_changes.sql")
	protected Resource getJobsWithChanges;

	/**
	 * Get the set of boards at some coordinates within a triad rectangle that
	 * are connected (i.e., have at least one path over enableable links) to the
	 * root board.
	 *
	 * @see AllocatorTask
	 */
	@Parameter("machine_id")
	@Parameter("x")
	@Parameter("y")
	@Parameter("z")
	@Parameter("width")
	@Parameter("height")
	@Parameter("depth")
	@ResultColumn("board_id")
	@Value("classpath:queries/connected_boards_at_coords.sql")
	protected Resource getConnectedBoards;

	/** Get the links of a machine that have been disabled. */
	@Parameter("machine_id")
	@ResultColumn("board_1_x")
	@ResultColumn("board_1_y")
	@ResultColumn("board_1_z")
	@ResultColumn("board_1_c")
	@ResultColumn("board_1_f")
	@ResultColumn("board_1_b")
	@ResultColumn("board_1_addr")
	@ResultColumn("dir_1")
	@ResultColumn("board_2_x")
	@ResultColumn("board_2_y")
	@ResultColumn("board_2_z")
	@ResultColumn("board_2_c")
	@ResultColumn("board_2_f")
	@ResultColumn("board_2_b")
	@ResultColumn("board_2_addr")
	@ResultColumn("dir_2")
	@Value("classpath:queries/get_dead_links.sql")
	protected Resource getDeadLinks;

	/** Get the list of allocation tasks. */
	@Parameter("job_state")
	@ResultColumn("req_id")
	@ResultColumn("job_id")
	@ResultColumn("num_boards")
	@ResultColumn("width")
	@ResultColumn("height")
	@ResultColumn("board_id")
	@ResultColumn("machine_id")
	@ResultColumn("max_dead_boards")
	@ResultColumn("max_width")
	@ResultColumn("max_height")
	@ResultColumn("job_state")
	@ResultColumn("importance")
	@Value("classpath:queries/get_allocation_tasks.sql")
	protected Resource getAllocationTasks;

	/**
	 * Get enabled boards with at least as many reported problems as a given
	 * threshold.
	 */
	@Parameter("threshold")
	@ResultColumn("board_id")
	@ResultColumn("num_reports")
	@ResultColumn("x")
	@ResultColumn("y")
	@ResultColumn("z")
	@ResultColumn("address")
	@Value("classpath:queries/get_reported_boards.sql")
	protected Resource getReportedBoards;
}<|MERGE_RESOLUTION|>--- conflicted
+++ resolved
@@ -2129,7 +2129,6 @@
 			"INSERT INTO blacklist_ops(board_id, op, completed) "
 					+ "VALUES(:board_id, 2, 0)";
 
-<<<<<<< HEAD
 	/**
 	 * Insert a request to read a board's temperature data.
 	 *
@@ -2140,7 +2139,6 @@
 	protected static final String CREATE_TEMP_READ_REQ =
 			"INSERT INTO blacklist_ops(board_id, op, completed) "
 					+ "VALUES(:board_id, 3, 0)";
-=======
 
 
 	/**
@@ -2246,7 +2244,6 @@
 			+ ":death_reason, :death_timestamp, "
 			+ ":original_request, :allocation_timestamp, :allocation_size, "
 			+ ":machine_name, :owner_name, :group_id, :group_name)";
->>>>>>> d9168879
 
 	// SQL loaded from files because it is too complicated otherwise!
 
