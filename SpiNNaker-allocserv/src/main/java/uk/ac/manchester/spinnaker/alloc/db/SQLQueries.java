/*
 * Copyright (c) 2021-2022 The University of Manchester
 *
 * This program is free software: you can redistribute it and/or modify
 * it under the terms of the GNU General Public License as published by
 * the Free Software Foundation, either version 3 of the License, or
 * (at your option) any later version.
 *
 * This program is distributed in the hope that it will be useful,
 * but WITHOUT ANY WARRANTY; without even the implied warranty of
 * MERCHANTABILITY or FITNESS FOR A PARTICULAR PURPOSE.  See the
 * GNU General Public License for more details.
 *
 * You should have received a copy of the GNU General Public License
 * along with this program.  If not, see <http://www.gnu.org/licenses/>.
 */
package uk.ac.manchester.spinnaker.alloc.db;

import org.springframework.beans.factory.annotation.Value;
import org.springframework.core.io.Resource;

import uk.ac.manchester.spinnaker.alloc.admin.DirInfo;
import uk.ac.manchester.spinnaker.alloc.admin.MachineDefinitionLoader;
import uk.ac.manchester.spinnaker.alloc.admin.MachineStateControl;
import uk.ac.manchester.spinnaker.alloc.admin.UserControl;
import uk.ac.manchester.spinnaker.alloc.allocator.AllocatorTask;
import uk.ac.manchester.spinnaker.alloc.allocator.QuotaManager;
import uk.ac.manchester.spinnaker.alloc.allocator.Spalloc;
import uk.ac.manchester.spinnaker.alloc.bmp.BMPController;
import uk.ac.manchester.spinnaker.alloc.bmp.BlacklistStore;
import uk.ac.manchester.spinnaker.alloc.model.BoardIssueReport;
import uk.ac.manchester.spinnaker.alloc.security.LocalAuthProviderImpl;
import uk.ac.manchester.spinnaker.storage.GeneratesID;
import uk.ac.manchester.spinnaker.storage.Parameter;
import uk.ac.manchester.spinnaker.storage.ResultColumn;
import uk.ac.manchester.spinnaker.storage.SingleRowResult;
import uk.ac.manchester.spinnaker.utils.UsedInJavadocOnly;

/**
 * The literal SQL queries used in this package.
 * <p>
 * The schema they query against (defined in {@code spalloc.sql}) is: <br>
 * <img src="doc-files/schema.png" width="95%" alt="Database Schema">
 *
 * @author Donal Fellows
 */
@SuppressWarnings("checkstyle:visibilitymodifier")
// @formatter:off
@UsedInJavadocOnly({
	DirInfo.class, MachineDefinitionLoader.class, MachineStateControl.class,
	UserControl.class, AllocatorTask.class, QuotaManager.class,
	Spalloc.class, BMPController.class, BoardIssueReport.class,
	LocalAuthProviderImpl.class, BlacklistStore.class
})
// @formatter:on
public abstract class SQLQueries {
	/** Get basic information about all machines. */
	@Parameter("allow_out_of_service")
	@ResultColumn("machine_id")
	@ResultColumn("machine_name")
	@ResultColumn("width")
	@ResultColumn("height")
	@ResultColumn("in_service")
	protected static final String GET_ALL_MACHINES = """
			SELECT machine_id, machine_name, width, height, in_service
			FROM machines
			WHERE in_service OR :allow_out_of_service
			ORDER BY machine_name ASC
			""";

	/** Get the machine names in alphabetical order. */
	@Parameter("allow_out_of_service")
	@ResultColumn("machine_name")
	@ResultColumn("in_service")
	protected static final String LIST_MACHINE_NAMES = """
			SELECT machine_name, in_service FROM machines
			WHERE in_service OR :allow_out_of_service
			ORDER BY machine_name ASC
			""";

	/** Get basic information about a specific machine. Looks up by ID. */
	@Parameter("machine_id")
	@Parameter("allow_out_of_service")
	@ResultColumn("machine_id")
	@ResultColumn("machine_name")
	@ResultColumn("width")
	@ResultColumn("height")
	@ResultColumn("in_service")
	@SingleRowResult
	protected static final String GET_MACHINE_BY_ID = """
			SELECT machine_id, machine_name, width, height, in_service
			FROM machines
			WHERE machine_id = :machine_id
				AND (in_service OR :allow_out_of_service)
			LIMIT 1
			""";

	/** Get basic information about a specific machine. Looks up by name. */
	@Parameter("machine_name")
	@Parameter("allow_out_of_service")
	@ResultColumn("machine_id")
	@ResultColumn("machine_name")
	@ResultColumn("width")
	@ResultColumn("height")
	@ResultColumn("in_service")
	@SingleRowResult
	protected static final String GET_NAMED_MACHINE = """
			SELECT machine_id, machine_name, width, height, in_service
			FROM machines
			WHERE machine_name = :machine_name
				AND (in_service OR :allow_out_of_service)
			LIMIT 1
			""";

	/** Count things on a machine. */
	@Parameter("machine_id")
	@ResultColumn("board_count")
	@ResultColumn("in_use")
	@ResultColumn("num_jobs")
	@SingleRowResult
	protected static final String COUNT_MACHINE_THINGS = """
			WITH args(m) AS (VALUES (:machine_id)),
				b AS (SELECT * from boards,args WHERE machine_id = m),
				bc AS (SELECT COUNT(*) AS c FROM b),
				iu AS (SELECT COUNT(*) AS c FROM b
					WHERE allocated_job IS NOT NULL),
				jc AS (SELECT COUNT(*) AS c FROM jobs,args
					WHERE machine_id = m
						AND job_state != 4) -- job is not DESTROYED
			SELECT bc.c AS board_count, iu.c AS in_use,
				jc.c AS num_jobs FROM bc, iu, jc
			""";

	/** Get basic information about jobs. Supports paging. */
	@Parameter("limit")
	@Parameter("offset")
	@ResultColumn("job_id")
	@ResultColumn("machine_id")
	@ResultColumn("job_state")
	@ResultColumn("keepalive_timestamp")
	protected static final String GET_JOB_IDS = """
			SELECT job_id, machine_id, job_state, keepalive_timestamp
			FROM jobs
			ORDER BY job_id DESC
			LIMIT :limit OFFSET :offset
			""";

	/** Get basic information about live jobs. Supports paging. */
	@Parameter("limit")
	@Parameter("offset")
	@ResultColumn("job_id")
	@ResultColumn("machine_id")
	@ResultColumn("job_state")
	@ResultColumn("keepalive_timestamp")
	protected static final String GET_LIVE_JOB_IDS = """
			SELECT job_id, machine_id, job_state, keepalive_timestamp
			FROM jobs
			WHERE job_state != 4 -- job is not DESTROYED
			ORDER BY job_id DESC
			LIMIT :limit OFFSET :offset
			""";

	/** Get basic information about a specific job. */
	@Parameter("job_id")
	@ResultColumn("job_id")
	@ResultColumn("machine_id")
	@ResultColumn("machine_name")
	@ResultColumn("width")
	@ResultColumn("height")
	@ResultColumn("depth")
	@ResultColumn("root_id")
	@ResultColumn("job_state")
	@ResultColumn("keepalive_timestamp")
	@ResultColumn("keepalive_host")
	@ResultColumn("keepalive_interval")
	@ResultColumn("create_timestamp")
	@ResultColumn("death_reason")
	@ResultColumn("death_timestamp")
	@ResultColumn("original_request")
	@ResultColumn("owner")
	@SingleRowResult
	protected static final String GET_JOB = """
			SELECT job_id, jobs.machine_id, machines.machine_name,
				jobs.width, jobs.height, jobs.depth,
				root_id, job_state, keepalive_timestamp,
				keepalive_host, keepalive_interval, create_timestamp,
				death_reason, death_timestamp, original_request,
				user_info.user_name AS owner
			FROM jobs
				JOIN user_info ON jobs.owner = user_info.user_id
				JOIN machines USING (machine_id)
			WHERE job_id = :job_id
			LIMIT 1
			""";

	/** Get the chip dimensions of a job. */
	@Parameter("job_id")
	@ResultColumn("width")
	@ResultColumn("height")
	@SingleRowResult
	protected static final String GET_JOB_CHIP_DIMENSIONS = """
			WITH b AS (SELECT * FROM boards WHERE allocated_job = :job_id),
				c AS (SELECT root_x + chip_x AS x, root_y + chip_y AS y
					FROM b JOIN machines USING (machine_id)
						JOIN board_model_coords ON
							machines.board_model = board_model_coords.model)
			SELECT MAX(x) - MIN(x) + 1 AS width,
				MAX(y) - MIN(y) + 1 AS height
			FROM c
			LIMIT 1
			""";

	/** Get what boards are allocated to a job (that is queued or ready). */
	@Parameter("job_id")
	@ResultColumn("board_id")
	protected static final String GET_JOB_BOARDS = """
			SELECT board_id
			FROM boards
				JOIN jobs ON boards.allocated_job = jobs.job_id
			WHERE boards.allocated_job = :job_id
				AND (jobs.job_state IN (1, 3)) -- job is QUEUED or READY
			""";

	/** Gets information about live jobs. */
	@ResultColumn("job_id")
	@ResultColumn("machine_id")
	@ResultColumn("create_timestamp")
	@ResultColumn("keepalive_interval")
	@ResultColumn("job_state")
	@ResultColumn("allocation_size")
	@ResultColumn("keepalive_host")
	@ResultColumn("user_name")
	protected static final String LIST_LIVE_JOBS = """
			SELECT job_id, jobs.machine_id, create_timestamp,
				keepalive_interval, job_state, allocation_size,
				keepalive_host, user_name, machines.machine_name
			FROM jobs
				JOIN machines USING (machine_id)
				JOIN user_info ON jobs.owner = user_info.user_id
			WHERE job_state != 4 -- job is not DESTROYED
			""";

	/** Counts the number of powered-on boards of a job. */
	@Parameter("job_id")
	@ResultColumn("c")
	@SingleRowResult
	protected static final String COUNT_POWERED_BOARDS = """
			SELECT COUNT(*) AS c
			FROM boards
			WHERE allocated_job = :job_id AND board_power
			""";

	/** Get the coordinates of the root chip of a board. */
	@Parameter("board_id")
	@ResultColumn("root_x")
	@ResultColumn("root_y")
	@SingleRowResult
	protected static final String GET_ROOT_OF_BOARD = """
			SELECT root_x, root_y
			FROM boards
			WHERE board_id = :board_id
			LIMIT 1
			""";

	/** Create a job. */
	@Parameter("machine_id")
	@Parameter("user_id")
	@Parameter("group_id")
	@Parameter("keepalive_interval")
	@Parameter("original_request")
	@GeneratesID
	protected static final String INSERT_JOB = """
			INSERT INTO jobs(
				machine_id, owner, group_id, keepalive_interval,
				original_request, keepalive_timestamp, create_timestamp,
				job_state)
			VALUES(:machine_id, :user_id, :group_id, :keepalive_interval,
				:original_request, CAST(strftime('%s','now') AS INTEGER),
				CAST(strftime('%s','now') AS INTEGER),
				1) -- job starts QUEUED
			""";

	/** Create a request to allocate a number of boards. */
	@Parameter("job_id")
	@Parameter("num_boards")
	@Parameter("max_dead_boards")
	@Parameter("priority")
	@GeneratesID
	protected static final String INSERT_REQ_N_BOARDS = """
			INSERT INTO job_request(
				job_id, num_boards, max_dead_boards, priority)
			VALUES (:job_id, :num_boards, :max_dead_boards, :priority)
			""";

	/** Create a request to allocate a rectangle of boards. */
	@Parameter("job_id")
	@Parameter("width")
	@Parameter("height")
	@Parameter("max_dead_boards")
	@Parameter("priority")
	@GeneratesID
	protected static final String INSERT_REQ_SIZE = """
			INSERT INTO job_request(
				job_id, width, height, max_dead_boards, priority)
			VALUES (:job_id, :width, :height, :max_dead_boards, :priority)
			""";

	/** Create a request to allocate a specific board. */
	@Parameter("job_id")
	@Parameter("board_id")
	@Parameter("priority")
	@GeneratesID
	protected static final String INSERT_REQ_BOARD = """
			INSERT INTO job_request(
				job_id, board_id, priority)
			VALUES (:job_id, :board_id, :priority)
			""";

	/** Create a request to allocate triads starting at a particular board. */
	@Parameter("job_id")
	@Parameter("board_id")
	@Parameter("width")
	@Parameter("height")
	@Parameter("max_dead_boards")
	@Parameter("priority")
	@GeneratesID
	protected static final String INSERT_REQ_SIZE_BOARD = """
			INSERT INTO job_request(
				job_id, board_id, width, height, max_dead_boards, priority)
			VALUES (:job_id, :board_id, :width, :height, :max_dead_boards,
				:priority)
			""";

	/** Increases the importance of all current job allocation requests. */
	protected static final String BUMP_IMPORTANCE = """
			UPDATE job_request SET importance = importance + priority
			""";

	/** Get the address of the BMP of the root board of the machine. */
	@Parameter("machine_id")
	@ResultColumn("address")
	@SingleRowResult
	protected static final String GET_ROOT_BMP_ADDRESS = """
			SELECT bmp.address
			FROM bmp
				JOIN boards USING (bmp_id)
			WHERE boards.machine_id = :machine_id
				AND boards.x = 0 AND boards.y = 0
			LIMIT 1
			""";

	/** Get the address of the BMP of the root board of the machine. */
	@Parameter("machine_id")
	@Parameter("cabinet")
	@Parameter("frame")
	@ResultColumn("address")
	@SingleRowResult
	protected static final String GET_BMP_ADDRESS = """
			SELECT address
			FROM bmp
			WHERE machine_id = :machine_id
				AND cabinet = :cabinet AND frame = :frame
			LIMIT 1
			""";

	/** Get the address of the root chip of a board. */
	@Parameter("board_id")
	@ResultColumn("address")
	@SingleRowResult
	protected static final String GET_BOARD_ADDRESS = """
			SELECT address
			FROM boards
			WHERE board_id = :board_id
			LIMIT 1
			""";

	/**
	 * Get the boards of a machine that can be used. Excludes disabled boards.
	 */
	@Parameter("machine_id")
	@ResultColumn("board_num")
	protected static final String GET_BOARD_NUMBERS = """
			SELECT board_num
			FROM boards
			WHERE machine_id = :machine_id
				AND board_num IS NOT NULL
				AND (functioning IS NULL OR functioning != 0)
			ORDER BY board_num ASC
			""";

	/**
	 * Get the boards of a BMP that can be used. Excludes disabled boards.
	 */
	@Parameter("machine_id")
	@Parameter("cabinet")
	@Parameter("frame")
	@ResultColumn("board_num")
	protected static final String GET_BMP_BOARD_NUMBERS = """
			SELECT board_num
			FROM boards
				JOIN bmp USING (bmp_id)
			WHERE boards.machine_id = :machine_id
				AND cabinet = :cabinet AND frame = :frame
				AND board_num IS NOT NULL
				AND (functioning IS NULL OR functioning != 0)
			ORDER BY board_num ASC
			""";

	/**
	 * Get the boards (and related info) of a machine that are in service.
	 */
	@Parameter("machine_id")
	@ResultColumn("board_id")
	@ResultColumn("x")
	@ResultColumn("y")
	@ResultColumn("z")
	@ResultColumn("cabinet")
	@ResultColumn("frame")
	@ResultColumn("board_num")
	@ResultColumn("address")
	protected static final String GET_LIVE_BOARDS = """
			SELECT board_id, x, y, z, bmp.cabinet, bmp.frame, board_num,
				boards.address
			FROM boards
				JOIN bmp USING (bmp_id)
			WHERE boards.machine_id = :machine_id
				AND board_num IS NOT NULL
				AND functioning IS 1
			ORDER BY z ASC, x ASC, y ASC
			""";

	/**
	 * Get the boards (and related info) of a machine that have been disabled.
	 */
	@Parameter("machine_id")
	@ResultColumn("board_id")
	@ResultColumn("x")
	@ResultColumn("y")
	@ResultColumn("z")
	@ResultColumn("cabinet")
	@ResultColumn("frame")
	@ResultColumn("board_num")
	@ResultColumn("address")
	protected static final String GET_DEAD_BOARDS = """
			SELECT board_id, x, y, z, bmp.cabinet, bmp.frame, board_num,
				boards.address
			FROM boards
				JOIN bmp USING (bmp_id)
			WHERE boards.machine_id = :machine_id
				AND (board_num IS NULL OR functioning IS 0)
			ORDER BY z ASC, x ASC, y ASC
			""";

	/**
	 * Get all the boards (and related info) of a machine.
	 *
	 * @see MachineStateControl
	 */
	@Parameter("machine_id")
	@ResultColumn("board_id")
	@ResultColumn("x")
	@ResultColumn("y")
	@ResultColumn("z")
	@ResultColumn("cabinet")
	@ResultColumn("frame")
	@ResultColumn("board_num")
	@ResultColumn("address")
	protected static final String GET_ALL_BOARDS = """
			SELECT board_id, x, y, z, bmp.cabinet, bmp.frame, board_num,
				boards.address
			FROM boards
				JOIN bmp USING (bmp_id)
			WHERE boards.machine_id = :machine_id AND board_num IS NOT NULL
			ORDER BY z ASC, x ASC, y ASC
			""";

	/**
	 * Get all the boards (and related info) known to the service.
	 *
	 * @see MachineStateControl
	 */
	@ResultColumn("board_id")
	@ResultColumn("x")
	@ResultColumn("y")
	@ResultColumn("z")
	@ResultColumn("cabinet")
	@ResultColumn("frame")
	@ResultColumn("board_num")
	@ResultColumn("address")
	protected static final String GET_ALL_BOARDS_OF_ALL_MACHINES = """
			SELECT board_id, x, y, z, bmp.cabinet, bmp.frame, board_num,
				boards.address
			FROM boards
				JOIN bmp USING (bmp_id)
			WHERE board_num IS NOT NULL
			ORDER BY z ASC, x ASC, y ASC
			""";

	/**
	 * Get the coords of boards assigned to a job.
	 */
	@Parameter("job_id")
	@ResultColumn("board_id")
	@ResultColumn("x")
	@ResultColumn("y")
	@ResultColumn("z")
	@ResultColumn("cabinet")
	@ResultColumn("frame")
	@ResultColumn("board_num")
	@ResultColumn("address")
	protected static final String GET_JOB_BOARD_COORDS = """
			SELECT board_id, x, y, z, bmp.cabinet, bmp.frame, board_num,
				boards.address
			FROM boards
				JOIN bmp USING (bmp_id)
			WHERE boards.allocated_job = :job_id
			ORDER BY z ASC, x ASC, y ASC
			""";

	/** Get basic info about active jobs on a machine. */
	@Parameter("machine_id")
	@ResultColumn("job_id")
	@ResultColumn("owner_name")
	protected static final String GET_MACHINE_JOBS = """
			SELECT job_id, user_info.user_name AS owner_name
			FROM jobs
				JOIN user_info ON jobs.owner = user_info.user_id
			WHERE machine_id = :machine_id
				AND job_state != 4 -- job is not DESTROYED
			ORDER BY job_id ASC
			""";

	/** Get the boards that are available for allocation. */
	@Parameter("machine_id")
	@ResultColumn("board_num")
	protected static final String GET_AVAILABLE_BOARD_NUMBERS = """
			SELECT board_num FROM boards
			WHERE machine_id = :machine_id AND may_be_allocated
			ORDER BY board_num ASC
			""";

	/**
	 * Get a machine's tags. Theoretically when selecting a machine by tags we
	 * should put the query in the DB, but it is awkward to move a list into SQL
	 * as part of a query and we don't really ever have that many machines or
	 * tags. So we just pull the collection of tags and do the match in Java.
	 */
	@Parameter("machine_id")
	@ResultColumn("tag")
	protected static final String GET_TAGS = """
			SELECT tag
			FROM tags
			WHERE machine_id = :machine_id
			""";

	/** Update the keepalive timestamp. */
	@Parameter("keepalive_host")
	@Parameter("job_id")
	protected static final String UPDATE_KEEPALIVE = """
			UPDATE jobs
			SET keepalive_timestamp = CAST(strftime('%s','now') AS INTEGER),
				keepalive_host = :keepalive_host
			WHERE job_id = :job_id AND job_state != 4 -- job is not DESTROYED
			""";

	/** Mark a job as dead. */
	@Parameter("death_reason")
	@Parameter("job_id")
	protected static final String DESTROY_JOB = """
			UPDATE jobs
			SET job_state = 4, death_reason = :death_reason
			WHERE job_id = :job_id AND job_state != 4 -- job is not DESTROYED
			""";

	/**
	 * Get the number of boards that are allocated to a job that are switched
	 * on.
	 */
	@Parameter("job_id")
	@ResultColumn("total_on")
	@SingleRowResult
	protected static final String GET_SUM_BOARDS_POWERED = """
			SELECT sum(board_power) AS total_on
			FROM boards
			WHERE allocated_job = :job_id
			""";

	/** Get connection info for board allocated to a job. */
	@Parameter("job_id")
	@ResultColumn("board_id")
	@ResultColumn("address")
	@ResultColumn("x")
	@ResultColumn("y")
	@ResultColumn("z")
	@ResultColumn("root_x")
	@ResultColumn("root_y")
	protected static final String GET_BOARD_CONNECT_INFO = """
			SELECT board_id, address, x, y, z, root_x, root_y
			FROM boards
				JOIN jobs ON boards.allocated_job = jobs.job_id
			WHERE allocated_job = :job_id
				AND jobs.job_state != 4 -- job is not DESTROYED
			ORDER BY x ASC, y ASC
			""";

	/** Get the coordinates of a board. */
	@Parameter("board_id")
	@ResultColumn("x")
	@ResultColumn("y")
	@ResultColumn("z")
	@ResultColumn("root_x")
	@ResultColumn("root_y")
	@SingleRowResult
	protected static final String GET_ROOT_COORDS = """
			SELECT x, y, z, root_x, root_y
			FROM boards
			WHERE board_id = :board_id
			LIMIT 1
			""";

	/** Get whether a board is powered. */
	@Parameter("board_id")
	@ResultColumn("board_power")
	@ResultColumn("power_off_timestamp")
	@ResultColumn("power_on_timestamp")
	@SingleRowResult
	protected static final String GET_BOARD_POWER_INFO = """
			SELECT board_power, power_off_timestamp, power_on_timestamp
			FROM boards
			WHERE board_id = :board_id
			LIMIT 1
			""";

	/** Get What job is allocated to a board. */
	@Parameter("board_id")
	@ResultColumn("allocated_job")
	@SingleRowResult
	protected static final String GET_BOARD_JOB = """
			SELECT allocated_job
			FROM boards
			WHERE board_id = :board_id
			LIMIT 1
			""";

	/**
	 * Get the problem reports about boards in a machine.
	 *
	 * @see BoardIssueReport
	 */
	@Parameter("machine_id")
	@ResultColumn("board_id")
	@ResultColumn("report_id")
	@ResultColumn("reported_issue")
	@ResultColumn("reporter_name")
	@ResultColumn("report_timestamp")
<<<<<<< HEAD
	protected static final String GET_MACHINE_REPORTS = """
			SELECT board_id, report_id, reported_issue, report_timestamp,
				user_name AS reporter_name
			FROM board_reports
				JOIN user_info ON reporter = user_id
				JOIN boards USING (board_id)
			WHERE machine_id = :machine_id
			GROUP BY board_id
			""";
=======
	protected static final String GET_MACHINE_REPORTS =
			"SELECT board_id, report_id, reported_issue, report_timestamp, "
					+ "user_name AS reporter_name "
					+ "FROM board_reports JOIN user_info ON reporter = user_id "
					+ "JOIN boards USING (board_id) "
					+ "WHERE machine_id = :machine_id "
					+ "ORDER BY board_id, report_id";
>>>>>>> cf6030be

	/**
	 * Get the problem reports about a board.
	 *
	 * @see BoardIssueReport
	 */
	@Parameter("board_id")
	@ResultColumn("board_id")
	@ResultColumn("report_id")
	@ResultColumn("reported_issue")
	@ResultColumn("reporter_name")
	@ResultColumn("report_timestamp")
	protected static final String GET_BOARD_REPORTS = """
			SELECT board_id, report_id, reported_issue, report_timestamp,
				user_name AS reporter_name
			FROM board_reports
				JOIN user_info ON reporter = user_id
			WHERE board_id = :board_id
			""";

	/** Delete an allocation task. */
	@Parameter("request_id")
	protected static final String DELETE_TASK = """
			DELETE FROM job_request
			WHERE req_id = :request_id
			""";

	/** Find a single free board. */
	@Parameter("machine_id")
	@ResultColumn("x")
	@ResultColumn("y")
	@ResultColumn("z")
	@SingleRowResult
	protected static final String FIND_FREE_BOARD = """
			SELECT x, y, z
			FROM boards
			WHERE machine_id = :machine_id AND may_be_allocated
			ORDER BY power_off_timestamp ASC
			LIMIT 1
			""";

	/**
	 * Tell a job that it is allocated. Doesn't set the state.
	 *
	 * @see #SET_STATE_PENDING
	 * @see AllocatorTask
	 */
	@Parameter("width")
	@Parameter("height")
	@Parameter("depth")
	@Parameter("board_id")
	@Parameter("num_boards")
	@Parameter("job_id")
	protected static final String ALLOCATE_BOARDS_JOB = """
			UPDATE jobs
			SET width = :width, height = :height, depth = :depth,
				num_pending = 0, root_id = :board_id,
				allocation_size = :num_boards
			WHERE job_id = :job_id
			""";

	/** Get an available board's ID by its coordinates. */
	@Parameter("machine_id")
	@Parameter("x")
	@Parameter("y")
	@Parameter("z")
	@ResultColumn("board_id")
	@SingleRowResult
	protected static final String GET_BOARD_BY_COORDS = """
			SELECT board_id
			FROM boards
			WHERE machine_id = :machine_id AND x = :x AND y = :y AND z = :z
				AND may_be_allocated
			LIMIT 1
			""";

	/**
	 * Tell a board that it is allocated.
	 *
	 * @see AllocatorTask
	 */
	@Parameter("job_id")
	@Parameter("board_id")
	protected static final String ALLOCATE_BOARDS_BOARD = """
			UPDATE boards
			SET allocated_job = :job_id
			WHERE board_id = :board_id
			""";

	/**
	 * Tell the boards of a job that they're no longer allocated to the job.
	 *
	 * @see BMPController
	 */
	@Parameter("job_id")
	protected static final String DEALLOCATE_BOARDS_JOB = """
			UPDATE boards
			SET allocated_job = NULL
			WHERE allocated_job = :job_id
			""";

	/**
	 * Set the power state of a board. Related timestamps are updated by
	 * trigger.
	 */
	@Parameter("board_power")
	@Parameter("board_id")
	protected static final String SET_BOARD_POWER = """
			UPDATE boards
			SET board_power = :board_power
			WHERE board_id = :board_id
			""";

	/**
	 * Find jobs that have expired their keepalive interval.
	 *
	 * @see AllocatorTask
	 */
	@ResultColumn("job_id")
	protected static final String FIND_EXPIRED_JOBS = """
			SELECT job_id
			FROM jobs
			WHERE job_state != 4 -- job is not DESTROYED
				AND keepalive_timestamp + keepalive_interval <
					CAST(strftime('%s','now') AS INTEGER)
			""";

	/**
	 * Set the state and number of pending changes for a job.
	 *
	 * @see AllocatorTask
	 */
	@Parameter("job_state")
	@Parameter("num_pending")
	@Parameter("job_id")
	protected static final String SET_STATE_PENDING = """
			UPDATE jobs
			SET job_state = :job_state, num_pending = :num_pending
			WHERE job_id = :job_id
			""";

	/** Delete a request to allocate resources for a job. */
	@Parameter("job_id")
	protected static final String KILL_JOB_ALLOC_TASK = """
			DELETE FROM job_request
			WHERE job_id = :job_id
			""";

	/** Delete a request to change the power of boards allocated to a job. */
	@Parameter("job_id")
	protected static final String KILL_JOB_PENDING = """
			DELETE FROM pending_changes
			WHERE job_id = :job_id
			""";

	/**
	 * Delete a request to change the power of a board. Used once the change has
	 * been completed.
	 */
	@Parameter("change_id")
	protected static final String FINISHED_PENDING = """
			DELETE FROM pending_changes
			WHERE change_id = :change_id
			""";

	/**
	 * Get descriptions of how to move from a board to its neighbours.
	 *
	 * @see DirInfo
	 */
	@ResultColumn("z")
	@ResultColumn("direction")
	@ResultColumn("dx")
	@ResultColumn("dy")
	@ResultColumn("dz")
	protected static final String LOAD_DIR_INFO = """
			SELECT z, direction, dx, dy, dz
			FROM movement_directions
			""";

	/**
	 * Get how many requests to change the power state of a board are currently
	 * waiting to be processed.
	 */
	@ResultColumn("c")
	@SingleRowResult
	protected static final String COUNT_PENDING_CHANGES = """
			SELECT count(*) AS c
			FROM pending_changes
			""";

	/**
	 * Get the requests (not already being processed) to change the power of a
	 * board allocated to a job.
	 */
	@Parameter("job_id")
	@ResultColumn("change_id")
	@ResultColumn("job_id")
	@ResultColumn("board_id")
	@ResultColumn("power")
	@ResultColumn("fpga_n")
	@ResultColumn("fpga_s")
	@ResultColumn("fpga_ne")
	@ResultColumn("fpga_nw")
	@ResultColumn("fpga_se")
	@ResultColumn("fpga_sw")
	@ResultColumn("in_progress")
	@ResultColumn("from_state")
	@ResultColumn("to_state")
	@ResultColumn("board_num")
	@ResultColumn("bmp_id")
	@ResultColumn("cabinet")
	@ResultColumn("frame")
	protected static final String GET_CHANGES = """
			SELECT change_id, job_id, pending_changes.board_id, power,
				fpga_n, fpga_s, fpga_e, fpga_w, fpga_se, fpga_nw,
				in_progress, from_state, to_state, board_num,
				boards.bmp_id, cabinet, frame
			FROM pending_changes
				JOIN boards USING (board_id)
				JOIN bmp USING (bmp_id)
			WHERE job_id = :job_id AND NOT in_progress
			""";

	/**
	 * Set the progress status of a request to change the power state of a
	 * board.
	 */
	@Parameter("in_progress")
	@Parameter("change_id")
	protected static final String SET_IN_PROGRESS = """
			UPDATE pending_changes
			SET in_progress = :in_progress
			WHERE change_id = :change_id
			""";

	/**
	 * Insert a BMP.
	 *
	 * @see MachineDefinitionLoader
	 */
	@Parameter("machine_id")
	@Parameter("address")
	@Parameter("cabinet")
	@Parameter("frame")
	@GeneratesID
	protected static final String INSERT_BMP = """
			INSERT INTO bmp(
				machine_id, address, cabinet, frame)
			VALUES(:machine_id, :address, :cabinet, :frame)
			""";

	/**
	 * Insert a board.
	 *
	 * @see MachineDefinitionLoader
	 */
	@Parameter("machine_id")
	@Parameter("address")
	@Parameter("bmp_id")
	@Parameter("board_num")
	@Parameter("x")
	@Parameter("y")
	@Parameter("z")
	@Parameter("root_x")
	@Parameter("root_y")
	@Parameter("enabled")
	@GeneratesID
	protected static final String INSERT_BOARD = """
			INSERT INTO boards(
				machine_id, address, bmp_id, board_num, x, y, z,
				root_x, root_y, functioning)
			VALUES(
				:machine_id, :address, :bmp_id, :board_num, :x, :y, :z,
				:root_x, :root_y, :enabled)
			""";

	/**
	 * Insert a link.
	 *
	 * @see MachineDefinitionLoader
	 */
	@Parameter("board_1")
	@Parameter("dir_1")
	@Parameter("board_2")
	@Parameter("dir_2")
	@Parameter("live")
	@GeneratesID
	protected static final String INSERT_LINK = """
			INSERT OR IGNORE INTO links(
				board_1, dir_1, board_2, dir_2, live)
			VALUES (:board_1, :dir_1, :board_2, :dir_2, :live)
			""";

	/**
	 * Insert a machine.
	 *
	 * @see MachineDefinitionLoader
	 */
	@Parameter("name")
	@Parameter("width")
	@Parameter("height")
	@Parameter("depth")
	@GeneratesID
	protected static final String INSERT_MACHINE_SPINN_5 = """
			INSERT INTO machines(
				machine_name, width, height, depth, board_model)
			VALUES(:name, :width, :height, :depth, 5)
			""";

	/**
	 * Insert a tag.
	 *
	 * @see MachineDefinitionLoader
	 * @see MachineStateControl
	 */
	@Parameter("machine_id")
	@Parameter("tag")
	@GeneratesID
	protected static final String INSERT_TAG = """
			INSERT INTO tags(
				machine_id, tag)
			VALUES(:machine_id, :tag)
			""";

	/**
	 * Delete all tags for a machine.
	 *
	 * @see MachineStateControl
	 */
	@Parameter("machine_id")
	protected static final String DELETE_MACHINE_TAGS = """
			DELETE FROM tags
			WHERE machine_id = :machine_id
			""";

	/**
	 * Set the in-service flag for a machine.
	 *
	 * @see MachineStateControl
	 */
	@Parameter("in_service")
	@Parameter("machine_name")
	protected static final String SET_MACHINE_STATE = """
			UPDATE machines
			SET in_service = :in_service
			WHERE machine_name = :machine_name
			""";

	/**
	 * Note down the maximum chip coordinates so we can calculate wraparounds
	 * correctly.
	 *
	 * @see MachineDefinitionLoader
	 */
	@Parameter("max_x")
	@Parameter("max_y")
	@Parameter("machine_id")
	protected static final String SET_MAX_COORDS = """
			UPDATE machines
			SET max_chip_x = :max_x, max_chip_y = :max_y
			WHERE machine_id = :machine_id
			""";

	/** Get a board's full coordinate info given it's ID. */
	@Parameter("board_id")
	@ResultColumn("board_id")
	@ResultColumn("x")
	@ResultColumn("y")
	@ResultColumn("z")
	@ResultColumn("cabinet")
	@ResultColumn("frame")
	@ResultColumn("board_num")
	@ResultColumn("address")
	@ResultColumn("machine_name")
	@ResultColumn("bmp_serial_id")
	@ResultColumn("physical_serial_id")
	@SingleRowResult
	protected static final String FIND_BOARD_BY_ID = """
			SELECT boards.board_id, boards.x, boards.y, boards.z,
				bmp.cabinet, bmp.frame, board_num, boards.address,
				machines.machine_name, bmp_serial_id,
				physical_serial_id
			FROM boards
				JOIN machines USING (machine_id)
				JOIN bmp USING (bmp_id)
				LEFT JOIN board_serial USING (board_id)
			WHERE boards.board_id = :board_id
			LIMIT 1
			""";

	/** Get a board's ID given it's triad coordinates. */
	@Parameter("machine_name")
	@Parameter("x")
	@Parameter("y")
	@Parameter("z")
	@ResultColumn("board_id")
	@ResultColumn("x")
	@ResultColumn("y")
	@ResultColumn("z")
	@ResultColumn("cabinet")
	@ResultColumn("frame")
	@ResultColumn("board_num")
	@ResultColumn("address")
	@ResultColumn("machine_name")
	@ResultColumn("bmp_serial_id")
	@ResultColumn("physical_serial_id")
	@SingleRowResult
	protected static final String FIND_BOARD_BY_NAME_AND_XYZ = """
			SELECT boards.board_id, boards.x, boards.y, boards.z,
				bmp.cabinet, bmp.frame, board_num, boards.address,
				machines.machine_name, bmp_serial_id,
				physical_serial_id
			FROM boards
				JOIN machines USING (machine_id)
				JOIN bmp USING (bmp_id)
				LEFT JOIN board_serial USING (board_id)
			WHERE machine_name = :machine_name
				AND x = :x AND y = :y AND z = :z
			LIMIT 1
			""";

	/** Get a board's ID given it's physical coordinates. */
	@Parameter("machine_name")
	@Parameter("cabinet")
	@Parameter("frame")
	@Parameter("board")
	@ResultColumn("board_id")
	@ResultColumn("x")
	@ResultColumn("y")
	@ResultColumn("z")
	@ResultColumn("cabinet")
	@ResultColumn("frame")
	@ResultColumn("board_num")
	@ResultColumn("address")
	@ResultColumn("machine_name")
	@ResultColumn("bmp_serial_id")
	@ResultColumn("physical_serial_id")
	@SingleRowResult
	protected static final String FIND_BOARD_BY_NAME_AND_CFB = """
			SELECT boards.board_id, boards.x, boards.y, boards.z,
				bmp.cabinet, bmp.frame, board_num, boards.address,
				machines.machine_name, bmp_serial_id,
				physical_serial_id
			FROM boards
				JOIN machines USING (machine_id)
				JOIN bmp USING (bmp_id)
				LEFT JOIN board_serial USING (board_id)
			WHERE machine_name = :machine_name
				AND bmp.cabinet = :cabinet AND bmp.frame = :frame
				AND boards.board_num IS NOT NULL
				AND boards.board_num = :board
			LIMIT 1
			""";

	/** Get a board's ID given it's IP address. */
	@Parameter("machine_name")
	@Parameter("address")
	@ResultColumn("board_id")
	@ResultColumn("x")
	@ResultColumn("y")
	@ResultColumn("z")
	@ResultColumn("cabinet")
	@ResultColumn("frame")
	@ResultColumn("board_num")
	@ResultColumn("address")
	@ResultColumn("machine_name")
	@ResultColumn("bmp_serial_id")
	@ResultColumn("physical_serial_id")
	@SingleRowResult
	protected static final String FIND_BOARD_BY_NAME_AND_IP_ADDRESS = """
			SELECT boards.board_id, boards.x, boards.y, boards.z,
				bmp.cabinet, bmp.frame, board_num, boards.address,
				machines.machine_name, bmp_serial_id,
				physical_serial_id
			FROM boards
				JOIN machines USING (machine_id)
				JOIN bmp USING (bmp_id)
				LEFT JOIN board_serial USING (board_id)
			WHERE machine_name = :machine_name
				AND boards.address IS NOT NULL
				AND boards.address = :address
			LIMIT 1
			""";

	/**
	 * Get the value of a board's {@code functioning} column.
	 *
	 * @see MachineStateControl
	 */
	@Parameter("board_id")
	@ResultColumn("functioning")
	@SingleRowResult
	protected static final String GET_FUNCTIONING_FIELD = """
			SELECT functioning
			FROM boards
			WHERE board_id = :board_id
			LIMIT 1
			""";

	/**
	 * Set the value of a board's {@code functioning} column. Enables or
	 * disables allocation of the board.
	 *
	 * @see MachineStateControl
	 */
	@Parameter("enabled")
	@Parameter("board_id")
	protected static final String SET_FUNCTIONING_FIELD = """
			UPDATE boards
			SET functioning = :enabled
			WHERE board_id = :board_id
			""";

	/**
	 * Get the quota for a user.
	 *
	 * @see Spalloc
	 */
	@Parameter("user_name")
	@ResultColumn("quota_total")
	@ResultColumn("user_id")
	@SingleRowResult
	protected static final String GET_USER_QUOTA = """
			SELECT * FROM (
				SELECT SUM(quota) AS quota_total, quotas.user_id
				FROM quotas
					JOIN user_info USING (user_id)
				WHERE user_info.user_name = :user_name)
			WHERE user_id IS NOT NULL
			""";

	/**
	 * Get the quota for a group.
	 *
	 * @see QuotaManager
	 */
	@Parameter("group_id")
	@ResultColumn("quota")
	@SingleRowResult
	protected static final String GET_GROUP_QUOTA = """
			SELECT quota
			FROM groups
			WHERE group_id = :group_id
			LIMIT 1
			""";

	/**
	 * Get the current non-consolidated usage for a group.
	 *
	 * @see QuotaManager
	 */
	@Parameter("group_id")
	@ResultColumn("current_usage")
	@SingleRowResult
	protected static final String GET_CURRENT_USAGE = """
			SELECT SUM(usage) AS current_usage
			FROM jobs_usage
			WHERE group_id = :group_id
			""";

	/**
	 * Get usage of a job and the quota against which that applies.
	 *
	 * @see QuotaManager
	 */
	@Parameter("job_id")
	@ResultColumn("usage")
	@ResultColumn("quota")
	@SingleRowResult
	protected static final String GET_JOB_USAGE_AND_QUOTA = """
			SELECT [usage], quota FROM jobs_usage
			WHERE :job_id = :job_id
				AND [usage] IS NOT NULL AND quota IS NOT NULL
			LIMIT 1
			""";

	/**
	 * Get resource usage info about completed jobs that have yet to be
	 * consolidated into the main quota table.
	 *
	 * @see QuotaManager
	 */
	@ResultColumn("job_id")
	@ResultColumn("group_id")
	@ResultColumn("usage")
	protected static final String GET_CONSOLIDATION_TARGETS = """
			SELECT job_id, group_id, [usage]
			FROM jobs_usage
			WHERE complete AND quota IS NOT NULL
			""";

	/**
	 * Reduce a group's quota on a machine by a specified amount.
	 *
	 * @see QuotaManager
	 */
	@Parameter("usage")
	@Parameter("group_id")
	protected static final String DECREMENT_QUOTA = """
			UPDATE groups
			SET quota = quota - :usage
			WHERE group_id = :group_id AND quota IS NOT NULL
			""";

	/**
	 * Mark a job as having had its resource usage consolidated.
	 *
	 * @see QuotaManager
	 */
	@Parameter("job_id")
	protected static final String MARK_CONSOLIDATED = """
			UPDATE jobs
			SET accounted_for = 1
			WHERE job_id = :job_id
			""";

	/**
	 * Add or remove time from a quota. Used when someone's administratively
	 * adjusting the quota.
	 *
	 * @see QuotaManager
	 */
	@Parameter("delta")
	@Parameter("group_id")
	@ResultColumn("group_name")
	@ResultColumn("quota")
	protected static final String ADJUST_QUOTA = """
			UPDATE groups
			SET quota = max(0, quota + :delta)
			WHERE group_id = :group_id AND quota IS NOT NULL
			RETURNING group_name, quota
			""";

	/**
	 * Get details about a user. This is pretty much everything except their
	 * password.
	 *
	 * @see UserControl
	 */
	@Parameter("user_id")
	@ResultColumn("user_id")
	@ResultColumn("user_name")
	@ResultColumn("has_password")
	@ResultColumn("trust_level")
	@ResultColumn("locked")
	@ResultColumn("disabled")
	@ResultColumn("last_successful_login_timestamp")
	@ResultColumn("last_fail_timestamp")
	@ResultColumn("openid_subject")
	@ResultColumn("is_internal")
	@SingleRowResult
	protected static final String GET_USER_DETAILS = """
			SELECT user_id, user_name,
				encrypted_password IS NOT NULL AS has_password,
				trust_level, locked, disabled,
				last_successful_login_timestamp,
				last_fail_timestamp, openid_subject, is_internal
			FROM user_info
			WHERE user_id = :user_id
			LIMIT 1
			""";

	/**
	 * Get details about a user. This is pretty much everything except their
	 * password.
	 *
	 * @see UserControl
	 */
	@Parameter("user_name")
	@ResultColumn("user_id")
	@ResultColumn("user_name")
	@ResultColumn("has_password")
	@ResultColumn("trust_level")
	@ResultColumn("locked")
	@ResultColumn("disabled")
	@ResultColumn("last_successful_login_timestamp")
	@ResultColumn("last_fail_timestamp")
	@ResultColumn("openid_subject")
	@ResultColumn("is_internal")
	@SingleRowResult
	protected static final String GET_USER_DETAILS_BY_NAME = """
			SELECT user_id, user_name,
				encrypted_password IS NOT NULL AS has_password,
				trust_level, locked, disabled,
				last_successful_login_timestamp,
				last_fail_timestamp, openid_subject, is_internal
			FROM user_info
			WHERE user_name = :user_name
			LIMIT 1
			""";

	/**
	 * Get details about a user. This is pretty much everything except their
	 * password.
	 *
	 * @see UserControl
	 */
	@Parameter("openid_subject")
	@ResultColumn("user_id")
	@ResultColumn("user_name")
	@ResultColumn("has_password")
	@ResultColumn("trust_level")
	@ResultColumn("locked")
	@ResultColumn("disabled")
	@ResultColumn("last_successful_login_timestamp")
	@ResultColumn("last_fail_timestamp")
	@ResultColumn("openid_subject")
	@ResultColumn("is_internal")
	@SingleRowResult
	protected static final String GET_USER_DETAILS_BY_SUBJECT = """
			SELECT user_id, user_name,
				encrypted_password IS NOT NULL AS has_password,
				trust_level, locked, disabled,
				last_successful_login_timestamp,
				last_fail_timestamp, openid_subject, is_internal
			FROM user_info
			WHERE openid_subject = :openid_subject
			LIMIT 1
			""";

	/**
	 * Get a local user's basic details.
	 *
	 * @see UserControl
	 */
	@Parameter("user_name")
	@ResultColumn("user_id")
	@ResultColumn("user_name")
	@ResultColumn("encrypted_password")
	@SingleRowResult
	protected static final String GET_LOCAL_USER_DETAILS = """
			SELECT user_id, user_name, encrypted_password
			FROM user_info
			WHERE user_name = :user_name AND is_internal
			LIMIT 1
			""";

	/**
	 * Get the ID of a particular group that a particular user must be a member
	 * of.
	 *
	 * @see Spalloc
	 */
	@Parameter("user_name")
	@Parameter("group_name")
	@ResultColumn("group_id")
	@SingleRowResult
	protected static final String GET_GROUP_BY_NAME_AND_MEMBER = """
			SELECT groups.group_id
			FROM groups
				JOIN group_memberships USING (group_id)
				JOIN user_info USING (user_id)
			WHERE user_name = :user_name AND group_name = :group_name
			LIMIT 1
			""";

	/**
	 * List all the groups that a user is a member of and that have quota left.
	 *
	 * @see Spalloc
	 */
	@Parameter("user_name")
	@ResultColumn("group_id")
	@ResultColumn("quota")
	protected static final String GET_GROUPS_AND_QUOTAS_OF_USER = """
			SELECT groups.group_id, COALESCE(groups.quota, 1) AS quota
			FROM group_memberships
				JOIN user_info USING (user_id)
				JOIN groups USING (group_id)
			WHERE user_name = :user_name AND quota > 0
			ORDER BY groups.quota DESC
			""";

	/**
	 * List the members of a group.
	 *
	 * @see UserControl
	 */
	@Parameter("group_id")
	@ResultColumn("membership_id")
	@ResultColumn("group_id")
	@ResultColumn("group_name")
	@ResultColumn("user_id")
	@ResultColumn("user_name")
	protected static final String GET_USERS_OF_GROUP = """
			SELECT membership_id, groups.group_id, groups.group_name,
				user_info.user_id, user_info.user_name
			FROM group_memberships
				JOIN user_info USING (user_id)
				JOIN groups USING (group_id)
			WHERE group_id = :group_id
			""";

	/**
	 * Get the details from a specific membership.
	 *
	 * @see UserControl
	 */
	@Parameter("membership_id")
	@ResultColumn("membership_id")
	@ResultColumn("user_id")
	@ResultColumn("group_id")
	@ResultColumn("user_name")
	@ResultColumn("group_name")
	@SingleRowResult
	protected static final String GET_MEMBERSHIP = """
			SELECT membership_id, user_info.user_id, groups.group_id,
				user_name, group_name
			FROM group_memberships
				JOIN user_info USING (user_id)
				JOIN groups USING (group_id)
			WHERE membership_id = :membership_id
			LIMIT 1
			""";

	/**
	 * Get the memberships of a user.
	 *
	 * @see UserControl
	 */
	@Parameter("user_id")
	@ResultColumn("membership_id")
	@ResultColumn("user_id")
	@ResultColumn("group_id")
	@ResultColumn("group_name")
	@ResultColumn("user_name")
	protected static final String GET_MEMBERSHIPS_OF_USER = """
			SELECT membership_id, user_info.user_id, groups.group_id,
				user_name, group_name
			FROM group_memberships
				JOIN user_info USING (user_id)
				JOIN groups USING (group_id)
			WHERE group_memberships.user_id = :user_id
			""";

	/**
	 * Create a group record.
	 *
	 * @see UserControl
	 */
	@Parameter("group_name")
	@Parameter("quota")
	@Parameter("group_type")
	@GeneratesID
	protected static final String CREATE_GROUP = """
			INSERT INTO groups(
				group_name, quota, group_type)
			VALUES (:group_name, :quota, :group_type)
			""";

	/**
	 * Create a group record.
	 *
	 * @see UserControl
	 */
	@Parameter("group_name")
	@Parameter("quota")
	@Parameter("group_type")
	protected static final String CREATE_GROUP_IF_NOT_EXISTS = """
			INSERT OR IGNORE INTO groups(
				group_name, quota, group_type)
			VALUES (:group_name, :quota, :group_type)
			""";

	/**
	 * Delete a single group record and returns the name of the deleted group.
	 *
	 * @see UserControl
	 */
	@Parameter("group_id")
	@ResultColumn("group_name")
	@SingleRowResult
	protected static final String DELETE_GROUP = """
			DELETE FROM groups WHERE group_id = :group_id
			-- LIMIT 1 -- Not supported in Xerial driver build
			RETURNING group_name
			""";

	/**
	 * Update a single group record's name and quota.
	 *
	 * @see UserControl
	 */
	@Parameter("group_name")
	@Parameter("quota")
	@Parameter("group_id")
	@ResultColumn("group_id")
	@ResultColumn("group_name")
	@ResultColumn("quota")
	@ResultColumn("group_type")
	@SingleRowResult
	protected static final String UPDATE_GROUP = """
			UPDATE groups
			SET group_name = COALESCE(:group_name, group_name),
				quota = :quota WHERE group_id = :group_id
			-- LIMIT 1 -- Not supported in Xerial driver build
			RETURNING group_id, group_name, quota, group_type
			""";

	/**
	 * Adds a user to a group.
	 *
	 * @see UserControl
	 */
	@Parameter("user_id")
	@Parameter("group_id")
	@GeneratesID
	protected static final String ADD_USER_TO_GROUP = """
			INSERT INTO group_memberships(
				user_id, group_id)
			VALUES (:user_id, :group_id)
			""";

	/**
	 * Removes a user from a group.
	 *
	 * @see UserControl
	 */
	@Parameter("user_id")
	@Parameter("group_id")
	protected static final String REMOVE_USER_FROM_GROUP = """
			DELETE FROM group_memberships
			WHERE user_id = :user_id AND group_id = :group_id
			""";

	/**
	 * Step 1 of group synchronisation: make a temporary table. Should be
	 * performed in a transaction with the other group synch steps.
	 *
	 * @see LocalAuthProviderImpl
	 */
	protected static final String GROUP_SYNC_MAKE_TEMP_TABLE = """
			CREATE TEMP TABLE IF NOT EXISTS usergroupids(
				group_id INTEGER)
			""";

	/**
	 * Step 2 of group synchronisation: add a desired group to the temp table.
	 * Should be performed in a transaction with the other group synch steps.
	 * <em>Requires that {@link #GROUP_SYNC_MAKE_TEMP_TABLE} was run first and
	 * that {@link #GROUP_SYNC_DROP_TEMP_TABLE} has not yet run.</em>
	 *
	 * @see LocalAuthProviderImpl
	 */
	@Parameter("group_name")
	@Parameter("group_type")
	protected static final String GROUP_SYNC_INSERT_TEMP_ROW = """
			INSERT INTO temp.usergroupids
				SELECT group_id FROM groups
				WHERE group_name = :group_name
					AND group_type = :group_type
			""";

	/**
	 * Step 3 of group synchronisation: add real missing groups. Requires the
	 * temporary table to have been set up already. Should be performed in a
	 * transaction with the other group synch steps. <em>Requires that
	 * {@link #GROUP_SYNC_MAKE_TEMP_TABLE} was run first and that
	 * {@link #GROUP_SYNC_DROP_TEMP_TABLE} has not yet run.</em>
	 *
	 * @see LocalAuthProviderImpl
	 */
	@Parameter("user_id")
	protected static final String GROUP_SYNC_ADD_GROUPS = """
			INSERT OR IGNORE INTO group_memberships(
				user_id, group_id)
			SELECT :user_id AS user_id, group_id
			FROM temp.usergroupids
			""";

	/**
	 * Step 4 of group synchronisation: remove real groups no longer wanted.
	 * Requires the temporary table to have been set up already. Should be
	 * performed in a transaction with the other group synch steps. <em>Requires
	 * that {@link #GROUP_SYNC_MAKE_TEMP_TABLE} was run first and that
	 * {@link #GROUP_SYNC_DROP_TEMP_TABLE} has not yet run.</em>
	 *
	 * @see LocalAuthProviderImpl
	 */
	@Parameter("user_id")
	protected static final String GROUP_SYNC_REMOVE_GROUPS = """
			DELETE FROM group_memberships
			WHERE user_id = :user_id AND group_id NOT IN (
				SELECT group_id FROM temp.usergroupids)
			""";

	/**
	 * Step 5 of group synchronisation: drop the temporary table. Except we
	 * don't because that doesn't work in a transaction; squelching the contents
	 * works though (the table itself is dropped automatically when the
	 * connection is dropped so we don't need to clean it up here). Should be
	 * performed in a transaction with the other group synch steps. <em>Requires
	 * that {@link #GROUP_SYNC_MAKE_TEMP_TABLE} was run first.</em>
	 *
	 * @see LocalAuthProviderImpl
	 */
	protected static final String GROUP_SYNC_DROP_TEMP_TABLE = """
			DELETE FROM temp.usergroupids
			""";

	/**
	 * Test if a user account is locked or disabled.
	 *
	 * @see LocalAuthProviderImpl
	 */
	@Parameter("username")
	@ResultColumn("user_id")
	@ResultColumn("locked")
	@ResultColumn("disabled")
	@SingleRowResult
	protected static final String IS_USER_LOCKED = """
			SELECT user_id, locked, disabled
			FROM user_info
			WHERE user_name = :username
			LIMIT 1
			""";

	/**
	 * Get the permissions and encrypted password for a user.
	 *
	 * @see LocalAuthProviderImpl
	 */
	@Parameter("user_id")
	@ResultColumn("trust_level")
	@ResultColumn("encrypted_password")
	@ResultColumn("openid_subject")
	@SingleRowResult
	protected static final String GET_USER_AUTHORITIES = """
			SELECT trust_level, encrypted_password, openid_subject
			FROM user_info
			WHERE user_id = :user_id
			LIMIT 1
			""";

	/**
	 * Note the login success.
	 *
	 * @see LocalAuthProviderImpl
	 */
	@Parameter("openid_subject")
	@Parameter("user_id")
	protected static final String MARK_LOGIN_SUCCESS = """
			UPDATE user_info
			SET last_successful_login_timestamp =
					CAST(strftime('%s','now') AS INTEGER),
				failure_count = 0, openid_subject = :openid_subject
			WHERE user_id = :user_id
			""";

	/**
	 * Note the login failure.
	 *
	 * @see LocalAuthProviderImpl
	 */
	@Parameter("failure_limit")
	@Parameter("user_id")
	@ResultColumn("locked")
	@SingleRowResult
	protected static final String MARK_LOGIN_FAILURE = """
			UPDATE user_info
			SET failure_count = failure_count + 1,
				last_fail_timestamp = CAST(strftime('%s','now') AS INTEGER),
				locked = (failure_count + 1 >= :failure_limit)
			WHERE user_id = :user_id
			RETURNING locked
			""";

	/**
	 * Unlock accounts.
	 *
	 * @see LocalAuthProviderImpl
	 */
	@Parameter("lock_interval")
	@ResultColumn("user_name")
	protected static final String UNLOCK_LOCKED_USERS = """
			UPDATE user_info
			SET failure_count = 0, last_fail_timestamp = 0, locked = 0
			WHERE last_fail_timestamp + :lock_interval <
					CAST(strftime('%s','now') AS INTEGER)
				AND locked
			RETURNING user_name
			""";

	/**
	 * Delete a user.
	 *
	 * @see UserControl
	 */
	@Parameter("user_id")
	protected static final String DELETE_USER = """
			DELETE FROM user_info
			WHERE user_id = :user_id
			""";

	/**
	 * Get the ID of a user. Used for safety checks.
	 *
	 * @see Spalloc
	 * @see UserControl
	 */
	@Parameter("user_name")
	@ResultColumn("user_id")
	@SingleRowResult
	protected static final String GET_USER_ID = """
			SELECT user_id
			FROM user_info
			WHERE user_name = :user_name
			LIMIT 1
			""";

	/**
	 * Set the amount a user is trusted.
	 *
	 * @see UserControl
	 */
	@Parameter("trust")
	@Parameter("user_id")
	protected static final String SET_USER_TRUST = """
			UPDATE user_info
			SET trust_level = :trust
			WHERE user_id = :user_id
			""";

	/**
	 * Set whether a user is locked. Can be used to unlock a user early.
	 *
	 * @see UserControl
	 */
	@Parameter("locked")
	@Parameter("user_id")
	protected static final String SET_USER_LOCKED = """
			UPDATE user_info
			SET locked = :locked
			WHERE user_id = :user_id
			""";

	/**
	 * Set whether a user is administratively disabled.
	 *
	 * @see UserControl
	 */
	@Parameter("disabled")
	@Parameter("user_id")
	protected static final String SET_USER_DISABLED = """
			UPDATE user_info
			SET disabled = :disabled
			WHERE user_id = :user_id
			""";

	/**
	 * Set a user's password. Passwords are either encrypted (with bcrypt) or
	 * {@code null} to indicate that they should be using some other system
	 * (OIDC?) to authenticate them.
	 *
	 * @see UserControl
	 */
	@Parameter("password")
	@Parameter("user_id")
	protected static final String SET_USER_PASS = """
			UPDATE user_info
			SET encrypted_password = :password
			WHERE user_id = :user_id
			""";

	/**
	 * Set a user's name.
	 *
	 * @see UserControl
	 */
	@Parameter("user_name")
	@Parameter("user_id")
	protected static final String SET_USER_NAME = """
			UPDATE user_info
			SET user_name = :user_name
			WHERE user_id = :user_id
			""";

	/**
	 * Get a list of all users.
	 *
	 * @see UserControl
	 */
	@ResultColumn("user_id")
	@ResultColumn("user_name")
	@ResultColumn("openid_subject")
	protected static final String LIST_ALL_USERS = """
			SELECT user_id, user_name, openid_subject
			FROM user_info
			""";

	/**
	 * Get a list of all users.
	 *
	 * @see UserControl
	 */
	@Parameter("internal")
	@ResultColumn("user_id")
	@ResultColumn("user_name")
	@ResultColumn("openid_subject")
	protected static final String LIST_ALL_USERS_OF_TYPE = """
			SELECT user_id, user_name, openid_subject
			FROM user_info
			WHERE is_internal = :internal
			""";

	/**
	 * Create a user. Passwords are either encrypted (with bcrypt) or
	 * {@code null} to indicate that they should be using some other system to
	 * authenticate them.
	 *
	 * @see UserControl
	 */
	@Parameter("user_name")
	@Parameter("encoded_password")
	@Parameter("trust_level")
	@Parameter("disabled")
	@Parameter("openid_subject")
	@GeneratesID
	protected static final String CREATE_USER = """
			INSERT OR IGNORE INTO user_info(
				user_name, encrypted_password, trust_level, disabled,
				openid_subject)
			VALUES (:user_name, :encoded_password, :trust_level,
				:disabled, :openid_subject)
			""";

	/**
	 * Get a list of all groups.
	 *
	 * @see UserControl
	 */
	@ResultColumn("group_id")
	@ResultColumn("group_name")
	@ResultColumn("quota")
	@ResultColumn("group_type")
	protected static final String LIST_ALL_GROUPS = """
			SELECT group_id, group_name, quota, group_type
			FROM groups
			""";

	/**
	 * Get a list of all groups of a given type.
	 *
	 * @see UserControl
	 */
	@Parameter("type")
	@ResultColumn("group_id")
	@ResultColumn("group_name")
	@ResultColumn("quota")
	@ResultColumn("group_type")
	protected static final String LIST_ALL_GROUPS_OF_TYPE = """
			SELECT group_id, group_name, quota, group_type
			FROM groups
			WHERE group_type = :type
			""";

	/**
	 * Get a group by it's ID.
	 *
	 * @see UserControl
	 */
	@Parameter("group_id")
	@ResultColumn("group_id")
	@ResultColumn("group_name")
	@ResultColumn("quota")
	@ResultColumn("group_type")
	@SingleRowResult
	protected static final String GET_GROUP_BY_ID = """
			SELECT group_id, group_name, quota, group_type
			FROM groups
			WHERE group_id = :group_id
			LIMIT 1
			""";

	/**
	 * Get a group by it's name.
	 *
	 * @see UserControl
	 */
	@Parameter("group_name")
	@ResultColumn("group_id")
	@ResultColumn("group_name")
	@ResultColumn("quota")
	@ResultColumn("group_type")
	@SingleRowResult
	protected static final String GET_GROUP_BY_NAME = """
			SELECT group_id, group_name, quota, group_type
			FROM groups
			WHERE group_name = :group_name
			LIMIT 1
			""";

	/**
	 * Create a board issue report.
	 *
	 * @see Spalloc
	 */
	@Parameter("board_id")
	@Parameter("job_id")
	@Parameter("issue")
	@Parameter("user_id")
	@GeneratesID
	protected static final String INSERT_BOARD_REPORT = """
			INSERT INTO board_reports(
				board_id, job_id, reported_issue, reporter)
			VALUES (:board_id, :job_id, :issue, :user_id)
			""";

	/**
	 * Actually delete a job record. Only called by the data tombstone-r. This
	 * is the only thing that deletes jobs from the active database.
	 *
	 * @see AllocatorTask#tombstone()
	 */
	@Parameter("job_id")
	protected static final String DELETE_JOB_RECORD = """
			DELETE FROM jobs
			WHERE job_id = :job_id
			""";

	/**
	 * Actually delete an allocation record. Only called by the data
	 * tombstone-r. This and triggers are the only things that delete allocation
	 * records from the active database.
	 *
	 * @see AllocatorTask#tombstone()
	 */
	@Parameter("alloc_id")
	protected static final String DELETE_ALLOC_RECORD = """
			DELETE FROM old_board_allocations
			WHERE alloc_id = :alloc_id
			""";

	/**
	 * Mark all pending changes as eligible for processing. Called once on
	 * application startup when all internal queues are guaranteed to be empty.
	 */
	protected static final String CLEAR_STUCK_PENDING = """
			UPDATE pending_changes
			SET in_progress = 0
			""";

	/**
	 * Read the blacklisted chips for a board.
	 *
	 * @see BlacklistStore
	 */
	@Parameter("board_id")
	@ResultColumn("x")
	@ResultColumn("y")
	@ResultColumn("notes")
	protected static final String GET_BLACKLISTED_CHIPS = """
			SELECT chip_x AS x, chip_y AS y, notes
			FROM blacklisted_chips
				JOIN board_model_coords USING (coord_id)
			WHERE board_id = :board_id
			""";

	/**
	 * Read the blacklisted cores for a board.
	 *
	 * @see BlacklistStore
	 */
	@Parameter("board_id")
	@ResultColumn("x")
	@ResultColumn("y")
	@ResultColumn("p")
	@ResultColumn("notes")
	protected static final String GET_BLACKLISTED_CORES = """
			SELECT chip_x AS x, chip_y AS y, physical_core AS p, notes
			FROM blacklisted_cores
				JOIN board_model_coords USING (coord_id)
			WHERE board_id = :board_id
			""";

	/**
	 * Read the blacklisted links for a board.
	 *
	 * @see BlacklistStore
	 */
	@Parameter("board_id")
	@ResultColumn("x")
	@ResultColumn("y")
	@ResultColumn("direction")
	@ResultColumn("notes")
	protected static final String GET_BLACKLISTED_LINKS = """
			SELECT chip_x AS x, chip_y AS y, direction, notes
			FROM blacklisted_links
				JOIN board_model_coords USING (coord_id)
			WHERE board_id = :board_id
			""";

	/**
	 * Mark a board as having had its blacklist modified.
	 *
	 * @see MachineStateControl
	 */
	@Parameter("board_id")
	protected static final String MARK_BOARD_BLACKLIST_CHANGED = """
			UPDATE boards
			SET blacklist_set_timestamp = CAST(strftime('%s','now') AS INTEGER)
			WHERE board_id = :board_id
			""";

	/**
	 * Mark a board as having had its blacklist synchronised with the hardware.
	 *
	 * @see MachineStateControl
	 */
	@Parameter("board_id")
	protected static final String MARK_BOARD_BLACKLIST_SYNCHED = """
			UPDATE boards
			SET blacklist_sync_timestamp =
					CAST(strftime('%s','now') AS INTEGER)
			WHERE board_id = :board_id
			""";

	/**
	 * Asks whether the blacklist model for a board is believed to be
	 * synchronised to the hardware.
	 *
	 * @see MachineStateControl
	 */
	@Parameter("board_id")
	@ResultColumn("current")
	@SingleRowResult
	protected static final String IS_BOARD_BLACKLIST_CURRENT = """
			SELECT blacklist_sync_timestamp >= blacklist_set_timestamp
				AS current
			FROM boards
			WHERE board_id = :board_id
			LIMIT 1
			""";

	/**
	 * Add a chip on a board to that board's blacklist. Does not cause the
	 * blacklist to be written to anywhere. The {@code x},{@code y} are
	 * board-local coordinates.
	 *
	 * @see BlacklistStore
	 */
	@Parameter("board_id")
	@Parameter("x")
	@Parameter("y")
	protected static final String ADD_BLACKLISTED_CHIP = """
			WITH args(board_id, x, y) AS (VALUES(:board_id, :x, :y)),
				m(model) AS (SELECT board_model FROM machines
					JOIN boards USING (machine_id)
					JOIN args USING (board_id))
			INSERT INTO blacklisted_chips(
				board_id, coord_id, notes)
			SELECT args.board_id, coord_id, NULL
			FROM board_model_coords
				JOIN m USING (model)
				JOIN args
			WHERE chip_x = args.x AND chip_y = args.y
			""";

	/**
	 * Add a core on a board to that board's blacklist. Does not cause the
	 * blacklist to be written to anywhere. The {@code x},{@code y} are
	 * board-local coordinates.
	 *
	 * @see BlacklistStore
	 */
	@Parameter("board_id")
	@Parameter("x")
	@Parameter("y")
	@Parameter("p")
	protected static final String ADD_BLACKLISTED_CORE = """
			WITH args(board_id, x, y, p) AS (VALUES(:board_id, :x, :y, :p)),
				m(model) AS (SELECT board_model FROM machines
					JOIN boards USING (machine_id)
					JOIN args USING (board_id))
			INSERT INTO blacklisted_cores(
				board_id, coord_id, physical_core, notes)
			SELECT args.board_id, coord_id, p, NULL
			FROM board_model_coords
				JOIN m USING (model)
				JOIN args
			WHERE chip_x = args.x AND chip_y = args.y
			""";

	/**
	 * Add a link on a board to that board's blacklist. Does not cause the
	 * blacklist to be written to anywhere. The {@code x},{@code y} are
	 * board-local coordinates.
	 *
	 * @see BlacklistStore
	 */
	@Parameter("board_id")
	@Parameter("x")
	@Parameter("y")
	@Parameter("direction")
	protected static final String ADD_BLACKLISTED_LINK = """
			WITH args(board_id, x, y, dir) AS (
					VALUES(:board_id, :x, :y, :direction)),
				m(model) AS (SELECT board_model FROM machines
					JOIN boards USING (machine_id)
					JOIN args USING (board_id))
			INSERT INTO blacklisted_links(
				board_id, coord_id, direction, notes)
			SELECT args.board_id, coord_id, dir, NULL
			FROM board_model_coords
				JOIN m USING (model)
				JOIN args
			WHERE chip_x = args.x AND chip_y = args.y
			""";

	/**
	 * Delete all blacklist entries for chips on a board.
	 *
	 * @see BlacklistStore
	 */
	@Parameter("board_id")
	protected static final String CLEAR_BLACKLISTED_CHIPS = """
			DELETE FROM blacklisted_chips
			WHERE board_id = :board_id
			""";

	/**
	 * Delete all blacklist entries for cores on a board.
	 *
	 * @see BlacklistStore
	 */
	@Parameter("board_id")
	protected static final String CLEAR_BLACKLISTED_CORES = """
			DELETE FROM blacklisted_cores
			WHERE board_id = :board_id
			""";

	/**
	 * Delete all blacklist entries for links on a board.
	 *
	 * @see BlacklistStore
	 */
	@Parameter("board_id")
	protected static final String CLEAR_BLACKLISTED_LINKS = """
			DELETE FROM blacklisted_links
			WHERE board_id = :board_id
			""";

	/**
	 * Get the list of writes (to the machine) of blacklist data to perform.
	 *
	 * @see BMPController
	 */
	@Parameter("machine_id")
	@ResultColumn("op_id")
	@ResultColumn("board_id")
	@ResultColumn("bmp_serial_id")
	@ResultColumn("board_num")
	@ResultColumn("cabinet")
	@ResultColumn("frame")
	protected static final String GET_BLACKLIST_WRITES = """
			SELECT op_id, board_id, board_serial.bmp_serial_id, board_num,
				cabinet, frame, data
			FROM blacklist_ops
				JOIN boards USING (board_id)
				JOIN bmp USING (bmp_id)
				LEFT JOIN board_serial USING (board_id)
			WHERE op = 1 AND NOT completed
				AND boards.machine_id = :machine_id
			""";

	/**
	 * Get the list of reads (from the machine) of blacklist data to perform.
	 *
	 * @see BMPController
	 */
	@Parameter("machine_id")
	@ResultColumn("op_id")
	@ResultColumn("board_id")
	@ResultColumn("bmp_serial_id")
	@ResultColumn("board_num")
	@ResultColumn("cabinet")
	@ResultColumn("frame")
	protected static final String GET_BLACKLIST_READS = """
			SELECT op_id, board_id, board_serial.bmp_serial_id, board_num,
				cabinet, frame
			FROM blacklist_ops
				JOIN boards USING (board_id)
				JOIN bmp USING (bmp_id)
				LEFT JOIN board_serial USING (board_id)
			WHERE op = 0 AND NOT completed
				AND boards.machine_id = :machine_id
			""";

	/**
	 * Get the list of reads (from the machine) of serial data to perform.
	 *
	 * @see BMPController
	 */
	@Parameter("machine_id")
	@ResultColumn("op_id")
	@ResultColumn("board_id")
	@ResultColumn("bmp_serial_id")
	@ResultColumn("board_num")
	@ResultColumn("cabinet")
	@ResultColumn("frame")
	protected static final String GET_SERIAL_INFO_REQS = """
			SELECT op_id, board_id, board_serial.bmp_serial_id, board_num,
				cabinet, frame
			FROM blacklist_ops
				JOIN boards USING (board_id)
				JOIN bmp USING (bmp_id)
				LEFT JOIN board_serial USING (board_id)
			WHERE op = 2 AND NOT completed
				AND boards.machine_id = :machine_id
			""";

	/**
	 * Set the BMP and physical serial IDs based on the information actually
	 * read off the machine. A bit of care is needed because we might not yet
	 * have a row for that board.
	 *
	 * @see BMPController
	 */
	@Parameter("board_id")
	@Parameter("bmp_serial_id")
	@Parameter("physical_serial_id")
	@GeneratesID
	protected static final String SET_BOARD_SERIAL_IDS = """
			INSERT INTO board_serial(
				board_id, bmp_serial_id, physical_serial_id)
			VALUES (:board_id, :bmp_serial_id, :physical_serial_id)
			ON CONFLICT DO UPDATE
			SET bmp_serial_id = excluded.bmp_serial_id,
				physical_serial_id = excluded.physical_serial_id
			""";

	/**
	 * Mark a read of a blacklist as completed.
	 *
	 * @see BMPController
	 */
	@Parameter("data")
	@Parameter("op_id")
	protected static final String COMPLETED_BLACKLIST_READ = """
			UPDATE blacklist_ops
			SET data = :data, completed = 1
			WHERE op_id = :op_id
			""";

	/**
	 * Mark a write of a blacklist as completed.
	 *
	 * @see BMPController
	 */
	@Parameter("op_id")
	protected static final String COMPLETED_BLACKLIST_WRITE = """
			UPDATE blacklist_ops
			SET completed = 1
			WHERE op_id = :op_id
			""";

	/**
	 * Mark a read of serial data as completed. (Text same as
	 * {@link #COMPLETED_BLACKLIST_WRITE} for now, but logically distinct.)
	 *
	 * @see BMPController
	 */
	@Parameter("op_id")
	protected static final String COMPLETED_GET_SERIAL_REQ = """
			UPDATE blacklist_ops
			SET completed = 1
			WHERE op_id = :op_id
			""";

	/**
	 * Mark a read or write of a blacklist as failed, noting the reason.
	 *
	 * @see BMPController
	 */
	@Parameter("failure")
	@Parameter("op_id")
	protected static final String FAILED_BLACKLIST_OP = """
			UPDATE blacklist_ops
			SET failure = :failure, completed = 1
			WHERE op_id = :op_id
			""";

	/**
	 * Retrieve a completed request to read or write a blacklist for a board.
	 *
	 * @see MachineStateControl
	 */
	@Parameter("op_id")
	@ResultColumn("board_id")
	@ResultColumn("op")
	@ResultColumn("data")
	@ResultColumn("failure")
	@SingleRowResult
	protected static final String GET_COMPLETED_BLACKLIST_OP = """
			SELECT board_id, op, data, failure, failure IS NOT NULL AS failed
			FROM blacklist_ops
			WHERE op_id = :op_id AND completed
			LIMIT 1
			""";

	/**
	 * Delete a blacklist request.
	 *
	 * @see MachineStateControl
	 */
	@Parameter("op_id")
	protected static final String DELETE_BLACKLIST_OP = """
			DELETE FROM blacklist_ops
			WHERE op_id = :op_id
			""";

	/**
	 * Insert a request to read a board's blacklist.
	 *
	 * @see MachineStateControl
	 */
	@Parameter("board_id")
	@GeneratesID
	protected static final String CREATE_BLACKLIST_READ = """
			INSERT INTO blacklist_ops(
				board_id, op, completed)
			VALUES (:board_id, 0, 0)
			""";

	/**
	 * Insert a request to write a board's blacklist.
	 *
	 * @see MachineStateControl
	 */
	@Parameter("board_id")
	@Parameter("blacklist")
	@GeneratesID
	protected static final String CREATE_BLACKLIST_WRITE = """
			INSERT INTO blacklist_ops(
				board_id, op, completed, data)
			VALUES (:board_id, 1, 0, :blacklist)
			""";

	/**
	 * Insert a request to read a board's serial information.
	 *
	 * @see MachineStateControl
	 */
	@Parameter("board_id")
	@GeneratesID
	protected static final String CREATE_SERIAL_READ_REQ = """
			INSERT INTO blacklist_ops(
				board_id, op, completed)
			VALUES (:board_id, 2, 0)
			""";

	/**
	 * Find an allocatable board with a specific board ID. (This will have been
	 * previously converted from some other form of board coordinates.)
	 *
	 * @see AllocatorTask
	 */
	@Parameter("machine_id")
	@Parameter("board_id")
	@ResultColumn("x")
	@ResultColumn("y")
	@ResultColumn("z")
	@SingleRowResult
	protected static final String FIND_LOCATION = """
			SELECT
				x, y, z
			FROM boards
			WHERE boards.machine_id = :machine_id
				AND boards.board_id = :board_id
				AND boards.may_be_allocated
			LIMIT 1
			""";

	/** Get the list of allocation tasks. */
	@Parameter("job_state")
	@ResultColumn("req_id")
	@ResultColumn("job_id")
	@ResultColumn("num_boards")
	@ResultColumn("width")
	@ResultColumn("height")
	@ResultColumn("board_id")
	@ResultColumn("machine_id")
	@ResultColumn("max_dead_boards")
	@ResultColumn("max_width")
	@ResultColumn("max_height")
	@ResultColumn("job_state")
	@ResultColumn("importance")
	protected static final String GET_ALLOCATION_TASKS = """
			SELECT
				job_request.req_id,
				job_request.job_id,
				job_request.num_boards,
				job_request.width,
				job_request.height,
				job_request.board_id,
				jobs.machine_id AS machine_id,
				job_request.max_dead_boards,
				machines.width AS max_width,
				machines.height AS max_height,
				jobs.job_state AS job_state,
				job_request.importance
			FROM
				job_request
				JOIN jobs USING (job_id)
				JOIN machines USING (machine_id)
			WHERE job_state = :job_state
			ORDER BY importance DESC, req_id ASC
			""";

	/**
	 * Get enabled boards with at least as many reported problems as a given
	 * threshold.
	 */
	@Parameter("threshold")
	@ResultColumn("board_id")
	@ResultColumn("num_reports")
	@ResultColumn("x")
	@ResultColumn("y")
	@ResultColumn("z")
	@ResultColumn("address")
	protected static final String GET_REPORTED_BOARDS = """
			SELECT
				board_reports.board_id,
				COUNT(*) AS num_reports,
				boards.x,
				boards.y,
				boards.z,
				boards.address
			FROM
				board_reports
				JOIN boards USING (board_id)
				JOIN jobs USING (job_id)
			WHERE functioning IS NOT 0
			GROUP BY board_reports.board_id
			HAVING num_reports >= :threshold
			""";

	/** Create a request to change the power status of a board. */
	@Parameter("job_id")
	@Parameter("board_id")
	@Parameter("from_state")
	@Parameter("to_state")
	@Parameter("power")
	@Parameter("fpga_n")
	@Parameter("fpga_s")
	@Parameter("fpga_e")
	@Parameter("fpga_w")
	@Parameter("fpga_nw")
	@Parameter("fpga_se")
	@GeneratesID
	protected static final String ISSUE_CHANGE_FOR_JOB = """
			INSERT INTO pending_changes(
				job_id, board_id, from_state, to_state,
				"power", fpga_n, fpga_e, fpga_se, fpga_s, fpga_w, fpga_nw)
			VALUES (
				:job_id, :board_id, :from_state, :to_state,
				:power, :fpga_n, :fpga_e, :fpga_se, :fpga_s, :fpga_w, :fpga_nw)
			""";

	/**
	 * Get the links of a machine that have been disabled; each link is
	 * described by the boards it links and the directions the link goes in at
	 * each end.
	 */
	@Parameter("machine_id")
	@ResultColumn("board_1_x")
	@ResultColumn("board_1_y")
	@ResultColumn("board_1_z")
	@ResultColumn("board_1_c")
	@ResultColumn("board_1_f")
	@ResultColumn("board_1_b")
	@ResultColumn("board_1_addr")
	@ResultColumn("dir_1")
	@ResultColumn("board_2_x")
	@ResultColumn("board_2_y")
	@ResultColumn("board_2_z")
	@ResultColumn("board_2_c")
	@ResultColumn("board_2_f")
	@ResultColumn("board_2_b")
	@ResultColumn("board_2_addr")
	@ResultColumn("dir_2")
	protected static final String GET_DEAD_LINKS = """
			SELECT
				-- Link end 1: board coords + direction
				b1.x AS board_1_x, b1.y AS board_1_y, b1.z AS board_1_z,
				bmp1.cabinet AS board_1_c, bmp1.frame AS board_1_f,
				b1.board_num AS board_1_b, b1.address AS board_1_addr,
				dir_1,
				-- Link end 2: board coords + direction
				b2.x AS board_2_x, b2.y AS board_2_y, b2.z AS board_2_z,
				bmp2.cabinet AS board_2_c, bmp2.frame AS board_2_f,
				b2.board_num AS board_2_b, b2.address AS board_2_addr,
				dir_2
			FROM links
				JOIN boards AS b1 ON board_1 = b1.board_id
				JOIN boards AS b2 ON board_2 = b2.board_id
				JOIN bmp AS bmp1 ON bmp1.bmp_id = b1.bmp_id
				JOIN bmp AS bmp2 ON bmp2.bmp_id = b2.bmp_id
			WHERE
				b1.machine_id = :machine_id AND NOT live
			ORDER BY board_1 ASC, board_2 ASC;
			""";

	/**
	 * Copy jobs to the historical data DB, and return the IDs of the jobs that
	 * were copied (which will now be safe to delete). Only jobs that are
	 * already completed will ever get copied.
	 *
	 * @see AllocatorTask#tombstone()
	 */
	@Parameter("grace_period")
	@ResultColumn("job_id")
	protected static final String COPY_JOBS_TO_HISTORICAL_DATA = """
			WITH
				t(now) AS (VALUES (CAST(strftime('%s','now') AS INTEGER)))
			INSERT OR IGNORE INTO tombstone.jobs(
				job_id, machine_id, owner, create_timestamp,
				width, height, "depth", root_id,
				keepalive_interval, keepalive_host,
				death_reason, death_timestamp,
				original_request,
				allocation_timestamp, allocation_size,
				machine_name, owner_name, "group", group_name)
			SELECT
				jobs.job_id, jobs.machine_id, jobs.owner, jobs.create_timestamp,
				jobs.width, jobs.height, jobs."depth", jobs.allocated_root,
				jobs.keepalive_interval, jobs.keepalive_host,
				jobs.death_reason, jobs.death_timestamp,
				original_request,
				allocation_timestamp, allocation_size,
				machines.machine_name, user_info.user_name,
				groups.group_id, groups.group_name
			FROM
				jobs
				JOIN groups USING (group_id)
				JOIN machines USING (machine_id)
				JOIN user_info ON jobs.owner = user_info.user_id
				JOIN t
			WHERE death_timestamp + :grace_period < t.now
			RETURNING job_id
			""";

	/**
	 * Copy board allocation data to the historical data DB, and return the IDs
	 * of the allocation records that were copied (which will now be safe to
	 * delete). Only jobs that are already completed will ever get copied.
	 *
	 * @see AllocatorTask#tombstone()
	 */
	@Parameter("grace_period")
	@ResultColumn("alloc_id")
	protected static final String COPY_ALLOCS_TO_HISTORICAL_DATA = """
			WITH
				t(now) AS (VALUES (CAST(strftime('%s','now') AS INTEGER)))
			INSERT OR IGNORE INTO tombstone.board_allocations(
				alloc_id, job_id, board_id, allocation_timestamp)
			SELECT
				src.alloc_id, src.job_id, src.board_id, src.alloc_timestamp
			FROM
				old_board_allocations AS src
				JOIN jobs USING (job_id)
				JOIN t
			WHERE jobs.death_timestamp + :grace_period < t.now
			RETURNING alloc_id
			""";

	// SQL loaded from files because it is too complicated otherwise!

	/**
	 * Find a rectangle of triads of boards that may be allocated. The
	 * {@code max_dead_boards} gives the amount of allowance for non-allocatable
	 * resources to be made within the rectangle.
	 *
	 * @see AllocatorTask
	 */
	@Parameter("width")
	@Parameter("height")
	@Parameter("machine_id")
	@Parameter("max_dead_boards")
	@ResultColumn("id")
	@ResultColumn("x")
	@ResultColumn("y")
	@ResultColumn("z")
	@ResultColumn("available")
	@Value("classpath:queries/find_rectangle.sql")
	protected Resource findRectangle;

	/**
	 * Find a rectangle of triads of boards rooted at a specific board that may
	 * be allocated. The {@code max_dead_boards} gives the amount of allowance
	 * for non-allocatable resources to be made within the rectangle.
	 *
	 * @see AllocatorTask
	 */
	@Parameter("board_id")
	@Parameter("width")
	@Parameter("height")
	@Parameter("machine_id")
	@Parameter("max_dead_boards")
	@ResultColumn("id")
	@ResultColumn("x")
	@ResultColumn("y")
	@ResultColumn("z")
	@ResultColumn("available")
	@SingleRowResult
	@Value("classpath:queries/find_rectangle_at.sql")
	protected Resource findRectangleAt;

	/**
	 * Count the number of <em>connected</em> boards (i.e., have at least one
	 * path over enabled links to the root board of the allocation) within a
	 * rectangle of triads. The triads are taken as being full depth.
	 * <p>
	 * Ideally this would be part of {@link #findRectangle}, but both that query
	 * and this one are entirely complicated enough already! Also, we don't
	 * expect to have this query reject many candidate allocations.
	 *
	 * @see AllocatorTask
	 */
	@Parameter("machine_id")
	@Parameter("x")
	@Parameter("y")
	@Parameter("width")
	@Parameter("height")
	@ResultColumn("connected_size")
	@SingleRowResult
	@Value("classpath:queries/allocation_connected.sql")
	protected Resource countConnected;

	/**
	 * Get the links on the perimeter of the allocation to a job. The perimeter
	 * is defined as being the links between a board that is part of the
	 * allocation and a board that is not; it's <em>not</em> a geometric
	 * definition, but rather a relational algebraic one.
	 *
	 * @see AllocatorTask
	 */
	@Parameter("job_id")
	@ResultColumn("board_id")
	@ResultColumn("direction")
	@Value("classpath:queries/perimeter.sql")
	protected Resource getPerimeterLinks;

	/**
	 * Locate a board (using a full set of coordinates) based on global chip
	 * coordinates.
	 *
	 * @see Spalloc
	 */
	@Parameter("machine_id")
	@Parameter("chip_x")
	@Parameter("chip_y")
	@ResultColumn("board_id")
	@ResultColumn("address")
	@ResultColumn("bmp_id")
	@ResultColumn("x")
	@ResultColumn("y")
	@ResultColumn("z")
	@ResultColumn("job_id")
	@ResultColumn("machine_name")
	@ResultColumn("cabinet")
	@ResultColumn("frame")
	@ResultColumn("board_num")
	@ResultColumn("chip_x")
	@ResultColumn("chip_y")
	@ResultColumn("board_chip_x")
	@ResultColumn("board_chip_y")
	@ResultColumn("job_root_chip_x")
	@ResultColumn("job_root_chip_y")
	@SingleRowResult
	@Value("classpath:queries/find_board_by_global_chip.sql")
	protected Resource findBoardByGlobalChip;

	/**
	 * Locate a board (using a full set of coordinates) based on
	 * allocation-local chip coordinates.
	 *
	 * @see Spalloc
	 */
	@Parameter("job_id")
	@Parameter("root_board_id")
	@Parameter("chip_x")
	@Parameter("chip_y")
	@ResultColumn("board_id")
	@ResultColumn("address")
	@ResultColumn("x")
	@ResultColumn("y")
	@ResultColumn("z")
	@ResultColumn("job_id")
	@ResultColumn("machine_name")
	@ResultColumn("cabinet")
	@ResultColumn("frame")
	@ResultColumn("board_num")
	@ResultColumn("chip_x")
	@ResultColumn("chip_y")
	@ResultColumn("board_chip_x")
	@ResultColumn("board_chip_y")
	@SingleRowResult
	@Value("classpath:queries/find_board_by_job_chip.sql")
	protected Resource findBoardByJobChip;

	/**
	 * Locate a board (using a full set of coordinates) based on logical triad
	 * coordinates.
	 *
	 * @see Spalloc
	 */
	@Parameter("machine_id")
	@Parameter("x")
	@Parameter("y")
	@Parameter("z")
	@ResultColumn("board_id")
	@ResultColumn("address")
	@ResultColumn("bmp_id")
	@ResultColumn("x")
	@ResultColumn("y")
	@ResultColumn("z")
	@ResultColumn("job_id")
	@ResultColumn("machine_name")
	@ResultColumn("cabinet")
	@ResultColumn("frame")
	@ResultColumn("board_num")
	@ResultColumn("chip_x")
	@ResultColumn("chip_y")
	@ResultColumn("board_chip_x")
	@ResultColumn("board_chip_y")
	@SingleRowResult
	@Value("classpath:queries/find_board_by_logical_coords.sql")
	protected Resource findBoardByLogicalCoords;

	/**
	 * Locate a board (using a full set of coordinates) based on physical
	 * cabinet-frame-board coordinates.
	 *
	 * @see Spalloc
	 */
	@Parameter("machine_id")
	@Parameter("cabinet")
	@Parameter("frame")
	@Parameter("board")
	@ResultColumn("board_id")
	@ResultColumn("address")
	@ResultColumn("bmp_id")
	@ResultColumn("x")
	@ResultColumn("y")
	@ResultColumn("z")
	@ResultColumn("job_id")
	@ResultColumn("machine_name")
	@ResultColumn("cabinet")
	@ResultColumn("frame")
	@ResultColumn("board_num")
	@ResultColumn("chip_x")
	@ResultColumn("chip_y")
	@ResultColumn("board_chip_x")
	@ResultColumn("board_chip_y")
	@SingleRowResult
	@Value("classpath:queries/find_board_by_physical_coords.sql")
	protected Resource findBoardByPhysicalCoords;

	/**
	 * Locate a board (using a full set of coordinates) based on the IP address
	 * of its ethernet chip.
	 *
	 * @see Spalloc
	 */
	@Parameter("machine_id")
	@Parameter("address")
	@ResultColumn("board_id")
	@ResultColumn("address")
	@ResultColumn("bmp_id")
	@ResultColumn("x")
	@ResultColumn("y")
	@ResultColumn("z")
	@ResultColumn("job_id")
	@ResultColumn("machine_name")
	@ResultColumn("cabinet")
	@ResultColumn("frame")
	@ResultColumn("board_num")
	@ResultColumn("chip_x")
	@ResultColumn("chip_y")
	@ResultColumn("board_chip_x")
	@ResultColumn("board_chip_y")
	@SingleRowResult
	@Value("classpath:queries/find_board_by_ip_address.sql")
	protected Resource findBoardByIPAddress;

	/**
	 * Get jobs on a machine that have changes that can be processed. This
	 * respects a machine-level policy on how long a board must be switched off
	 * before it can be switched on again, and how long a board must be switched
	 * on before it can be switched off.
	 */
	@Parameter("machine_id")
	@ResultColumn("job_id")
	@Value("classpath:queries/get_jobs_with_changes.sql")
	protected Resource getJobsWithChanges;

	/**
	 * Get the set of boards at some coordinates within a triad rectangle that
	 * are connected (i.e., have at least one path over enableable links within
	 * the allocation) to the root board.
	 *
	 * @see AllocatorTask
	 */
	@Parameter("machine_id")
	@Parameter("x")
	@Parameter("y")
	@Parameter("z")
	@Parameter("width")
	@Parameter("height")
	@Parameter("depth")
	@ResultColumn("board_id")
	@Value("classpath:queries/connected_boards_at_coords.sql")
	protected Resource getConnectedBoards;
}<|MERGE_RESOLUTION|>--- conflicted
+++ resolved
@@ -653,25 +653,14 @@
 	@ResultColumn("reported_issue")
 	@ResultColumn("reporter_name")
 	@ResultColumn("report_timestamp")
-<<<<<<< HEAD
 	protected static final String GET_MACHINE_REPORTS = """
 			SELECT board_id, report_id, reported_issue, report_timestamp,
 				user_name AS reporter_name
-			FROM board_reports
-				JOIN user_info ON reporter = user_id
+			FROM board_reports JOIN user_info ON reporter = user_id
 				JOIN boards USING (board_id)
 			WHERE machine_id = :machine_id
-			GROUP BY board_id
-			""";
-=======
-	protected static final String GET_MACHINE_REPORTS =
-			"SELECT board_id, report_id, reported_issue, report_timestamp, "
-					+ "user_name AS reporter_name "
-					+ "FROM board_reports JOIN user_info ON reporter = user_id "
-					+ "JOIN boards USING (board_id) "
-					+ "WHERE machine_id = :machine_id "
-					+ "ORDER BY board_id, report_id";
->>>>>>> cf6030be
+			ORDER BY board_id, report_id
+			""";
 
 	/**
 	 * Get the problem reports about a board.
@@ -860,7 +849,7 @@
 	@SingleRowResult
 	protected static final String COUNT_PENDING_CHANGES = """
 			SELECT count(*) AS c
-			FROM pending_changes
+			FROM pending_changes
 			""";
 
 	/**
@@ -1485,7 +1474,7 @@
 				JOIN user_info USING (user_id)
 				JOIN groups USING (group_id)
 			WHERE membership_id = :membership_id
-			LIMIT 1
+			LIMIT 1
 			""";
 
 	/**
@@ -2494,20 +2483,25 @@
 	@ResultColumn("z")
 	@ResultColumn("address")
 	protected static final String GET_REPORTED_BOARDS = """
+			WITH report_counts AS (
+				SELECT
+					board_reports.board_id,
+					COUNT(board_reports.report_id) AS num_reports
+				FROM board_reports
+					JOIN boards USING (board_id)
+				WHERE boards.functioning IS NOT 0
+				GROUP BY board_id)
 			SELECT
-				board_reports.board_id,
-				COUNT(*) AS num_reports,
-				boards.x,
-				boards.y,
-				boards.z,
-				boards.address
+			    boards.board_id,
+			    report_counts.num_reports,
+			    boards.x,
+			    boards.y,
+			    boards.z,
+			    boards.address
 			FROM
-				board_reports
+				report_counts
 				JOIN boards USING (board_id)
-				JOIN jobs USING (job_id)
-			WHERE functioning IS NOT 0
-			GROUP BY board_reports.board_id
-			HAVING num_reports >= :threshold
+			WHERE report_counts.num_reports >= :threshold
 			""";
 
 	/** Create a request to change the power status of a board. */
