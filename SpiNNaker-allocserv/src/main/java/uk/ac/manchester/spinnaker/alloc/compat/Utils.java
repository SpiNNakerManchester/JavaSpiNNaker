/*
 * Copyright (c) 2021 The University of Manchester
 *
 * This program is free software: you can redistribute it and/or modify
 * it under the terms of the GNU General Public License as published by
 * the Free Software Foundation, either version 3 of the License, or
 * (at your option) any later version.
 *
 * This program is distributed in the hope that it will be useful,
 * but WITHOUT ANY WARRANTY; without even the implied warranty of
 * MERCHANTABILITY or FITNESS FOR A PARTICULAR PURPOSE.  See the
 * GNU General Public License for more details.
 *
 * You should have received a copy of the GNU General Public License
 * along with this program.  If not, see <http://www.gnu.org/licenses/>.
 */
package uk.ac.manchester.spinnaker.alloc.compat;

import static java.lang.Integer.parseInt;
import static java.lang.Thread.interrupted;
import static java.lang.reflect.Array.newInstance;
import static java.util.Objects.isNull;
import static org.slf4j.LoggerFactory.getLogger;
import static uk.ac.manchester.spinnaker.alloc.Constants.NS_PER_S;

import java.io.IOException;
import java.lang.reflect.Constructor;
import java.lang.reflect.InvocationTargetException;
import java.time.Instant;
import java.util.ArrayList;
import java.util.Collection;
import java.util.List;
import java.util.Map;
import java.util.concurrent.Callable;
import java.util.function.BiConsumer;
import java.util.stream.Stream;

import org.slf4j.Logger;
import org.springframework.dao.DataAccessException;

import uk.ac.manchester.spinnaker.alloc.allocator.SpallocAPI.Job;
import uk.ac.manchester.spinnaker.alloc.model.BoardCoords;
import uk.ac.manchester.spinnaker.alloc.model.DownLink;
import uk.ac.manchester.spinnaker.spalloc.messages.BoardCoordinates;
import uk.ac.manchester.spinnaker.spalloc.messages.BoardLink;
import uk.ac.manchester.spinnaker.spalloc.messages.State;

/**
 * Utility functions to support {@link V1CompatService}.
 *
 * @author Donal Fellows
 */
abstract class Utils {
	private static final int BASE_TEN = 10;

	private static final Logger log = getLogger(V1CompatService.class);

	private Utils() {
	}

	/**
	 * The notification handler task core implementation. This is
	 * <em>designed</em> to be interrupted; the task does not complete until it
	 * is interrupted or an exception is thrown!
	 *
	 * @author Donal Fellows
	 */
	@FunctionalInterface
	interface Notifier extends Callable<Void> {
		@Override
		default Void call() {
			try {
				while (!interrupted()) {
					waitAndNotify();
				}
			} catch (UnknownIOException e) {
				// Nothing useful we can do here
			} catch (DataAccessException e) {
				log.error("SQL failure", e);
			} catch (IOException e) {
				log.warn("failed to notify", e);
			} catch (InterruptedException ignored) {
				// Nothing to do
			} catch (RuntimeException e) {
				log.error("unexpected exception", e);
			}
			return null;
		}

		/**
		 * How to wait for an event and send a notification about it.
		 *
		 * @throws InterruptedException
		 *             If the wait is interrupted.
		 * @throws DataAccessException
		 *             If database access fails.
		 * @throws IOException
		 *             If network access fails.
		 */
		void waitAndNotify()
				throws InterruptedException, DataAccessException, IOException;
	}

	/**
	 * Parse a value as decimal.
	 *
	 * @param value
	 *            The value to parse (must actually be a string or a number).
	 * @return The decimal value.
	 * @throws IllegalArgumentException
	 *             If the object can't be converted to a number.
	 */
	static Integer parseDec(Object value) {
		if (isNull(value)) {
			return null;
		} else if (value instanceof Integer) {
			return (Integer) value;
		} else if (value instanceof Number) {
			return ((Number) value).intValue();
		} else if (value instanceof String) {
			return parseInt((String) value, BASE_TEN);
		} else {
			throw new IllegalArgumentException(
					"needed a number, got a " + value.getClass().getName());
		}
	}

	/**
	 * Get an argument from an argument list.
	 *
	 * @param args
	 *            The list containing the value.
	 * @param index
	 *            The index into the list.
	 * @return The value.
	 * @throws Oops
	 *             If the list doesn't have a value at that index.
	 */
	static Object getArgument(List<Object> args, int index) {
		if (isNull(args) || index < 0 || index >= args.size()) {
			throw new Oops("missing argument at index " + index);
		}
		return args.get(index);
	}

	/**
	 * Get an argument from an argument map.
	 *
	 * @param kwargs
	 *            The map containing the value.
	 * @param index
	 *            The key into the map.
	 * @return The value.
	 * @throws Oops
	 *             If the map doesn't have a value with that key.
	 */
	static Object getArgument(Map<String, Object> kwargs, String index) {
		if (isNull(kwargs) || !kwargs.containsKey(index)) {
			throw new Oops("missing keyword argument: " + index);
		}
		return kwargs.get(index);
	}

	/**
	 * Parse a value as decimal.
	 *
	 * @param args
	 *            The list containing the value to parse (must actually be a
	 *            string).
	 * @param index
	 *            The index into the list.
	 * @return The decimal value.
	 */
	static int parseDec(List<Object> args, int index) {
		return parseDec(getArgument(args, index));
	}

	/**
	 * Parse a value as decimal.
	 *
	 * @param kwargs
	 *            The map containing the value to parse (must actually be a
	 *            string).
	 * @param index
	 *            The index into the map.
	 * @return The decimal value.
	 */
	static int parseDec(Map<String, Object> kwargs, String index) {
		return parseDec(getArgument(kwargs, index));
	}

	/**
	 * Convert an instant into an old-style timestamp.
	 *
	 * @param instant
	 *            The instant to convert
	 * @return The timestamp
	 */
	static Double timestamp(Instant instant) {
		if (isNull(instant)) {
			return null;
		}
		double ts = instant.getEpochSecond();
		ts += instant.getNano() / NS_PER_S;
		return ts;
	}

	/**
	 * Convert the state of a job.
	 *
	 * @param job
	 *            The job.
	 * @return The converted state.
	 */
	static State state(Job job) {
		switch (job.getState()) {
		case QUEUED:
			return State.QUEUED;
		case POWER:
			return State.POWER;
		case READY:
			return State.READY;
		case DESTROYED:
			return State.DESTROYED;
		default:
			return State.UNKNOWN;
		}
	}

	/**
	 * Convert a board coordinate into another form.
	 *
	 * @param coords
	 *            The coordinate to convert.
	 * @return The converted coordinate.
	 */
	static BoardCoordinates board(BoardCoords coords) {
<<<<<<< HEAD
		var bc = new BoardCoordinates();
		bc.setX(coords.getX());
		bc.setY(coords.getY());
		bc.setZ(coords.getZ());
		return bc;
=======
		return new BoardCoordinates(coords.getX(), coords.getY(),
				coords.getZ());
>>>>>>> 005e65ed
	}

	/**
	 * Convert a down-link descriptor into another form.
	 *
	 * @param downLink
	 *            The link descriptor to convert.
	 * @return A stream of ends of the link.
	 */
	static Stream<BoardLink> boardLinks(DownLink downLink) {
		var bl1 = new BoardLink();
		bl1.setX(downLink.end1.board.getX());
		bl1.setY(downLink.end1.board.getY());
		bl1.setZ(downLink.end1.board.getZ());
		bl1.setLink(downLink.end1.direction.ordinal());

		var bl2 = new BoardLink();
		bl2.setX(downLink.end2.board.getX());
		bl2.setY(downLink.end2.board.getY());
		bl2.setZ(downLink.end2.board.getZ());
		bl2.setLink(downLink.end2.direction.ordinal());

		return List.of(bl1, bl2).stream();
	}

	/**
	 * Convert a collection into an array of items of a mapped type.
	 *
	 * @param <T>
	 *            The type of elements in the collection.
	 * @param <U>
	 *            The type of elements in the array.
	 * @param src
	 *            The source collection.
	 * @param cls
	 *            How to make instances of the array and the array itself.
	 * @param fun
	 *            The element conversion function.
	 * @return The array of converted elements.
	 * @throws UnsupportedOperationException
	 *             If the class lacks a no-argument constructor.
	 */
	static <T, U> U[] mapToArray(Collection<T> src, Class<U> cls,
			BiConsumer<T, U> fun) {
		// No expected exceptions, so use input size as capacity
		int projectedSize = src.size();
		var dst = new ArrayList<U>(projectedSize);

		Constructor<U> con;
		try {
			con = cls.getConstructor();
		} catch (NoSuchMethodException e) {
			throw new UnsupportedOperationException(e);
		}

		// This is why we can't use a Supplier
		@SuppressWarnings("unchecked")
		var ary = (U[]) newInstance(cls, projectedSize);

		try {
			for (var val : src) {
				var target = con.newInstance();
				fun.accept(val, target);
				dst.add(target);
			}
		} catch (InstantiationException | IllegalAccessException
				| IllegalArgumentException e) {
			log.error("unexpected failure", e);
		} catch (InvocationTargetException e) {
			log.error("unexpected failure", e.getCause());
		}
		return dst.toArray(ary);
	}
}<|MERGE_RESOLUTION|>--- conflicted
+++ resolved
@@ -235,16 +235,8 @@
 	 * @return The converted coordinate.
 	 */
 	static BoardCoordinates board(BoardCoords coords) {
-<<<<<<< HEAD
-		var bc = new BoardCoordinates();
-		bc.setX(coords.getX());
-		bc.setY(coords.getY());
-		bc.setZ(coords.getZ());
-		return bc;
-=======
 		return new BoardCoordinates(coords.getX(), coords.getY(),
 				coords.getZ());
->>>>>>> 005e65ed
 	}
 
 	/**
