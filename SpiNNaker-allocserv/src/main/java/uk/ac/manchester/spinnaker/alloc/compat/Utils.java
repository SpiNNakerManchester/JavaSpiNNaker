--- conflicted
+++ resolved
@@ -223,31 +223,15 @@
 	 *            The job state
 	 * @return The converted state.
 	 */
-<<<<<<< HEAD
-	static State state(Job job) {
+	static State state(JobState state) {
 		// So trivial...
-		return switch (job.getState()) {
+		return switch (state) {
 		case QUEUED -> State.QUEUED;
 		case POWER -> State.POWER;
 		case READY -> State.READY;
 		case DESTROYED -> State.DESTROYED;
 		default -> State.UNKNOWN;
 		};
-=======
-	static State state(JobState state) {
-		switch (state) {
-		case QUEUED:
-			return State.QUEUED;
-		case POWER:
-			return State.POWER;
-		case READY:
-			return State.READY;
-		case DESTROYED:
-			return State.DESTROYED;
-		default:
-			return State.UNKNOWN;
-		}
->>>>>>> 66804b6e
 	}
 
 	/**
