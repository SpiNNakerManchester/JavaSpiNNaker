--- conflicted
+++ resolved
@@ -14,263 +14,6 @@
     "type": "java.lang.String",
     "description": "Comma-separated list (in a string) of package names to scan."
   },
-<<<<<<< HEAD
-  {
-    "name": "spalloc.database-path",
-    "type": "java.lang.String",
-    "defaultValue": "spalloc.sqlite3",
-    "description": "Path to the main database file."
-  },
-  {
-    "name": "spalloc.wait",
-    "type": "java.time.Duration",
-    "defaultValue": "30s",
-    "description": "How long should long calls take before returning anyway?"
-  },
-  {
-    "name": "spalloc.historical-data.path",
-    "type": "java.lang.String",
-    "defaultValue": "spalloc-history.sqlite3",
-    "description": "Path to the historical job database file."
-  },
-  {
-    "name": "spalloc.historical-data.schedule",
-    "type": "java.lang.String",
-    "defaultValue": "0 0 2 * * *",
-    "description": "Cron expression saying when to move completed jobs to the historical database."
-  },
-  {
-    "name": "spalloc.historical-data.grace-period",
-    "type": "java.time.Duration",
-    "defaultValue": "P14D",
-    "description": "How long after job completion should we wait before moving the data?"
-  },
-  {
-    "name": "spalloc.allocator.period",
-    "type": "java.time.Duration",
-    "defaultValue": "PT5S",
-    "description": "Time between runs of the main allocation algorithm. Note that this must be given as either a true Duration or a count of milliseconds, but *not* as an abbreviated form duration. That's a Spring bug."
-  },
-  {
-    "name": "spalloc.keepalive.expiry-period",
-    "type": "java.time.Duration",
-    "defaultValue": "PT30S",
-    "description": "Time between runs of the keepalive-expiry algorithm. Note that this must be given as either a true Duration or a count of milliseconds, but *not* as an abbreviated form duration. That's a Spring bug."
-  },
-  {
-    "name": "spalloc.keepalive.min",
-    "type": "java.time.Duration",
-    "defaultValue": "30s",
-    "description": "Minimum keepalive period."
-  },
-  {
-    "name": "spalloc.keepalive.max",
-    "type": "java.time.Duration",
-    "defaultValue": "300s",
-    "description": "Maximum keepalive period."
-  },
-  {
-    "name": "spalloc.allocator.importance-span",
-    "type": "java.lang.Integer",
-    "defaultValue": 10000,
-    "description": "Maximum span of job importance that will be allocated at once. Priority is the rate at which importance is accrued."
-  },
-  {
-    "name": "spalloc.allocator.priority-scale.size",
-    "type": "java.lang.Double",
-    "defaultValue": 1.0,
-    "description": "Priority scaling factor for jobs given by number of boards."
-  },
-  {
-    "name": "spalloc.allocator.priority-scale.dimensions",
-    "type": "java.lang.Double",
-    "defaultValue": 1.5,
-    "description": "Priority scaling factor for jobs given by rectangular dimensions."
-  },
-  {
-    "name": "spalloc.allocator.priority-scale.specific-board",
-    "type": "java.lang.Double",
-    "defaultValue": 65.0,
-    "description": "Priority scaling factor for jobs requiring a specific board."
-  },
-  {
-    "name": "spalloc.allocator.report-email.send",
-    "type": "java.lang.Boolean",
-    "defaultValue": false,
-    "description": "Whether to send an email about reported boards."
-  },
-  {
-    "name": "spalloc.allocator.report-email.from",
-    "type": "java.lang.String",
-    "description": "Email header field. From: email address"
-  },
-  {
-    "name": "spalloc.allocator.report-email.to",
-    "type": "java.lang.String",
-    "description": "Email header field. To: email address"
-  },
-  {
-    "name": "spalloc.allocator.report-email.subject",
-    "type": "java.lang.String",
-    "description": "Email header field. Subject: any text"
-  },
-  {
-    "name": "spalloc.transceiver.dummy",
-    "type": "java.lang.Boolean",
-    "defaultValue": false,
-    "description": "Whether to use a dummy transceiver. Useful for testing only."
-  },
-  {
-    "name": "spalloc.transceiver.period",
-    "type": "java.time.Duration",
-    "defaultValue": "PT10S",
-    "description": "How long between when we send requests to the BMP control tasks. Note that this must be given as either a true Duration or a count of milliseconds, but *not* as an abbreviated form duration. That's a Spring bug."
-  },
-  {
-    "name": "spalloc.transceiver.probe-interval",
-    "type": "java.time.Duration",
-    "defaultValue": "15s",
-    "description": "The basic wait time used by the BMP control tasks."
-  },
-  {
-    "name": "spalloc.transceiver.power-attempts",
-    "type": "java.lang.Integer",
-    "defaultValue": 2,
-    "description": "Number of attempts that will be made to switch on a board."
-  },
-  {
-    "name": "spalloc.transceiver.fpga-attempts",
-    "type": "java.lang.Integer",
-    "defaultValue": 3,
-    "description": "Number of attempts that will be made to bring up an FPGA."
-  },
-  {
-    "name": "spalloc.auth.basic",
-    "type": "java.lang.Boolean",
-    "defaultValue": true,
-    "description": "Whether to enable HTTP BASIC authentication. Useful for simple clients."
-  },
-  {
-    "name": "spalloc.auth.local-form",
-    "type": "java.lang.Boolean",
-    "defaultValue": true,
-    "description": "Whether to enable HTTP form+session authentication. Much faster than BASIC, but requires a more complex client. You must enable this if you are supporting the Web UI."
-  },
-  {
-    "name": "spalloc.auth.oidc",
-    "type": "java.lang.Boolean",
-    "defaultValue": true,
-    "description": "Whether to enable OIDC authentication. Required for allowing people to use HBP/EBRAINS identities."
-  },
-  {
-    "name": "spalloc.auth.openid.id",
-    "type": "java.lang.String",
-    "defaultValue": "CHANGE THIS",
-    "description": "The application installation identity. Required for allowing people to use HBP/EBRAINS identities."
-  },
-  {
-    "name": "spalloc.auth.openid.secret",
-    "type": "java.lang.String",
-    "defaultValue": "CHANGE THIS",
-    "description": "The application installation secret. Required for allowing people to use HBP/EBRAINS identities."
-  },
-  {
-    "name": "spalloc.auth.openid.username-prefix",
-    "type": "java.lang.String",
-    "defaultValue": "openid.",
-    "description": "Prefix for user names originating from OpenID auto-registration."
-  },
-  {
-    "name": "spalloc.auth.add-dummy-user",
-    "type": "java.lang.Boolean",
-    "defaultValue": false,
-    "description": "Force a known local admin user to exist with a known password."
-  },
-  {
-    "name": "spalloc.auth.dummy-random-pass",
-    "type": "java.lang.Boolean",
-    "defaultValue": false,
-    "description": "Whether to generate a random password for the above user. If so, the password will be written to the log."
-  },
-  {
-    "name": "spalloc.auth.debug-failures",
-    "type": "java.lang.Boolean",
-    "defaultValue": false,
-    "description": "Provide extra information to callers on auth failures."
-  },
-  {
-    "name": "spalloc.auth.max-login-failures",
-    "type": "java.lang.Integer",
-    "defaultValue": 3,
-    "description": "Number of login failures before automatic lock-out."
-  },
-  {
-    "name": "spalloc.auth.account-lock-duration",
-    "type": "java.time.Duration",
-    "defaultValue": "PT24H",
-    "description": "Length of time that automatic lock-out lasts."
-  },
-  {
-    "name": "spalloc.auth.unlock-period",
-    "type": "java.time.Duration",
-    "defaultValue": "PT60S",
-    "description": "How often do we look for users to end their lock-out? Note that this must be given as either a true Duration or a count of milliseconds, but *not* as an abbreviated form duration. That's a Spring bug."
-  },
-  {
-    "name": "spalloc.quota.default",
-    "type": "java.lang.Integer",
-    "defaultValue": 100,
-    "description": "Default user quota in board-seconds."
-  },
-  {
-    "name": "spalloc.quota.consolidation-schedule",
-    "type": "java.lang.String",
-    "defaultValue": "0 0 * * * *",
-    "description": "Cron expression that says when we consolidate job quotas into the main quota table."
-  },
-  {
-    "name": "spalloc.sqlite.timeout",
-    "type": "java.time.Duration",
-    "defaultValue": "1s",
-    "description": "How long to wait to get a database lock."
-  },
-  {
-    "name": "spalloc.sqlite.debug-failures",
-    "type": "java.lang.Boolean",
-    "defaultValue": false,
-    "description": "Whether to send details of SQL-related exceptions to users."
-  },
-  {
-    "name": "spalloc.sqlite.analysis-limit",
-    "type": "java.lang.Integer",
-    "defaultValue": 400,
-    "description": "Amount of effort to spend on DB optimization on application close; see SQLite documentation for meaning. Note that this is spent by every worker thread that touches the database."
-  },
-  {
-    "name": "spalloc.compat.enable",
-    "type": "java.lang.Boolean",
-    "defaultValue": false,
-    "description": "Whether to turn the spalloc version 1 compatibility service interface on."
-  },
-  {
-    "name": "spalloc.compat.thread-pool-size",
-    "type": "java.lang.Integer",
-    "defaultValue": 0,
-    "description": "The number of threads to use to service the spalloc v1 compatibility service. 0 means no limit."
-  },
-  {
-    "name": "spalloc.compat.port",
-    "type": "java.lang.Integer",
-    "defaultValue": 22244,
-    "description": "What port to run the spalloc v1 compatibility service on."
-  },
-  {
-    "name": "spalloc.compat.service-user",
-    "type": "java.lang.String",
-    "defaultValue": "",
-    "description": "What user to run jobs submitted through the spalloc v1 compatibility service as. We recommend that this user exists but is disabled (i.e., login using this service identity need not be supported)."
-  }
-=======
   {"name": "spalloc.database-path"},
   {"name": "spalloc.wait"},
   {"name": "spalloc.pause"},
@@ -296,6 +39,30 @@
   {"name": "spalloc.transceiver.fpga-attempts"},
   {"name": "spalloc.auth.basic"},
   {"name": "spalloc.auth.local-form"},
+  {
+    "name": "spalloc.auth.oidc",
+    "type": "java.lang.Boolean",
+    "defaultValue": true,
+    "description": "Whether to enable OIDC authentication. Required for allowing people to use HBP/EBRAINS identities."
+  },
+  {
+    "name": "spalloc.auth.openid.id",
+    "type": "java.lang.String",
+    "defaultValue": "CHANGE THIS",
+    "description": "The application installation identity. Required for allowing people to use HBP/EBRAINS identities."
+  },
+  {
+    "name": "spalloc.auth.openid.secret",
+    "type": "java.lang.String",
+    "defaultValue": "CHANGE THIS",
+    "description": "The application installation secret. Required for allowing people to use HBP/EBRAINS identities."
+  },
+  {
+    "name": "spalloc.auth.openid.username-prefix",
+    "type": "java.lang.String",
+    "defaultValue": "openid.",
+    "description": "Prefix for user names originating from OpenID auto-registration."
+  },
   {"name": "spalloc.auth.add-dummy-user"},
   {"name": "spalloc.auth.dummy-random-pass"},
   {"name": "spalloc.auth.debug-failures"},
@@ -311,5 +78,4 @@
   {"name": "spalloc.compat.thread-pool-size"},
   {"name": "spalloc.compat.port"},
   {"name": "spalloc.compat.service-user"}
->>>>>>> 9babaf7c
 ]}