--- conflicted
+++ resolved
@@ -6,21 +6,12 @@
 --
 --     http://www.apache.org/licenses/LICENSE-2.0
 --
-<<<<<<< HEAD
--- You should have received a copy of the GNU General Public License
--- along with this program.  If not, see <http://www.gnu.org/licenses/>.
-INSERT IGNORE INTO tombstone.jobs(
-=======
 -- Unless required by applicable law or agreed to in writing, software
 -- distributed under the License is distributed on an "AS IS" BASIS,
 -- WITHOUT WARRANTIES OR CONDITIONS OF ANY KIND, either express or implied.
 -- See the License for the specific language governing permissions and
 -- limitations under the License.
-
-WITH
-	t(now) AS (VALUES (CAST(strftime('%s','now') AS INTEGER)))
-INSERT OR IGNORE INTO tombstone.jobs(
->>>>>>> e6fea78f
+INSERT IGNORE INTO tombstone.jobs(
 	job_id, machine_id, owner, create_timestamp,
 	width, height, "depth", root_id,
 	keepalive_interval, keepalive_host,
