/*
 * Copyright (c) 2022 The University of Manchester
 *
 * This program is free software: you can redistribute it and/or modify
 * it under the terms of the GNU General Public License as published by
 * the Free Software Foundation, either version 3 of the License, or
 * (at your option) any later version.
 *
 * This program is distributed in the hope that it will be useful,
 * but WITHOUT ANY WARRANTY; without even the implied warranty of
 * MERCHANTABILITY or FITNESS FOR A PARTICULAR PURPOSE.  See the
 * GNU General Public License for more details.
 *
 * You should have received a copy of the GNU General Public License
 * along with this program.  If not, see <http://www.gnu.org/licenses/>.
 */
package uk.ac.manchester.spinnaker.alloc.allocator;

import static java.util.Arrays.asList;
import static org.junit.jupiter.api.Assertions.*;
import static org.junit.jupiter.api.Assumptions.assumeTrue;
//import static uk.ac.manchester.spinnaker.alloc.allocator.Cfg.BOARD;
import static uk.ac.manchester.spinnaker.alloc.model.JobState.READY;

import java.io.IOException;
<<<<<<< HEAD
import java.nio.file.Paths;
=======
import java.util.List;
>>>>>>> 8a78c13f

import org.junit.jupiter.api.BeforeAll;
import org.junit.jupiter.api.BeforeEach;
import org.junit.jupiter.api.Test;
import org.junit.jupiter.api.Timeout;
import org.springframework.beans.factory.annotation.Autowired;
import org.springframework.boot.test.context.SpringBootTest;
import org.springframework.test.context.ActiveProfiles;
import org.springframework.test.context.TestPropertySource;
import org.springframework.test.context.junit.jupiter.web.SpringJUnitWebConfig;

import uk.ac.manchester.spinnaker.alloc.TestSupport;
import uk.ac.manchester.spinnaker.alloc.allocator.AllocatorTask.TestAPI;
import uk.ac.manchester.spinnaker.alloc.bmp.BMPController;
import uk.ac.manchester.spinnaker.alloc.bmp.MockTransceiver;
import uk.ac.manchester.spinnaker.alloc.bmp.TransceiverFactory;
import uk.ac.manchester.spinnaker.alloc.db.DatabaseEngine.Connection;
<<<<<<< HEAD
import uk.ac.manchester.spinnaker.alloc.db.SQLQueries;
=======
>>>>>>> 8a78c13f
import uk.ac.manchester.spinnaker.alloc.model.JobState;
import uk.ac.manchester.spinnaker.messages.model.FPGA;

@SpringBootTest
@SpringJUnitWebConfig(TestSupport.Config.class)
@ActiveProfiles("unittest")
@TestPropertySource(properties = {
	"spalloc.database-path=" + FirmwareLoaderTest.DB,
	"spalloc.historical-data.path=" + FirmwareLoaderTest.HIST_DB,
	"spalloc.transceiver.fpga-reload=true" // Enable reloading!
})
class FirmwareLoaderTest extends TestSupport {
	/** The name of the database file. */
	static final String DB = "target/firmware_test.sqlite3";

	/** The name of the database file. */
	static final String HIST_DB = "target/firmware_test-hist.sqlite3";

	private static final int TEST_TIMEOUT = 10;

	@Autowired
	private AllocatorTask alloc;

	private BMPController.TestAPI bmpCtrl;

	@BeforeAll
	static void clearDB() throws IOException {
<<<<<<< HEAD
		var dbp = Paths.get(DB);
		if (exists(dbp)) {
			log.info("deleting old database: {}", dbp);
			delete(dbp);
		}
=======
		killDB(DB);
>>>>>>> 8a78c13f
	}

	@BeforeEach
	@SuppressWarnings("deprecation")
	void checkSetup(@Autowired TransceiverFactory txrxFactory,
			@Autowired BMPController bmpCtrl) {
		MockTransceiver.installIntoFactory(txrxFactory);
		assumeTrue(db != null, "spring-configured DB engine absent");
<<<<<<< HEAD
		try (var c = db.getConnection()) {
			c.transaction(() -> setupDB1(c));
		}
=======
		setupDB1();
>>>>>>> 8a78c13f
		this.bmpCtrl = bmpCtrl.getTestAPI();
	}

	/**
<<<<<<< HEAD
	 * Insert a live job. Needs a matching allocation request.
	 *
	 * @param c
	 *            DB connection
	 * @param time
	 *            Length of time for keepalive (seconds)
	 * @return Job ID
	 */
	private int makeQueuedJob(int time) {
		return makeJob(conn, null, QUEUED, null, ofEpochMilli(0), null, null,
				ofSeconds(time), now());
	}

	private JobState getJobState(int job) {
		try (var q = conn.query(GET_JOB)) {
			return conn.transaction(() -> q.call1(job).get()
					.getEnum("job_state", JobState.class));
		}
	}

	private static final int DELAY_MS = 2000;

	/**
=======
>>>>>>> 8a78c13f
	 * Expiry tests need a two second sleep to get things to tick over to *past*
	 * the expiration timestamp.
	 */
	private static final int DELAY_MS = 2000;

	/**
	 * Run a BMP processing cycle. <em>Do not</em> hold a transaction when
	 * calling this!
	 *
	 * @throws Exception
	 *             if anything fails
	 */
	private void processBMPRequests() throws Exception {
		bmpCtrl.processRequests(DELAY_MS);
	}

	@SuppressWarnings("deprecation")
	private TestAPI getAllocTester() {
		return alloc.getTestAPI(conn);
	}

<<<<<<< HEAD
	private int getJobRequestCount() {
		try (var q = conn.query(TEST_COUNT_REQUESTS)) {
			return conn.transaction(() -> q.call1(QUEUED).get().getInt("cnt"));
		}
	}

	private int getPendingPowerChanges() {
		try (var q = conn.query(TEST_COUNT_POWER_CHANGES)) {
			return conn.transaction(() -> q.call1().get().getInt("cnt"));
		}
	}

=======
>>>>>>> 8a78c13f
	private void assertState(int jobId, JobState state, int requestCount,
			int powerCount) {
		var expected = asList(state, "req", requestCount, "power", powerCount);
		var got = asList(getJobState(jobId), "req", getJobRequestCount(),
				"power", getPendingPowerChanges());
		assertEquals(expected, got);
	}

<<<<<<< HEAD
	private void makeAllocBySizeRequest(int job, int size) {
		try (var u = conn.update(TEST_INSERT_REQ_SIZE)) {
			conn.transaction(() -> u.call(job, size));
		}
	}

	private void waitForBMPCompletion(int job) throws Exception {
		for (int i = 0; i < 10; i++) {
			processBMPRequests();
			if (getJobState(job) == READY) {
				break;
			}
			snooze();
		}
	}

=======
>>>>>>> 8a78c13f
	private void resetDBState(Connection c, int job) throws Exception {
		c.transaction(() -> getAllocTester().destroyJob(job, "test"));
		processBMPRequests();
		c.transaction(() -> {
			if (log.isDebugEnabled()) {
				/*
				 * NB: explicit map(Object::toString) needed so strings are
				 * created while row is open; without that, the error messages
				 * are very strange.
				 */
				log.debug("state to force reset: {} {} {}",
						c.query("SELECT * FROM job_request").call()
								.map(Object::toString).toList(),
						c.query("SELECT * FROM pending_changes").call()
								.map(Object::toString).toList(),
						c.query("SELECT * FROM boards").call()
								.map(Object::toString).toList());
			}
			c.update("DELETE FROM job_request").call();
			c.update("DELETE FROM pending_changes").call();
			// Board must be bootable now to not interfere with following tests
			c.update("UPDATE boards SET allocated_job = NULL, "
					+ "power_on_timestamp = 0, power_off_timestamp = 0").call();
		});
	}

	// The actual tests

	@Test
	@Timeout(TEST_TIMEOUT)
	public void bootSimply() throws Exception {
		try (var c = db.getConnection()) {
			this.conn = c;
			int job = c.transaction(() -> makeQueuedJob(1));
			log.info("job id = {}", job);
			try {
				makeAllocBySizeRequest(job, 1);
				c.transaction(() -> getAllocTester().allocate());
				waitForBMPCompletion(job);

				assertState(job, READY, 0, 0);
			} finally {
				resetDBState(c, job);
			}
		}
	}

	@Test
	@Timeout(TEST_TIMEOUT)
	public void bootWithReboot() throws Exception {
		/*
		 * One failure triggers an extra power cycle of the board.
		 *
		 * FPGA_ALL is a bogus value for the result of the particular
		 * readFPGARegister() call we care about.
		 */
		MockTransceiver.fpgaResults.add(FPGA.FPGA_ALL);
		try (var c = db.getConnection()) {
			this.conn = c;
			int job = c.transaction(() -> makeQueuedJob(1));
			log.info("job id = {}", job);
			try {
				makeAllocBySizeRequest(job, 1);
				c.transaction(() -> getAllocTester().allocate());
				waitForBMPCompletion(job);

				assertState(job, READY, 0, 0);
			} finally {
				resetDBState(c, job);
			}
		}
	}

	@Test
	@Timeout(TEST_TIMEOUT + TEST_TIMEOUT)
	public void bootWithFirmwareReload() throws Exception {
		/*
		 * Two failures trigger a the reloading of the firmware. This is slow
		 * (even slower in reality).
		 */
		MockTransceiver.fpgaResults.add(FPGA.FPGA_ALL);
		MockTransceiver.fpgaResults.add(FPGA.FPGA_ALL);
		try (var c = db.getConnection()) {
			this.conn = c;
			int job = c.transaction(() -> makeQueuedJob(1));
			log.info("job id = {}", job);
			try {
				makeAllocBySizeRequest(job, 1);
				c.transaction(() -> getAllocTester().allocate());
<<<<<<< HEAD
				waitForBMPCompletion(job);
=======
				// Post-reset delay is a long delay! 10 will hit timeout...
				for (int i = 0; i < 10; i++) {
					processBMPRequests();
					if (getJobState(job) == READY) {
						break;
					}
					snooze1s();
					snooze1s();
				}
>>>>>>> 8a78c13f

				assertState(job, READY, 0, 0);
			} finally {
				resetDBState(c, job);
			}
		}
	}
}<|MERGE_RESOLUTION|>--- conflicted
+++ resolved
@@ -23,11 +23,6 @@
 import static uk.ac.manchester.spinnaker.alloc.model.JobState.READY;
 
 import java.io.IOException;
-<<<<<<< HEAD
-import java.nio.file.Paths;
-=======
-import java.util.List;
->>>>>>> 8a78c13f
 
 import org.junit.jupiter.api.BeforeAll;
 import org.junit.jupiter.api.BeforeEach;
@@ -45,10 +40,6 @@
 import uk.ac.manchester.spinnaker.alloc.bmp.MockTransceiver;
 import uk.ac.manchester.spinnaker.alloc.bmp.TransceiverFactory;
 import uk.ac.manchester.spinnaker.alloc.db.DatabaseEngine.Connection;
-<<<<<<< HEAD
-import uk.ac.manchester.spinnaker.alloc.db.SQLQueries;
-=======
->>>>>>> 8a78c13f
 import uk.ac.manchester.spinnaker.alloc.model.JobState;
 import uk.ac.manchester.spinnaker.messages.model.FPGA;
 
@@ -76,15 +67,7 @@
 
 	@BeforeAll
 	static void clearDB() throws IOException {
-<<<<<<< HEAD
-		var dbp = Paths.get(DB);
-		if (exists(dbp)) {
-			log.info("deleting old database: {}", dbp);
-			delete(dbp);
-		}
-=======
 		killDB(DB);
->>>>>>> 8a78c13f
 	}
 
 	@BeforeEach
@@ -93,43 +76,11 @@
 			@Autowired BMPController bmpCtrl) {
 		MockTransceiver.installIntoFactory(txrxFactory);
 		assumeTrue(db != null, "spring-configured DB engine absent");
-<<<<<<< HEAD
-		try (var c = db.getConnection()) {
-			c.transaction(() -> setupDB1(c));
-		}
-=======
 		setupDB1();
->>>>>>> 8a78c13f
 		this.bmpCtrl = bmpCtrl.getTestAPI();
 	}
 
 	/**
-<<<<<<< HEAD
-	 * Insert a live job. Needs a matching allocation request.
-	 *
-	 * @param c
-	 *            DB connection
-	 * @param time
-	 *            Length of time for keepalive (seconds)
-	 * @return Job ID
-	 */
-	private int makeQueuedJob(int time) {
-		return makeJob(conn, null, QUEUED, null, ofEpochMilli(0), null, null,
-				ofSeconds(time), now());
-	}
-
-	private JobState getJobState(int job) {
-		try (var q = conn.query(GET_JOB)) {
-			return conn.transaction(() -> q.call1(job).get()
-					.getEnum("job_state", JobState.class));
-		}
-	}
-
-	private static final int DELAY_MS = 2000;
-
-	/**
-=======
->>>>>>> 8a78c13f
 	 * Expiry tests need a two second sleep to get things to tick over to *past*
 	 * the expiration timestamp.
 	 */
@@ -151,21 +102,6 @@
 		return alloc.getTestAPI(conn);
 	}
 
-<<<<<<< HEAD
-	private int getJobRequestCount() {
-		try (var q = conn.query(TEST_COUNT_REQUESTS)) {
-			return conn.transaction(() -> q.call1(QUEUED).get().getInt("cnt"));
-		}
-	}
-
-	private int getPendingPowerChanges() {
-		try (var q = conn.query(TEST_COUNT_POWER_CHANGES)) {
-			return conn.transaction(() -> q.call1().get().getInt("cnt"));
-		}
-	}
-
-=======
->>>>>>> 8a78c13f
 	private void assertState(int jobId, JobState state, int requestCount,
 			int powerCount) {
 		var expected = asList(state, "req", requestCount, "power", powerCount);
@@ -174,25 +110,17 @@
 		assertEquals(expected, got);
 	}
 
-<<<<<<< HEAD
-	private void makeAllocBySizeRequest(int job, int size) {
-		try (var u = conn.update(TEST_INSERT_REQ_SIZE)) {
-			conn.transaction(() -> u.call(job, size));
-		}
-	}
-
 	private void waitForBMPCompletion(int job) throws Exception {
 		for (int i = 0; i < 10; i++) {
 			processBMPRequests();
 			if (getJobState(job) == READY) {
 				break;
 			}
-			snooze();
-		}
-	}
-
-=======
->>>>>>> 8a78c13f
+			snooze1s();
+			snooze1s();
+		}
+	}
+
 	private void resetDBState(Connection c, int job) throws Exception {
 		c.transaction(() -> getAllocTester().destroyJob(job, "test"));
 		processBMPRequests();
@@ -282,19 +210,7 @@
 			try {
 				makeAllocBySizeRequest(job, 1);
 				c.transaction(() -> getAllocTester().allocate());
-<<<<<<< HEAD
 				waitForBMPCompletion(job);
-=======
-				// Post-reset delay is a long delay! 10 will hit timeout...
-				for (int i = 0; i < 10; i++) {
-					processBMPRequests();
-					if (getJobState(job) == READY) {
-						break;
-					}
-					snooze1s();
-					snooze1s();
-				}
->>>>>>> 8a78c13f
 
 				assertState(job, READY, 0, 0);
 			} finally {
