/*
 * Copyright (c) 2022 The University of Manchester
 *
 * Licensed under the Apache License, Version 2.0 (the "License");
 * you may not use this file except in compliance with the License.
 * You may obtain a copy of the License at
 *
 *     https://www.apache.org/licenses/LICENSE-2.0
 *
 * Unless required by applicable law or agreed to in writing, software
 * distributed under the License is distributed on an "AS IS" BASIS,
 * WITHOUT WARRANTIES OR CONDITIONS OF ANY KIND, either express or implied.
 * See the License for the specific language governing permissions and
 * limitations under the License.
 */
package uk.ac.manchester.spinnaker.alloc.compat;

import static org.junit.jupiter.api.Assertions.*;
import static org.junit.jupiter.api.Assumptions.assumeTrue;
import static org.junit.jupiter.api.TestInstance.Lifecycle.PER_CLASS;
import static org.junit.jupiter.api.parallel.ExecutionMode.SAME_THREAD;
import static java.lang.String.format;
import static java.time.temporal.ChronoUnit.MILLIS;
import static java.util.regex.Pattern.compile;
import static org.apache.commons.lang3.ThreadUtils.sleepQuietly;
import static org.hamcrest.MatcherAssert.assertThat;
import static org.hamcrest.core.StringContains.containsString;
import static org.hamcrest.text.MatchesPattern.matchesPattern;
import static uk.ac.manchester.spinnaker.alloc.compat.V1TaskImpl.VERSION;

import java.io.BufferedReader;
import java.io.IOException;
import java.io.PipedReader;
import java.io.PipedWriter;
import java.io.PrintWriter;
import java.io.UncheckedIOException;
import java.time.Duration;
import java.util.Arrays;
import java.util.concurrent.Future;
import java.util.function.BiConsumer;

import org.junit.jupiter.api.AfterEach;
import org.junit.jupiter.api.BeforeEach;
import org.junit.jupiter.api.Nested;
import org.junit.jupiter.api.Test;
import org.junit.jupiter.api.TestInstance;
import org.junit.jupiter.api.Timeout;
import org.junit.jupiter.api.parallel.Execution;
import org.springframework.beans.factory.annotation.Autowired;
import org.springframework.boot.test.context.SpringBootTest;
import org.springframework.test.context.ActiveProfiles;
import org.springframework.test.context.TestPropertySource;
import org.springframework.test.context.junit.jupiter.web.SpringJUnitWebConfig;

import uk.ac.manchester.spinnaker.alloc.TestSupport;

@SpringBootTest
@SpringJUnitWebConfig(TestSupport.Config.class)
@ActiveProfiles("unittest")
@TestPropertySource(properties = {
	"spalloc.database-path=" + V1CompatTest.DB,
	"spalloc.historical-data.path=" + V1CompatTest.HIST_DB,
	"spalloc.compat.thread-pool-size=10",
	"spalloc.compat.service-user=" + TestSupport.USER_NAME,
	"spalloc.compat.service-group=" + TestSupport.GROUP_NAME
})
@Execution(SAME_THREAD)
class V1CompatTest extends TestSupport {
	// Take care in this class: JSON documents must be SINGLE LINE too

	/** The name of the database file. */
	static final String DB = "target/compat_test.sqlite3";

	/** The name of the database file. */
	static final String HIST_DB = "target/compat_test-hist.sqlite3";

	private V1CompatService.TestAPI testAPI;

	@BeforeEach
	@SuppressWarnings("deprecation")
	@Timeout(1)
	void checkSetup(@Autowired V1CompatService compat) throws IOException {
		assumeTrue(db != null, "spring-configured DB engine absent");
		killDB();
		setupDB1();
		testAPI = compat.getTestApi();
	}

	private static void verySmallDelay() {
		sleepQuietly(Duration.of(20, MILLIS));
	}

	private static void smallDelay() {
		sleepQuietly(Duration.of(80, MILLIS));
	}

<<<<<<< HEAD
	private void withInstance(String test,
			BiConsumer<PrintWriter, NonThrowingLineReader> act)
			throws Exception {
		Future<?> f = null;
		try (var to = new PipedWriter(); var from = new PipedReader()) {
			log.debug("starting instance for {}", test);
			f = testAPI.launchInstance(to, from);
			log.debug("running test body {}", test);
			act.accept(new PrintWriter(to),
					new NonThrowingLineReader(from));
			// Stop the instance
			log.debug("stopping instance for {}", test);
			Thread.currentThread().interrupt();
=======
	private void withInstance(
			BiConsumer<PrintWriter, UncheckedLineReader> act)
			throws Exception {
		Future<?> f = null;
		try (var to = new PipedWriter(); var from = new PipedReader()) {
			f = testAPI.launchInstance(to, from);
			act.accept(new PrintWriter(to), new UncheckedLineReader(from));
>>>>>>> 9451adfe
		} finally {
			verySmallDelay();
			if (f != null && !f.isDone()) {
				smallDelay();
				if (f.cancel(true)) {
<<<<<<< HEAD
					log.warn("cancelled instance task for {}", test);
				} else {
					log.debug("task cancel failed; probably already finished");
				}
=======
					log.warn("cancelled instance task");
				} else {
					log.debug("task cancel failed; probably already finished");
				}
			}
		}
		/*
		 * Clear the interrupted status. If we got here (i.e., we're NOT in a
		 * finally block) we weren't interrupted in a way that matters, so we
		 * mustn't have the thread marked as interrupted here or JUnit throws a
		 * very strange failure.
		 */
		Thread.interrupted();
	}

	/**
	 * A buffered reader that doesn't throw a checked exception if it gets an
	 * error reading a line. It converts it to an unchecked exception.
	 */
	private static class UncheckedLineReader extends BufferedReader {
		UncheckedLineReader(PipedReader r) {
			super(r);
		}

		@Override
		public String readLine() {
			try {
				return super.readLine();
			} catch (IOException e) {
				throw new UncheckedIOException(e);
>>>>>>> 9451adfe
			}
		}
		/*
		 * Clear the interrupted status. If we got here (i.e., we're NOT in a
		 * finally block) we weren't interrupted in a way that matters, so we
		 * mustn't have the thread marked as interrupted here or JUnit throws a
		 * very strange failure.
		 */
		Thread.interrupted();
		log.debug("stopped instance for {}", test);
	}

	// The representation of void
	private static final String VOID_RESPONSE = "{\"return\":null}";

	private static final String CHIP_LOCATION =
			"{\"return\":{\"job_chip\":null,"
					+ "\"job_id\":null,\"chip\":[0,0],\"logical\":[0,0,0],"
					+ "\"machine\":\"foo_machine\",\"board_chip\":[0,0],"
					+ "\"physical\":[1,1,0]}}";

	private static String create(PrintWriter to, UncheckedLineReader from,
			int... args) {
		to.println("{\"command\":\"create_job\",\"args\":"
				+ Arrays.toString(args) + ",\"kwargs\":{\"owner\":\"gorp\","
				+ "\"machine\":\"" + MACHINE_NAME + "\"}}");
		var line = from.readLine();
		var m = compile("\\{\"return\":(\\d+)\\}").matcher(line);
		assertTrue(m.matches(),
				() -> format("'%s' doesn't match against '%s'", m.pattern(),
						line));
		return m.group(1);
	}

	private static void destroy(PrintWriter to, UncheckedLineReader from,
			Object jobId) {
		destroy(to, from, jobId, VOID_RESPONSE);
	}

	private static void destroy(PrintWriter to, NonThrowingLineReader from,
			Object jobId, String expecting) {
		to.println("{\"command\":\"destroy_job\",\"args\":[" + jobId
				+ "],\"kwargs\":{\"reason\":\"whatever\"}}");
		assertEquals(expecting, from.readLine());
	}

	// The actual tests

	private static final int MACHINERY_TEST_SIZE = 50;

	@Test
	@Timeout(15)
	public void testMachineryTestBidirectional() throws Exception {
		for (int i = 0; i < MACHINERY_TEST_SIZE; i++) {
			withInstance("MachineryTestBidirectional " + i, (to, from) -> {
				to.println();
				from.readLine();
			});
		}
	}

	@Test
	@Timeout(15)
	public void testMachineryTestUnidirectional() throws Exception {
		for (int i = 0; i < MACHINERY_TEST_SIZE; i++) {
			withInstance("MachineryTestUnidirectional " + i, (to, from) -> {
				to.println();
			});
		}
	}

	/** Tests that don't require an existing job. */
	@Nested
	class WithoutJob {
		@Test
		@Timeout(5)
		void version() throws Exception {
			var response = "{\"return\":\"" + VERSION + "\"}";
			withInstance("nojob.version", (to, from) -> {
				to.println("{\"command\":\"version\"}");
				assertEquals(response, from.readLine());
			});
		}

		@Test
		@Timeout(5)
		void listMachines() throws Exception {
			var machinesResponse = "{\"return\":[{\"name\":\"" + MACHINE_NAME
					+ "\",\"tags\":[],\"width\":1,\"height\":1,"
					+ "\"dead_boards\":[],\"dead_links\":[]}]}";
			withInstance("nojob.listMachines", (to, from) -> {
				to.println("{\"command\": \"list_machines\"}");
				assertEquals(machinesResponse, from.readLine());
				to.println("{\"command\": \"list_machines\", \"args\": [0]}");
				assertEquals(machinesResponse, from.readLine());
				// An exception
				to.println("{\"command\": \"list_machines\", \"args\": false}");
				var line = from.readLine();
				assertNotEquals(machinesResponse, line);
				assertTrue(line.startsWith("{\"exception\":"),
						() -> "expected exception in " + line);
			});
		}

		@Test
		@Timeout(5)
		void listJobs() throws Exception {
			var jobsResponse = "{\"return\":[]}";
			withInstance("nojob.listJobs", (to, from) -> {
				to.println("{\"command\": \"list_jobs\"}");
				assertEquals(jobsResponse, from.readLine());
			});
		}

		@Test
		@Timeout(5)
		void notifyJob() throws Exception {
			withInstance("nojob.notifyJob", (to, from) -> {
				to.println("{\"command\": \"notify_job\"}");
				assertEquals(VOID_RESPONSE, from.readLine());
				to.println("{\"command\": \"no_notify_job\"}");
				assertEquals(VOID_RESPONSE, from.readLine());
			});
		}

		@Test
		@Timeout(5)
		void notifyMachine() throws Exception {
			withInstance("nojob.notifyMachine", (to, from) -> {
				to.println("{\"command\": \"notify_machine\"}");
				assertEquals(VOID_RESPONSE, from.readLine());
				to.println("{\"command\": \"no_notify_machine\"}");
				assertEquals(VOID_RESPONSE, from.readLine());
				to.println("{\"command\":\"notify_machine\",\"args\":[\""
						+ MACHINE_NAME + "\"]}");
				assertEquals(VOID_RESPONSE, from.readLine());
				to.println("{\"command\":\"no_notify_machine\",\"args\":[\""
						+ MACHINE_NAME + "\"]}");
				assertEquals(VOID_RESPONSE, from.readLine());
			});
		}

		@Test
		@Timeout(5)
		void whereIs() throws Exception {
			withInstance("nojob.whereis", (to, from) -> {
				to.println("{\"command\": \"where_is\", \"kwargs\":{"
						+ "\"machine\": \"" + MACHINE_NAME + "\","
						+ "\"x\": 0, \"y\": 0, \"z\": 0 }}");
				assertEquals(CHIP_LOCATION, from.readLine());
				to.println("{\"command\": \"where_is\", \"kwargs\":{"
						+ "\"machine\": \"" + MACHINE_NAME + "\","
						+ "\"cabinet\": 1, \"frame\": 1, \"board\": 0 }}");
				assertEquals(CHIP_LOCATION, from.readLine());
				to.println("{\"command\": \"where_is\", \"kwargs\":{"
						+ "\"machine\": \"" + MACHINE_NAME + "\","
						+ "\"chip_x\": 0, \"chip_y\": 0 }}");
				assertEquals(CHIP_LOCATION, from.readLine());
			});
		}

		@Test
		@Timeout(5)
		void getBoardAtPosition() throws Exception {
			// Physical->Logical map
			var response = "{\"return\":[0,0,0]}";
			withInstance("nojob.getAtPos", (to, from) -> {
				to.println("{\"command\":\"get_board_at_position\",\"kwargs\":{"
						+ "\"machine_name\":\"" + MACHINE_NAME
						// Misnamed params if you ask me: cabinet, frame, board
						+ "\",\"x\":1,\"y\":1,\"z\":0}}");
				assertEquals(response, from.readLine());
			});
		}

		@Test
		@Timeout(5)
		void getBoardPosition() throws Exception {
			// Logical->Physical map
			var response = "{\"return\":[1,1,0]}";
			withInstance("nojob.boardPos", (to, from) -> {
				to.println("{\"command\":\"get_board_position\",\"kwargs\":{"
						+ "\"machine_name\":\"" + MACHINE_NAME
						+ "\",\"x\":0,\"y\":0,\"z\":0}}");
				assertEquals(response, from.readLine());
			});
		}

		@Test
		@Timeout(5)
		void jobCreateDeleteZeroArgs() throws Exception {
			withInstance("nojob.createDelete.0", (to, from) -> {
				var jobId = create(to, from);
				log.debug("created() with ID={}", jobId);
				destroy(to, from, jobId);
				log.debug("destroyed() ID={}", jobId);
			});
		}

		@Test
		@Timeout(5)
		void jobCreateDeleteOneArg() throws Exception {
			withInstance("nojob.createDelete.1", (to, from) -> {
				var jobId = create(to, from, 1);
				log.debug("created(1) with ID={}", jobId);
				destroy(to, from, jobId);
				log.debug("destroyed(1) ID={}", jobId);
			});
		}

		@Test
		@Timeout(5)
		void jobCreateDeleteTwoArgs() throws Exception {
			withInstance("nojob.createDelete.2", (to, from) -> {
				var jobId = create(to, from, 1, 1);
				log.debug("created(1,1) with ID={}", jobId);
				destroy(to, from, jobId);
				log.debug("destroyed(1,1) ID={}", jobId);
			});
		}

		@Test
		@Timeout(5)
		void jobCreateDeleteThreeArgs() throws Exception {
			withInstance("nojob.createDelete.3", (to, from) -> {
				var jobId = create(to, from, 0, 0, 0);
				log.debug("created(0,0,0) with ID={}", jobId);
				destroy(to, from, jobId);
				log.debug("destroyed(0,0,0) ID={}", jobId);
			});
		}

		@Test
		@Timeout(5)
		void jobCreateDeleteFourArgs() throws Exception {
			withInstance("nojob.createDelete.4", (to, from) -> {
				to.println("{\"command\":\"create_job\",\"args\":[0,0,0,0],"
						+ "\"kwargs\":{\"owner\":\"gorp\"," + "\"machine\":\""
						+ MACHINE_NAME + "\"}}");
				assertEquals(
						"{\"exception\":"
								+ "\"unsupported number of arguments: 4\"}",
						from.readLine());
				destroy(to, from, 999999999, "{\"exception\":\"no such job\"}");
			});
		}

		@Test
		@Timeout(5)
		void compound() throws Exception {
			withInstance("nojob.compound", (to, from) -> {
				var jobId = create(to, from, 1, 1);

				try {
					to.println("{\"command\": \"list_jobs\"}");
					var jobs = from.readLine();
					assertThat("got job in list", jobs,
							matchesPattern("\\{\"return\":\\[\\{.*\"job_id\":"
									+ jobId + ",.*\\}\\]\\}"));
					assertThat(jobs, containsString("\"args\":[1,1]"));
				} finally {
					destroy(to, from, jobId);
				}

				to.println("{\"command\": \"list_jobs\"}");
				assertEquals("{\"return\":[]}", from.readLine());
			});
		}
	}

	/** Tests against an existing job. */
	@Nested
	@TestInstance(PER_CLASS)
	class WithJob {
		private int jobId;

		private String expectedNotification;

		// Make an allocated job for us to work with
		@BeforeEach
		@Timeout(5)
		void setupJob() {
			jobId = makeJob();
			expectedNotification = "{\"jobs_changed\":[" + jobId + "]}";
			db.executeVoid(c -> {
				allocateBoardToJob(c, BOARD, jobId);
				setAllocRoot(c, jobId, BOARD);
			});
		}

		// Get rid of the allocated job
		@AfterEach
		@Timeout(5)
		void teardownJob() {
			db.executeVoid(c -> {
				allocateBoardToJob(c, BOARD, null);
				setAllocRoot(c, jobId, null);
			});
			nukeJob(jobId);
		}

		private String readReply(UncheckedLineReader from) {
			// Skip over any notifications
			String r;
			do {
				r = from.readLine();
			} while (r.equals(expectedNotification));
			return r;
		}

		@Test
		@Timeout(5)
		void getJobState() throws Exception {
			withInstance("job.state", (to, from) -> {
				to.println("{\"command\":\"get_job_state\",\"args\":[" + jobId
						+ "]}");
				assertThat("got job state", readReply(from),
						// state could be QUEUED or POWER; either is fine
						matchesPattern("\\{\"return\":\\{\"state\":[12],"
								+ "\"power\":false,.*\\}\\}"));
			});
		}

		@Test
		@Timeout(5)
		void getJobMachineInfo() throws Exception {
			withInstance("job.machineInfo", (to, from) -> {
				to.println("{\"command\":\"get_job_machine_info\",\"args\":["
						+ jobId + "]}");
				assertThat("got job state", readReply(from),
						matchesPattern("\\{\"return\":\\{.*\"machine_name\":\""
								+ MACHINE_NAME + "\",.*\\}\\}"));
			});
		}

		@Test
		@Timeout(5)
		void jobKeepalive() throws Exception {
			withInstance("job.keepalive", (to, from) -> {
				to.println("{\"command\":\"job_keepalive\",\"args\":[" + jobId
						+ "]}");
				assertEquals(VOID_RESPONSE, readReply(from));
			});
		}

		@Test
		@Timeout(5)
		void jobNotify() throws Exception {
			withInstance("job.notify", (to, from) -> {
				to.println("{\"command\":\"notify_job\",\"args\":[" + jobId
						+ "]}");
				assertEquals(VOID_RESPONSE, readReply(from));
				to.println("{\"command\":\"no_notify_job\",\"args\":[" + jobId
						+ "]}");
				assertEquals(VOID_RESPONSE, readReply(from));
			});
		}

		@Test
		@Timeout(5)
		void jobPower() throws Exception {
			withInstance("job.power", (to, from) -> {
				to.println("{\"command\":\"power_off_job_boards\","
						+ "\"args\":[" + jobId + "]}");
				assertEquals(VOID_RESPONSE, readReply(from));
			});
		}

		@Test
		@Timeout(5)
		void whereIs() throws Exception {
			withInstance("job.whereis", (to, from) -> {
				to.println("{\"command\":\"where_is\",\"kwargs\":{\"job_id\":"
						+ jobId + ",\"chip_x\":0,\"chip_y\":0}}");
				assertEquals("{\"return\":{\"job_chip\":[0,0],\"job_id\":"
						+ jobId + ",\"chip\":[0,0],\"logical\":[0,0,0],"
						+ "\"machine\":\"" + MACHINE_NAME + "\","
						+ "\"board_chip\":[0,0],\"physical\":[1,1,0]}}",
						readReply(from));
			});
		}
	}
<<<<<<< HEAD
}

/** A buffered reader that doesn't throw if it gets an error reading a line. */
class NonThrowingLineReader extends BufferedReader {
	NonThrowingLineReader(PipedReader r) {
		super(r);
	}

	@Override
	public String readLine() {
		try {
			return super.readLine();
		} catch (IOException e) {
			throw new UncheckedIOException(e);
		}
	}
=======
>>>>>>> 9451adfe
}<|MERGE_RESOLUTION|>--- conflicted
+++ resolved
@@ -94,21 +94,6 @@
 		sleepQuietly(Duration.of(80, MILLIS));
 	}
 
-<<<<<<< HEAD
-	private void withInstance(String test,
-			BiConsumer<PrintWriter, NonThrowingLineReader> act)
-			throws Exception {
-		Future<?> f = null;
-		try (var to = new PipedWriter(); var from = new PipedReader()) {
-			log.debug("starting instance for {}", test);
-			f = testAPI.launchInstance(to, from);
-			log.debug("running test body {}", test);
-			act.accept(new PrintWriter(to),
-					new NonThrowingLineReader(from));
-			// Stop the instance
-			log.debug("stopping instance for {}", test);
-			Thread.currentThread().interrupt();
-=======
 	private void withInstance(
 			BiConsumer<PrintWriter, UncheckedLineReader> act)
 			throws Exception {
@@ -116,18 +101,11 @@
 		try (var to = new PipedWriter(); var from = new PipedReader()) {
 			f = testAPI.launchInstance(to, from);
 			act.accept(new PrintWriter(to), new UncheckedLineReader(from));
->>>>>>> 9451adfe
 		} finally {
 			verySmallDelay();
 			if (f != null && !f.isDone()) {
 				smallDelay();
 				if (f.cancel(true)) {
-<<<<<<< HEAD
-					log.warn("cancelled instance task for {}", test);
-				} else {
-					log.debug("task cancel failed; probably already finished");
-				}
-=======
 					log.warn("cancelled instance task");
 				} else {
 					log.debug("task cancel failed; probably already finished");
@@ -158,17 +136,8 @@
 				return super.readLine();
 			} catch (IOException e) {
 				throw new UncheckedIOException(e);
->>>>>>> 9451adfe
 			}
 		}
-		/*
-		 * Clear the interrupted status. If we got here (i.e., we're NOT in a
-		 * finally block) we weren't interrupted in a way that matters, so we
-		 * mustn't have the thread marked as interrupted here or JUnit throws a
-		 * very strange failure.
-		 */
-		Thread.interrupted();
-		log.debug("stopped instance for {}", test);
 	}
 
 	// The representation of void
@@ -198,7 +167,7 @@
 		destroy(to, from, jobId, VOID_RESPONSE);
 	}
 
-	private static void destroy(PrintWriter to, NonThrowingLineReader from,
+	private static void destroy(PrintWriter to, UncheckedLineReader from,
 			Object jobId, String expecting) {
 		to.println("{\"command\":\"destroy_job\",\"args\":[" + jobId
 				+ "],\"kwargs\":{\"reason\":\"whatever\"}}");
@@ -207,13 +176,16 @@
 
 	// The actual tests
 
+	/** Big enough to stress test some internal pools. */
 	private static final int MACHINERY_TEST_SIZE = 50;
 
+	private static final int MACHINERY_TEST_TIMEOUT = 15;
+
 	@Test
-	@Timeout(15)
+	@Timeout(MACHINERY_TEST_TIMEOUT)
 	public void testMachineryTestBidirectional() throws Exception {
 		for (int i = 0; i < MACHINERY_TEST_SIZE; i++) {
-			withInstance("MachineryTestBidirectional " + i, (to, from) -> {
+			withInstance((to, from) -> {
 				to.println();
 				from.readLine();
 			});
@@ -221,10 +193,10 @@
 	}
 
 	@Test
-	@Timeout(15)
+	@Timeout(MACHINERY_TEST_TIMEOUT)
 	public void testMachineryTestUnidirectional() throws Exception {
 		for (int i = 0; i < MACHINERY_TEST_SIZE; i++) {
-			withInstance("MachineryTestUnidirectional " + i, (to, from) -> {
+			withInstance((to, from) -> {
 				to.println();
 			});
 		}
@@ -237,7 +209,7 @@
 		@Timeout(5)
 		void version() throws Exception {
 			var response = "{\"return\":\"" + VERSION + "\"}";
-			withInstance("nojob.version", (to, from) -> {
+			withInstance((to, from) -> {
 				to.println("{\"command\":\"version\"}");
 				assertEquals(response, from.readLine());
 			});
@@ -249,7 +221,7 @@
 			var machinesResponse = "{\"return\":[{\"name\":\"" + MACHINE_NAME
 					+ "\",\"tags\":[],\"width\":1,\"height\":1,"
 					+ "\"dead_boards\":[],\"dead_links\":[]}]}";
-			withInstance("nojob.listMachines", (to, from) -> {
+			withInstance((to, from) -> {
 				to.println("{\"command\": \"list_machines\"}");
 				assertEquals(machinesResponse, from.readLine());
 				to.println("{\"command\": \"list_machines\", \"args\": [0]}");
@@ -267,7 +239,7 @@
 		@Timeout(5)
 		void listJobs() throws Exception {
 			var jobsResponse = "{\"return\":[]}";
-			withInstance("nojob.listJobs", (to, from) -> {
+			withInstance((to, from) -> {
 				to.println("{\"command\": \"list_jobs\"}");
 				assertEquals(jobsResponse, from.readLine());
 			});
@@ -276,7 +248,7 @@
 		@Test
 		@Timeout(5)
 		void notifyJob() throws Exception {
-			withInstance("nojob.notifyJob", (to, from) -> {
+			withInstance((to, from) -> {
 				to.println("{\"command\": \"notify_job\"}");
 				assertEquals(VOID_RESPONSE, from.readLine());
 				to.println("{\"command\": \"no_notify_job\"}");
@@ -287,7 +259,7 @@
 		@Test
 		@Timeout(5)
 		void notifyMachine() throws Exception {
-			withInstance("nojob.notifyMachine", (to, from) -> {
+			withInstance((to, from) -> {
 				to.println("{\"command\": \"notify_machine\"}");
 				assertEquals(VOID_RESPONSE, from.readLine());
 				to.println("{\"command\": \"no_notify_machine\"}");
@@ -304,7 +276,7 @@
 		@Test
 		@Timeout(5)
 		void whereIs() throws Exception {
-			withInstance("nojob.whereis", (to, from) -> {
+			withInstance((to, from) -> {
 				to.println("{\"command\": \"where_is\", \"kwargs\":{"
 						+ "\"machine\": \"" + MACHINE_NAME + "\","
 						+ "\"x\": 0, \"y\": 0, \"z\": 0 }}");
@@ -325,7 +297,7 @@
 		void getBoardAtPosition() throws Exception {
 			// Physical->Logical map
 			var response = "{\"return\":[0,0,0]}";
-			withInstance("nojob.getAtPos", (to, from) -> {
+			withInstance((to, from) -> {
 				to.println("{\"command\":\"get_board_at_position\",\"kwargs\":{"
 						+ "\"machine_name\":\"" + MACHINE_NAME
 						// Misnamed params if you ask me: cabinet, frame, board
@@ -339,7 +311,7 @@
 		void getBoardPosition() throws Exception {
 			// Logical->Physical map
 			var response = "{\"return\":[1,1,0]}";
-			withInstance("nojob.boardPos", (to, from) -> {
+			withInstance((to, from) -> {
 				to.println("{\"command\":\"get_board_position\",\"kwargs\":{"
 						+ "\"machine_name\":\"" + MACHINE_NAME
 						+ "\",\"x\":0,\"y\":0,\"z\":0}}");
@@ -350,7 +322,7 @@
 		@Test
 		@Timeout(5)
 		void jobCreateDeleteZeroArgs() throws Exception {
-			withInstance("nojob.createDelete.0", (to, from) -> {
+			withInstance((to, from) -> {
 				var jobId = create(to, from);
 				log.debug("created() with ID={}", jobId);
 				destroy(to, from, jobId);
@@ -361,7 +333,7 @@
 		@Test
 		@Timeout(5)
 		void jobCreateDeleteOneArg() throws Exception {
-			withInstance("nojob.createDelete.1", (to, from) -> {
+			withInstance((to, from) -> {
 				var jobId = create(to, from, 1);
 				log.debug("created(1) with ID={}", jobId);
 				destroy(to, from, jobId);
@@ -372,7 +344,7 @@
 		@Test
 		@Timeout(5)
 		void jobCreateDeleteTwoArgs() throws Exception {
-			withInstance("nojob.createDelete.2", (to, from) -> {
+			withInstance((to, from) -> {
 				var jobId = create(to, from, 1, 1);
 				log.debug("created(1,1) with ID={}", jobId);
 				destroy(to, from, jobId);
@@ -383,7 +355,7 @@
 		@Test
 		@Timeout(5)
 		void jobCreateDeleteThreeArgs() throws Exception {
-			withInstance("nojob.createDelete.3", (to, from) -> {
+			withInstance((to, from) -> {
 				var jobId = create(to, from, 0, 0, 0);
 				log.debug("created(0,0,0) with ID={}", jobId);
 				destroy(to, from, jobId);
@@ -394,7 +366,7 @@
 		@Test
 		@Timeout(5)
 		void jobCreateDeleteFourArgs() throws Exception {
-			withInstance("nojob.createDelete.4", (to, from) -> {
+			withInstance((to, from) -> {
 				to.println("{\"command\":\"create_job\",\"args\":[0,0,0,0],"
 						+ "\"kwargs\":{\"owner\":\"gorp\"," + "\"machine\":\""
 						+ MACHINE_NAME + "\"}}");
@@ -409,7 +381,7 @@
 		@Test
 		@Timeout(5)
 		void compound() throws Exception {
-			withInstance("nojob.compound", (to, from) -> {
+			withInstance((to, from) -> {
 				var jobId = create(to, from, 1, 1);
 
 				try {
@@ -472,7 +444,7 @@
 		@Test
 		@Timeout(5)
 		void getJobState() throws Exception {
-			withInstance("job.state", (to, from) -> {
+			withInstance((to, from) -> {
 				to.println("{\"command\":\"get_job_state\",\"args\":[" + jobId
 						+ "]}");
 				assertThat("got job state", readReply(from),
@@ -485,7 +457,7 @@
 		@Test
 		@Timeout(5)
 		void getJobMachineInfo() throws Exception {
-			withInstance("job.machineInfo", (to, from) -> {
+			withInstance((to, from) -> {
 				to.println("{\"command\":\"get_job_machine_info\",\"args\":["
 						+ jobId + "]}");
 				assertThat("got job state", readReply(from),
@@ -497,7 +469,7 @@
 		@Test
 		@Timeout(5)
 		void jobKeepalive() throws Exception {
-			withInstance("job.keepalive", (to, from) -> {
+			withInstance((to, from) -> {
 				to.println("{\"command\":\"job_keepalive\",\"args\":[" + jobId
 						+ "]}");
 				assertEquals(VOID_RESPONSE, readReply(from));
@@ -507,7 +479,7 @@
 		@Test
 		@Timeout(5)
 		void jobNotify() throws Exception {
-			withInstance("job.notify", (to, from) -> {
+			withInstance((to, from) -> {
 				to.println("{\"command\":\"notify_job\",\"args\":[" + jobId
 						+ "]}");
 				assertEquals(VOID_RESPONSE, readReply(from));
@@ -520,7 +492,7 @@
 		@Test
 		@Timeout(5)
 		void jobPower() throws Exception {
-			withInstance("job.power", (to, from) -> {
+			withInstance((to, from) -> {
 				to.println("{\"command\":\"power_off_job_boards\","
 						+ "\"args\":[" + jobId + "]}");
 				assertEquals(VOID_RESPONSE, readReply(from));
@@ -530,7 +502,7 @@
 		@Test
 		@Timeout(5)
 		void whereIs() throws Exception {
-			withInstance("job.whereis", (to, from) -> {
+			withInstance((to, from) -> {
 				to.println("{\"command\":\"where_is\",\"kwargs\":{\"job_id\":"
 						+ jobId + ",\"chip_x\":0,\"chip_y\":0}}");
 				assertEquals("{\"return\":{\"job_chip\":[0,0],\"job_id\":"
@@ -541,23 +513,4 @@
 			});
 		}
 	}
-<<<<<<< HEAD
-}
-
-/** A buffered reader that doesn't throw if it gets an error reading a line. */
-class NonThrowingLineReader extends BufferedReader {
-	NonThrowingLineReader(PipedReader r) {
-		super(r);
-	}
-
-	@Override
-	public String readLine() {
-		try {
-			return super.readLine();
-		} catch (IOException e) {
-			throw new UncheckedIOException(e);
-		}
-	}
-=======
->>>>>>> 9451adfe
 }