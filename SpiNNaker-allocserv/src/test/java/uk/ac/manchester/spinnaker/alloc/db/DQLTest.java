/*
 * Copyright (c) 2021 The University of Manchester
 *
 * Licensed under the Apache License, Version 2.0 (the "License");
 * you may not use this file except in compliance with the License.
 * You may obtain a copy of the License at
 *
 *     http://www.apache.org/licenses/LICENSE-2.0
 *
 * Unless required by applicable law or agreed to in writing, software
 * distributed under the License is distributed on an "AS IS" BASIS,
 * WITHOUT WARRANTIES OR CONDITIONS OF ANY KIND, either express or implied.
 * See the License for the specific language governing permissions and
 * limitations under the License.
 */
package uk.ac.manchester.spinnaker.alloc.db;

import static java.util.Optional.empty;
import static org.junit.jupiter.api.Assertions.*;
import static org.junit.jupiter.api.TestInstance.Lifecycle.PER_CLASS;
import static uk.ac.manchester.spinnaker.alloc.db.DBTestingUtils.NO_BLACKLIST_OP;
import static uk.ac.manchester.spinnaker.alloc.db.DBTestingUtils.NO_BOARD;
import static uk.ac.manchester.spinnaker.alloc.db.DBTestingUtils.NO_GROUP;
import static uk.ac.manchester.spinnaker.alloc.db.DBTestingUtils.NO_JOB;
import static uk.ac.manchester.spinnaker.alloc.db.DBTestingUtils.NO_MACHINE;
import static uk.ac.manchester.spinnaker.alloc.db.DBTestingUtils.NO_MEMBER;
import static uk.ac.manchester.spinnaker.alloc.db.DBTestingUtils.NO_NAME;
import static uk.ac.manchester.spinnaker.alloc.db.DBTestingUtils.NO_USER;
import static uk.ac.manchester.spinnaker.alloc.db.Row.integer;
import static uk.ac.manchester.spinnaker.alloc.model.JobState.QUEUED;

import java.util.List;
import java.util.Map;

import org.junit.jupiter.api.Test;
import org.junit.jupiter.api.TestInstance;
import org.springframework.boot.test.context.SpringBootTest;
import org.springframework.test.context.ActiveProfiles;

import uk.ac.manchester.spinnaker.alloc.model.GroupRecord.GroupType;
import uk.ac.manchester.spinnaker.machine.MachineDimensions;

/**
 * Tests of queries. Ensures that the SQL and the schema remain synchronized.
 *
 * @author Donal Fellows
 */
@SpringBootTest
@TestInstance(PER_CLASS)
@ActiveProfiles("unittest")
class DQLTest extends SimpleDBTestBase {
	private static final List<String> BASIC_USER_COLUMNS =
			List.of("user_id", "user_name", "openid_subject");

	/** Columns to inflate a BoardCoords. */
	private static final List<String> BOARD_COLUMNS = List.of("board_id", "x",
			"y", "z", "cabinet", "frame", "board_num", "address");

	private static final List<String> FULL_BOARD_COLUMNS = List.of("board_id",
			"x", "y", "z", "cabinet", "frame", "board_num", "address",
			"machine_name", "bmp_serial_id", "physical_serial_id");

	private static final List<String> LOCATED_BOARD = List.of("board_id",
			"bmp_id", "job_id", "machine_name", "address", "x", "y", "z",
			"cabinet", "frame", "board_num", "chip_x", "chip_y", "board_chip_x",
			"board_chip_y", "job_root_chip_x", "job_root_chip_y");

	private static final List<String> LOCATED_BOARD_2 = List.of("board_id",
			"address", "x", "y", "z", "job_id", "machine_name", "cabinet",
			"frame", "board_num", "chip_x", "chip_y", "board_chip_x",
			"board_chip_y", "job_root_chip_x", "job_root_chip_y");

	/** The columns to inflate a MachineImpl. */
	private static final List<String> MACHINE_COLUMNS = List.of("machine_id",
			"machine_name", "width", "height", "in_service");

	/** Columns to inflate a JobImpl. */
	private static final List<String> JOB_COLUMNS = List.of("job_id",
			"machine_id", "machine_name", "width", "height", "depth", "root_id",
			"job_state", "keepalive_timestamp", "keepalive_host",
			"keepalive_interval", "create_timestamp", "death_reason",
			"death_timestamp", "original_request", "owner");

	// Not currently used due to MySQL connector bug
	@SuppressWarnings("unused")
	private static final List<String> MINI_JOB_COLUMNS =
			List.of("job_id", "machine_id", "job_state", "keepalive_timestamp");

	private static final List<String> USER_COLUMNS =
			List.of("user_id", "user_name", "has_password", "trust_level",
					"locked", "disabled", "last_successful_login_timestamp",
					"last_fail_timestamp", "openid_subject", "is_internal");

	private static final List<String> GROUP_COLUMNS =
			List.of("group_id", "group_name", "quota", "group_type");

	private static final List<String> MEMBER_COLUMNS = List.of("membership_id",
			"user_id", "group_id", "user_name", "group_name");

	@Test
	void getAllMachines() {
		try (var q = c.query(GET_ALL_MACHINES)) {
			c.transaction(() -> {
				assertEquals(List.of("allow_out_of_service"),
						q.getParameters());
				assertEquals(MACHINE_COLUMNS, q.getColumns());
				assertEquals(empty(), q.call1(Row::toString, false));
			});
		}
	}

	@Test
	void listMachineNames() {
		try (var q = c.query(LIST_MACHINE_NAMES)) {
			c.transaction(() -> {
				assertEquals(List.of("allow_out_of_service"),
						q.getParameters());
				assertEquals(List.of("machine_name", "in_service"),
						q.getColumns());
				assertEquals(empty(), q.call1(Row::toString, false));
			});
		}
	}

	@Test
	void getMachineById() {
		try (var q = c.query(GET_MACHINE_BY_ID)) {
			c.transaction(() -> {
				assertEquals(List.of("machine_id", "allow_out_of_service"),
						q.getParameters());
				assertEquals(MACHINE_COLUMNS, q.getColumns());
				assertEquals(empty(),
						q.call1(Row::toString, NO_MACHINE, false));
			});
		}
	}

	@Test
	void getNamedMachine() {
		try (var q = c.query(GET_NAMED_MACHINE)) {
			c.transaction(() -> {
				assertEquals(List.of("machine_name", "allow_out_of_service"),
						q.getParameters());
				assertEquals(MACHINE_COLUMNS, q.getColumns());
				assertEquals(empty(), q.call1(Row::toString, NO_NAME, false));
			});
		}
	}

	@Test
	void getMachineJobs() {
		try (var q = c.query(GET_MACHINE_JOBS)) {
			c.transaction(() -> {
				assertEquals(List.of("machine_id"), q.getParameters());
				assertEquals(List.of("job_id", "owner_name"), q.getColumns());
				assertEquals(empty(), q.call1(Row::toString, NO_MACHINE));
			});
		}
	}

	@Test
	void getMachineReports() {
		try (var q = c.query(GET_MACHINE_REPORTS)) {
			c.transaction(() -> {
				assertEquals(List.of("machine_id"), q.getParameters());
				assertEquals(
						List.of("board_id", "report_id", "reported_issue",
								"report_timestamp", "reporter_name"),
						q.getColumns());
				assertEquals(empty(), q.call1(Row::toString, NO_MACHINE));
			});
		}
	}

	@Test
	void getJobIds() {
		try (var q = c.query(GET_JOB_IDS)) {
			c.transaction(() -> {
				assertEquals(List.of("limit", "offset"), q.getParameters());
				// Disabled: https://bugs.mysql.com/bug.php?id=103437
				// assertEquals(MINI_JOB_COLUMNS, q.getColumns());
				assertEquals(empty(), q.call1(Row::toString, 0, 0));
			});
		}
	}

	@Test
	void getLiveJobIds() {
		try (var q = c.query(GET_LIVE_JOB_IDS)) {
			c.transaction(() -> {
				assertEquals(List.of("limit", "offset"), q.getParameters());
				// Disabled: https://bugs.mysql.com/bug.php?id=103437
				// assertEquals(MINI_JOB_COLUMNS, q.getColumns());
				q.call(Row.integer("job_id"), 0, 0);
				// Must not throw
			});
		}
	}

	@Test
	void getJob() {
		try (var q = c.query(GET_JOB)) {
			c.transaction(() -> {
				assertEquals(List.of("job_id"), q.getParameters());
				assertEquals(JOB_COLUMNS, q.getColumns());
				assertEquals(empty(), q.call1(Row::toString, NO_JOB));
			});
		}
	}

	@Test
	void getJobBoards() {
		try (var q = c.query(GET_JOB_BOARDS)) {
			c.transaction(() -> {
				assertEquals(List.of("job_id"), q.getParameters());
				assertEquals(List.of("board_id"), q.getColumns());
				assertEquals(empty(), q.call1(Row::toString, NO_JOB));
			});
		}
	}

	@Test
	void getJobBoardCoords() {
		try (var q = c.query(GET_JOB_BOARD_COORDS)) {
			c.transaction(() -> {
				assertEquals(List.of("job_id"), q.getParameters());
				assertEquals(BOARD_COLUMNS, q.getColumns());
				assertEquals(empty(), q.call1(Row::toString, NO_JOB));
			});
		}
	}

	@Test
	void getJobChipDimensions() {
		try (var q = c.query(GET_JOB_CHIP_DIMENSIONS)) {
			c.transaction(() -> {
				assertEquals(List.of("job_id"), q.getParameters());
				assertEquals(List.of("width", "height"), q.getColumns());
				var dims = q.call1(r -> new MachineDimensions(r.getInt("width"),
						r.getInt("height")), NO_JOB).orElseThrow();
				// These two are actually NULL when there's no job
				assertEquals(0, dims.width);
				assertEquals(0, dims.height);
			});
		}
	}

	@Test
	void getRootOfBoard() {
		try (var q = c.query(GET_ROOT_OF_BOARD)) {
			c.transaction(() -> {
				assertEquals(List.of("board_id"), q.getParameters());
				assertEquals(List.of("root_x", "root_y"), q.getColumns());
				assertEquals(empty(), q.call1(Row::toString, NO_BOARD));
			});
		}
	}

	@Test
	void getRootBMPAddress() {
		try (var q = c.query(GET_ROOT_BMP_ADDRESS)) {
			c.transaction(() -> {
				assertEquals(List.of("machine_id"), q.getParameters());
				assertEquals(List.of("address"), q.getColumns());
				assertEquals(empty(), q.call1(Row::toString, NO_MACHINE));
			});
		}
	}

	@Test
	void getBMPAddress() {
		try (var q = c.query(GET_BMP_ADDRESS)) {
			c.transaction(() -> {
				assertEquals(List.of("machine_id", "cabinet", "frame"),
						q.getParameters());
				assertEquals(List.of("address"), q.getColumns());
				assertEquals(empty(), q.call1(Row::toString, NO_MACHINE, 0, 0));
			});
		}
	}

	@Test
	void getBoardAddress() {
		try (var q = c.query(GET_BOARD_ADDRESS)) {
			c.transaction(() -> {
				assertEquals(List.of("board_id"), q.getParameters());
				assertEquals(List.of("address"), q.getColumns());
				assertEquals(empty(), q.call1(Row::toString, NO_BOARD));
			});
		}
	}

	@Test
	void getBoardPowerInfo() {
		try (var q = c.query(GET_BOARD_POWER_INFO)) {
			c.transaction(() -> {
				assertEquals(List.of("board_id"), q.getParameters());
				assertEquals(List.of("board_power", "power_off_timestamp",
						"power_on_timestamp"), q.getColumns());
				assertEquals(empty(), q.call1(Row::toString, NO_BOARD));
			});
		}
	}

	@Test
	void getBoardJob() {
		try (var q = c.query(GET_BOARD_JOB)) {
			c.transaction(() -> {
				assertEquals(List.of("board_id"), q.getParameters());
				assertEquals(List.of("allocated_job"), q.getColumns());
				assertEquals(empty(), q.call1(Row::toString, NO_BOARD));
			});
		}
	}

	@Test
	void getBoardReports() {
		try (var q = c.query(GET_BOARD_REPORTS)) {
			c.transaction(() -> {
				assertEquals(List.of("board_id"), q.getParameters());
				assertEquals(
						List.of("board_id", "report_id", "reported_issue",
								"report_timestamp", "reporter_name"),
						q.getColumns());
				assertEquals(empty(), q.call1(Row::toString, NO_BOARD));
			});
		}
	}

	@Test
	void getBoardNumbers() {
		try (var q = c.query(GET_BOARD_NUMBERS)) {
			c.transaction(() -> {
				assertEquals(List.of("machine_id"), q.getParameters());
				assertEquals(List.of("board_num"), q.getColumns());
				assertEquals(empty(), q.call1(Row::toString, NO_MACHINE));
			});
		}
	}

	@Test
	void getBmpBoardNumbers() {
		try (var q = c.query(GET_BMP_BOARD_NUMBERS)) {
			c.transaction(() -> {
				assertEquals(List.of("machine_id", "cabinet", "frame"),
						q.getParameters());
				assertEquals(List.of("board_num"), q.getColumns());
				assertEquals(empty(), q.call1(Row::toString, NO_MACHINE, 0, 0));
			});
		}
	}

	@Test
	void getLiveBoards() {
		try (var q = c.query(GET_LIVE_BOARDS)) {
			c.transaction(() -> {
				assertEquals(List.of("machine_id"), q.getParameters());
				assertEquals(BOARD_COLUMNS, q.getColumns());
				assertEquals(empty(), q.call1(Row::toString, NO_MACHINE));
			});
		}
	}

	@Test
	void getDeadBoards() {
		try (var q = c.query(GET_DEAD_BOARDS)) {
			c.transaction(() -> {
				assertEquals(List.of("machine_id"), q.getParameters());
				assertEquals(BOARD_COLUMNS, q.getColumns());
				assertEquals(empty(), q.call1(Row::toString, NO_MACHINE));
			});
		}
	}

	@Test
	void getAllBoards() {
		try (var q = c.query(GET_ALL_BOARDS)) {
			c.transaction(() -> {
				assertEquals(List.of("machine_id"), q.getParameters());
				assertEquals(BOARD_COLUMNS, q.getColumns());
				assertEquals(empty(), q.call1(Row::toString, NO_MACHINE));
			});
		}
	}

	@Test
	void getAllBoardsOfAllMachines() {
		try (var q = c.query(GET_ALL_BOARDS_OF_ALL_MACHINES)) {
			c.transaction(() -> {
				assertEquals(List.of(), q.getParameters());
				assertEquals(BOARD_COLUMNS, q.getColumns());
				// As long as this doesn't throw, the test passes
				return q.call1(Row::toString).isPresent();
			});
		}
	}

	@Test
	void getDeadLinks() {
<<<<<<< HEAD
		try (var q = c.query(GET_DEAD_LINKS)) {
			assertEquals(1, q.getNumArguments());
			assertEquals(
					Set.of("board_1_x", "board_1_y", "board_1_z", "board_1_c",
							"board_1_f", "board_1_b", "board_1_addr", "dir_1",
							"board_2_x", "board_2_y", "board_2_z", "board_2_c",
							"board_2_f", "board_2_b", "board_2_addr", "dir_2"),
					q.getRowColumnNames());
=======
		try (var q = c.query(getDeadLinks)) {
>>>>>>> 1e7c4415
			c.transaction(() -> {
				assertEquals(List.of("machine_id"), q.getParameters());
				assertEquals(List.of("board_1_x", "board_1_y", "board_1_z",
						"board_1_c", "board_1_f", "board_1_b", "board_1_addr",
						"dir_1", "board_2_x", "board_2_y", "board_2_z",
						"board_2_c", "board_2_f", "board_2_b", "board_2_addr",
						"dir_2"), q.getColumns());
				assertEquals(empty(), q.call1(Row::toString, NO_MACHINE));
			});
		}
	}

	@Test
	void getAvailableBoardNumbers() {
		try (var q = c.query(GET_AVAILABLE_BOARD_NUMBERS)) {
			c.transaction(() -> {
				assertEquals(List.of("machine_id"), q.getParameters());
				assertEquals(List.of("board_num"), q.getColumns());
				assertEquals(empty(), q.call1(Row::toString, NO_MACHINE));
			});
		}
	}

	@Test
	void getTags() {
		try (var q = c.query(GET_TAGS)) {
			c.transaction(() -> {
				assertEquals(List.of("machine_id"), q.getParameters());
				assertEquals(List.of("tag"), q.getColumns());
				assertEquals(empty(), q.call1(Row::toString, NO_MACHINE));
			});
		}
	}

	@Test
	void getSumBoardsPowered() {
		// This query always produces one row
		try (var q = c.query(GET_SUM_BOARDS_POWERED)) {
			c.transaction(() -> {
				assertEquals(List.of("job_id"), q.getParameters());
				assertEquals(List.of("total_on"), q.getColumns());
				assertEquals(0,
						q.call1(integer("total_on"), NO_JOB).orElseThrow());
			});
		}
	}

	@Test
	void getBoardConnectInfo() {
		try (var q = c.query(GET_BOARD_CONNECT_INFO)) {
			c.transaction(() -> {
				assertEquals(List.of("job_id"), q.getParameters());
				assertEquals(List.of("board_id", "address", "x", "y", "z",
						"root_x", "root_y"), q.getColumns());
				assertEquals(empty(), q.call1(Row::toString, NO_JOB));
			});
		}
	}

	@Test
	void getRootCoords() {
		try (var q = c.query(GET_ROOT_COORDS)) {
			c.transaction(() -> {
				assertEquals(List.of("board_id"), q.getParameters());
				assertEquals(List.of("x", "y", "z", "root_x", "root_y"),
						q.getColumns());
				assertEquals(empty(), q.call1(Row::toString, NO_BOARD));
			});
		}
	}

	@Test
	void getAllocationTasks() {
<<<<<<< HEAD
		try (var q = c.query(GET_ALLOCATION_TASKS)) {
			assertEquals(1, q.getNumArguments());
			assertEquals(Set.of("req_id", "job_id", "num_boards", "width",
					"height", "board_id", "machine_id", "max_dead_boards",
					"max_height", "max_width", "job_state", "importance"),
					q.getRowColumnNames());
=======
		try (var q = c.query(getAllocationTasks)) {
>>>>>>> 1e7c4415
			c.transaction(() -> {
				assertEquals(List.of("job_state"), q.getParameters());
				assertEquals(List.of("req_id", "job_id", "num_boards", "width",
						"height", "board_id", "machine_id", "max_dead_boards",
						"max_width", "max_height", "job_state", "importance"),
						q.getColumns());
				assertEquals(empty(), q.call1(Row::toString, QUEUED));
			});
		}
	}

	@Test
	void findFreeBoard() {
		try (var q = c.query(FIND_FREE_BOARD)) {
			c.transaction(() -> {
				assertEquals(List.of("machine_id"), q.getParameters());
				assertEquals(List.of("x", "y", "z"), q.getColumns());
				assertEquals(empty(), q.call1(Row::toString, NO_MACHINE));
			});
		}
	}

	@Test
	void getBoardByCoords() {
		try (var q = c.query(GET_BOARD_BY_COORDS)) {
			c.transaction(() -> {
				assertEquals(List.of("machine_id", "x", "y", "z"),
						q.getParameters());
				assertEquals(List.of("board_id"), q.getColumns());
				assertEquals(empty(),
						q.call1(Row::toString, NO_MACHINE, -1, -1, -1));
			});
		}
	}

	@Test
	void findExpiredJobs() {
		try (var q = c.query(FIND_EXPIRED_JOBS)) {
			c.transaction(() -> {
				assertEquals(List.of(), q.getParameters());
				assertEquals(List.of("job_id"), q.getColumns());
				assertEquals(empty(), q.call1(Row::toString));
			});
		}
	}

	@Test
	void loadDirInfo() {
		try (var q = c.query(LOAD_DIR_INFO)) {
			c.transaction(() -> {
				assertEquals(List.of(), q.getParameters());
				assertEquals(List.of("z", "direction", "dx", "dy", "dz"),
						q.getColumns());
				q.call(Row::toString);
			});
		}
	}

	@Test
	void getChanges() {
		try (var q = c.query(GET_CHANGES)) {
			c.transaction(() -> {
				assertEquals(List.of("job_id"), q.getParameters());
				assertEquals(List.of("change_id", "job_id", "board_id", "power",
						"fpga_n", "fpga_s", "fpga_e", "fpga_w", "fpga_se",
						"fpga_nw", "in_progress", "from_state", "to_state",
						"board_num", "bmp_id", "cabinet", "frame"),
						q.getColumns());
				assertEquals(empty(), q.call1(Row::toString, NO_JOB));
			});
		}
	}

	@Test
	void findRectangle() {
		try (var q = c.query(findRectangle)) {
			c.transaction(() -> {
				assertEquals(List.of("width", "height", "machine_id",
						"max_dead_boards"), q.getParameters());
				assertEquals(List.of("id", "x", "y", "z", "available"),
						q.getColumns());
				assertEquals(empty(),
						q.call1(Row::toString, -1, -1, NO_MACHINE, 0));
			});
		}
	}

	@Test
	void findRectangleAt() {
		try (var q = c.query(findRectangleAt)) {
			c.transaction(() -> {
				assertEquals(List.of("board_id", "width", "height",
						"machine_id", "max_dead_boards"), q.getParameters());
				assertEquals(List.of("id", "x", "y", "z", "available"),
						q.getColumns());
				assertEquals(empty(), q.call1(Row::toString, NO_BOARD, -1, -1,
						NO_MACHINE, 0));
			});
		}
	}

	@Test
	void findLocation() {
<<<<<<< HEAD
		try (var q = c.query(FIND_LOCATION)) {
			assertEquals(2, q.getNumArguments());
			assertEquals(Set.of("x", "y", "z"), q.getRowColumnNames());
=======
		try (var q = c.query(findLocation)) {
>>>>>>> 1e7c4415
			c.transaction(() -> {
				assertEquals(List.of("machine_id", "board_id"),
						q.getParameters());
				assertEquals(List.of("x", "y", "z"), q.getColumns());
				assertEquals(empty(),
						q.call1(Row::toString, NO_MACHINE, NO_BOARD));
			});
		}
	}

	@Test
	void countConnected() {
		try (var q = c.query(countConnected)) {
			c.transaction(() -> {
				assertEquals(List.of("machine_id", "x", "y", "width", "height"),
						q.getParameters());
				assertEquals(List.of("connected_size"), q.getColumns());
				assertEquals(0, q.call1(integer("connected_size"), NO_MACHINE,
						-1, -1, -1, -1).orElseThrow());
			});
		}
	}

	@Test
	void countPendingChanges() {
		try (var q = c.query(COUNT_PENDING_CHANGES)) {
			c.transaction(() -> {
				assertEquals(List.of(), q.getParameters());
				assertEquals(List.of("c"), q.getColumns());
				assertEquals(0, q.call1(integer("c")).orElseThrow());
			});
		}
	}

	@Test
	void getPerimeterLinks() {
		try (var q = c.query(getPerimeterLinks)) {
			c.transaction(() -> {
				assertEquals(List.of("job_id"), q.getParameters());
				assertEquals(List.of("board_id", "direction"), q.getColumns());
				assertEquals(empty(), q.call1(Row::toString, NO_JOB));
			});
		}
	}

	@Test
	void findBoardByGlobalChip() {
		try (var q = c.query(findBoardByGlobalChip)) {
			c.transaction(() -> {
				assertEquals(List.of("machine_id", "x", "y"),
						q.getParameters());
				assertEquals(LOCATED_BOARD, q.getColumns());
				assertEquals(empty(),
						q.call1(Row::toString, NO_MACHINE, -1, -1));
			});
		}
	}

	@Test
	void findBoardByJobChip() {
		try (var q = c.query(findBoardByJobChip)) {
			c.transaction(() -> {
				assertEquals(List.of("job_id", "board_id", "x", "y"),
						q.getParameters());
				assertEquals(LOCATED_BOARD_2, q.getColumns());
				assertEquals(empty(),
						q.call1(Row::toString, NO_JOB, NO_BOARD, -1, -1));
			});
		}
	}

	@Test
	void findBoardByLogicalCoords() {
		try (var q = c.query(findBoardByLogicalCoords)) {
			c.transaction(() -> {
				assertEquals(List.of("machine_id", "x", "y", "z"),
						q.getParameters());
				assertEquals(LOCATED_BOARD, q.getColumns());
				assertEquals(empty(),
						q.call1(Row::toString, NO_MACHINE, -1, -1, -1));
			});
		}
	}

	@Test
	void findBoardByPhysicalCoords() {
		try (var q = c.query(findBoardByPhysicalCoords)) {
			c.transaction(() -> {
				assertEquals(List.of("machine_id", "cabinet", "frame", "board"),
						q.getParameters());
				assertEquals(LOCATED_BOARD, q.getColumns());
				assertEquals(empty(),
						q.call1(Row::toString, NO_MACHINE, -1, -1, -1));
			});
		}
	}

	@Test
	void findBoardByIPAddress() {
		try (var q = c.query(findBoardByIPAddress)) {
			c.transaction(() -> {
				assertEquals(List.of("machine_id", "address"),
						q.getParameters());
				assertEquals(LOCATED_BOARD, q.getColumns());
				assertEquals(empty(),
						q.call1(Row::toString, NO_MACHINE, "127.0.0.1"));
			});
		}
	}

	@Test
	void getJobsWithChanges() {
		try (var q = c.query(getJobsWithChanges)) {
			c.transaction(() -> {
				assertEquals(List.of("machine_id"), q.getParameters());
				assertEquals(List.of("job_id"), q.getColumns());
				assertEquals(empty(), q.call1(Row::toString, NO_MACHINE));
			});
		}
	}

	@Test
	void getConnectedBoards() {
		try (var q = c.query(getConnectedBoards)) {
			c.transaction(() -> {
				assertEquals(List.of("machine_id", "x", "y", "z", "width",
						"height", "depth"), q.getParameters());
				assertEquals(List.of("board_id"), q.getColumns());
				assertEquals(empty(), q.call1(Row::toString, NO_MACHINE, -1, -1,
						-1, -1, -1, -1));
			});
		}
	}

	@Test
	void findBoardByNameAndXYZ() {
		try (var q = c.query(FIND_BOARD_BY_NAME_AND_XYZ)) {
			c.transaction(() -> {
				assertEquals(List.of("machine_name", "x", "y", "z"),
						q.getParameters());
				assertEquals(FULL_BOARD_COLUMNS, q.getColumns());
				assertEquals(empty(),
						q.call1(Row::toString, NO_NAME, -1, -1, -1));
			});
		}
	}

	@Test
	void findBoardById() {
		try (var q = c.query(FIND_BOARD_BY_ID)) {
			c.transaction(() -> {
				assertEquals(List.of("board_id"), q.getParameters());
				assertEquals(FULL_BOARD_COLUMNS, q.getColumns());
				assertEquals(empty(), q.call1(Row::toString, NO_BOARD));
			});
		}
	}

	@Test
	void findBoardByNameAndCFB() {
		try (var q = c.query(FIND_BOARD_BY_NAME_AND_CFB)) {
			c.transaction(() -> {
				assertEquals(
						List.of("machine_name", "cabinet", "frame", "board"),
						q.getParameters());
				assertEquals(FULL_BOARD_COLUMNS, q.getColumns());
				assertEquals(empty(),
						q.call1(Row::toString, NO_NAME, -1, -1, -1));
			});
		}
	}

	@Test
	void findBoardByNameAndIPAddress() {
		try (var q = c.query(FIND_BOARD_BY_NAME_AND_IP_ADDRESS)) {
			c.transaction(() -> {
				assertEquals(List.of("machine_name", "address"),
						q.getParameters());
				assertEquals(FULL_BOARD_COLUMNS, q.getColumns());
				assertEquals(empty(),
						q.call1(Row::toString, NO_NAME, "256.256.256.256"));
			});
		}
	}

	@Test
	void getFunctioningField() {
		try (var q = c.query(GET_FUNCTIONING_FIELD)) {
			c.transaction(() -> {
				assertEquals(List.of("board_id"), q.getParameters());
				assertEquals(List.of("functioning"), q.getColumns());
				assertEquals(empty(), q.call1(Row::toString, NO_BOARD));
			});
		}
	}

	@Test
	void getGroupQuota() {
		try (var q = c.query(GET_GROUP_QUOTA)) {
			c.transaction(() -> {
				assertEquals(List.of("group_id"), q.getParameters());
				assertEquals(List.of("quota"), q.getColumns());
				assertEquals(empty(), q.call1(Row::toString, NO_GROUP));
			});
		}
	}

	@Test
	void listAllGroups() {
		try (var q = c.query(LIST_ALL_GROUPS)) {
			c.transaction(() -> {
				assertEquals(List.of(), q.getParameters());
				assertEquals(GROUP_COLUMNS, q.getColumns());
				// Not sure what default state is, but this should not error
				assertNotNull(q.call(Row::toString));
			});
		}
	}

	@Test
	void listAllGroupsOfType() {
		try (var q = c.query(LIST_ALL_GROUPS_OF_TYPE)) {
			c.transaction(() -> {
				assertEquals(List.of("type"), q.getParameters());
				assertEquals(GROUP_COLUMNS, q.getColumns());
				// Not sure what default state is, but this should not error
				assertNotNull(q.call(Row::toString, GroupType.INTERNAL));
			});
		}
	}

	@Test
	void getGroupById() {
		try (var q = c.query(GET_GROUP_BY_ID)) {
			c.transaction(() -> {
				assertEquals(List.of("group_id"), q.getParameters());
				assertEquals(GROUP_COLUMNS, q.getColumns());
				assertEquals(empty(), q.call1(Row::toString, NO_GROUP));
			});
		}
	}

	@Test
	void getGroupByName() {
		try (var q = c.query(GET_GROUP_BY_NAME)) {
			c.transaction(() -> {
				assertEquals(List.of("group_name"), q.getParameters());
				assertEquals(GROUP_COLUMNS, q.getColumns());
				assertEquals(empty(), q.call1(Row::toString, NO_NAME));
			});
		}
	}

	@Test
	void getUsersOfGroup() {
		try (var q = c.query(GET_USERS_OF_GROUP)) {
			c.transaction(() -> {
				assertEquals(List.of("group_id"), q.getParameters());
				assertEquals(List.of("membership_id", "group_id", "group_name",
						"user_id", "user_name"), q.getColumns());
				assertEquals(empty(), q.call1(Row::toString, NO_GROUP));
			});
		}
	}

	@Test
	void getMembership() {
		try (var q = c.query(GET_MEMBERSHIP)) {
			c.transaction(() -> {
				assertEquals(List.of("membership_id"), q.getParameters());
				assertEquals(MEMBER_COLUMNS, q.getColumns());
				assertEquals(empty(), q.call1(Row::toString, NO_MEMBER));
			});
		}
	}

	@Test
	void getMembershipsOfUser() {
		try (var q = c.query(GET_MEMBERSHIPS_OF_USER)) {
			c.transaction(() -> {
				assertEquals(List.of("user_id"), q.getParameters());
				assertEquals(MEMBER_COLUMNS, q.getColumns());
				assertEquals(empty(), q.call1(Row::toString, NO_USER));
			});
		}
	}

	@Test
	void getUserQuota() {
		try (var q = c.query(GET_USER_QUOTA)) {
			c.transaction(() -> {
				assertEquals(List.of("user_name"), q.getParameters());
				assertEquals(List.of("quota_total", "user_id"), q.getColumns());
				// Still get a quota, it is just 0
				assertNotEquals(empty(), q.call1(Row::toString, NO_NAME));
			});
		}
	}

	@Test
	void getCurrentUsage() {
		try (var q = c.query(GET_CURRENT_USAGE)) {
			c.transaction(() -> {
				assertEquals(List.of("group_id"), q.getParameters());
				assertEquals(List.of("current_usage"), q.getColumns());
				assertEquals(0, q.call1(integer("current_usage"), NO_GROUP)
						.orElseThrow());
			});
		}
	}

	@Test
	void getJobUsageAndQuota() {
		try (var q = c.query(GET_JOB_USAGE_AND_QUOTA)) {
			c.transaction(() -> {
				assertEquals(List.of("job_id"), q.getParameters());
				assertEquals(List.of("quota_used", "quota"), q.getColumns());
				assertEquals(empty(), q.call1(Row::toString, NO_JOB));
			});
		}
	}

	@Test
	void getConsolidationTargets() {
		try (var q = c.query(GET_CONSOLIDATION_TARGETS)) {
			c.transaction(() -> {
				assertEquals(List.of(), q.getParameters());
				assertEquals(List.of("job_id", "group_id", "quota_used"),
						q.getColumns());
				// Empty DB has no consolidation targets
				assertEquals(empty(), q.call1(Row::toString));
			});
		}
	}

	@Test
	void isUserLocked() {
		try (var q = c.query(IS_USER_LOCKED)) {
			c.transaction(() -> {
				assertEquals(List.of("username"), q.getParameters());
				assertEquals(List.of("user_id", "locked", "disabled"),
						q.getColumns());
				// Testing DB has no users by default
				assertEquals(empty(), q.call1(Row::toString, ""));
			});
		}
	}

	@Test
	void getUserAuthorities() {
		try (var q = c.query(GET_USER_AUTHORITIES)) {
			c.transaction(() -> {
				assertEquals(List.of("user_id"), q.getParameters());
				assertEquals(List.of("trust_level", "encrypted_password",
						"openid_subject"), q.getColumns());
				assertEquals(empty(), q.call1(Row::toString, NO_USER));
			});
		}
	}

	@Test
	void listAllUsers() {
		try (var q = c.query(LIST_ALL_USERS)) {
			c.transaction(() -> {
				assertEquals(List.of(), q.getParameters());
				assertEquals(BASIC_USER_COLUMNS, q.getColumns());
				// Testing DB has no users by default
				assertEquals(empty(), q.call1(Row::toString));
			});
		}
	}

	@Test
	void listAllUsersOfType() {
		try (var q = c.query(LIST_ALL_USERS_OF_TYPE)) {
			c.transaction(() -> {
				assertEquals(List.of("internal"), q.getParameters());
				assertEquals(BASIC_USER_COLUMNS, q.getColumns());
				// Testing DB has no users by default
				assertEquals(empty(), q.call1(Row::toString, false));
			});
		}
	}

	@Test
	void getUserId() {
		try (var q = c.query(GET_USER_ID)) {
			c.transaction(() -> {
				assertEquals(List.of("user_name"), q.getParameters());
				assertEquals(List.of("user_id"), q.getColumns());
				// Testing DB has no users by default
				assertEquals(empty(), q.call1(Row::toString, NO_NAME));
			});
		}
	}

	@Test
	void getUserDetails() {
		try (var q = c.query(GET_USER_DETAILS)) {
			c.transaction(() -> {
				assertEquals(List.of("user_id"), q.getParameters());
				assertEquals(USER_COLUMNS, q.getColumns());
				assertEquals(empty(), q.call1(Row::toString, NO_USER));
			});
		}
	}

	@Test
	void getUserDetailsByName() {
		try (var q = c.query(GET_USER_DETAILS_BY_NAME)) {
			c.transaction(() -> {
				assertEquals(List.of("user_name"), q.getParameters());
				assertEquals(USER_COLUMNS, q.getColumns());
				assertEquals(empty(), q.call1(Row::toString, NO_NAME));
			});
		}
	}

	@Test
	void getUserDetailsBySubject() {
		try (var q = c.query(GET_USER_DETAILS_BY_SUBJECT)) {
			c.transaction(() -> {
				assertEquals(List.of("openid_subject"), q.getParameters());
				assertEquals(USER_COLUMNS, q.getColumns());
				assertEquals(empty(), q.call1(Row::toString, NO_NAME));
			});
		}
	}

	@Test
	void getGroupByNameAndMember() {
		try (var q = c.query(GET_GROUP_BY_NAME_AND_MEMBER)) {
			c.transaction(() -> {
				assertEquals(List.of("user_name", "group_name"),
						q.getParameters());
				assertEquals(List.of("group_id"), q.getColumns());
				assertEquals(empty(), q.call1(Row::toString, NO_NAME, NO_NAME));
			});
		}
	}

	@Test
	void getGroupsAndQuotasOfUser() {
		try (var q = c.query(GET_GROUPS_AND_QUOTAS_OF_USER)) {
			c.transaction(() -> {
				assertEquals(List.of("user_name"), q.getParameters());
				assertEquals(List.of("group_id", "quota"), q.getColumns());
				assertEquals(empty(), q.call1(Row::toString, NO_NAME));
			});
		}
	}

	@Test
	void countMachineThings() {
		try (var q = c.query(COUNT_MACHINE_THINGS)) {
			c.transaction(() -> {
				assertEquals(List.of("machine_id"), q.getParameters());
				assertEquals(List.of("board_count", "in_use", "num_jobs"),
						q.getColumns());
				var r = q.call1((row) -> Map.of(
						"board_count", row.getInt("board_count"),
						"in_use", row.getInt("in_use"),
						"num_jobs", row.getInt("num_jobs")), NO_MACHINE)
						.orElseThrow();
				assertEquals(0, r.get("board_count"));
				assertEquals(0, r.get("in_use"));
				assertEquals(0, r.get("num_jobs"));
			});
		}
	}

	@Test
	void countPoweredBoards() {
		try (var q = c.query(COUNT_POWERED_BOARDS)) {
			c.transaction(() -> {
				assertEquals(List.of("job_id"), q.getParameters());
				assertEquals(List.of("c"), q.getColumns());
				assertEquals(0, q.call1(integer("c"), NO_JOB).orElseThrow());
			});
		}
	}

	@Test
	void listLiveJobs() {
		try (var q = c.query(LIST_LIVE_JOBS)) {
			c.transaction(() -> {
				assertEquals(List.of(), q.getParameters());
				assertEquals(List.of("job_id", "machine_id", "create_timestamp",
						"keepalive_interval", "job_state", "allocation_size",
						"keepalive_host", "user_name", "machine_name"),
						q.getColumns());
				// No jobs right now
				assertEquals(empty(), q.call1(Row::toString));
			});
		}
	}

	@Test
	void getLocalUserDetails() {
		try (var q = c.query(GET_LOCAL_USER_DETAILS)) {
			c.transaction(() -> {
				assertEquals(List.of("user_name"), q.getParameters());
				assertEquals(
						List.of("user_id", "user_name", "encrypted_password"),
						q.getColumns());
				assertEquals(empty(), q.call1(Row::toString, NO_USER));
			});
		}
	}

	@Test
	void getReportedBoards() {
<<<<<<< HEAD
		try (var q = c.query(GET_REPORTED_BOARDS)) {
			assertEquals(1, q.getNumArguments());
			assertEquals(
					Set.of("board_id", "num_reports", "x", "y", "z", "address"),
					q.getRowColumnNames());
=======
		try (var q = c.query(getReportedBoards)) {
>>>>>>> 1e7c4415
			c.transaction(() -> {
				assertEquals(List.of("threshold"), q.getParameters());
				assertEquals(List.of("board_id", "num_reports", "x", "y", "z",
						"address"), q.getColumns());
				assertEquals(empty(), q.call1(Row::toString, 0));
			});
		}
	}

	@Test
	void isBoardBlacklistCurrent() {
		try (var q = c.query(IS_BOARD_BLACKLIST_CURRENT)) {
			c.transaction(() -> {
				assertEquals(List.of("board_id"), q.getParameters());
				assertEquals(List.of("current"), q.getColumns());
				assertEquals(empty(), q.call1(Row::toString, NO_BOARD));
			});
		}
	}

	@Test
	void getBlacklistedChips() {
		try (var q = c.query(GET_BLACKLISTED_CHIPS)) {
			c.transaction(() -> {
				assertEquals(List.of("board_id"), q.getParameters());
				assertEquals(List.of("x", "y", "notes"), q.getColumns());
				assertEquals(empty(), q.call1(Row::toString, NO_BOARD));
			});
		}
	}

	@Test
	void getBlacklistedCores() {
		try (var q = c.query(GET_BLACKLISTED_CORES)) {
			c.transaction(() -> {
				assertEquals(List.of("board_id"), q.getParameters());
				assertEquals(List.of("x", "y", "p", "notes"), q.getColumns());
				assertEquals(empty(), q.call1(Row::toString, NO_BOARD));
			});
		}
	}

	@Test
	void getBlacklistedLinks() {
		try (var q = c.query(GET_BLACKLISTED_LINKS)) {
			c.transaction(() -> {
				assertEquals(List.of("board_id"), q.getParameters());
				assertEquals(List.of("x", "y", "direction", "notes"),
						q.getColumns());
				assertEquals(empty(), q.call1(Row::toString, NO_BOARD));
			});
		}
	}

	@Test
	void getBlacklistReads() {
		try (var q = c.query(GET_BLACKLIST_READS)) {
			c.transaction(() -> {
				assertEquals(List.of("machine_id"), q.getParameters());
				assertEquals(
						List.of("op_id", "board_id", "bmp_serial_id",
								"board_num", "cabinet", "frame"),
						q.getColumns());
				assertEquals(empty(), q.call1(Row::toString, NO_MACHINE));
			});
		}
	}

	@Test
	void getBlacklistWrites() {
		try (var q = c.query(GET_BLACKLIST_WRITES)) {
			c.transaction(() -> {
				assertEquals(List.of("machine_id"), q.getParameters());
				assertEquals(
						List.of("op_id", "board_id", "bmp_serial_id",
								"board_num", "cabinet", "frame", "data"),
						q.getColumns());
				assertEquals(empty(), q.call1(Row::toString, NO_MACHINE));
			});
		}
	}

	@Test
	void getSerialInfoReqs() {
		try (var q = c.query(GET_SERIAL_INFO_REQS)) {
			c.transaction(() -> {
				assertEquals(List.of("machine_id"), q.getParameters());
				assertEquals(
						List.of("op_id", "board_id", "bmp_serial_id",
								"board_num", "cabinet", "frame"),
						q.getColumns());
				assertEquals(empty(), q.call1(Row::toString, NO_MACHINE));
			});
		}
	}

	@Test
	void getCompletedBlacklistOp() {
		try (var q = c.query(GET_COMPLETED_BLACKLIST_OP)) {
			c.transaction(() -> {
				assertEquals(List.of("op_id"), q.getParameters());
				assertEquals(
						List.of("board_id", "op", "data", "failure", "failed"),
						q.getColumns());
				assertEquals(empty(), q.call1(Row::toString, NO_BLACKLIST_OP));
			});
		}
	}
}<|MERGE_RESOLUTION|>--- conflicted
+++ resolved
@@ -239,8 +239,8 @@
 				var dims = q.call1(r -> new MachineDimensions(r.getInt("width"),
 						r.getInt("height")), NO_JOB).orElseThrow();
 				// These two are actually NULL when there's no job
-				assertEquals(0, dims.width);
-				assertEquals(0, dims.height);
+				assertEquals(0, dims.width());
+				assertEquals(0, dims.height());
 			});
 		}
 	}
@@ -397,18 +397,7 @@
 
 	@Test
 	void getDeadLinks() {
-<<<<<<< HEAD
 		try (var q = c.query(GET_DEAD_LINKS)) {
-			assertEquals(1, q.getNumArguments());
-			assertEquals(
-					Set.of("board_1_x", "board_1_y", "board_1_z", "board_1_c",
-							"board_1_f", "board_1_b", "board_1_addr", "dir_1",
-							"board_2_x", "board_2_y", "board_2_z", "board_2_c",
-							"board_2_f", "board_2_b", "board_2_addr", "dir_2"),
-					q.getRowColumnNames());
-=======
-		try (var q = c.query(getDeadLinks)) {
->>>>>>> 1e7c4415
 			c.transaction(() -> {
 				assertEquals(List.of("machine_id"), q.getParameters());
 				assertEquals(List.of("board_1_x", "board_1_y", "board_1_z",
@@ -482,16 +471,7 @@
 
 	@Test
 	void getAllocationTasks() {
-<<<<<<< HEAD
 		try (var q = c.query(GET_ALLOCATION_TASKS)) {
-			assertEquals(1, q.getNumArguments());
-			assertEquals(Set.of("req_id", "job_id", "num_boards", "width",
-					"height", "board_id", "machine_id", "max_dead_boards",
-					"max_height", "max_width", "job_state", "importance"),
-					q.getRowColumnNames());
-=======
-		try (var q = c.query(getAllocationTasks)) {
->>>>>>> 1e7c4415
 			c.transaction(() -> {
 				assertEquals(List.of("job_state"), q.getParameters());
 				assertEquals(List.of("req_id", "job_id", "num_boards", "width",
@@ -595,13 +575,7 @@
 
 	@Test
 	void findLocation() {
-<<<<<<< HEAD
 		try (var q = c.query(FIND_LOCATION)) {
-			assertEquals(2, q.getNumArguments());
-			assertEquals(Set.of("x", "y", "z"), q.getRowColumnNames());
-=======
-		try (var q = c.query(findLocation)) {
->>>>>>> 1e7c4415
 			c.transaction(() -> {
 				assertEquals(List.of("machine_id", "board_id"),
 						q.getParameters());
@@ -1114,15 +1088,7 @@
 
 	@Test
 	void getReportedBoards() {
-<<<<<<< HEAD
 		try (var q = c.query(GET_REPORTED_BOARDS)) {
-			assertEquals(1, q.getNumArguments());
-			assertEquals(
-					Set.of("board_id", "num_reports", "x", "y", "z", "address"),
-					q.getRowColumnNames());
-=======
-		try (var q = c.query(getReportedBoards)) {
->>>>>>> 1e7c4415
 			c.transaction(() -> {
 				assertEquals(List.of("threshold"), q.getParameters());
 				assertEquals(List.of("board_id", "num_reports", "x", "y", "z",
