--- conflicted
+++ resolved
@@ -333,16 +333,10 @@
 
 	protected List<String> getReports() {
 		return db.execute(c -> {
-<<<<<<< HEAD
 			try (var q = c.query("""
-					SELECT reported_issue
-					FROM board_reports
+					SELECT reported_issue FROM board_reports
 					""")) {
-				return q.call().map(string("reported_issue")).toList();
-=======
-			try (var q = c.query("SELECT reported_issue FROM board_reports")) {
 				return q.call(string("reported_issue"));
->>>>>>> 1e7c4415
 			}
 		});
 	}
