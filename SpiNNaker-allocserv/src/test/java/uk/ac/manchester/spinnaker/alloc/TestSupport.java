--- conflicted
+++ resolved
@@ -1,4 +1,3 @@
-<<<<<<< HEAD
 /*
  * Copyright (c) 2022 The University of Manchester
  *
@@ -571,536 +570,4 @@
 			context.setAuthentication(null);
 		}
 	}
-}
-=======
-/*
- * Copyright (c) 2022 The University of Manchester
- *
- * Licensed under the Apache License, Version 2.0 (the "License");
- * you may not use this file except in compliance with the License.
- * You may obtain a copy of the License at
- *
- *     http://www.apache.org/licenses/LICENSE-2.0
- *
- * Unless required by applicable law or agreed to in writing, software
- * distributed under the License is distributed on an "AS IS" BASIS,
- * WITHOUT WARRANTIES OR CONDITIONS OF ANY KIND, either express or implied.
- * See the License for the specific language governing permissions and
- * limitations under the License.
- */
-package uk.ac.manchester.spinnaker.alloc;
-
-import static java.nio.file.Files.delete;
-import static java.nio.file.Files.exists;
-import static java.time.Duration.ofSeconds;
-import static java.time.Instant.now;
-import static java.time.Instant.ofEpochMilli;
-import static java.time.Instant.ofEpochSecond;
-import static org.junit.jupiter.api.Assumptions.assumeTrue;
-import static org.slf4j.LoggerFactory.getLogger;
-import static uk.ac.manchester.spinnaker.alloc.db.Row.string;
-import static uk.ac.manchester.spinnaker.alloc.model.JobState.DESTROYED;
-import static uk.ac.manchester.spinnaker.alloc.model.JobState.QUEUED;
-import static uk.ac.manchester.spinnaker.alloc.security.TrustLevel.BASIC;
-
-import java.io.IOException;
-import java.nio.file.Paths;
-import java.time.Duration;
-import java.time.Instant;
-import java.util.Collection;
-import java.util.List;
-import java.util.function.IntConsumer;
-import java.util.function.ObjIntConsumer;
-
-import org.slf4j.Logger;
-import org.springframework.beans.factory.annotation.Autowired;
-import org.springframework.context.annotation.ComponentScan;
-import org.springframework.context.annotation.Configuration;
-import org.springframework.dao.DataAccessException;
-import org.springframework.lang.NonNull;
-import org.springframework.security.core.Authentication;
-import org.springframework.security.core.GrantedAuthority;
-import org.springframework.security.core.context.SecurityContextHolder;
-
-import uk.ac.manchester.spinnaker.alloc.db.DatabaseEngine;
-import uk.ac.manchester.spinnaker.alloc.db.SQLQueries;
-import uk.ac.manchester.spinnaker.alloc.db.DatabaseAPI.Connected;
-import uk.ac.manchester.spinnaker.alloc.db.DatabaseAPI.Connection;
-import uk.ac.manchester.spinnaker.alloc.db.DatabaseAPI.Transacted;
-import uk.ac.manchester.spinnaker.alloc.model.JobState;
-import uk.ac.manchester.spinnaker.alloc.security.Permit;
-
-@SuppressWarnings({
-	"checkstyle:ParameterNumber", "checkstyle:VisibilityModifier"
-})
-public abstract class TestSupport extends SQLQueries implements SupportQueries {
-	/** Bring in the application Spring configuration that we're testing. */
-	@Configuration
-	@ComponentScan(basePackageClasses = SpallocProperties.class)
-	public static class Config {
-	}
-
-	protected static final Logger log = getLogger(TestSupport.class);
-
-	/** Machine ID. */
-	protected static final int MACHINE = 1000;
-
-	/** Machine name. */
-	protected static final String MACHINE_NAME = "foo_machine";
-
-	/** BMP ID. */
-	protected static final int BMP = 2000;
-
-	/** BMP IP address. */
-	protected static final String BMP_ADDR = "1.1.1.1";
-
-	/** Board ID. */
-	protected static final int BOARD = 3000;
-
-	/** Board IP address. */
-	protected static final String BOARD_ADDR = "2.2.2.2";
-
-	/** User ID. */
-	protected static final int USER = 4000;
-
-	/** User name. */
-	public static final String USER_NAME = "user_bar";
-
-	/** Group ID. */
-	protected static final int GROUP = 5000;
-
-	/** Group name. */
-	public static final String GROUP_NAME = "grill";
-
-	/** User-group membership ID. */
-	protected static final int MEMBERSHIP = 6000;
-
-	/** Initial quota. */
-	protected static final long INITIAL_QUOTA = 1024;
-
-	/** The DB. */
-	@Autowired
-	protected DatabaseEngine db;
-
-	/** The context connection to the DB. */
-	protected Connection conn;
-
-	/**
-	 * Delete a DB file. It must not be open!
-	 *
-	 * @param dbPath
-	 *            Where the DB is.
-	 * @throws IOException
-	 *             On failure.
-	 */
-	protected static void killDB(String dbPath) throws IOException {
-		var dbp = Paths.get(dbPath);
-		if (exists(dbp)) {
-			log.info("deleting old database: {}", dbp);
-			delete(dbp);
-		}
-	}
-
-	private static void makeMachine(Connection c, int width, int height,
-			int depth) {
-		try (var u = c.update(INSERT_MACHINE)) {
-			u.call(MACHINE, MACHINE_NAME, width, height, depth);
-		}
-		try (var u = c.update(INSERT_BMP_WITH_ID)) {
-			u.call(BMP, MACHINE, BMP_ADDR, 1, 1);
-		}
-	}
-
-	private static void makeUser(Connection c) {
-		try (var u = c.update(INSERT_USER)) {
-			u.call(USER, USER_NAME, BASIC, true);
-		}
-		try (var u = c.update(INSERT_GROUP)) {
-			u.call(GROUP, GROUP_NAME, INITIAL_QUOTA);
-		}
-		try (var u = c.update(INSERT_MEMBER)) {
-			u.call(MEMBERSHIP, USER, GROUP);
-		}
-	}
-
-	/**
-	 * Set up a machine with one board, and a user.
-	 */
-	protected void setupDB1() {
-		try (var c = db.getConnection()) {
-			c.transaction(() -> setupDB1(c));
-		}
-	}
-
-	private static void setupDB1(Connection c) {
-		// A simple machine
-		makeMachine(c, 1, 1, 1);
-		// Add one board to the machine
-		try (var u = c.update(INSERT_BOARD_WITH_ID)) {
-			u.call(BOARD, BOARD_ADDR, BMP, 0, MACHINE, 0, 0, 0, 0, 0, false);
-		}
-		// A disabled permission-less user with a quota
-		makeUser(c);
-	}
-
-	/**
-	 * Set up a machine with three boards, and a user.
-	 */
-	protected void setupDB3() {
-		try (var c = db.getConnection()) {
-			c.transaction(() -> setupDB3(c));
-		}
-	}
-
-	private static void setupDB3(Connection c) {
-		// A simple machine
-		makeMachine(c, 1, 1, 3);
-		// Add three connected boards to the machine
-		int b0 = BOARD, b1 = BOARD + 1, b2 = BOARD + 2;
-		try (var u = c.update(INSERT_BOARD_WITH_ID)) {
-			u.call(b0, BOARD_ADDR, BMP, 0, MACHINE, 0, 0, 0, 0, 0, false);
-			u.call(b1, "2.2.2.3", BMP, 1, MACHINE, 0, 0, 1, 8, 4, false);
-			u.call(b2, "2.2.2.4", BMP, 2, MACHINE, 0, 0, 2, 4, 8, false);
-		}
-		try (var u = c.update(INSERT_LINK)) {
-			u.call(b0, 0, b1, 3, true);
-			u.call(b0, 1, b2, 4, true);
-			u.call(b1, 2, b2, 5, true);
-		}
-		// A disabled permission-less user with a quota
-		makeUser(c);
-	}
-
-	/**
-	 * Insert a job of a given size and length.
-	 *
-	 * @param c
-	 *            DB connection
-	 * @param root
-	 *            Root board, or {@code null}
-	 * @param state
-	 *            Job state
-	 * @param size
-	 *            Number of boards, or {@code null}
-	 * @param createTime
-	 *            Time of creation, or {@code null}
-	 * @param allocateTime
-	 *            Time of allocation, or {@code null}
-	 * @param deathTime
-	 *            Time of death, or {@code null}
-	 * @param keepalive
-	 *            Keepalive interval, or {@code null}
-	 * @param keepaliveTime
-	 *            Time of last keepalive, or {@code null}
-	 * @return Job ID
-	 */
-	protected static int makeJob(Connection c, Integer root,
-			@NonNull JobState state, Integer size, Instant createTime,
-			Instant allocateTime, Instant deathTime, Duration keepalive,
-			Instant keepaliveTime) {
-		try (var u = c.update(INSERT_JOB_WITH_TIMESTAMPS)) {
-			return u.key(MACHINE, USER, GROUP, root, state, createTime,
-					allocateTime, deathTime, size, keepalive, keepaliveTime)
-					.orElseThrow(
-							() -> new RuntimeException("failed to insert job"));
-		}
-	}
-
-	/**
-	 * Insert a dead job of a given size and length.
-	 *
-	 * @param c
-	 *            DB connection
-	 * @param size
-	 *            Number of boards
-	 * @param time
-	 *            Length of time (seconds)
-	 * @return Job ID
-	 */
-	protected static int makeFinishedJob(Connection c, int size, int time) {
-		return makeJob(c, BOARD, DESTROYED, size, ofEpochSecond(0),
-				ofEpochSecond(time), ofEpochSecond(time + time),
-				ofSeconds(time), null);
-	}
-
-	/**
-	 * Directly manipulate the allocation.
-	 *
-	 * @param c
-	 *            DB connection
-	 * @param boardId
-	 *            What board are we changing
-	 * @param jobId
-	 *            What job are we assigning
-	 */
-	protected static void allocateBoardToJob(Connection c, int boardId,
-			Integer jobId) {
-		try (var u = c.update("UPDATE boards SET allocated_job = :job "
-				+ "WHERE board_id = :board")) {
-			u.call(jobId, boardId);
-		}
-	}
-
-	/**
-	 * Directly manipulate the reverse of the allocation (root only).
-	 *
-	 * @param c
-	 *            DB connection
-	 * @param jobId
-	 *            What job are we changing
-	 * @param boardId
-	 *            What board are we assigning as the root
-	 */
-	protected static void setAllocRoot(Connection c, int jobId,
-			Integer boardId) {
-		try (var u = c.update("UPDATE jobs SET root_id = :board, "
-				+ "width = 1, height = 1, depth = 1 "
-				+ "WHERE job_id = :job")) {
-			u.call(boardId, jobId);
-		}
-	}
-
-	protected List<String> getReports() {
-		return db.execute(c -> {
-			try (var q = c.query("SELECT reported_issue FROM board_reports")) {
-				return q.call().map(string("reported_issue")).toList();
-			}
-		});
-	}
-
-	protected void killReports() {
-		db.executeVoid(c -> {
-			try (var u = c.update("DELETE from board_reports")) {
-				u.call();
-			}
-		});
-	}
-
-	protected void checkAndRollback(Connected act) {
-		db.executeVoid(c -> {
-			try {
-				conn = c;
-				act.act(c);
-			} finally {
-				c.rollback();
-			}
-		});
-	}
-
-	protected void doTransactionalTest(Transacted action) {
-		try (var c = db.getConnection()) {
-			c.transaction(() -> {
-				try {
-					conn = c;
-					action.act();
-				} finally {
-					try {
-						c.rollback();
-					} catch (DataAccessException ignored) {
-						log.trace("ignoring DAE from rollback", ignored);
-					}
-					conn = null;
-				}
-			});
-		}
-	}
-
-	/**
-	 * Insert a live job. Needs a matching allocation request.
-	 *
-	 * @param time
-	 *            Length of time for keepalive (seconds)
-	 * @return Job ID
-	 */
-	protected int makeQueuedJob(int time) {
-		return makeJob(conn, null, QUEUED, null, ofEpochMilli(0), null, null,
-				ofSeconds(time), now());
-	}
-
-	protected void makeAllocBySizeRequest(int job, int size) {
-		try (var u = conn.update(TEST_INSERT_REQ_SIZE)) {
-			conn.transaction(() -> u.call(job, size));
-		}
-	}
-
-	protected void makeAllocByDimensionsRequest(int job, int width, int height,
-			int allowedDead) {
-		try (var u = conn.update(TEST_INSERT_REQ_DIMS)) {
-			conn.transaction(() -> u.call(job, width, height, allowedDead));
-		}
-	}
-
-	protected void makeAllocByBoardIdRequest(int job, int board) {
-		try (var u = conn.update(TEST_INSERT_REQ_BOARD)) {
-			conn.transaction(() -> u.call(job, board));
-		}
-	}
-
-	protected JobState getJobState(int job) {
-		try (var q = conn.query(GET_JOB)) {
-			return conn.transaction(() -> q.call1(job).orElseThrow()
-					.getEnum("job_state", JobState.class));
-		}
-	}
-
-	protected int getJobRequestCount() {
-		try (var q = conn.query(TEST_COUNT_REQUESTS)) {
-			return conn.transaction(
-					() -> q.call1(QUEUED).orElseThrow().getInt("cnt"));
-		}
-	}
-
-	protected int getPendingPowerChanges() {
-		try (var q = conn.query(TEST_COUNT_POWER_CHANGES)) {
-			return conn
-					.transaction(() -> q.call1().orElseThrow().getInt("cnt"));
-		}
-	}
-
-	// Wrappers for temporarily putting the DB into a state with a job/alloc
-
-	protected int makeJob() {
-		return db.execute(c -> makeJob(c, null, QUEUED, null,
-				ofEpochMilli(0), null, null, ofSeconds(0), now()));
-	}
-
-	protected void withJob(IntConsumer act) {
-		int jobId = makeJob();
-		try {
-			act.accept(jobId);
-		} finally {
-			nukeJob(jobId);
-		}
-	}
-
-	protected void nukeJob(int jobId) {
-		db.executeVoid(c -> {
-			try (var u = c.update("DELETE FROM jobs WHERE job_id = ?")) {
-				u.call(jobId);
-			}
-		});
-	}
-
-	protected void withAllocation(int jobId, Runnable act) {
-		db.executeVoid(c -> {
-			allocateBoardToJob(c, BOARD, jobId);
-			setAllocRoot(c, jobId, BOARD);
-		});
-		try {
-			act.run();
-		} finally {
-			db.executeVoid(c -> {
-				allocateBoardToJob(c, BOARD, null);
-				setAllocRoot(c, jobId, null);
-			});
-		}
-	}
-
-	protected void withStandardAllocatedJob(ObjIntConsumer<Permit> act) {
-		// Composite op, for brevity
-		withJob(jobId -> inContext(c -> withAllocation(jobId,
-				() -> act.accept(c.setAuth(USER_NAME), jobId))));
-	}
-
-	private static final int DELAY_MS = 1000;
-
-	/** Sleep for one second. */
-	protected static void snooze1s() {
-		try {
-			Thread.sleep(DELAY_MS);
-		} catch (InterruptedException e) {
-			assumeTrue(false, "sleep() was interrupted");
-		}
-	}
-
-	/** Capability provided by {@link #inContext(InC)} to what it guards. */
-	public interface C {
-		/**
-		 * Install an authentication token.
-		 *
-		 * @param auth
-		 *            The authentication token to install. {@code null} to
-		 *            remove.
-		 */
-		void setAuth(Authentication auth);
-
-		/**
-		 * Install the named user as the current user and provide a permit that
-		 * allows that user to touch resources.
-		 *
-		 * @param name
-		 *            The user name.
-		 * @return The newly-minted permit.
-		 */
-		default Permit setAuth(String name) {
-			@SuppressWarnings("serial")
-			var a = new Authentication() {
-				@Override
-				public String getName() {
-					return name;
-				}
-
-				@Override
-				public Collection<? extends GrantedAuthority> getAuthorities() {
-					return List.of();
-				}
-
-				@Override
-				public Object getCredentials() {
-					return null;
-				}
-
-				@Override
-				public Object getDetails() {
-					return null;
-				}
-
-				@Override
-				public Object getPrincipal() {
-					return null;
-				}
-
-				@Override
-				public boolean isAuthenticated() {
-					return true;
-				}
-
-				@Override
-				public void setAuthenticated(boolean isAuthenticated) {
-				}
-			};
-			setAuth(a);
-			return new Permit(SecurityContextHolder.getContext());
-		}
-	}
-
-	/**
-	 * An action wrapped by {@link #inContext(InC)}.
-	 */
-	public interface InC {
-		/**
-		 * The wrapped action.
-		 *
-		 * @param c
-		 *            The capability to set the current user.
-		 */
-		void act(C c);
-	}
-
-	/**
-	 * Run code with the capability to set the current user. Will clean up
-	 * afterwards.
-	 *
-	 * @param inc
-	 *            The code to run.
-	 */
-	public static void inContext(InC inc) {
-		var context = SecurityContextHolder.getContext();
-		try {
-			inc.act(context::setAuthentication);
-		} finally {
-			context.setAuthentication(null);
-		}
-	}
-}
->>>>>>> fc8e3fca
+}