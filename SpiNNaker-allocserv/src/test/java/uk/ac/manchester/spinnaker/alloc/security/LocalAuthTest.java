--- conflicted
+++ resolved
@@ -71,18 +71,12 @@
 
 		try (var c = db.getConnection()) {
 			assertEquals(false, c.transaction(() -> {
-<<<<<<< HEAD
 				try (var q = c.query("""
 						SELECT locked
 						FROM user_info
 						WHERE user_id = :user_id
 						""")) {
-					return q.call1(USER).map(Row.bool("locked")).orElseThrow();
-=======
-				try (var q = c.query("SELECT locked FROM user_info "
-						+ "WHERE user_id = :user_id")) {
 					return q.call1(Row.bool("locked"), USER).orElseThrow();
->>>>>>> 1e7c4415
 				}
 			}));
 		}
