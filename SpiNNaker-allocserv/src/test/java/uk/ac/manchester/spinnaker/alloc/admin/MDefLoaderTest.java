--- conflicted
+++ resolved
@@ -121,23 +121,12 @@
 	void loadSingleBoardExample() throws IOException {
 		var machines = loader.readMachineDefinitions(singleBoard.getFile());
 		assumeTrue(machines != null && machines.size() == 1);
-<<<<<<< HEAD
-		@SuppressWarnings("null")
+		//@SuppressWarnings("null")
 		var machine = machines.get(0);
 		assumeTrue(machine != null);
 
 		c.transaction(() -> {
-			try (var q = loader.new Updates(c)) {
-				loader.loadMachineDefinition(q, machine);
-			}
-=======
-		//@SuppressWarnings("null")
-		Machine machine = machines.get(0);
-		assumeTrue(machine != null);
-
-		c.transaction(() -> {
 			loader.getTestAPI(c).loadMachineDefinition(machine);
->>>>>>> 158020a9
 		});
 
 		c.transaction(() -> {
@@ -177,13 +166,7 @@
 		assumeTrue(machine != null);
 
 		c.transaction(() -> {
-<<<<<<< HEAD
-			try (var q = loader.new Updates(c)) {
-				loader.loadMachineDefinition(q, machine);
-			}
-=======
 			loader.getTestAPI(c).loadMachineDefinition(machine);
->>>>>>> 158020a9
 		});
 
 		c.transaction(() -> {
