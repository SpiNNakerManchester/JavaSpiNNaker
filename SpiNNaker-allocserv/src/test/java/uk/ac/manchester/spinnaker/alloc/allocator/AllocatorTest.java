--- conflicted
+++ resolved
@@ -140,32 +140,20 @@
 	}
 
 	private void makeAllocBySizeRequest(int job, int size) {
-<<<<<<< HEAD
-		try (var u = conn.update(INSERT_REQ_SIZE)) {
-=======
-		try (Update u = conn.update(TEST_INSERT_REQ_SIZE)) {
->>>>>>> 796ec803
+		try (var u = conn.update(TEST_INSERT_REQ_SIZE)) {
 			conn.transaction(() -> u.call(job, size));
 		}
 	}
 
 	private void makeAllocByDimensionsRequest(int job, int width, int height,
 			int allowedDead) {
-<<<<<<< HEAD
-		try (var u = conn.update(INSERT_REQ_DIMS)) {
-=======
-		try (Update u = conn.update(TEST_INSERT_REQ_DIMS)) {
->>>>>>> 796ec803
+		try (var u = conn.update(TEST_INSERT_REQ_DIMS)) {
 			conn.transaction(() -> u.call(job, width, height, allowedDead));
 		}
 	}
 
 	private void makeAllocByBoardIdRequest(int job, int board) {
-<<<<<<< HEAD
-		try (var u = conn.update(INSERT_REQ_BOARD)) {
-=======
-		try (Update u = conn.update(TEST_INSERT_REQ_BOARD)) {
->>>>>>> 796ec803
+		try (var u = conn.update(TEST_INSERT_REQ_BOARD)) {
 			conn.transaction(() -> u.call(job, board));
 		}
 	}
@@ -178,22 +166,13 @@
 	}
 
 	private int getJobRequestCount() {
-<<<<<<< HEAD
-		try (var q = conn.query(COUNT_REQUESTS)) {
-			return conn.transaction(() -> q.call1().get().getInt("cnt"));
-=======
-		try (Query q = conn.query(TEST_COUNT_REQUESTS)) {
+		try (var q = conn.query(TEST_COUNT_REQUESTS)) {
 			return conn.transaction(() -> q.call1(QUEUED).get().getInt("cnt"));
->>>>>>> 796ec803
 		}
 	}
 
 	private int getPendingPowerChanges() {
-<<<<<<< HEAD
-		try (var q = conn.query(COUNT_POWER_CHANGES)) {
-=======
-		try (Query q = conn.query(TEST_COUNT_POWER_CHANGES)) {
->>>>>>> 796ec803
+		try (var q = conn.query(TEST_COUNT_POWER_CHANGES)) {
 			return conn.transaction(() -> q.call1().get().getInt("cnt"));
 		}
 	}
