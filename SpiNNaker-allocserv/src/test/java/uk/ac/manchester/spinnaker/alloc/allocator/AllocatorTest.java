/*
 * Copyright (c) 2021 The University of Manchester
 *
 * This program is free software: you can redistribute it and/or modify
 * it under the terms of the GNU General Public License as published by
 * the Free Software Foundation, either version 3 of the License, or
 * (at your option) any later version.
 *
 * This program is distributed in the hope that it will be useful,
 * but WITHOUT ANY WARRANTY; without even the implied warranty of
 * MERCHANTABILITY or FITNESS FOR A PARTICULAR PURPOSE.  See the
 * GNU General Public License for more details.
 *
 * You should have received a copy of the GNU General Public License
 * along with this program.  If not, see <http://www.gnu.org/licenses/>.
 */
package uk.ac.manchester.spinnaker.alloc.allocator;

import static java.lang.String.format;
import static java.nio.file.Files.delete;
import static java.nio.file.Files.exists;
import static java.time.Duration.ofSeconds;
import static java.time.Instant.now;
import static java.time.Instant.ofEpochMilli;
import static java.util.Arrays.asList;
import static org.junit.jupiter.api.Assertions.assertEquals;
import static org.junit.jupiter.api.Assertions.assertFalse;
import static org.junit.jupiter.api.Assertions.assertTrue;
import static org.junit.jupiter.api.Assumptions.assumeTrue;
import static org.slf4j.LoggerFactory.getLogger;
import static uk.ac.manchester.spinnaker.alloc.allocator.Cfg.BOARD;
import static uk.ac.manchester.spinnaker.alloc.allocator.Cfg.makeJob;
import static uk.ac.manchester.spinnaker.alloc.allocator.Cfg.setupDB3;
import static uk.ac.manchester.spinnaker.alloc.model.JobState.DESTROYED;
import static uk.ac.manchester.spinnaker.alloc.model.JobState.POWER;
import static uk.ac.manchester.spinnaker.alloc.model.JobState.QUEUED;
import static uk.ac.manchester.spinnaker.alloc.model.JobState.READY;

import java.io.IOException;
import java.nio.file.Path;
import java.nio.file.Paths;
import java.util.List;

import org.junit.jupiter.api.BeforeAll;
import org.junit.jupiter.api.BeforeEach;
import org.junit.jupiter.api.Test;
import org.slf4j.Logger;
import org.springframework.beans.factory.annotation.Autowired;
import org.springframework.boot.test.context.SpringBootTest;
import org.springframework.context.annotation.ComponentScan;
import org.springframework.context.annotation.Configuration;
import org.springframework.dao.DataAccessException;
import org.springframework.test.context.ActiveProfiles;
import org.springframework.test.context.TestPropertySource;
import org.springframework.test.context.junit.jupiter.web.SpringJUnitWebConfig;

import uk.ac.manchester.spinnaker.alloc.SpallocProperties;
import uk.ac.manchester.spinnaker.alloc.bmp.BMPController;
import uk.ac.manchester.spinnaker.alloc.db.DatabaseEngine;
import uk.ac.manchester.spinnaker.alloc.db.DatabaseEngine.Connection;
import uk.ac.manchester.spinnaker.alloc.db.DatabaseEngine.Query;
import uk.ac.manchester.spinnaker.alloc.db.DatabaseEngine.Transacted;
import uk.ac.manchester.spinnaker.alloc.db.DatabaseEngine.Update;
import uk.ac.manchester.spinnaker.alloc.db.SQLQueries;
import uk.ac.manchester.spinnaker.alloc.model.JobState;

@SpringBootTest
@SpringJUnitWebConfig(AllocatorTest.Config.class)
@ActiveProfiles("unittest")
@TestPropertySource(properties = {
	"spalloc.database-path=" + AllocatorTest.DB,
	"spalloc.historical-data.path=" + AllocatorTest.HIST_DB
})
@SuppressWarnings("deprecation") // Yes, we're allowed to poke inside here
class AllocatorTest extends SQLQueries implements SupportQueries {
	private static final Logger log = getLogger(AllocatorTest.class);

	/** The name of the database file. */
	static final String DB = "target/alloc_test.sqlite3";

	/** The name of the database file. */
	static final String HIST_DB = "target/alloc_test-hist.sqlite3";

	@Configuration
	@ComponentScan(basePackageClasses = SpallocProperties.class)
	static class Config {
	}

	@Autowired
	private DatabaseEngine db;

	private Connection conn;

	@Autowired
	private AllocatorTask alloc;

	@Autowired
	private BMPController bmpCtrl;

	private void doTest(Transacted action) {
		try (Connection c = db.getConnection()) {
			c.transaction(() -> {
				try {
					conn = c;
					action.act();
				} finally {
					try {
						c.rollback();
					} catch (DataAccessException ignored) {
					}
					conn = null;
				}
			});
		}
	}

	@BeforeAll
	static void clearDB() throws IOException {
		Path dbp = Paths.get(DB);
		if (exists(dbp)) {
			log.info("deleting old database: {}", dbp);
			delete(dbp);
		}
	}

	@BeforeEach
	void checkSetup() {
		assumeTrue(db != null, "spring-configured DB engine absent");
		try (Connection c = db.getConnection()) {
			c.transaction(() -> setupDB3(c));
		}
	}

	/**
	 * Insert a live job. Needs a matching allocation request.
	 *
	 * @param c
	 *            DB connection
	 * @param time
	 *            Length of time for keepalive (seconds)
	 * @return Job ID
	 */
	private int makeQueuedJob(int time) {
		return makeJob(conn, null, QUEUED, null, ofEpochMilli(0), null, null,
				ofSeconds(time), now());
	}

<<<<<<< HEAD
	@Parameter("job_id")
	@Parameter("num_boards")
	private static final String INSERT_REQ_SIZE =
			"INSERT INTO job_request(job_id, num_boards) VALUES (?, ?)";

	@Parameter("job_id")
	@Parameter("width")
	@Parameter("height")
	@Parameter("max_dead_boards")
	private static final String INSERT_REQ_DIMS =
			"INSERT INTO job_request(job_id, width, height, "
					+ "max_dead_boards) VALUES (?, ?, ?, ?)";

	@Parameter("job_id")
	@Parameter("board_id")
	private static final String INSERT_REQ_BOARD =
			"INSERT INTO job_request(job_id, board_id) VALUES (?, ?)";

	@ResultColumn("cnt")
	@SingleRowResult
	private static final String COUNT_JOBS = "SELECT COUNT(*) AS cnt FROM jobs";

	@ResultColumn("cnt")
	@SingleRowResult
	private static final String COUNT_REQUESTS =
			"SELECT COUNT(*) AS cnt FROM job_request";

	@ResultColumn("cnt")
	@SingleRowResult
	private static final String COUNT_POWER_CHANGES =
			"SELECT COUNT(*) AS cnt FROM pending_changes";

=======
>>>>>>> 796ec803
	private void makeAllocBySizeRequest(int job, int size) {
		try (Update u = conn.update(TEST_INSERT_REQ_SIZE)) {
			conn.transaction(() -> u.call(job, size));
		}
	}

	private void makeAllocByDimensionsRequest(int job, int width, int height,
			int allowedDead) {
		try (Update u = conn.update(TEST_INSERT_REQ_DIMS)) {
			conn.transaction(() -> u.call(job, width, height, allowedDead));
		}
	}

	private void makeAllocByBoardIdRequest(int job, int board) {
		try (Update u = conn.update(TEST_INSERT_REQ_BOARD)) {
			conn.transaction(() -> u.call(job, board));
		}
	}

	private JobState getJobState(int job) {
		try (Query q = conn.query(GET_JOB)) {
			return conn.transaction(() -> q.call1(job).get()
					.getEnum("job_state", JobState.class));
		}
	}

<<<<<<< HEAD
	@SuppressWarnings("unused")
	private int getJobCount() {
		try (Query q = conn.query(COUNT_JOBS)) {
			return conn.transaction(() -> q.call1().get().getInt("cnt"));
		}
	}

=======
>>>>>>> 796ec803
	private int getJobRequestCount() {
		try (Query q = conn.query(TEST_COUNT_REQUESTS)) {
			return conn.transaction(() -> q.call1(QUEUED).get().getInt("cnt"));
		}
	}

	private int getPendingPowerChanges() {
		try (Query q = conn.query(TEST_COUNT_POWER_CHANGES)) {
			return conn.transaction(() -> q.call1().get().getInt("cnt"));
		}
	}

	private void assertState(int jobId, JobState state, int requestCount,
			int powerCount) {
		List<?> expected =
				asList(state, "req", requestCount, "power", powerCount);
		List<?> got = asList(getJobState(jobId), "req", getJobRequestCount(),
				"power", getPendingPowerChanges());
		assertEquals(expected, got);
	}

	private void assumeState(int jobId, JobState state, int requestCount,
			int powerCount) {
		List<?> expected =
				asList(state, "req", requestCount, "power", powerCount);
		List<?> got = asList(getJobState(jobId), "req", getJobRequestCount(),
				"power", getPendingPowerChanges());
		assumeTrue(expected.equals(got),
				() -> format("expected %s but got %s", expected, got));
	}

	/**
	 * Expiry tests need a two second sleep to get things to tick over to *past*
	 * the expiration timestamp.
	 */
	private static void snooze() {
		try {
			Thread.sleep(2000);
		} catch (InterruptedException e) {
			assumeTrue(false, "sleep() was interrupted");
		}
	}

	private void processBMPRequests() throws Exception {
		bmpCtrl.processRequests();
		snooze();
		bmpCtrl.processRequests();
	}

	private int countJobInTable(int job, String table) {
		// Table names CANNOT be parameters; they're not values
		return conn.query(format(
				"SELECT COUNT(*) AS c FROM %s WHERE job_id = :job", table))
				.call1(job).get().getInt("c");
	}

	// The actual tests

	@Test
	public void allocateBySize1board() {
		doTest(() -> {
			int job = makeQueuedJob(100);
			alloc.allocate(conn);

			assertState(job, QUEUED, 0, 0);

			makeAllocBySizeRequest(job, 1);

			assertState(job, QUEUED, 1, 0);

			assertTrue(alloc.allocate(conn));

			assertState(job, POWER, 0, 1);

			assertFalse(alloc.allocate(conn));

			assertState(job, POWER, 0, 1);

			alloc.destroyJob(conn, job, "test");

			assertState(job, DESTROYED, 0, 0);
		});
	}

	@Test
	public void allocateBySize3boards() {
		doTest(() -> {
			int job = makeQueuedJob(100);
			alloc.allocate(conn);

			assertState(job, QUEUED, 0, 0);

			makeAllocBySizeRequest(job, 3);

			assertState(job, QUEUED, 1, 0);

			assertTrue(alloc.allocate(conn));

			assertState(job, POWER, 0, 3);

			assertFalse(alloc.allocate(conn));

			assertState(job, POWER, 0, 3);

			alloc.destroyJob(conn, job, "test");

			assertState(job, DESTROYED, 0, 0);
		});
	}

	@Test
	public void allocateByDimensions1x1() {
		doTest(() -> {
			int job = makeQueuedJob(100);
			alloc.allocate(conn);

			assertState(job, QUEUED, 0, 0);

			makeAllocByDimensionsRequest(job, 1, 1, 0);

			assertState(job, QUEUED, 1, 0);

			assertTrue(alloc.allocate(conn));

			assertState(job, POWER, 0, 1);

			assertFalse(alloc.allocate(conn));

			assertState(job, POWER, 0, 1);

			alloc.destroyJob(conn, job, "test");

			assertState(job, DESTROYED, 0, 0);
		});
	}

	@Test
	public void allocateByDimensions1x2() {
		doTest(() -> {
			int job = makeQueuedJob(100);
			alloc.allocate(conn);

			assertState(job, QUEUED, 0, 0);

			makeAllocByDimensionsRequest(job, 1, 2, 0);

			assertState(job, QUEUED, 1, 0);

			assertTrue(alloc.allocate(conn));

			// Allocates a whole triad
			assertState(job, POWER, 0, 3);

			assertFalse(alloc.allocate(conn));

			assertState(job, POWER, 0, 3);

			alloc.destroyJob(conn, job, "test");

			assertState(job, DESTROYED, 0, 0);
		});
	}

	@Test
	public void allocateByBoardId() {
		doTest(() -> {
			int job = makeQueuedJob(100);
			alloc.allocate(conn);

			assertState(job, QUEUED, 0, 0);

			makeAllocByBoardIdRequest(job, BOARD);

			assertState(job, QUEUED, 1, 0);

			assertTrue(alloc.allocate(conn));

			assertState(job, POWER, 0, 1);

			assertFalse(alloc.allocate(conn));

			assertState(job, POWER, 0, 1);

			alloc.destroyJob(conn, job, "test");

			assertState(job, DESTROYED, 0, 0);
		});
	}

	@Test
	public void expireInitial() {
		doTest(() -> {
			int job = makeQueuedJob(1);
			snooze();

			assumeState(job, QUEUED, 0, 0);

			alloc.expireJobs(conn);

			assertState(job, DESTROYED, 0, 0);
		});
	}

	@Test
	public void expireQueued1() {
		doTest(() -> {
			int job = makeQueuedJob(1);
			alloc.allocate(conn);
			snooze();

			assumeState(job, QUEUED, 0, 0);

			alloc.expireJobs(conn);

			assertState(job, DESTROYED, 0, 0);
		});
	}

	@Test
	public void expireQueued2() {
		doTest(() -> {
			int job = makeQueuedJob(1);
			alloc.allocate(conn);
			makeAllocBySizeRequest(job, 1);
			snooze();

			assumeState(job, QUEUED, 1, 0);

			alloc.expireJobs(conn);

			assertState(job, DESTROYED, 0, 0);
		});
	}

	@Test
	public void expirePower() {
		doTest(() -> {
			int job = makeQueuedJob(1);
			makeAllocBySizeRequest(job, 1);
			alloc.allocate(conn);
			snooze();

			assumeState(job, POWER, 0, 1);

			alloc.expireJobs(conn);

			assertState(job, DESTROYED, 0, 0);
		});
	}

	private static final String HACK_POWER_TIMESTAMP =
			"UPDATE boards SET power_on_timestamp = power_on_timestamp - 1000";

	@Test
	public void expireReady() throws Exception {
		// This is messier; can't have a transaction open and roll it back
		try (Connection c = db.getConnection()) {
			this.conn = c;
			int job = makeQueuedJob(1);
			try {
				makeAllocBySizeRequest(job, 1);
				c.transaction(() -> {
					alloc.allocate(c);
				});
				snooze();
				processBMPRequests();

				assumeState(job, READY, 0, 0);

				c.transaction(() -> {
					alloc.expireJobs(c);
				});

				assertState(job, DESTROYED, 0, 1);

				// HACK! Allow immediate switch off (OK because not real BMP)
				c.transaction(() -> c.update(HACK_POWER_TIMESTAMP).call());
				processBMPRequests();

				assertState(job, DESTROYED, 0, 0);
			} finally {
				c.transaction(() -> {
					alloc.destroyJob(c, job, "test");
					c.update("DELETE FROM job_request").call();
					c.update("DELETE FROM pending_changes").call();
				});
			}
		}
	}

	@Test
	public void tombstone() throws Exception {
		doTest(() -> {
			int job = makeQueuedJob(1);
			conn.update(TEST_SET_JOB_STATE).call(DESTROYED, job);
			conn.update(TEST_SET_JOB_DEATH_TIME).call(0, job);
			int preMain = countJobInTable(job, "jobs");
			assertTrue(preMain == 1,
					() -> "must have created a job we can tombstone");
			int preTomb = countJobInTable(job, "tombstone.jobs");
			AllocatorTask.Copied moved = alloc.tombstone(conn);
			assertEquals(1, moved.numJobs());
			// No resources were ever allocated, so no moves to do
			assertEquals(0, moved.numAllocs());
			assertEquals(preMain - 1, countJobInTable(job, "jobs"));
			assertEquals(preTomb + 1, countJobInTable(job, "tombstone.jobs"));
		});
	}
}<|MERGE_RESOLUTION|>--- conflicted
+++ resolved
@@ -145,41 +145,6 @@
 				ofSeconds(time), now());
 	}
 
-<<<<<<< HEAD
-	@Parameter("job_id")
-	@Parameter("num_boards")
-	private static final String INSERT_REQ_SIZE =
-			"INSERT INTO job_request(job_id, num_boards) VALUES (?, ?)";
-
-	@Parameter("job_id")
-	@Parameter("width")
-	@Parameter("height")
-	@Parameter("max_dead_boards")
-	private static final String INSERT_REQ_DIMS =
-			"INSERT INTO job_request(job_id, width, height, "
-					+ "max_dead_boards) VALUES (?, ?, ?, ?)";
-
-	@Parameter("job_id")
-	@Parameter("board_id")
-	private static final String INSERT_REQ_BOARD =
-			"INSERT INTO job_request(job_id, board_id) VALUES (?, ?)";
-
-	@ResultColumn("cnt")
-	@SingleRowResult
-	private static final String COUNT_JOBS = "SELECT COUNT(*) AS cnt FROM jobs";
-
-	@ResultColumn("cnt")
-	@SingleRowResult
-	private static final String COUNT_REQUESTS =
-			"SELECT COUNT(*) AS cnt FROM job_request";
-
-	@ResultColumn("cnt")
-	@SingleRowResult
-	private static final String COUNT_POWER_CHANGES =
-			"SELECT COUNT(*) AS cnt FROM pending_changes";
-
-=======
->>>>>>> 796ec803
 	private void makeAllocBySizeRequest(int job, int size) {
 		try (Update u = conn.update(TEST_INSERT_REQ_SIZE)) {
 			conn.transaction(() -> u.call(job, size));
@@ -206,16 +171,13 @@
 		}
 	}
 
-<<<<<<< HEAD
 	@SuppressWarnings("unused")
 	private int getJobCount() {
-		try (Query q = conn.query(COUNT_JOBS)) {
+		try (Query q = conn.query(TEST_COUNT_JOBS)) {
 			return conn.transaction(() -> q.call1().get().getInt("cnt"));
 		}
 	}
 
-=======
->>>>>>> 796ec803
 	private int getJobRequestCount() {
 		try (Query q = conn.query(TEST_COUNT_REQUESTS)) {
 			return conn.transaction(() -> q.call1(QUEUED).get().getInt("cnt"));
