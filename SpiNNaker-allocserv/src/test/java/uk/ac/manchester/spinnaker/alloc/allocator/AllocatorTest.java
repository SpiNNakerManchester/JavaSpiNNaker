--- conflicted
+++ resolved
@@ -17,19 +17,7 @@
 package uk.ac.manchester.spinnaker.alloc.allocator;
 
 import static java.lang.String.format;
-<<<<<<< HEAD
-import static java.nio.file.Files.delete;
-import static java.nio.file.Files.exists;
-import static java.time.Duration.ofSeconds;
-import static java.time.Instant.now;
-import static java.time.Instant.ofEpochMilli;
 import static org.junit.jupiter.api.Assertions.*;
-=======
-import static java.util.Arrays.asList;
-import static org.junit.jupiter.api.Assertions.assertEquals;
-import static org.junit.jupiter.api.Assertions.assertFalse;
-import static org.junit.jupiter.api.Assertions.assertTrue;
->>>>>>> 8a78c13f
 import static org.junit.jupiter.api.Assumptions.assumeTrue;
 import static uk.ac.manchester.spinnaker.alloc.model.JobState.DESTROYED;
 import static uk.ac.manchester.spinnaker.alloc.model.JobState.POWER;
@@ -37,10 +25,6 @@
 import static uk.ac.manchester.spinnaker.alloc.model.JobState.READY;
 
 import java.io.IOException;
-<<<<<<< HEAD
-import java.nio.file.Paths;
-=======
->>>>>>> 8a78c13f
 import java.util.List;
 
 import org.junit.jupiter.api.BeforeAll;
@@ -57,12 +41,6 @@
 import uk.ac.manchester.spinnaker.alloc.bmp.BMPController;
 import uk.ac.manchester.spinnaker.alloc.bmp.MockTransceiver;
 import uk.ac.manchester.spinnaker.alloc.bmp.TransceiverFactory;
-import uk.ac.manchester.spinnaker.alloc.db.DatabaseEngine.Connection;
-<<<<<<< HEAD
-import uk.ac.manchester.spinnaker.alloc.db.DatabaseEngine.Transacted;
-import uk.ac.manchester.spinnaker.alloc.db.SQLQueries;
-=======
->>>>>>> 8a78c13f
 import uk.ac.manchester.spinnaker.alloc.model.JobState;
 
 @SpringBootTest
@@ -84,36 +62,9 @@
 
 	private BMPController.TestAPI bmpCtrl;
 
-<<<<<<< HEAD
-	private void doTest(Transacted action) {
-		try (var c = db.getConnection()) {
-			c.transaction(() -> {
-				try {
-					conn = c;
-					action.act();
-				} finally {
-					try {
-						c.rollback();
-					} catch (DataAccessException ignored) {
-					}
-					conn = null;
-				}
-			});
-		}
-	}
-
-	@BeforeAll
-	static void clearDB() throws IOException {
-		var dbp = Paths.get(DB);
-		if (exists(dbp)) {
-			log.info("deleting old database: {}", dbp);
-			delete(dbp);
-		}
-=======
 	@BeforeAll
 	static void clearDB() throws IOException {
 		killDB(DB);
->>>>>>> 8a78c13f
 	}
 
 	@BeforeEach
@@ -122,71 +73,10 @@
 			@Autowired BMPController bmpCtrl) {
 		assumeTrue(db != null, "spring-configured DB engine absent");
 		MockTransceiver.installIntoFactory(txrxFactory);
-<<<<<<< HEAD
-		try (var c = db.getConnection()) {
-			c.transaction(() -> setupDB3(c));
-		}
-		this.bmpCtrl = bmpCtrl.getTestAPI();
-	}
-
-	/**
-	 * Insert a live job. Needs a matching allocation request.
-	 *
-	 * @param c
-	 *            DB connection
-	 * @param time
-	 *            Length of time for keepalive (seconds)
-	 * @return Job ID
-	 */
-	private int makeQueuedJob(int time) {
-		return makeJob(conn, null, QUEUED, null, ofEpochMilli(0), null, null,
-				ofSeconds(time), now());
-	}
-
-	private void makeAllocBySizeRequest(int job, int size) {
-		try (var u = conn.update(TEST_INSERT_REQ_SIZE)) {
-			conn.transaction(() -> u.call(job, size));
-		}
-	}
-
-	private void makeAllocByDimensionsRequest(int job, int width, int height,
-			int allowedDead) {
-		try (var u = conn.update(TEST_INSERT_REQ_DIMS)) {
-			conn.transaction(() -> u.call(job, width, height, allowedDead));
-		}
-	}
-
-	private void makeAllocByBoardIdRequest(int job, int board) {
-		try (var u = conn.update(TEST_INSERT_REQ_BOARD)) {
-			conn.transaction(() -> u.call(job, board));
-		}
-	}
-
-	private JobState getJobState(int job) {
-		try (var q = conn.query(GET_JOB)) {
-			return conn.transaction(() -> q.call1(job).get()
-					.getEnum("job_state", JobState.class));
-		}
-	}
-
-	private int getJobRequestCount() {
-		try (var q = conn.query(TEST_COUNT_REQUESTS)) {
-			return conn.transaction(() -> q.call1(QUEUED).get().getInt("cnt"));
-		}
-	}
-
-	private int getPendingPowerChanges() {
-		try (var q = conn.query(TEST_COUNT_POWER_CHANGES)) {
-			return conn.transaction(() -> q.call1().get().getInt("cnt"));
-		}
-	}
-
-=======
 		setupDB3();
 		this.bmpCtrl = bmpCtrl.getTestAPI();
 	}
 
->>>>>>> 8a78c13f
 	private void assertState(int jobId, JobState state, int requestCount,
 			int powerCount) {
 		var expected = List.of(state, "req", requestCount, "power", powerCount);
