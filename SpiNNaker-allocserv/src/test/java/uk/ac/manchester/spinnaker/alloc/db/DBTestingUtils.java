--- conflicted
+++ resolved
@@ -79,14 +79,9 @@
 	/**
 	 * The columns needed to make a {@link SpallocAPI.Machine} implementation.
 	 */
-<<<<<<< HEAD
+	@UsedInJavadocOnly(SpallocAPI.class)
 	static final Set<String> BASIC_MACHINE_INFO = Set.of("in_service",
 			"machine_id", "machine_name", "width", "height");
-=======
-	@UsedInJavadocOnly(SpallocAPI.class)
-	static final Set<String> BASIC_MACHINE_INFO =
-			set("in_service", "machine_id", "machine_name", "width", "height");
->>>>>>> e831b737
 
 	/** The columns the {@link BoardLocation} constructor expects to find. */
 	static final Set<String> BOARD_LOCATION_REQUIRED_COLUMNS = Set.of(
