--- conflicted
+++ resolved
@@ -88,25 +88,15 @@
 			"job_root_chip_x", "job_root_chip_y");
 
 	/** Columns expected when building {@link BoardState} from a {@link Row}. */
-<<<<<<< HEAD
 	static final Set<String> MSC_BOARD_COORDS = Set.of("board_id", "x", "y",
-			"z", "cabinet", "frame", "board_num", "address", "machine_name");
-=======
-	static final Set<String> MSC_BOARD_COORDS = set("board_id", "x", "y", "z",
-			"cabinet", "frame", "board_num", "address", "machine_name",
+			"z", "cabinet", "frame", "board_num", "address", "machine_name",
 			"bmp_serial_id", "physical_serial_id");
->>>>>>> 158020a9
 
 	/**
 	 * Columns expected when building {@link BoardCoords} from a {@link Row}.
 	 */
-<<<<<<< HEAD
-	static final Set<String> BOARD_COORDS_REQUIRED_COLUMNS =
-			Set.of("x", "y", "z", "cabinet", "frame", "board_num", "address");
-=======
-	static final Set<String> BOARD_COORDS_REQUIRED_COLUMNS = set("board_id",
+	static final Set<String> BOARD_COORDS_REQUIRED_COLUMNS = Set.of("board_id",
 			"x", "y", "z", "cabinet", "frame", "board_num", "address");
->>>>>>> 158020a9
 
 	/**
 	 * Columns expected when building a {@link UserRecord} from a {@link Row}.
@@ -196,16 +186,10 @@
 	 *            The executable operation being tested.
 	 */
 	static void assertThrowsFK(Executable op) {
-<<<<<<< HEAD
 		var e = assertThrows(DataAccessException.class, op);
 		var exn = causedBySQLite(e);
-		assertEquals(SQLITE_CONSTRAINT_FOREIGNKEY, exn.getResultCode());
-=======
-		DataAccessException e = assertThrows(DataAccessException.class, op);
-		SQLiteException exn = causedBySQLite(e);
 		assertEquals(SQLITE_CONSTRAINT_FOREIGNKEY, exn.getResultCode(),
 				() -> generateMessage("FK", exn));
->>>>>>> 158020a9
 	}
 
 	/**
@@ -217,16 +201,10 @@
 	 *            The executable operation being tested.
 	 */
 	static void assertThrowsCheck(Executable op) {
-<<<<<<< HEAD
 		var e = assertThrows(DataAccessException.class, op);
 		var exn = causedBySQLite(e);
-		assertEquals(SQLITE_CONSTRAINT_CHECK, exn.getResultCode());
-=======
-		DataAccessException e = assertThrows(DataAccessException.class, op);
-		SQLiteException exn = causedBySQLite(e);
 		assertEquals(SQLITE_CONSTRAINT_CHECK, exn.getResultCode(),
 				() -> generateMessage("CHECK", exn));
->>>>>>> 158020a9
 	}
 
 	/**
