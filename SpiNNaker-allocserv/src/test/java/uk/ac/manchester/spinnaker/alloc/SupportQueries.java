<<<<<<< HEAD
/*
 * Copyright (c) 2021-2022 The University of Manchester
 *
 * Licensed under the Apache License, Version 2.0 (the "License");
 * you may not use this file except in compliance with the License.
 * You may obtain a copy of the License at
 *
 *     http://www.apache.org/licenses/LICENSE-2.0
 *
 * Unless required by applicable law or agreed to in writing, software
 * distributed under the License is distributed on an "AS IS" BASIS,
 * WITHOUT WARRANTIES OR CONDITIONS OF ANY KIND, either express or implied.
 * See the License for the specific language governing permissions and
 * limitations under the License.
 */
package uk.ac.manchester.spinnaker.alloc;

import uk.ac.manchester.spinnaker.alloc.db.SQLQueries;
import uk.ac.manchester.spinnaker.storage.GeneratesID;
import uk.ac.manchester.spinnaker.storage.Parameter;
import uk.ac.manchester.spinnaker.storage.ResultColumn;
import uk.ac.manchester.spinnaker.storage.SingleRowResult;
import uk.ac.manchester.spinnaker.utils.UsedInJavadocOnly;

/**
 * SQL queries for testing purposes.
 *
 * @see SQLQueries
 */
@UsedInJavadocOnly(SQLQueries.class)
public interface SupportQueries {
	/** Insert a request-by-size. */
	@Parameter("job_id")
	@Parameter("num_boards")
	String TEST_INSERT_REQ_SIZE =
			"INSERT INTO job_request(job_id, num_boards) VALUES (?, ?)";

	/** Insert a request-by-dimensions. */
	@Parameter("job_id")
	@Parameter("width")
	@Parameter("height")
	@Parameter("max_dead_boards")
	String TEST_INSERT_REQ_DIMS =
			"INSERT INTO job_request(job_id, width, height, "
					+ "max_dead_boards) VALUES (?, ?, ?, ?)";

	/** Insert a request-for-a-board. */
	@Parameter("job_id")
	@Parameter("board_id")
	String TEST_INSERT_REQ_BOARD =
			"INSERT INTO job_request(job_id, board_id) VALUES (?, ?)";

	/** Count the jobs. */
	@ResultColumn("cnt")
	@SingleRowResult
	String TEST_COUNT_JOBS = "SELECT COUNT(*) AS cnt FROM jobs";

	/** Count the active allocation requests. */
	@Parameter("job_state")
	@ResultColumn("cnt")
	@SingleRowResult
	String TEST_COUNT_REQUESTS =
			"SELECT COUNT(*) AS cnt FROM job_request "
					+ "JOIN jobs USING (job_id) WHERE job_state = :job_state";

	/** Count the active power change requests. */
	@ResultColumn("cnt")
	@SingleRowResult
	String TEST_COUNT_POWER_CHANGES =
			"SELECT COUNT(*) AS cnt FROM pending_changes";

	/** Directly set the state of a job. */
	@Parameter("state")
	@Parameter("job")
	String TEST_SET_JOB_STATE =
			"UPDATE jobs SET job_state = :state WHERE job_id = :job";

	/** Directly set when a job died. */
	@Parameter("timestamp")
	@Parameter("job")
	String TEST_SET_JOB_DEATH_TIME =
			"UPDATE jobs SET death_timestamp = :timestamp WHERE job_id = :job";

	/** Get the quota for a user on a machine. */
	@Parameter("machine_id")
	@Parameter("user_id")
	@ResultColumn("quota")
	String TEST_GET_QUOTA =
			"SELECT quota FROM quotas WHERE user_id = ?";

	/** Set the quota for a group. */
	@Parameter("quota")
	@Parameter("group")
	String TEST_SET_QUOTA =
			"UPDATE user_groups SET quota = :quota WHERE group_id = :group";

	/** Create a machine, specifying the ID. */
	@Parameter("machine_id")
	@Parameter("machine_name")
	@Parameter("width")
	@Parameter("height")
	@Parameter("depth")
	@GeneratesID
	String INSERT_MACHINE =
			"INSERT INTO machines(machine_id, machine_name, "
					+ "width, height, depth, board_model) "
					+ "VALUES (?, ?, ?, ?, ?, 5)";

	/** Create a BMP, specifying the ID. */
	@Parameter("bmp_id")
	@Parameter("machine_id")
	@Parameter("address")
	@Parameter("cabinet")
	@Parameter("frame")
	@GeneratesID
	String INSERT_BMP_WITH_ID =
			"INSERT INTO bmp(bmp_id, machine_id, address, "
					+ "cabinet, frame) VALUES (?, ?, ?, ?, ?)";

	/** Create a user, specifying the ID. */
	@Parameter("user_id")
	@Parameter("user_name")
	@Parameter("trust_level")
	@Parameter("disabled")
	@GeneratesID
	String INSERT_USER = "INSERT INTO user_info(user_id, user_name, "
			+ "trust_level, disabled, encrypted_password) "
			+ "VALUES (?, ?, ?, ?, '*')";

	/** Create a group, specifying the ID. */
	@Parameter("group_id")
	@Parameter("group_name")
	@Parameter("quota")
	@GeneratesID
	String INSERT_GROUP = "INSERT INTO "
			+ "user_groups(group_id, group_name, quota, group_type) "
			+ "VALUES (?, ?, ?, 0)";

	/** Create a user/group association, specifying the ID. */
	@Parameter("membership_id")
	@Parameter("user_id")
	@Parameter("group_id")
	@GeneratesID
	String INSERT_MEMBER = "INSERT group_memberships("
			+ "membership_id, user_id, group_id) VALUES (?, ?, ?)";

	/** Create a board, specifying the ID. */
	@Parameter("board_id")
	@Parameter("address")
	@Parameter("bmp_id")
	@Parameter("board_num")
	@Parameter("machine_id")
	@Parameter("x")
	@Parameter("y")
	@Parameter("z")
	@Parameter("root_x")
	@Parameter("root_y")
	@Parameter("board_power")
	@GeneratesID
	String INSERT_BOARD_WITH_ID =
			"INSERT INTO boards(board_id, address, "
					+ "bmp_id, board_num, machine_id, x, y, z, "
					+ "root_x, root_y, board_power) "
					+ "VALUES (?, ?, ?, ?, ?, ?, ?, ?, ?, ?, ?)";

	/** Create a job, specifying timestamps. */
	@Parameter("machine_id")
	@Parameter("owner")
	@Parameter("group_id")
	@Parameter("root_id")
	@Parameter("job_state")
	@Parameter("create_timestamp")
	@Parameter("allocation_timestamp")
	@Parameter("death_timestamp")
	@Parameter("allocation_size")
	@Parameter("keepalive_interval")
	@Parameter("keepalive_timestamp")
	@GeneratesID
	String INSERT_JOB_WITH_TIMESTAMPS =
			"INSERT INTO jobs(machine_id, owner, group_id, root_id, "
					+ "job_state, create_timestamp, allocation_timestamp, "
					+ "death_timestamp, allocation_size, "
					+ "keepalive_interval, keepalive_timestamp) "
					+ "VALUES (?, ?, ?, ?, ?, ?, ?, ?, ?, ?, ?)";
}
=======
/*
 * Copyright (c) 2021 The University of Manchester
 *
 * Licensed under the Apache License, Version 2.0 (the "License");
 * you may not use this file except in compliance with the License.
 * You may obtain a copy of the License at
 *
 *     http://www.apache.org/licenses/LICENSE-2.0
 *
 * Unless required by applicable law or agreed to in writing, software
 * distributed under the License is distributed on an "AS IS" BASIS,
 * WITHOUT WARRANTIES OR CONDITIONS OF ANY KIND, either express or implied.
 * See the License for the specific language governing permissions and
 * limitations under the License.
 */
package uk.ac.manchester.spinnaker.alloc;

import uk.ac.manchester.spinnaker.alloc.db.SQLQueries;
import uk.ac.manchester.spinnaker.storage.GeneratesID;
import uk.ac.manchester.spinnaker.storage.Parameter;
import uk.ac.manchester.spinnaker.storage.ResultColumn;
import uk.ac.manchester.spinnaker.storage.SingleRowResult;
import uk.ac.manchester.spinnaker.utils.UsedInJavadocOnly;

/**
 * SQL queries for testing purposes.
 *
 * @see SQLQueries
 */
@UsedInJavadocOnly(SQLQueries.class)
public interface SupportQueries {
	/** Insert a request-by-size. */
	@Parameter("job_id")
	@Parameter("num_boards")
	String TEST_INSERT_REQ_SIZE =
			"INSERT INTO job_request(job_id, num_boards) VALUES (?, ?)";

	/** Insert a request-by-dimensions. */
	@Parameter("job_id")
	@Parameter("width")
	@Parameter("height")
	@Parameter("max_dead_boards")
	String TEST_INSERT_REQ_DIMS =
			"INSERT INTO job_request(job_id, width, height, "
					+ "max_dead_boards) VALUES (?, ?, ?, ?)";

	/** Insert a request-for-a-board. */
	@Parameter("job_id")
	@Parameter("board_id")
	String TEST_INSERT_REQ_BOARD =
			"INSERT INTO job_request(job_id, board_id) VALUES (?, ?)";

	/** Count the jobs. */
	@ResultColumn("cnt")
	@SingleRowResult
	String TEST_COUNT_JOBS = "SELECT COUNT(*) AS cnt FROM jobs";

	/** Count the active allocation requests. */
	@Parameter("job_state")
	@ResultColumn("cnt")
	@SingleRowResult
	String TEST_COUNT_REQUESTS =
			"SELECT COUNT(*) AS cnt FROM job_request "
					+ "JOIN jobs USING (job_id) WHERE job_state = :job_state";

	/** Count the active power change requests. */
	@ResultColumn("cnt")
	@SingleRowResult
	String TEST_COUNT_POWER_CHANGES =
			"SELECT COUNT(*) AS cnt FROM pending_changes";

	/** Directly set the state of a job. */
	@Parameter("state")
	@Parameter("job")
	String TEST_SET_JOB_STATE =
			"UPDATE jobs SET job_state = :state WHERE job_id = :job";

	/** Directly set when a job died. */
	@Parameter("timestamp")
	@Parameter("job")
	String TEST_SET_JOB_DEATH_TIME =
			"UPDATE jobs SET death_timestamp = :timestamp WHERE job_id = :job";

	/** Get the quota for a user on a machine. */
	@Parameter("machine_id")
	@Parameter("user_id")
	@ResultColumn("quota")
	String TEST_GET_QUOTA =
			"SELECT quota FROM quotas WHERE machine_id = ? AND user_id = ?";

	/** Set the quota for a group. */
	@Parameter("quota")
	@Parameter("group")
	String TEST_SET_QUOTA =
			"UPDATE groups SET quota = :quota WHERE group_id = :group";

	/** Create a machine, specifying the ID. */
	@Parameter("machine_id")
	@Parameter("machine_name")
	@Parameter("width")
	@Parameter("height")
	@Parameter("depth")
	@GeneratesID
	String INSERT_MACHINE =
			"INSERT OR IGNORE INTO machines(machine_id, machine_name, "
					+ "width, height, [depth], board_model) "
					+ "VALUES (?, ?, ?, ?, ?, 5)";

	/** Create a BMP, specifying the ID. */
	@Parameter("bmp_id")
	@Parameter("machine_id")
	@Parameter("address")
	@Parameter("cabinet")
	@Parameter("frame")
	@GeneratesID
	String INSERT_BMP_WITH_ID =
			"INSERT OR IGNORE INTO bmp(bmp_id, machine_id, address, "
					+ "cabinet, frame) VALUES (?, ?, ?, ?, ?)";

	/** Create a user, specifying the ID. */
	@Parameter("user_id")
	@Parameter("user_name")
	@Parameter("trust_level")
	@Parameter("disabled")
	@GeneratesID
	String INSERT_USER = "INSERT OR IGNORE INTO user_info(user_id, user_name, "
			+ "trust_level, disabled, encrypted_password) "
			+ "VALUES (?, ?, ?, ?, '*')";

	/** Create a group, specifying the ID. */
	@Parameter("group_id")
	@Parameter("group_name")
	@Parameter("quota")
	@GeneratesID
	String INSERT_GROUP = "INSERT OR IGNORE INTO "
			+ "groups(group_id, group_name, quota, group_type) "
			+ "VALUES (?, ?, ?, 0)";

	/** Create a user/group association, specifying the ID. */
	@Parameter("membership_id")
	@Parameter("user_id")
	@Parameter("group_id")
	@GeneratesID
	String INSERT_MEMBER = "INSERT OR IGNORE INTO group_memberships("
			+ "membership_id, user_id, group_id) VALUES (?, ?, ?)";

	/** Create a board, specifying the ID. */
	@Parameter("board_id")
	@Parameter("address")
	@Parameter("bmp_id")
	@Parameter("board_num")
	@Parameter("machine_id")
	@Parameter("x")
	@Parameter("y")
	@Parameter("z")
	@Parameter("root_x")
	@Parameter("root_y")
	@Parameter("board_power")
	@GeneratesID
	String INSERT_BOARD_WITH_ID =
			"INSERT OR IGNORE INTO boards(board_id, address, "
					+ "bmp_id, board_num, machine_id, x, y, z, "
					+ "root_x, root_y, board_power) "
					+ "VALUES (?, ?, ?, ?, ?, ?, ?, ?, ?, ?, ?)";

	/** Create a job, specifying timestamps. */
	@Parameter("machine_id")
	@Parameter("owner")
	@Parameter("group_id")
	@Parameter("root_id")
	@Parameter("job_state")
	@Parameter("create_timestamp")
	@Parameter("allocation_timestamp")
	@Parameter("death_timestamp")
	@Parameter("allocation_size")
	@Parameter("keepalive_interval")
	@Parameter("keepalive_timestamp")
	@GeneratesID
	String INSERT_JOB_WITH_TIMESTAMPS =
			"INSERT INTO jobs(machine_id, owner, group_id, root_id, "
					+ "job_state, create_timestamp, allocation_timestamp, "
					+ "death_timestamp, allocation_size, "
					+ "keepalive_interval, keepalive_timestamp) "
					+ "VALUES (?, ?, ?, ?, ?, ?, ?, ?, ?, ?, ?)";
}
>>>>>>> fc8e3fca
<|MERGE_RESOLUTION|>--- conflicted
+++ resolved
@@ -1,6 +1,5 @@
-<<<<<<< HEAD
 /*
- * Copyright (c) 2021-2022 The University of Manchester
+ * Copyright (c) 2021 The University of Manchester
  *
  * Licensed under the Apache License, Version 2.0 (the "License");
  * you may not use this file except in compliance with the License.
@@ -183,191 +182,4 @@
 					+ "death_timestamp, allocation_size, "
 					+ "keepalive_interval, keepalive_timestamp) "
 					+ "VALUES (?, ?, ?, ?, ?, ?, ?, ?, ?, ?, ?)";
-}
-=======
-/*
- * Copyright (c) 2021 The University of Manchester
- *
- * Licensed under the Apache License, Version 2.0 (the "License");
- * you may not use this file except in compliance with the License.
- * You may obtain a copy of the License at
- *
- *     http://www.apache.org/licenses/LICENSE-2.0
- *
- * Unless required by applicable law or agreed to in writing, software
- * distributed under the License is distributed on an "AS IS" BASIS,
- * WITHOUT WARRANTIES OR CONDITIONS OF ANY KIND, either express or implied.
- * See the License for the specific language governing permissions and
- * limitations under the License.
- */
-package uk.ac.manchester.spinnaker.alloc;
-
-import uk.ac.manchester.spinnaker.alloc.db.SQLQueries;
-import uk.ac.manchester.spinnaker.storage.GeneratesID;
-import uk.ac.manchester.spinnaker.storage.Parameter;
-import uk.ac.manchester.spinnaker.storage.ResultColumn;
-import uk.ac.manchester.spinnaker.storage.SingleRowResult;
-import uk.ac.manchester.spinnaker.utils.UsedInJavadocOnly;
-
-/**
- * SQL queries for testing purposes.
- *
- * @see SQLQueries
- */
-@UsedInJavadocOnly(SQLQueries.class)
-public interface SupportQueries {
-	/** Insert a request-by-size. */
-	@Parameter("job_id")
-	@Parameter("num_boards")
-	String TEST_INSERT_REQ_SIZE =
-			"INSERT INTO job_request(job_id, num_boards) VALUES (?, ?)";
-
-	/** Insert a request-by-dimensions. */
-	@Parameter("job_id")
-	@Parameter("width")
-	@Parameter("height")
-	@Parameter("max_dead_boards")
-	String TEST_INSERT_REQ_DIMS =
-			"INSERT INTO job_request(job_id, width, height, "
-					+ "max_dead_boards) VALUES (?, ?, ?, ?)";
-
-	/** Insert a request-for-a-board. */
-	@Parameter("job_id")
-	@Parameter("board_id")
-	String TEST_INSERT_REQ_BOARD =
-			"INSERT INTO job_request(job_id, board_id) VALUES (?, ?)";
-
-	/** Count the jobs. */
-	@ResultColumn("cnt")
-	@SingleRowResult
-	String TEST_COUNT_JOBS = "SELECT COUNT(*) AS cnt FROM jobs";
-
-	/** Count the active allocation requests. */
-	@Parameter("job_state")
-	@ResultColumn("cnt")
-	@SingleRowResult
-	String TEST_COUNT_REQUESTS =
-			"SELECT COUNT(*) AS cnt FROM job_request "
-					+ "JOIN jobs USING (job_id) WHERE job_state = :job_state";
-
-	/** Count the active power change requests. */
-	@ResultColumn("cnt")
-	@SingleRowResult
-	String TEST_COUNT_POWER_CHANGES =
-			"SELECT COUNT(*) AS cnt FROM pending_changes";
-
-	/** Directly set the state of a job. */
-	@Parameter("state")
-	@Parameter("job")
-	String TEST_SET_JOB_STATE =
-			"UPDATE jobs SET job_state = :state WHERE job_id = :job";
-
-	/** Directly set when a job died. */
-	@Parameter("timestamp")
-	@Parameter("job")
-	String TEST_SET_JOB_DEATH_TIME =
-			"UPDATE jobs SET death_timestamp = :timestamp WHERE job_id = :job";
-
-	/** Get the quota for a user on a machine. */
-	@Parameter("machine_id")
-	@Parameter("user_id")
-	@ResultColumn("quota")
-	String TEST_GET_QUOTA =
-			"SELECT quota FROM quotas WHERE machine_id = ? AND user_id = ?";
-
-	/** Set the quota for a group. */
-	@Parameter("quota")
-	@Parameter("group")
-	String TEST_SET_QUOTA =
-			"UPDATE groups SET quota = :quota WHERE group_id = :group";
-
-	/** Create a machine, specifying the ID. */
-	@Parameter("machine_id")
-	@Parameter("machine_name")
-	@Parameter("width")
-	@Parameter("height")
-	@Parameter("depth")
-	@GeneratesID
-	String INSERT_MACHINE =
-			"INSERT OR IGNORE INTO machines(machine_id, machine_name, "
-					+ "width, height, [depth], board_model) "
-					+ "VALUES (?, ?, ?, ?, ?, 5)";
-
-	/** Create a BMP, specifying the ID. */
-	@Parameter("bmp_id")
-	@Parameter("machine_id")
-	@Parameter("address")
-	@Parameter("cabinet")
-	@Parameter("frame")
-	@GeneratesID
-	String INSERT_BMP_WITH_ID =
-			"INSERT OR IGNORE INTO bmp(bmp_id, machine_id, address, "
-					+ "cabinet, frame) VALUES (?, ?, ?, ?, ?)";
-
-	/** Create a user, specifying the ID. */
-	@Parameter("user_id")
-	@Parameter("user_name")
-	@Parameter("trust_level")
-	@Parameter("disabled")
-	@GeneratesID
-	String INSERT_USER = "INSERT OR IGNORE INTO user_info(user_id, user_name, "
-			+ "trust_level, disabled, encrypted_password) "
-			+ "VALUES (?, ?, ?, ?, '*')";
-
-	/** Create a group, specifying the ID. */
-	@Parameter("group_id")
-	@Parameter("group_name")
-	@Parameter("quota")
-	@GeneratesID
-	String INSERT_GROUP = "INSERT OR IGNORE INTO "
-			+ "groups(group_id, group_name, quota, group_type) "
-			+ "VALUES (?, ?, ?, 0)";
-
-	/** Create a user/group association, specifying the ID. */
-	@Parameter("membership_id")
-	@Parameter("user_id")
-	@Parameter("group_id")
-	@GeneratesID
-	String INSERT_MEMBER = "INSERT OR IGNORE INTO group_memberships("
-			+ "membership_id, user_id, group_id) VALUES (?, ?, ?)";
-
-	/** Create a board, specifying the ID. */
-	@Parameter("board_id")
-	@Parameter("address")
-	@Parameter("bmp_id")
-	@Parameter("board_num")
-	@Parameter("machine_id")
-	@Parameter("x")
-	@Parameter("y")
-	@Parameter("z")
-	@Parameter("root_x")
-	@Parameter("root_y")
-	@Parameter("board_power")
-	@GeneratesID
-	String INSERT_BOARD_WITH_ID =
-			"INSERT OR IGNORE INTO boards(board_id, address, "
-					+ "bmp_id, board_num, machine_id, x, y, z, "
-					+ "root_x, root_y, board_power) "
-					+ "VALUES (?, ?, ?, ?, ?, ?, ?, ?, ?, ?, ?)";
-
-	/** Create a job, specifying timestamps. */
-	@Parameter("machine_id")
-	@Parameter("owner")
-	@Parameter("group_id")
-	@Parameter("root_id")
-	@Parameter("job_state")
-	@Parameter("create_timestamp")
-	@Parameter("allocation_timestamp")
-	@Parameter("death_timestamp")
-	@Parameter("allocation_size")
-	@Parameter("keepalive_interval")
-	@Parameter("keepalive_timestamp")
-	@GeneratesID
-	String INSERT_JOB_WITH_TIMESTAMPS =
-			"INSERT INTO jobs(machine_id, owner, group_id, root_id, "
-					+ "job_state, create_timestamp, allocation_timestamp, "
-					+ "death_timestamp, allocation_size, "
-					+ "keepalive_interval, keepalive_timestamp) "
-					+ "VALUES (?, ?, ?, ?, ?, ?, ?, ?, ?, ?, ?)";
-}
->>>>>>> fc8e3fca
+}