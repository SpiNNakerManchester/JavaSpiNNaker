--- conflicted
+++ resolved
@@ -1,346 +1,321 @@
-/*
- * Copyright (c) 2021-2022 The University of Manchester
- *
- * This program is free software: you can redistribute it and/or modify
- * it under the terms of the GNU General Public License as published by
- * the Free Software Foundation, either version 3 of the License, or
- * (at your option) any later version.
- *
- * This program is distributed in the hope that it will be useful,
- * but WITHOUT ANY WARRANTY; without even the implied warranty of
- * MERCHANTABILITY or FITNESS FOR A PARTICULAR PURPOSE.  See the
- * GNU General Public License for more details.
- *
- * You should have received a copy of the GNU General Public License
- * along with this program.  If not, see <http://www.gnu.org/licenses/>.
- */
-package uk.ac.manchester.spinnaker.alloc.bmp;
-
-import static java.nio.ByteBuffer.allocate;
-import static java.nio.ByteOrder.LITTLE_ENDIAN;
-import static java.nio.charset.StandardCharsets.UTF_8;
-import static java.util.Collections.unmodifiableMap;
-import static org.apache.commons.io.IOUtils.readFully;
-import static org.slf4j.LoggerFactory.getLogger;
-import static uk.ac.manchester.spinnaker.messages.model.PowerCommand.POWER_ON;
-
-import java.io.IOException;
-import java.io.InputStream;
-import java.nio.ByteBuffer;
-import java.util.Collection;
-import java.util.HashMap;
-import java.util.LinkedList;
-import java.util.Map;
-import java.util.zip.CRC32;
-
-import org.slf4j.Logger;
-
-import uk.ac.manchester.spinnaker.machine.MemoryLocation;
-import uk.ac.manchester.spinnaker.messages.bmp.BMPBoard;
-import uk.ac.manchester.spinnaker.messages.bmp.BMPCoords;
-import uk.ac.manchester.spinnaker.messages.model.BMPConnectionData;
-import uk.ac.manchester.spinnaker.messages.model.Blacklist;
-import uk.ac.manchester.spinnaker.messages.model.FPGA;
-import uk.ac.manchester.spinnaker.messages.model.PowerCommand;
-import uk.ac.manchester.spinnaker.messages.model.VersionInfo;
-import uk.ac.manchester.spinnaker.transceiver.ProcessException;
-import uk.ac.manchester.spinnaker.transceiver.UnimplementedBMPTransceiver;
-import uk.ac.manchester.spinnaker.utils.ValueHolder;
-
-/**
- * BMP transceiver mock just for test purposes.
- */
-public final class MockTransceiver extends UnimplementedBMPTransceiver {
-	private static final Logger log = getLogger(MockTransceiver.class);
-
-	/**
-	 * Install this mock transceiver as the thing to be manufactured by the
-	 * given transceiver factory.
-	 *
-	 * @param txrxFactory
-	 *            The transceiver factory to install into.
-	 */
-	@SuppressWarnings("deprecation")
-	public static void installIntoFactory(TransceiverFactory txrxFactory) {
-		txrxFactory.getTestAPI().setFactory(MockTransceiver::new);
-	}
-
-	private static MockTransceiver current;
-
-	public static MockTransceiver getCurrentMock() {
-		return current;
-	}
-
-	/** Not a real serial number at all! Just for testing purposes. */
-	private static final String SERIAL_NUMBER = "gorp";
-
-	private static final int VERSION_INFO_SIZE = 32;
-
-	/** Dummy version code. */
-	static final short VERSION = 0x202;
-
-	/** Initial dummy blacklist data. */
-	static final String BLACKLIST = "chip 5 5 core 5";
-
-	private static String blacklistData = BLACKLIST;
-
-	private static VersionInfo version =
-			new VersionInfo(syntheticVersionData(VERSION), true);
-
-	private Map<Integer, Boolean> status;
-
-	private final ValueHolder<Blacklist> setBlacklist;
-
-	private MockTransceiver(String machineName, BMPConnectionData data,
-			ValueHolder<Blacklist> setBlacklist) {
-		log.info("constructed dummy transceiver for {} ({} : {})", machineName,
-				data.ipAddress, data.boards);
-		status = new HashMap<>();
-		this.setBlacklist = setBlacklist;
-		current = this;
-	}
-
-	public static void setVersion(short versionCode) {
-		version = new VersionInfo(syntheticVersionData(versionCode), true);
-	}
-
-	public static void setBlacklist(String blacklist) {
-		blacklistData = blacklist;
-	}
-
-	/**
-	 * @return The bytes of a response, correct in the places which Spalloc
-	 *         checks, and arbitrary (zero) elsewhere.
-	 */
-	private static ByteBuffer syntheticVersionData(short versionCode) {
-<<<<<<< HEAD
-		var b = allocate(VERSION_INFO_SIZE).order(LITTLE_ENDIAN);
-		b.putInt(0);
-		b.putInt(0);
-		b.putInt(0);
-		b.putInt(0);
-=======
-		byte zero = 0;
-		ByteBuffer b = allocate(VERSION_INFO_SIZE);
-		b.order(LITTLE_ENDIAN);
-		b.put(zero);
-		b.put(zero);
-		b.put(zero);
-		b.put(zero);
->>>>>>> 7ad5915b
-		b.putShort((short) 0);
-		b.putShort(versionCode);
-		b.putInt(0);
-		b.put("abc/def".getBytes(UTF_8));
-		return b.flip();
-	}
-
-	public Map<Integer, Boolean> getStatus() {
-		return unmodifiableMap(status);
-	}
-
-	@Override
-	public void power(PowerCommand powerCommand, BMPCoords bmp,
-			Collection<BMPBoard> boards) {
-		log.info("power({},{},{})", powerCommand, bmp, boards);
-		for (var b : boards) {
-			status.put(b.board, powerCommand == POWER_ON);
-		}
-	}
-
-	/**
-	 * A place where you can set a queue of wonky results from the read of the
-	 * FPGA registers.
-	 */
-	@SuppressWarnings("checkstyle:visibilitymodifier")
-	public static LinkedList<Integer> fpgaResults = new LinkedList<>();
-
-	@Override
-	public int readFPGARegister(FPGA fpga, MemoryLocation register,
-			BMPCoords bmp, BMPBoard board) {
-		log.info("readFPGARegister({},{},{},{})", fpga, register, bmp, board);
-		Integer r = fpgaResults.pollFirst();
-		if (r != null) {
-			return r;
-		}
-		return fpga.value;
-	}
-
-	@Override
-	public void writeFPGARegister(FPGA fpga, MemoryLocation register, int value,
-			BMPCoords bmp, BMPBoard board) {
-		log.info("writeFPGARegister({},{},{},{},{})", fpga, register, value,
-				bmp, board);
-	}
-
-	@Override
-	public VersionInfo readBMPVersion(BMPCoords bmp, BMPBoard board) {
-		return version;
-	}
-
-	@Override
-	public String readBoardSerialNumber(BMPCoords bmp, BMPBoard board)
-			throws IOException, ProcessException {
-		log.info("readBoardSerialNumber({},{})", bmp, board);
-		return SERIAL_NUMBER;
-	}
-
-	private static final int MEM_SIZE = 8 * 1024 * 1024;
-
-	private static ByteBuffer allocateMemory() {
-		ByteBuffer buf = ByteBuffer.allocate(MEM_SIZE).order(LITTLE_ENDIAN);
-		buf.position(0).limit(MEM_SIZE);
-		return buf;
-	}
-
-	private ByteBuffer memory = allocateMemory();
-
-	private ByteBuffer flash = allocateMemory();
-
-	private static ByteBuffer slice(ByteBuffer buffer, MemoryLocation start,
-			int length) {
-		ByteBuffer b = buffer.duplicate();
-		b.position(start.address).limit(start.address + length);
-		return b.slice();
-	}
-
-	public ByteBuffer readSerialFlash(BMPCoords bmp, BMPBoard board,
-			MemoryLocation baseAddress, int length) {
-		log.info("readSerialFlash({},{},{},{})", bmp, board, baseAddress,
-				length);
-		// Pad to length
-<<<<<<< HEAD
-		var b = ByteBuffer.allocate(length).order(LITTLE_ENDIAN);
-=======
-		ByteBuffer b = slice(flash, baseAddress, length);
->>>>>>> 7ad5915b
-		if (baseAddress.address == SERIAL_FLASH_BLACKLIST_OFFSET) {
-			b.put(new Blacklist(blacklistData).getRawData());
-			b.position(0);
-		}
-<<<<<<< HEAD
-		return b.limit(length).position(length).flip();
-=======
-		return b;
->>>>>>> 7ad5915b
-	}
-
-	@Override
-	public ByteBuffer readBMPMemory(BMPCoords bmp, BMPBoard board,
-			MemoryLocation baseAddress, int length)
-			throws IOException, ProcessException {
-		log.info("readBMPMemory({},{},{},{})", bmp, board, baseAddress,
-				length);
-<<<<<<< HEAD
-		var b = ByteBuffer.allocate(length).order(LITTLE_ENDIAN);
-		return b.limit(length).position(length).flip();
-=======
-		return slice(memory, baseAddress, length);
->>>>>>> 7ad5915b
-	}
-
-	private ByteBuffer chunkedData;
-
-	private ByteBuffer written;
-
-	private static final int SPACE = 0x10000;
-
-	private static final MemoryLocation BUF_PLACE =
-			new MemoryLocation(0x12345678);
-
-	@Override
-	public MemoryLocation eraseBMPFlash(BMPCoords bmp, BMPBoard board,
-			MemoryLocation baseAddress, int size) {
-		log.info("eraseBMPFlash({},{},{},{})", bmp, board, baseAddress, size);
-		chunkedData = ByteBuffer.allocate(SPACE).order(LITTLE_ENDIAN);
-		return BUF_PLACE;
-	}
-
-	@Override
-	public void writeBMPMemory(BMPCoords bmp, BMPBoard board,
-			MemoryLocation baseAddress, ByteBuffer data) {
-		log.info("writeBMPMemory({},{},{}:{})", bmp, board, baseAddress,
-				data.remaining());
-		if (BUF_PLACE.equals(baseAddress)) {
-			written = data.duplicate();
-		} else {
-			slice(memory, baseAddress, data.remaining()).put(data);
-		}
-	}
-
-	@Override
-	public void chunkBMPFlash(BMPCoords bmp, BMPBoard board,
-			MemoryLocation address) {
-		log.info("chunkBMPFlash({},{},{})", bmp, board, address);
-		chunkedData.put(written);
-	}
-
-	private static final int BMP_FLASH_BLACKLIST_OFFSET = 0xe00;
-
-	@Override
-	public void copyBMPFlash(BMPCoords bmp, BMPBoard board,
-			MemoryLocation baseAddress, int size) {
-		log.info("copyBMPFlash({},{},{},{})", bmp, board, baseAddress, size);
-		var inFlash = chunkedData.duplicate();
-		inFlash.flip().position(BMP_FLASH_BLACKLIST_OFFSET);
-		synchronized (setBlacklist) {
-			setBlacklist.setValue(new Blacklist(inFlash.slice()));
-		}
-	}
-
-	private static final int SERIAL_FLASH_BLACKLIST_OFFSET = 0x100;
-
-	@Override
-	public void writeSerialFlash(BMPCoords bmp, BMPBoard board,
-			MemoryLocation baseAddress, ByteBuffer data) {
-		log.info("writeSerialFlash({},{},{}:{})", bmp, board, baseAddress,
-				data.remaining());
-<<<<<<< HEAD
-		var b = data.duplicate().order(LITTLE_ENDIAN);
-=======
-		ByteBuffer b = slice(flash, baseAddress, data.remaining()).put(data);
->>>>>>> 7ad5915b
-		b.position(SERIAL_FLASH_BLACKLIST_OFFSET);
-		var bl = new Blacklist(b);
-		synchronized (setBlacklist) {
-			if (!bl.equals(setBlacklist.getValue())) {
-				throw new IllegalStateException("blacklist in serial flash ("
-						+ bl + ") is different to blacklist in BMP flash ("
-						+ setBlacklist.getValue() + ")");
-			}
-		}
-	}
-
-	@Override
-	public void writeSerialFlash(BMPCoords bmp, BMPBoard board,
-			MemoryLocation baseAddress, int size, InputStream stream)
-			throws IOException {
-		log.info("writeSerialFlash({},{},{},{})", bmp, board, baseAddress,
-				size);
-		slice(flash, baseAddress, size).put(readFully(stream, size));
-	}
-
-	@Override
-	public MemoryLocation getSerialFlashBuffer(BMPCoords bmp, BMPBoard board) {
-		log.info("getSerialFlashBuffer({},{})", bmp, board);
-		return BUF_PLACE;
-	}
-
-	@Override
-	public void writeBMPFlash(BMPCoords bmp, BMPBoard board,
-			MemoryLocation baseAddress) {
-		log.info("writeBMPFlash({},{},{})", bmp, board, baseAddress);
-	}
-
-	private static final long CRC_MASK = 0xffffffffL;
-
-	@Override
-	public int readSerialFlashCRC(BMPCoords bmp, BMPBoard board,
-			MemoryLocation baseAddress, int length) {
-		log.info("readSerialFlashCRC({},{},{},{})", bmp, board, baseAddress,
-				length);
-		CRC32 crc = new CRC32();
-		crc.update(slice(flash, baseAddress, length));
-		return (int) (crc.getValue() & CRC_MASK);
-	}
-}
+/*
+ * Copyright (c) 2021-2022 The University of Manchester
+ *
+ * This program is free software: you can redistribute it and/or modify
+ * it under the terms of the GNU General Public License as published by
+ * the Free Software Foundation, either version 3 of the License, or
+ * (at your option) any later version.
+ *
+ * This program is distributed in the hope that it will be useful,
+ * but WITHOUT ANY WARRANTY; without even the implied warranty of
+ * MERCHANTABILITY or FITNESS FOR A PARTICULAR PURPOSE.  See the
+ * GNU General Public License for more details.
+ *
+ * You should have received a copy of the GNU General Public License
+ * along with this program.  If not, see <http://www.gnu.org/licenses/>.
+ */
+package uk.ac.manchester.spinnaker.alloc.bmp;
+
+import static java.nio.ByteBuffer.allocate;
+import static java.nio.ByteOrder.LITTLE_ENDIAN;
+import static java.nio.charset.StandardCharsets.UTF_8;
+import static java.util.Collections.unmodifiableMap;
+import static org.apache.commons.io.IOUtils.readFully;
+import static org.slf4j.LoggerFactory.getLogger;
+import static uk.ac.manchester.spinnaker.messages.model.PowerCommand.POWER_ON;
+
+import java.io.IOException;
+import java.io.InputStream;
+import java.nio.ByteBuffer;
+import java.util.Collection;
+import java.util.HashMap;
+import java.util.LinkedList;
+import java.util.Map;
+import java.util.zip.CRC32;
+
+import org.slf4j.Logger;
+
+import uk.ac.manchester.spinnaker.machine.MemoryLocation;
+import uk.ac.manchester.spinnaker.messages.bmp.BMPBoard;
+import uk.ac.manchester.spinnaker.messages.bmp.BMPCoords;
+import uk.ac.manchester.spinnaker.messages.model.BMPConnectionData;
+import uk.ac.manchester.spinnaker.messages.model.Blacklist;
+import uk.ac.manchester.spinnaker.messages.model.FPGA;
+import uk.ac.manchester.spinnaker.messages.model.PowerCommand;
+import uk.ac.manchester.spinnaker.messages.model.VersionInfo;
+import uk.ac.manchester.spinnaker.transceiver.ProcessException;
+import uk.ac.manchester.spinnaker.transceiver.UnimplementedBMPTransceiver;
+import uk.ac.manchester.spinnaker.utils.ValueHolder;
+
+/**
+ * BMP transceiver mock just for test purposes.
+ */
+public final class MockTransceiver extends UnimplementedBMPTransceiver {
+	private static final Logger log = getLogger(MockTransceiver.class);
+
+	/**
+	 * Install this mock transceiver as the thing to be manufactured by the
+	 * given transceiver factory.
+	 *
+	 * @param txrxFactory
+	 *            The transceiver factory to install into.
+	 */
+	@SuppressWarnings("deprecation")
+	public static void installIntoFactory(TransceiverFactory txrxFactory) {
+		txrxFactory.getTestAPI().setFactory(MockTransceiver::new);
+	}
+
+	private static MockTransceiver current;
+
+	public static MockTransceiver getCurrentMock() {
+		return current;
+	}
+
+	/** Not a real serial number at all! Just for testing purposes. */
+	private static final String SERIAL_NUMBER = "gorp";
+
+	private static final int VERSION_INFO_SIZE = 32;
+
+	/** Dummy version code. */
+	static final short VERSION = 0x202;
+
+	/** Initial dummy blacklist data. */
+	static final String BLACKLIST = "chip 5 5 core 5";
+
+	private static String blacklistData = BLACKLIST;
+
+	private static VersionInfo version =
+			new VersionInfo(syntheticVersionData(VERSION), true);
+
+	private Map<Integer, Boolean> status;
+
+	private final ValueHolder<Blacklist> setBlacklist;
+
+	private MockTransceiver(String machineName, BMPConnectionData data,
+			ValueHolder<Blacklist> setBlacklist) {
+		log.info("constructed dummy transceiver for {} ({} : {})", machineName,
+				data.ipAddress, data.boards);
+		status = new HashMap<>();
+		this.setBlacklist = setBlacklist;
+		current = this;
+	}
+
+	public static void setVersion(short versionCode) {
+		version = new VersionInfo(syntheticVersionData(versionCode), true);
+	}
+
+	public static void setBlacklist(String blacklist) {
+		blacklistData = blacklist;
+	}
+
+	/**
+	 * @return The bytes of a response, correct in the places which Spalloc
+	 *         checks, and arbitrary (zero) elsewhere.
+	 */
+	private static ByteBuffer syntheticVersionData(short versionCode) {
+		byte zero = 0;
+		var b = allocate(VERSION_INFO_SIZE).order(LITTLE_ENDIAN);
+		b.put(zero);
+		b.put(zero);
+		b.put(zero);
+		b.put(zero);
+		b.putShort((short) 0);
+		b.putShort(versionCode);
+		b.putInt(0);
+		b.put("abc/def".getBytes(UTF_8));
+		return b.flip();
+	}
+
+	public Map<Integer, Boolean> getStatus() {
+		return unmodifiableMap(status);
+	}
+
+	@Override
+	public void power(PowerCommand powerCommand, BMPCoords bmp,
+			Collection<BMPBoard> boards) {
+		log.info("power({},{},{})", powerCommand, bmp, boards);
+		for (var b : boards) {
+			status.put(b.board, powerCommand == POWER_ON);
+		}
+	}
+
+	/**
+	 * A place where you can set a queue of wonky results from the read of the
+	 * FPGA registers.
+	 */
+	@SuppressWarnings("checkstyle:visibilitymodifier")
+	public static LinkedList<FPGA> fpgaResults = new LinkedList<>();
+
+	@Override
+	public int readFPGARegister(FPGA fpga, MemoryLocation register,
+			BMPCoords bmp, BMPBoard board) {
+		log.info("readFPGARegister({},{},{},{})", fpga, register, bmp, board);
+		var r = fpgaResults.pollFirst();
+		if (r != null) {
+			return r.value;
+		}
+		return fpga.value;
+	}
+
+	@Override
+	public void writeFPGARegister(FPGA fpga, MemoryLocation register, int value,
+			BMPCoords bmp, BMPBoard board) {
+		log.info("writeFPGARegister({},{},{},{},{})", fpga, register, value,
+				bmp, board);
+	}
+
+	@Override
+	public VersionInfo readBMPVersion(BMPCoords bmp, BMPBoard board) {
+		return version;
+	}
+
+	@Override
+	public String readBoardSerialNumber(BMPCoords bmp, BMPBoard board)
+			throws IOException, ProcessException {
+		log.info("readBoardSerialNumber({},{})", bmp, board);
+		return SERIAL_NUMBER;
+	}
+
+	private static final int MEM_SIZE = 8 * 1024 * 1024;
+
+	private static ByteBuffer allocateMemory() {
+		var buf = allocate(MEM_SIZE).order(LITTLE_ENDIAN);
+		buf.position(0).limit(MEM_SIZE);
+		return buf;
+	}
+
+	private ByteBuffer memory = allocateMemory();
+
+	private ByteBuffer flash = allocateMemory();
+
+	private static ByteBuffer slice(ByteBuffer buffer, MemoryLocation start,
+			int length) {
+		// TODO use ByteBuffer.slice(int,int) from Java 14 onwards
+		var b = buffer.duplicate();
+		b.position(start.address).limit(start.address + length);
+		return b.slice();
+	}
+
+	public ByteBuffer readSerialFlash(BMPCoords bmp, BMPBoard board,
+			MemoryLocation baseAddress, int length) {
+		log.info("readSerialFlash({},{},{},{})", bmp, board, baseAddress,
+				length);
+		// Pad to length
+		var b = slice(flash, baseAddress, length);
+		if (baseAddress.address == SERIAL_FLASH_BLACKLIST_OFFSET) {
+			b.put(new Blacklist(blacklistData).getRawData());
+			b.position(0);
+		}
+		return b;
+	}
+
+	@Override
+	public ByteBuffer readBMPMemory(BMPCoords bmp, BMPBoard board,
+			MemoryLocation baseAddress, int length)
+			throws IOException, ProcessException {
+		log.info("readBMPMemory({},{},{},{})", bmp, board, baseAddress,
+				length);
+		return slice(memory, baseAddress, length);
+	}
+
+	private ByteBuffer chunkedData;
+
+	private ByteBuffer written;
+
+	private static final int SPACE = 0x10000;
+
+	private static final MemoryLocation BUF_PLACE =
+			new MemoryLocation(0x12345678);
+
+	@Override
+	public MemoryLocation eraseBMPFlash(BMPCoords bmp, BMPBoard board,
+			MemoryLocation baseAddress, int size) {
+		log.info("eraseBMPFlash({},{},{},{})", bmp, board, baseAddress, size);
+		chunkedData = allocate(SPACE).order(LITTLE_ENDIAN);
+		return BUF_PLACE;
+	}
+
+	@Override
+	public void writeBMPMemory(BMPCoords bmp, BMPBoard board,
+			MemoryLocation baseAddress, ByteBuffer data) {
+		log.info("writeBMPMemory({},{},{}:{})", bmp, board, baseAddress,
+				data.remaining());
+		if (BUF_PLACE.equals(baseAddress)) {
+			written = data.duplicate();
+		} else {
+			slice(memory, baseAddress, data.remaining()).put(data);
+		}
+	}
+
+	@Override
+	public void chunkBMPFlash(BMPCoords bmp, BMPBoard board,
+			MemoryLocation address) {
+		log.info("chunkBMPFlash({},{},{})", bmp, board, address);
+		chunkedData.put(written);
+	}
+
+	private static final int BMP_FLASH_BLACKLIST_OFFSET = 0xe00;
+
+	@Override
+	public void copyBMPFlash(BMPCoords bmp, BMPBoard board,
+			MemoryLocation baseAddress, int size) {
+		log.info("copyBMPFlash({},{},{},{})", bmp, board, baseAddress, size);
+		var inFlash = chunkedData.duplicate();
+		inFlash.flip().position(BMP_FLASH_BLACKLIST_OFFSET);
+		synchronized (setBlacklist) {
+			setBlacklist.setValue(new Blacklist(inFlash.slice()));
+		}
+	}
+
+	private static final int SERIAL_FLASH_BLACKLIST_OFFSET = 0x100;
+
+	@Override
+	public void writeSerialFlash(BMPCoords bmp, BMPBoard board,
+			MemoryLocation baseAddress, ByteBuffer data) {
+		log.info("writeSerialFlash({},{},{}:{})", bmp, board, baseAddress,
+				data.remaining());
+		var b = slice(flash, baseAddress, data.remaining()).put(data);
+		b.position(SERIAL_FLASH_BLACKLIST_OFFSET);
+		var bl = new Blacklist(b);
+		synchronized (setBlacklist) {
+			if (!bl.equals(setBlacklist.getValue())) {
+				throw new IllegalStateException("blacklist in serial flash ("
+						+ bl + ") is different to blacklist in BMP flash ("
+						+ setBlacklist.getValue() + ")");
+			}
+		}
+	}
+
+	@Override
+	public void writeSerialFlash(BMPCoords bmp, BMPBoard board,
+			MemoryLocation baseAddress, int size, InputStream stream)
+			throws IOException {
+		log.info("writeSerialFlash({},{},{},{})", bmp, board, baseAddress,
+				size);
+		slice(flash, baseAddress, size).put(readFully(stream, size));
+	}
+
+	@Override
+	public MemoryLocation getSerialFlashBuffer(BMPCoords bmp, BMPBoard board) {
+		log.info("getSerialFlashBuffer({},{})", bmp, board);
+		return BUF_PLACE;
+	}
+
+	@Override
+	public void writeBMPFlash(BMPCoords bmp, BMPBoard board,
+			MemoryLocation baseAddress) {
+		log.info("writeBMPFlash({},{},{})", bmp, board, baseAddress);
+	}
+
+	private static final long CRC_MASK = 0xffffffffL;
+
+	@Override
+	public int readSerialFlashCRC(BMPCoords bmp, BMPBoard board,
+			MemoryLocation baseAddress, int length) {
+		log.info("readSerialFlashCRC({},{},{},{})", bmp, board, baseAddress,
+				length);
+		var crc = new CRC32();
+		crc.update(slice(flash, baseAddress, length));
+		return (int) (crc.getValue() & CRC_MASK);
+	}
+}