/*
 * Copyright (c) 2021 The University of Manchester
 *
 * This program is free software: you can redistribute it and/or modify
 * it under the terms of the GNU General Public License as published by
 * the Free Software Foundation, either version 3 of the License, or
 * (at your option) any later version.
 *
 * This program is distributed in the hope that it will be useful,
 * but WITHOUT ANY WARRANTY; without even the implied warranty of
 * MERCHANTABILITY or FITNESS FOR A PARTICULAR PURPOSE.  See the
 * GNU General Public License for more details.
 *
 * You should have received a copy of the GNU General Public License
 * along with this program.  If not, see <http://www.gnu.org/licenses/>.
 */
package uk.ac.manchester.spinnaker.alloc.db;

import static org.junit.jupiter.api.Assertions.*;
import static org.junit.jupiter.api.Assumptions.assumeTrue;
import static org.junit.jupiter.api.TestInstance.Lifecycle.PER_CLASS;
import static uk.ac.manchester.spinnaker.alloc.db.DBTestingUtils.assumeWritable;
import static uk.ac.manchester.spinnaker.alloc.db.Row.integer;

import org.junit.jupiter.api.AfterEach;
import org.junit.jupiter.api.BeforeAll;
import org.junit.jupiter.api.BeforeEach;
import org.junit.jupiter.api.Test;
import org.junit.jupiter.api.TestInstance;
import org.springframework.beans.factory.annotation.Autowired;
import org.springframework.boot.test.context.SpringBootTest;
import org.springframework.dao.DataAccessException;
import org.springframework.dao.InvalidDataAccessResourceUsageException;
import org.springframework.jdbc.BadSqlGrammarException;
import org.springframework.jdbc.InvalidResultSetAccessException;
import org.springframework.test.context.ActiveProfiles;

import uk.ac.manchester.spinnaker.alloc.db.DatabaseEngine.Connection;

/**
 * Test that the database engine interface works and that the queries are
 * synchronised with the schema. Deliberately does not do meaningful testing of
 * the data in the database.
 *
 * @author Donal Fellows
 */
@SpringBootTest
@TestInstance(PER_CLASS)
@ActiveProfiles("unittest")
class DbBasicTest {
	private DatabaseEngine memdb;

	private Connection c;

	@BeforeAll
	void getMemoryDatabase(@Autowired DatabaseEngine mainDBEngine) {
		assumeTrue(mainDBEngine != null, "spring-configured DB engine absent");
		memdb = mainDBEngine.getInMemoryDB();
	}

	@BeforeEach
	void getConnection() {
		c = memdb.getConnection();
		assumeTrue(c != null, "connection not generated");
	}

	@AfterEach
	void closeConnection() {
		c.close();
	}

	private static void assertContains(String expected, String value) {
		assertTrue(value.contains(expected),
				() -> "did not find " + expected + " in " + value);
	}

<<<<<<< HEAD
	/** A very simple query. Note the space at the end is deliberate. */
=======
	/** A very simple query. Note the space at the end. */
>>>>>>> 8a78c13f
	private static final String COUNT =
			"SELECT COUNT(*) AS c FROM board_model_coords ";

	@Test
	void testDbConn() {
<<<<<<< HEAD
		try (var q = c.query(COUNT)) {
=======
		try (Query q = c.query(COUNT)) {
>>>>>>> 8a78c13f
			c.transaction(() -> {
				int rows = 0;
				for (var row : q.call()) {
					// For v2, v3, v4 and v5 board configs (
					assertEquals(104, row.getInt("c"));
					rows++;
				}
				assertEquals(1, rows, "should be only one row in query result");
			});
		}

		// Not supported by SQLite
		assertThrows(Exception.class, () -> c.createSQLXML());
	}

	@Test
	void testBadQueries() {
		c.transaction(() -> {
			Exception e;
<<<<<<< HEAD
			try (var q0 = c.query(COUNT);
					var q1 = c.query(COUNT + " WHERE model = :model")) {
=======
			try (Query q0 = c.query(COUNT);
					Query q1 = c.query(COUNT + "WHERE model = :model")) {
>>>>>>> 8a78c13f

				// Too many args
				e = assertThrows(InvalidDataAccessResourceUsageException.class,
						() -> q0.call1(1));
				assertEquals("prepared statement takes no arguments",
						e.getMessage());

				// Not enough args
				e = assertThrows(InvalidDataAccessResourceUsageException.class,
						() -> q1.call1());
				assertEquals("prepared statement takes 1 arguments, not 0",
						e.getMessage());

				// No column to fetch
				e = assertThrows(InvalidResultSetAccessException.class,
						() -> q0.call1().get().getInstant("d"));
				assertContains("no such column: 'd'", e.getMessage());
			}

			// No column in query definition
			e = assertThrows(BadSqlGrammarException.class,
<<<<<<< HEAD
					() -> c.query(COUNT + " WHERE job_id = ?"));
=======
					() -> c.query(COUNT + "WHERE job_id = ?"));
>>>>>>> 8a78c13f
			assertContains("no such column: job_id", e.getMessage());
		});

		// Accessing row after it has been disposed of
<<<<<<< HEAD
		var row = c.transaction(() -> {
			try (var q = c.query(COUNT)) {
				var r = q.call1().get();
=======
		Row row = c.transaction(() -> {
			try (Query q = c.query(COUNT)) {
				Row r = q.call1().get();
>>>>>>> 8a78c13f
				assertContains("Row(c:", r.toString());
				return r;
			}
		});
		assertNotNull(row.toString()); // Must not throw or return null!
<<<<<<< HEAD
		var e = assertThrows(DataAccessException.class, () -> row.getInt("c"));
=======
		Exception e = assertThrows(Exception.class, () -> row.getInt("c"));
>>>>>>> 8a78c13f
		assertContains("closed", e.getMessage());
	}

	@Test
	void testBadUpdates() {
		// Not very good SQL for updates, but we won't actually run them
		c.transaction(() -> {
			Exception e;
<<<<<<< HEAD
			try (var q0 = c.update(COUNT);
					var q1 = c.update(COUNT + " WHERE model = :model")) {
=======
			try (Update q0 = c.update(COUNT);
					Update q1 = c.update(COUNT + "WHERE model = :model")) {
>>>>>>> 8a78c13f

				// Too many args
				e = assertThrows(InvalidDataAccessResourceUsageException.class,
						() -> q0.call(1));
				assertEquals("prepared statement takes no arguments",
						e.getMessage());

				// Not enough args
				e = assertThrows(InvalidDataAccessResourceUsageException.class,
						() -> q1.call());
				assertEquals("prepared statement takes 1 arguments, not 0",
						e.getMessage());
			}

			// No column in query definition
			e = assertThrows(BadSqlGrammarException.class,
<<<<<<< HEAD
					() -> c.update(COUNT + " WHERE job_id = ?"));
=======
					() -> c.update(COUNT + "WHERE job_id = ?"));
>>>>>>> 8a78c13f
			assertContains("no such column: job_id", e.getMessage());
		});
	}

	@Test
	void testDbChanges() {
		assumeWritable(c);
		c.transaction(() -> {
			int rows;
			c.exec("CREATE TEMPORARY TABLE foo(x)");
			try (var u = c.update("INSERT INTO foo(x) VALUES(?)");
					var q = c.query("SELECT x FROM foo WHERE ? = ?");
					var q2 = c.query("SELECT x FROM foo")) {
				rows = 0;
				for (var row : q.call(1, 1)) {
					assertNotNull(row.getObject("x"));
					rows++;
				}
				assertEquals(0, rows);

				int keyCount = 0;
				for (var key : u.keys(123)) {
					// Tricky: assumes how SQLite generates keys
					assertEquals(Integer.valueOf(1), key);
					keyCount++;
				}
				assertEquals(1, keyCount);

				rows = 0;
				for (var row : q.call(1, 1)) {
					assertEquals(123, row.getInt("x"));
					rows++;
				}
				assertEquals(1, rows);

				// Check that it works with the row-extraction mapping too
				rows = 0;
				for (var row : q.call(1, 1).map(integer("x"))) {
					assertEquals(123, row);
					rows++;
				}
				assertEquals(1, rows);

				// Test what happens when we give too many arguments
				var e1 = assertThrows(DataAccessException.class,
						() -> q.call(1, 2, 3));
				assertEquals("prepared statement takes 2 arguments, not 3",
						e1.getMostSpecificCause().getMessage());

				var e2 = assertThrows(DataAccessException.class,
						() -> q2.call(1));
				assertEquals("prepared statement takes no arguments",
						e2.getMostSpecificCause().getMessage());

				// Test what happens when we give too few arguments
				var e3 = assertThrows(DataAccessException.class,
						() -> q.call(1));
				assertEquals("prepared statement takes 2 arguments, not 1",
						e3.getMostSpecificCause().getMessage());
			}
		});
	}
}<|MERGE_RESOLUTION|>--- conflicted
+++ resolved
@@ -74,21 +74,13 @@
 				() -> "did not find " + expected + " in " + value);
 	}
 
-<<<<<<< HEAD
 	/** A very simple query. Note the space at the end is deliberate. */
-=======
-	/** A very simple query. Note the space at the end. */
->>>>>>> 8a78c13f
 	private static final String COUNT =
 			"SELECT COUNT(*) AS c FROM board_model_coords ";
 
 	@Test
 	void testDbConn() {
-<<<<<<< HEAD
 		try (var q = c.query(COUNT)) {
-=======
-		try (Query q = c.query(COUNT)) {
->>>>>>> 8a78c13f
 			c.transaction(() -> {
 				int rows = 0;
 				for (var row : q.call()) {
@@ -108,13 +100,8 @@
 	void testBadQueries() {
 		c.transaction(() -> {
 			Exception e;
-<<<<<<< HEAD
 			try (var q0 = c.query(COUNT);
-					var q1 = c.query(COUNT + " WHERE model = :model")) {
-=======
-			try (Query q0 = c.query(COUNT);
-					Query q1 = c.query(COUNT + "WHERE model = :model")) {
->>>>>>> 8a78c13f
+					var q1 = c.query(COUNT + "WHERE model = :model")) {
 
 				// Too many args
 				e = assertThrows(InvalidDataAccessResourceUsageException.class,
@@ -136,34 +123,20 @@
 
 			// No column in query definition
 			e = assertThrows(BadSqlGrammarException.class,
-<<<<<<< HEAD
-					() -> c.query(COUNT + " WHERE job_id = ?"));
-=======
 					() -> c.query(COUNT + "WHERE job_id = ?"));
->>>>>>> 8a78c13f
 			assertContains("no such column: job_id", e.getMessage());
 		});
 
 		// Accessing row after it has been disposed of
-<<<<<<< HEAD
 		var row = c.transaction(() -> {
 			try (var q = c.query(COUNT)) {
 				var r = q.call1().get();
-=======
-		Row row = c.transaction(() -> {
-			try (Query q = c.query(COUNT)) {
-				Row r = q.call1().get();
->>>>>>> 8a78c13f
 				assertContains("Row(c:", r.toString());
 				return r;
 			}
 		});
 		assertNotNull(row.toString()); // Must not throw or return null!
-<<<<<<< HEAD
 		var e = assertThrows(DataAccessException.class, () -> row.getInt("c"));
-=======
-		Exception e = assertThrows(Exception.class, () -> row.getInt("c"));
->>>>>>> 8a78c13f
 		assertContains("closed", e.getMessage());
 	}
 
@@ -172,13 +145,8 @@
 		// Not very good SQL for updates, but we won't actually run them
 		c.transaction(() -> {
 			Exception e;
-<<<<<<< HEAD
 			try (var q0 = c.update(COUNT);
-					var q1 = c.update(COUNT + " WHERE model = :model")) {
-=======
-			try (Update q0 = c.update(COUNT);
-					Update q1 = c.update(COUNT + "WHERE model = :model")) {
->>>>>>> 8a78c13f
+					var q1 = c.update(COUNT + "WHERE model = :model")) {
 
 				// Too many args
 				e = assertThrows(InvalidDataAccessResourceUsageException.class,
@@ -195,11 +163,7 @@
 
 			// No column in query definition
 			e = assertThrows(BadSqlGrammarException.class,
-<<<<<<< HEAD
-					() -> c.update(COUNT + " WHERE job_id = ?"));
-=======
 					() -> c.update(COUNT + "WHERE job_id = ?"));
->>>>>>> 8a78c13f
 			assertContains("no such column: job_id", e.getMessage());
 		});
 	}
