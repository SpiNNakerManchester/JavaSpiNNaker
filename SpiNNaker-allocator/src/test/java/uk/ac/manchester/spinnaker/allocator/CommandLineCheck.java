--- conflicted
+++ resolved
@@ -43,19 +43,10 @@
 	private static final int SHORT_SLEEP = 100;
 
 	public static void main(String... args)
-<<<<<<< HEAD
-			throws URISyntaxException, IOException, InterruptedException {
+			throws IOException, InterruptedException {
 		var a = populateCommand(new TestingClientArgs(), args);
 		var factory = new SpallocClientFactory();
 		var client = factory.createClient(a.baseUrl, a.username, a.password);
-=======
-			throws IOException, InterruptedException {
-		TestingClientArgs a =
-				populateCommand(new TestingClientArgs(), args);
-		SpallocClientFactory factory = new SpallocClientFactory();
-		SpallocClient client =
-				factory.createClient(a.baseUrl, a.username, a.password);
->>>>>>> e831b737
 
 		// Just so that the server gets its logging out the way first
 		Thread.sleep(SHORT_SLEEP);
