/*
 * Copyright (c) 2021 The University of Manchester
 *
 * This program is free software: you can redistribute it and/or modify
 * it under the terms of the GNU General Public License as published by
 * the Free Software Foundation, either version 3 of the License, or
 * (at your option) any later version.
 *
 * This program is distributed in the hope that it will be useful,
 * but WITHOUT ANY WARRANTY; without even the implied warranty of
 * MERCHANTABILITY or FITNESS FOR A PARTICULAR PURPOSE.  See the
 * GNU General Public License for more details.
 *
 * You should have received a copy of the GNU General Public License
 * along with this program.  If not, see <http://www.gnu.org/licenses/>.
 */
package uk.ac.manchester.spinnaker.allocator;

import static java.util.Objects.isNull;
import static java.util.stream.Collectors.toList;
import static picocli.CommandLine.populateCommand;
import static uk.ac.manchester.spinnaker.allocator.SpallocClientFactory.JSON_MAPPER;

import java.io.IOException;
import java.net.URI;

import picocli.CommandLine.Parameters;

public final class CommandLineCheck {
	private CommandLineCheck() {
	}

	private static class TestingClientArgs {
		@Parameters(index = "0", paramLabel = "BaseURL")
		private URI baseUrl;

		@Parameters(index = "1", paramLabel = "UserName")
		private String username;

		@Parameters(index = "2", paramLabel = "PassWord")
		private String password;
	}

	private static final int SHORT_SLEEP = 100;

	public static void main(String... args)
			throws IOException, InterruptedException {
		var a = populateCommand(new TestingClientArgs(), args);
		var factory = new SpallocClientFactory();
		var client = factory.createClient(a.baseUrl, a.username, a.password);

		// Just so that the server gets its logging out the way first
		Thread.sleep(SHORT_SLEEP);

		System.out.println(client.getVersion());
		System.out.println(client.listMachines().stream()
				.map(m -> m.getName()).collect(toList()));
<<<<<<< HEAD
		for (Machine m : client.listMachines()) {
			WhereIs where = m.getBoardByTriad(0, 0, 1);
			if (isNull(where)) {
=======
		for (var m : client.listMachines()) {
			var where = m.getBoardByTriad(0, 0, 1);
			if (where == null) {
>>>>>>> 08bb0bca
				System.out.println(
						"board (0,0,1) not in machine " + m.getName());
				continue;
			}
			System.out.println(where.getMachineHandle().getWidth());
			System.out.println(where.getLogicalCoords());
			System.out.println(where.getPhysicalCoords());
			System.out.println(where.getBoardChip());
			System.out.println(where.getChip());
			System.out.println(where.getJobId());
		}
		// Check this directly here
		JSON_MAPPER.readValue("{\"x\":1,\"y\":2,\"z\":3,"
				+ "\"cabinet\":4,\"frame\":5,\"board\":6,"
				+ "\"address\":\"127.0.0.2\"}", BoardCoords.class);
	}
}<|MERGE_RESOLUTION|>--- conflicted
+++ resolved
@@ -55,15 +55,9 @@
 		System.out.println(client.getVersion());
 		System.out.println(client.listMachines().stream()
 				.map(m -> m.getName()).collect(toList()));
-<<<<<<< HEAD
-		for (Machine m : client.listMachines()) {
-			WhereIs where = m.getBoardByTriad(0, 0, 1);
-			if (isNull(where)) {
-=======
 		for (var m : client.listMachines()) {
 			var where = m.getBoardByTriad(0, 0, 1);
-			if (where == null) {
->>>>>>> 08bb0bca
+			if (isNull(where)) {
 				System.out.println(
 						"board (0,0,1) not in machine " + m.getName());
 				continue;
