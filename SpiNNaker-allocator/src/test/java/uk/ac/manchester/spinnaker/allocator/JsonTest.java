--- conflicted
+++ resolved
@@ -79,16 +79,8 @@
 
 	@Test
 	void physical() throws Exception {
-<<<<<<< HEAD
-		var p = new Physical();
-		p.setCabinet(1);
-		p.setFrame(2);
-		p.setBoard(3);
-		assertNotNull(serialize(p));
-=======
-		Physical p = new Physical(1, 2, 3);
+		var p = new Physical(1, 2, 3);
 		assertEquals("[1,2,3]", serialize(p));
->>>>>>> 005e65ed
 		assertEquals(p.toString(),
 				deserialize(serialize(p), Physical.class).toString());
 	}
@@ -115,16 +107,8 @@
 
 	@Test
 	void triad() throws Exception {
-<<<<<<< HEAD
-		var t = new Triad();
-		t.setX(1);
-		t.setY(2);
-		t.setZ(3);
-		assertNotNull(serialize(t));
-=======
-		Triad t = new Triad(1, 2, 3);
+		var t = new Triad(1, 2, 3);
 		assertEquals("[1,2,3]", serialize(t));
->>>>>>> 005e65ed
 		assertEquals(t.toString(),
 				deserialize(serialize(t), Triad.class).toString());
 	}
