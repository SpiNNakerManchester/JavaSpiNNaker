/*
 * Copyright (c) 2021 The University of Manchester
 *
 * This program is free software: you can redistribute it and/or modify
 * it under the terms of the GNU General Public License as published by
 * the Free Software Foundation, either version 3 of the License, or
 * (at your option) any later version.
 *
 * This program is distributed in the hope that it will be useful,
 * but WITHOUT ANY WARRANTY; without even the implied warranty of
 * MERCHANTABILITY or FITNESS FOR A PARTICULAR PURPOSE.  See the
 * GNU General Public License for more details.
 *
 * You should have received a copy of the GNU General Public License
 * along with this program.  If not, see <http://www.gnu.org/licenses/>.
 */
package uk.ac.manchester.spinnaker.allocator;

import static com.fasterxml.jackson.databind.PropertyNamingStrategies.KEBAB_CASE;
import static com.fasterxml.jackson.databind.SerializationFeature.WRITE_DATES_AS_TIMESTAMPS;
import static java.lang.String.format;
import static java.net.HttpURLConnection.HTTP_BAD_REQUEST;
import static java.net.HttpURLConnection.HTTP_NOT_FOUND;
import static java.net.HttpURLConnection.HTTP_NO_CONTENT;
import static java.net.URLEncoder.encode;
import static java.nio.charset.StandardCharsets.UTF_8;
import static java.util.Collections.synchronizedMap;
import static java.util.Objects.isNull;
import static java.util.Objects.nonNull;
import static java.util.stream.Collectors.joining;
import static java.util.stream.Collectors.toList;
import static org.apache.commons.io.IOUtils.readLines;

import java.io.FileNotFoundException;
import java.io.IOException;
import java.io.InputStream;
import java.io.OutputStreamWriter;
import java.net.HttpURLConnection;
import java.net.URI;
import java.util.Collection;
import java.util.HashMap;
import java.util.List;
import java.util.Map;
import java.util.stream.Stream;

import com.fasterxml.jackson.databind.json.JsonMapper;

import uk.ac.manchester.spinnaker.allocator.SpallocClient.Job;
import uk.ac.manchester.spinnaker.allocator.SpallocClient.Machine;
import uk.ac.manchester.spinnaker.machine.HasChipLocation;
import uk.ac.manchester.spinnaker.messages.model.Version;

/**
 * A factory for clients to connect to the Spalloc service.
 * <p>
 * <strong>Implementation Note:</strong> Neither this class nor the client
 * classes it creates maintain state that needs to be closed explicitly.
 *
 * @author Donal Fellows
 */
public class SpallocClientFactory {
	private static final String CONTENT_TYPE = "Content-Type";

	private static final String TEXT_PLAIN = "text/plain; charset=UTF-8";

	private static final String APPLICATION_JSON = "application/json";

	private static final String FORM_ENCODED =
			"application/x-www-form-urlencoded";

	private static final URI KEEPALIVE = URI.create("keepalive");

	private static final URI MACHINE = URI.create("machine");

	private static final URI POWER = URI.create("power");

	private static final URI WAIT_FLAG = URI.create("?wait=true");

	/** Used to convert to/from JSON. */
	static final JsonMapper JSON_MAPPER = JsonMapper.builder()
			.findAndAddModules().disable(WRITE_DATES_AS_TIMESTAMPS)
			.propertyNamingStrategy(KEBAB_CASE).build();

	/**
	 * Add a {@code /} to the end of the path part of a URI.
	 *
	 * @param uri
	 *            The URI to amend. Assumed to be HTTP or HTTPS.
	 * @return The amended URI.
	 */
	static URI asDir(URI uri) {
		var path = uri.getPath();
		if (!path.endsWith("/")) {
			path += "/";
			uri = uri.resolve(path);
		}
		return uri;
	}

	/**
	 * Read an object from a stream.
	 *
	 * @param <T>
	 *            The type of the object to read.
	 * @param is
	 *            The stream
	 * @param cls
	 *            The class of object to read.
	 * @return The object
	 * @throws IOException
	 *             If an I/O error happens or the content on the stream can't be
	 *             made into an instance of the given class.
	 */
	static <T> T readJson(InputStream is, Class<T> cls) throws IOException {
		return JSON_MAPPER.readValue(is, cls);
	}

	/**
	 * Outputs a form to a connection in
	 * {@code application/x-www-form-urlencoded} format.
	 *
	 * @param connection
	 *            The connection. Must have the right verb set.
	 * @param map
	 *            The contents of the form.
	 * @throws IOException
	 *             If I/O fails.
	 */
	static void writeForm(HttpURLConnection connection, Map<String, String> map)
			throws IOException {
		var form = map.entrySet().stream()
				.map(e -> e.getKey() + "=" + encode(e.getValue(), UTF_8))
				.collect(joining("&"));

		connection.setDoOutput(true);
		connection.setRequestProperty(CONTENT_TYPE, FORM_ENCODED);
		try (var w =
				new OutputStreamWriter(connection.getOutputStream(), UTF_8)) {
			w.write(form);
		}
	}

	/**
	 * Outputs an object to a connection in {@code application/json} format.
	 *
	 * @param connection
	 *            The connection. Must have the right verb set.
	 * @param object
	 *            The object to write.
	 * @throws IOException
	 *             If I/O fails.
	 */
	static void writeObject(HttpURLConnection connection, Object object)
			throws IOException {
		connection.setDoOutput(true);
		connection.setRequestProperty(CONTENT_TYPE, APPLICATION_JSON);
		try (var out = connection.getOutputStream()) {
			JSON_MAPPER.writeValue(out, object);
		}
	}

	/**
	 * Outputs a string to a connection in {@code text/plain} format.
	 *
	 * @param connection
	 *            The connection. Must have the right verb set.
	 * @param string
	 *            The string to write.
	 * @throws IOException
	 *             If I/O fails.
	 */
	static void writeString(HttpURLConnection connection, String string)
			throws IOException {
		connection.setDoOutput(true);
		connection.setRequestProperty(CONTENT_TYPE, TEXT_PLAIN);
		try (var w = new OutputStreamWriter(connection.getOutputStream(),
				UTF_8)) {
			w.write(string);
		}
	}

	/**
	 * Checks for errors in the response.
	 *
	 * @param conn
	 *            The HTTP connection
	 * @param errorMessage
	 *            The message to use on error (describes what did not work at a
	 *            higher level)
	 * @return The input stream so any non-error response content can be
	 *         obtained.
	 * @throws IOException
	 *             If things go wrong with comms.
	 * @throws FileNotFoundException
	 *             on a {@link HttpURLConnection#HTTP_NOT_FOUND}
	 * @throws SpallocClient.Exception
	 *             on other server errors
	 */
	static InputStream checkForError(HttpURLConnection conn,
			String errorMessage) throws IOException {
		if (conn.getResponseCode() == HTTP_NOT_FOUND) {
			// Special case
			throw new FileNotFoundException(errorMessage);
		}
		if (conn.getResponseCode() >= HTTP_BAD_REQUEST) {
			throw new SpallocClient.Exception(conn.getErrorStream(),
					conn.getResponseCode());
		}
		return conn.getInputStream();
	}

	/**
	 * Create a client.
	 *
	 * @param baseUrl
	 *            Where the server is.
	 * @param username
	 *            The username to log in with.
	 * @param password
	 *            The password to log in with.
	 * @return client API for the given server
	 * @throws IOException
	 *             If the server doesn't respond or logging in fails.
	 */
	public SpallocClient createClient(URI baseUrl, String username,
			String password) throws IOException {
		var s = new ClientSession(baseUrl, username, password);

		return new ClientImpl(s, s.discoverRoot());
	}
	// TODO Make a constructor that takes a bearer token

	private abstract class Common {
		private final SpallocClient client;

		final ClientSession s;

		/**
		 * Cache of machines, which don't expire.
		 */
		final Map<String, Machine> machineMap =
				synchronizedMap(new HashMap<>());

		Common(SpallocClient client, ClientSession s) {
			this.client = nonNull(client) ? client : (SpallocClient) this;
			this.s = s;
		}

		final Machine getMachine(String name) throws IOException {
			Machine m;
			do {
				m = machineMap.get(name);
				if (isNull(m)) {
					client.listMachines();
				}
			} while (isNull(m));
			return m;
		}

		private WhereIs whereis(HttpURLConnection conn) throws IOException {
			try (var is = checkForError(conn,
					"couldn't get board information")) {
				if (conn.getResponseCode() == HTTP_NO_CONTENT) {
					throw new FileNotFoundException("machine not allocated");
				}
				return readJson(is, WhereIs.class);
			} finally {
				s.trackCookie(conn);
			}
		}

		final WhereIs whereis(URI uri) throws IOException {
			return s.withRenewal(() -> {
				var conn = s.connection(uri);
				var w = whereis(conn);
				w.setMachineHandle(getMachine(w.getMachineName()));
				w.setMachineRef(null);
				return w;
			});
		}
	}

	private final class ClientImpl extends Common implements SpallocClient {
		private Version v;

		private URI jobs;

		private URI machines;

		private ClientImpl(ClientSession s, RootInfo ri) {
			super(null, s);
			this.v = ri.version;
			this.jobs = ri.jobsURI;
			this.machines = ri.machinesURI;
		}

		@Override
		public Version getVersion() {
			return v;
		}

		/**
		 * Slightly convoluted class to fetch jobs. The complication means we
		 * get the initial failure exception nice and early, while we're ready
		 * for it. This code would be quite a lot simpler if we didn't want to
		 * get the exception during construction.
		 */
		private class JobLister extends ListFetchingIter<URI> {
			private URI next;

			private List<URI> first;

			JobLister(URI initial) throws IOException {
				var first = getJobList(s.connection(initial));
				next = first.next;
				this.first = first.jobs;
			}

			private Jobs getJobList(HttpURLConnection conn) throws IOException {
				try (var is = checkForError(conn, "couldn't list jobs")) {
					return readJson(is, Jobs.class);
				} finally {
					s.trackCookie(conn);
				}
			}

			@Override
			List<URI> fetchNext() throws IOException {
				if (nonNull(first)) {
					try {
						return first;
					} finally {
						first = null;
					}
				}
				var j = getJobList(s.connection(next));
				next = j.next;
				return j.jobs;
			}

			@Override
			boolean canFetchMore() {
				if (nonNull(first)) {
					return true;
				}
				return nonNull(next);
			}
		}

		private Stream<Job> listJobs(URI flags) throws IOException {
<<<<<<< HEAD
			JobLister basicData =
					new JobLister(nonNull(flags) ? jobs.resolve(flags) : jobs);
=======
			var basicData = new JobLister(
					flags != null ? jobs.resolve(flags) : jobs);
>>>>>>> 08bb0bca
			return basicData.stream().flatMap(Collection::stream)
					.map(this::job);
		}

		@Override
		public List<Job> listJobs(boolean wait) throws IOException {
			return s.withRenewal(() -> listJobs(WAIT_FLAG)).collect(toList());
		}

		@Override
		public Stream<Job> listJobsWithDeleted(boolean wait)
				throws IOException {
			var opts = new StringBuilder("?deleted=true");
			if (wait) {
				opts.append("&wait=true");
			}
			return s.withRenewal(() -> listJobs(URI.create(opts.toString())));
		}

		@Override
		public Job createJob(CreateJob createInstructions) throws IOException {
			var uri = s.withRenewal(() -> {
				var conn = s.connection(jobs, true);
				writeObject(conn, createInstructions);
				// Get the response entity... and discard it
				try (var is = checkForError(conn, "job create failed")) {
					readLines(is, UTF_8);
					// But we do want the Location header
					return URI.create(conn.getHeaderField("Location"));
				} finally {
					s.trackCookie(conn);
				}
			});
			return job(uri);
		}

		Job job(URI uri) {
			return new JobImpl(this, s, asDir(uri));
		}

		@Override
		public List<Machine> listMachines() throws IOException {
			return s.withRenewal(() -> {
				var conn = s.connection(machines);
				try (var is = checkForError(conn, "list machines failed")) {
					var ms = readJson(is, Machines.class);
					// Assume we can cache this
					for (var bmd : ms.machines) {
						machineMap.computeIfAbsent(bmd.name,
								name -> new MachineImpl(this, s, bmd));
					}
					return ms.machines.stream()
							.map(bmd -> machineMap.get(bmd.name))
							.collect(toList());
				} finally {
					s.trackCookie(conn);
				}
			});
		}
	}

	private final class JobImpl extends Common implements Job {
		private final URI uri;

		JobImpl(SpallocClient client, ClientSession session, URI uri) {
			super(client, session);
			this.uri = uri;
		}

		@Override
		public JobDescription describe(boolean wait) throws IOException {
			return s.withRenewal(() -> {
				var conn = wait ? s.connection(uri, WAIT_FLAG)
						: s.connection(uri);
				try (var is = checkForError(conn, "couldn't get job state")) {
					return readJson(is, JobDescription.class);
				} finally {
					s.trackCookie(conn);
				}
			});
		}

		@Override
		public void keepalive() throws IOException {
			s.withRenewal(() -> {
				var conn = s.connection(uri, KEEPALIVE, true);
				conn.setRequestMethod("PUT");
				writeString(conn, "alive");
				try (var is = checkForError(conn, "couldn't keep job alive")) {
					return readLines(is, UTF_8);
					// Ignore the output
				} finally {
					s.trackCookie(conn);
				}
			});
		}

		@Override
		public void delete(String reason) throws IOException {
			s.withRenewal(() -> {
				var conn = s.connection(uri, "?reason=" + encode(reason, UTF_8),
						true);
				conn.setRequestMethod("DELETE");
				try (var is = checkForError(conn, "couldn't delete job")) {
					readLines(is, UTF_8);
					// Ignore the output
				} finally {
					s.trackCookie(conn);
				}
				return this;
			});
		}

		@Override
		public AllocatedMachine machine() throws IOException {
			var am = s.withRenewal(() -> {
				var conn = s.connection(uri, MACHINE);
				try (var is = checkForError(conn,
						"couldn't get allocation description")) {
					if (conn.getResponseCode() == HTTP_NO_CONTENT) {
						throw new IOException("machine not allocated");
					}
					return readJson(is, AllocatedMachine.class);
				} finally {
					s.trackCookie(conn);
				}
			});
			am.setMachine(getMachine(am.getMachineName()));
			return am;
		}

		@Override
		public boolean getPower() throws IOException {
			return s.withRenewal(() -> {
				var conn = s.connection(uri, POWER);
				try (var is = checkForError(conn, "couldn't get power state")) {
					if (conn.getResponseCode() == HTTP_NO_CONTENT) {
						throw new IOException("machine not allocated");
					}
					return "ON".equals(readJson(is, Power.class).power);
				} finally {
					s.trackCookie(conn);
				}
			});
		}

		@Override
		public boolean setPower(boolean switchOn) throws IOException {
			var power = new Power();
			power.power = (switchOn ? "ON" : "OFF");
			return s.withRenewal(() -> {
				var conn = s.connection(uri, POWER, true);
				conn.setRequestMethod("PUT");
				writeObject(conn, power);
				try (var is = checkForError(conn, "couldn't set power state")) {
					if (conn.getResponseCode() == HTTP_NO_CONTENT) {
						throw new IOException("machine not allocated");
					}
					return "ON".equals(readJson(is, Power.class).power);
				} finally {
					s.trackCookie(conn);
				}
			});
		}

		@Override
		public WhereIs whereIs(HasChipLocation chip) throws IOException {
			return whereis(uri.resolve(
					format("chip?x=%d&y=%d", chip.getX(), chip.getY())));
		}
	}

	private final class MachineImpl extends Common implements Machine {
		private static final int TRIAD = 3;

		private final BriefMachineDescription bmd;

		private List<BoardCoords> deadBoards;

		private List<DeadLink> deadLinks;

		MachineImpl(SpallocClient client, ClientSession session,
				BriefMachineDescription bmd) {
			super(client, session);
			this.bmd = bmd;
			this.deadBoards = bmd.deadBoards;
			this.deadLinks = bmd.deadLinks;
		}

		@Override
		public String getName() {
			return bmd.name;
		}

		@Override
		public List<String> getTags() {
			return bmd.tags;
		}

		@Override
		public int getWidth() {
			return bmd.width;
		}

		@Override
		public int getHeight() {
			return bmd.height;
		}

		@Override
		public int getLiveBoardCount() {
			return bmd.width * bmd.height * TRIAD - bmd.deadBoards.size();
		}

		@Override
		public List<BoardCoords> getDeadBoards() {
			return deadBoards;
		}

		@Override
		public List<DeadLink> getDeadLinks() {
			return deadLinks;
		}

		@Override
		public void waitForChange() throws IOException {
			var nbmd = s.withRenewal(() -> {
				var conn = s.connection(bmd.uri, WAIT_FLAG);
				try (var is = checkForError(conn,
						"couldn't wait for state change")) {
					return readJson(is, BriefMachineDescription.class);
				} finally {
					s.trackCookie(conn);
				}
			});
			this.deadBoards = nbmd.deadBoards;
			this.deadLinks = nbmd.deadLinks;
		}

		@Override
		public WhereIs getBoardByTriad(int x, int y, int z) throws IOException {
			return whereis(bmd.uri
					.resolve(format("logical-board?x=%d&y=%d&z=%d", x, y, z)));
		}

		@Override
		public WhereIs getBoardByPhysicalCoords(int cabinet, int frame,
				int board) throws IOException {
			return whereis(bmd.uri.resolve(
					format("physical-board?cabinet=%d&frame=%d&board=%d",
							cabinet, frame, board)));
		}

		@Override
		public WhereIs getBoardByChip(HasChipLocation chip) throws IOException {
			return whereis(bmd.uri.resolve(
					format("chip?x=%d&y=%d", chip.getX(), chip.getY())));
		}

		@Override
		public WhereIs getBoardByIPAddress(String address) throws IOException {
			return whereis(bmd.uri.resolve(
					format("board-ip?address=%s", encode(address, UTF_8))));
		}
	}
}<|MERGE_RESOLUTION|>--- conflicted
+++ resolved
@@ -348,13 +348,8 @@
 		}
 
 		private Stream<Job> listJobs(URI flags) throws IOException {
-<<<<<<< HEAD
-			JobLister basicData =
-					new JobLister(nonNull(flags) ? jobs.resolve(flags) : jobs);
-=======
 			var basicData = new JobLister(
-					flags != null ? jobs.resolve(flags) : jobs);
->>>>>>> 08bb0bca
+					nonNull(flags) ? jobs.resolve(flags) : jobs);
 			return basicData.stream().flatMap(Collection::stream)
 					.map(this::job);
 		}
