--- conflicted
+++ resolved
@@ -40,7 +40,7 @@
 		<javadoc.version>3.3.0</javadoc.version>
 		<cxf.version>3.4.3</cxf.version>
 		<spring.version>5.2.13.RELEASE</spring.version>
-		<jackson.version>2.12.4</jackson.version>
+		<jackson.version>2.12.5</jackson.version>
 	</properties>
 
 	<dependencyManagement>
@@ -106,17 +106,11 @@
 				<scope>runtime</scope>
 			</dependency>
 			<dependency>
-<<<<<<< HEAD
 				<groupId>com.fasterxml.jackson</groupId>
 				<artifactId>jackson-bom</artifactId>
 				<version>${jackson.version}</version>
 				<type>pom</type>
 				<scope>import</scope>
-=======
-				<groupId>com.fasterxml.jackson.module</groupId>
-				<artifactId>jackson-module-jaxb-annotations</artifactId>
-				<version>2.12.5</version>
->>>>>>> 762406ca
 			</dependency>
 			<dependency>
 				<groupId>org.apache.commons</groupId>
