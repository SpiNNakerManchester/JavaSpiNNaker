<?xml version="1.0"?>
<!--
Copyright (c) 2018 The University of Manchester

This program is free software: you can redistribute it and/or modify
it under the terms of the GNU General Public License as published by
the Free Software Foundation, either version 3 of the License, or
(at your option) any later version.

This program is distributed in the hope that it will be useful,
but WITHOUT ANY WARRANTY; without even the implied warranty of
MERCHANTABILITY or FITNESS FOR A PARTICULAR PURPOSE.  See the
GNU General Public License for more details.

You should have received a copy of the GNU General Public License
along with this program.  If not, see <http://www.gnu.org/licenses/>.
-->
<project xmlns="http://maven.apache.org/POM/4.0.0"
	xmlns:xsi="http://www.w3.org/2001/XMLSchema-instance"
	xsi:schemaLocation="http://maven.apache.org/POM/4.0.0 http://maven.apache.org/xsd/maven-4.0.0.xsd">
	<modelVersion>4.0.0</modelVersion>
	<groupId>uk.ac.manchester.spinnaker</groupId>
	<artifactId>SpiNNaker</artifactId>
	<version>6.0.1-SNAPSHOT</version>
	<packaging>pom</packaging>

	<properties>
		<project.build.sourceEncoding>UTF-8</project.build.sourceEncoding>
		<maven.compiler.showDeprecation>true</maven.compiler.showDeprecation>
		<maven.compiler.showWarnings>true</maven.compiler.showWarnings>

		<spinnaker.version>6.0.1-SNAPSHOT</spinnaker.version>
		<slf4j.version>1.7.32</slf4j.version>
		<log4j.version>2.14.1</log4j.version>
		<junit.version>5.8.1</junit.version>
		<checkstyle.version>9.0.1</checkstyle.version>

		<testing.version>3.0.0-M5</testing.version>
		<jacoco.version>0.8.7</jacoco.version>
		<javadoc.version>3.3.1</javadoc.version>
		<cxf.version>3.4.3</cxf.version>
		<spring.version>5.2.13.RELEASE</spring.version>
		<jackson.version>2.12.5</jackson.version>
	</properties>

	<dependencyManagement>
		<dependencies>
			<dependency>
				<groupId>org.junit.jupiter</groupId>
				<artifactId>junit-jupiter</artifactId>
				<version>${junit.version}</version>
				<scope>test</scope>
			</dependency>
			<dependency>
				<groupId>org.hamcrest</groupId>
				<artifactId>java-hamcrest</artifactId>
				<version>2.0.0.0</version>
				<scope>test</scope>
			</dependency>
			<dependency>
				<groupId>uk.ac.manchester.spinnaker</groupId>
				<artifactId>SpiNNaker-utils</artifactId>
				<version>${spinnaker.version}</version>
			</dependency>
			<dependency>
				<groupId>uk.ac.manchester.spinnaker</groupId>
				<artifactId>SpiNNaker-machine</artifactId>
				<version>${spinnaker.version}</version>
			</dependency>
			<dependency>
				<groupId>uk.ac.manchester.spinnaker</groupId>
				<artifactId>SpiNNaker-storage</artifactId>
				<version>${spinnaker.version}</version>
			</dependency>
			<dependency>
				<groupId>uk.ac.manchester.spinnaker</groupId>
				<artifactId>SpiNNaker-comms</artifactId>
				<version>${spinnaker.version}</version>
			</dependency>
			<dependency>
				<groupId>uk.ac.manchester.spinnaker</groupId>
				<artifactId>SpiNNaker-data-specification</artifactId>
				<version>${spinnaker.version}</version>
			</dependency>
			<dependency>
				<groupId>org.slf4j</groupId>
				<artifactId>slf4j-api</artifactId>
				<version>${slf4j.version}</version>
			</dependency>
			<dependency>
				<groupId>org.apache.logging.log4j</groupId>
				<artifactId>log4j-api</artifactId>
				<version>${log4j.version}</version>
				<scope>runtime</scope>
			</dependency>
			<dependency>
				<groupId>org.apache.logging.log4j</groupId>
				<artifactId>log4j-slf4j-impl</artifactId>
				<version>${log4j.version}</version>
				<scope>runtime</scope>
			</dependency>
			<dependency>
<<<<<<< HEAD
				<groupId>com.fasterxml.jackson</groupId>
				<artifactId>jackson-bom</artifactId>
				<version>${jackson.version}</version>
				<type>pom</type>
				<scope>import</scope>
=======
				<groupId>com.fasterxml.jackson.module</groupId>
				<artifactId>jackson-module-jaxb-annotations</artifactId>
				<version>2.13.0</version>
>>>>>>> 028acaf8
			</dependency>
			<dependency>
				<groupId>org.apache.commons</groupId>
				<artifactId>commons-configuration2</artifactId>
				<version>2.7</version>
			</dependency>
			<dependency>
				<groupId>org.json</groupId>
				<artifactId>json</artifactId>
				<version>20210307</version>
			</dependency>
			<dependency>
				<groupId>org.skyscreamer</groupId>
				<artifactId>jsonassert</artifactId>
				<version>1.5.0</version>
			</dependency>
			<dependency>
				<groupId>commons-beanutils</groupId>
				<artifactId>commons-beanutils</artifactId>
				<version>1.9.4</version>
			</dependency>
			<dependency>
				<groupId>commons-io</groupId>
				<artifactId>commons-io</artifactId>
				<version>2.11.0</version>
			</dependency>
			<dependency>
				<groupId>org.apache.commons</groupId>
				<artifactId>commons-lang3</artifactId>
				<version>3.12.0</version>
			</dependency>
			<dependency>
				<groupId>commons-cli</groupId>
				<artifactId>commons-cli</artifactId>
				<version>1.4</version>
			</dependency>
			<dependency>
				<groupId>org.xerial</groupId>
				<artifactId>sqlite-jdbc</artifactId>
				<version>3.36.0.3</version>
			</dependency>
			<dependency>
				<groupId>org.apache.logging.log4j</groupId>
				<artifactId>log4j-core</artifactId>
				<version>${log4j.version}</version>
			</dependency>
			<dependency>
				<groupId>org.apache.commons</groupId>
				<artifactId>commons-text</artifactId>
				<version>1.9</version>
			</dependency>
			<dependency>
				<groupId>com.googlecode.java-diff-utils</groupId>
				<artifactId>diffutils</artifactId>
				<version>1.3.0</version>
			</dependency>
			<dependency>
				<groupId>net.jcip</groupId>
				<artifactId>jcip-annotations</artifactId>
				<version>1.0</version>
			</dependency>
			<dependency>
				<groupId>org.apache.cxf</groupId>
				<artifactId>cxf-rt-frontend-jaxrs</artifactId>
				<version>${cxf.version}</version>
			</dependency>
			<dependency>
				<groupId>org.springframework</groupId>
				<artifactId>spring-webmvc</artifactId>
				<version>${spring.version}</version>
			</dependency>
			<dependency>
				<groupId>org.springframework.security</groupId>
				<artifactId>spring-security-core</artifactId>
				<version>5.4.6</version>
			</dependency>
			<dependency>
				<groupId>javax</groupId>
				<artifactId>javaee-api</artifactId>
				<version>8.0.1</version>
			</dependency>
			<dependency>
				<groupId>org.apache.cxf</groupId>
				<artifactId>cxf-spring-boot-starter-jaxrs</artifactId>
				<version>${cxf.version}</version>
			</dependency>
			<dependency>
				<groupId>org.springframework</groupId>
				<artifactId>spring-test</artifactId>
				<version>5.3.6</version>
			</dependency>
			<dependency>
				<groupId>info.picocli</groupId>
				<artifactId>picocli</artifactId>
				<version>4.6.1</version>
			</dependency>
		</dependencies>
	</dependencyManagement>

	<build>
		<pluginManagement>
			<plugins>
				<plugin>
					<groupId>org.apache.maven.plugins</groupId>
					<artifactId>maven-compiler-plugin</artifactId>
					<version>3.8.1</version>
				</plugin>
				<plugin>
					<groupId>org.apache.maven.plugins</groupId>
					<artifactId>maven-dependency-plugin</artifactId>
					<version>3.2.0</version>
				</plugin>
				<plugin>
					<groupId>org.apache.maven.plugins</groupId>
					<artifactId>maven-jar-plugin</artifactId>
					<version>3.2.0</version>
				</plugin>
				<plugin>
					<groupId>org.apache.maven.plugins</groupId>
					<artifactId>maven-resources-plugin</artifactId>
					<version>3.2.0</version>
					<configuration>
						<!-- This is weird, but needed. -->
						<propertiesEncoding>ISO-8859-1</propertiesEncoding>
					</configuration>
				</plugin>
				<plugin>
					<groupId>org.apache.maven.plugins</groupId>
					<artifactId>maven-shade-plugin</artifactId>
					<version>3.2.4</version>
					<configuration>
						<filters>
							<filter>
								<artifact>*:*</artifact>
								<excludes>
									<!-- Strip unwanted junk -->
									<exclude>META-INF/MANIFEST.MF</exclude>
									<exclude>META-INF/LICENSE</exclude>
									<exclude>META-INF/LICENSE.txt</exclude>
									<exclude>META-INF/NOTICE</exclude>
									<exclude>META-INF/NOTICE.txt</exclude>
									<exclude>META-INF/DEPENDENCIES</exclude>
									<exclude>META-INF/*.SF</exclude>
									<exclude>META-INF/*.DSA</exclude>
									<exclude>META-INF/*.RSA</exclude>
								</excludes>
							</filter>
						</filters>
					</configuration>
				</plugin>
				<plugin>
					<groupId>org.apache.maven.plugins</groupId>
					<artifactId>maven-surefire-plugin</artifactId>
					<version>${testing.version}</version>
					<configuration>
						<trimStackTrace>false</trimStackTrace>
					</configuration>
				</plugin>
				<plugin>
					<groupId>org.apache.maven.plugins</groupId>
					<artifactId>maven-war-plugin</artifactId>
					<version>3.3.2</version>
				</plugin>
				<plugin>
					<groupId>org.apache.maven.plugins</groupId>
					<artifactId>maven-checkstyle-plugin</artifactId>
					<version>3.1.2</version>
					<configuration>
						<configLocation>src/support/checkstyle/style.xml</configLocation>
						<propertyExpansion>
							checkstyle.config.path=${spinnaker.basedir}/src/support/checkstyle
						</propertyExpansion>
					</configuration>
					<!-- Next bit because of https://github.com/checkstyle/checkstyle/pull/3207 -->
					<dependencies>
						<dependency>
							<groupId>com.puppycrawl.tools</groupId>
							<artifactId>checkstyle</artifactId>
							<version>${checkstyle.version}</version>
						</dependency>
					</dependencies>
				</plugin>
				<plugin>
					<groupId>org.apache.maven.plugins</groupId>
					<artifactId>maven-javadoc-plugin</artifactId>
					<version>${javadoc.version}</version>
					<configuration>
						<quiet>true</quiet>
						<groups>
							<group>
								<title>System Model</title>
								<packages>uk.ac.manchester.spinnaker.machine*</packages>
							</group>
							<group>
								<title>Communications</title>
								<packages>uk.ac.manchester.spinnaker.connections*:uk.ac.manchester.spinnaker.io:uk.ac.manchester.spinnaker.messages*:uk.ac.manchester.spinnaker.transceiver*:uk.ac.manchester.spinnaker.spalloc*</packages>
							</group>
							<group>
								<title>Data Management</title>
								<packages>uk.ac.manchester.spinnaker.data_spec*:uk.ac.manchester.spinnaker.storage</packages>
							</group>
							<group>
								<title>Front-End System</title>
								<packages>uk.ac.manchester.spinnaker.front_end*</packages>
							</group>
							<group>
								<title>Utilities</title>
								<packages>uk.ac.manchester.spinnaker.utils*:uk.ac.manchester.spinnaker.storage*:uk.ac.manchester.spinnaker.py2json</packages>
							</group>
							<group>
								<title>Allocation Service</title>
								<packages>uk.ac.manchester.spinnaker.alloc*</packages>
							</group>
						</groups>
					</configuration>
				</plugin>
				<plugin>
					<groupId>org.apache.maven.plugins</groupId>
					<artifactId>maven-failsafe-plugin</artifactId>
					<version>${testing.version}</version>
					<executions>
						<execution>
							<id>integration-test</id>
							<goals>
								<goal>integration-test</goal>
								<goal>verify</goal>
							</goals>
						</execution>
					</executions>
				</plugin>
				<plugin>
					<groupId>org.apache.maven.plugins</groupId>
					<artifactId>maven-site-plugin</artifactId>
					<version>3.9.1</version>
				</plugin>
				<plugin>
					<groupId>org.eluder.coveralls</groupId>
					<artifactId>coveralls-maven-plugin</artifactId>
					<version>4.3.0</version>
				</plugin>
				<plugin>
					<groupId>org.jacoco</groupId>
					<artifactId>jacoco-maven-plugin</artifactId>
					<version>${jacoco.version}</version>
				</plugin>
				<plugin>
					<groupId>org.apache.rat</groupId>
					<artifactId>apache-rat-plugin</artifactId>
					<version>0.13</version>
					<configuration>
						<excludes>
							<!-- Files without comment formats should be excluded -->
							<exclude>.github/*</exclude>
							<exclude>nbactions.xml</exclude>
							<exclude>support/**</exclude>
							<exclude>**/*.json</exclude>
							<exclude>**/*.txt</exclude>
							<exclude>**/*.csv</exclude>
							<exclude>**/*.fig</exclude>
							<exclude>**/nbproject/**</exclude>
							<exclude>**/target/**</exclude>
							<!-- Fooling markdown parsers and RAT is hard -->
							<exclude>**/*.md</exclude>
							<exclude>**/dependency-reduced-pom.xml</exclude>
							<exclude>**/.dbeaver/**</exclude>
							<exclude>**/node_modules/**</exclude>
						</excludes>
						<consoleOutput>true</consoleOutput>
					</configuration>
				</plugin>
				<!--This plugin's configuration is used to store Eclipse m2e settings only. It has no influence on the Maven build itself.-->
				<plugin>
					<groupId>org.eclipse.m2e</groupId>
					<artifactId>lifecycle-mapping</artifactId>
					<version>1.0.0</version>
					<configuration>
						<lifecycleMappingMetadata>
							<pluginExecutions>
								<pluginExecution>
									<pluginExecutionFilter>
										<groupId>
											org.commonjava.maven.plugins
										</groupId>
										<artifactId>
											directory-maven-plugin
										</artifactId>
										<versionRange>[0.1,)</versionRange>
										<goals>
											<goal>highest-basedir</goal>
										</goals>
									</pluginExecutionFilter>
									<action>
										<execute />
									</action>
								</pluginExecution>
							</pluginExecutions>
						</lifecycleMappingMetadata>
					</configuration>
				</plugin>
			</plugins>
		</pluginManagement>
		<plugins>
			<plugin>
				<groupId>org.eluder.coveralls</groupId>
				<artifactId>coveralls-maven-plugin</artifactId>
			</plugin>
			<plugin>
				<groupId>org.jacoco</groupId>
				<artifactId>jacoco-maven-plugin</artifactId>
				<executions>
					<execution>
						<id>prepare-agent</id>
						<goals>
							<goal>prepare-agent</goal>
						</goals>
					</execution>
				</executions>
			</plugin>
			<plugin>
				<groupId>org.apache.rat</groupId>
				<artifactId>apache-rat-plugin</artifactId>
				<executions>
					<execution>
						<id>default-check</id>
						<phase>verify</phase>
						<goals>
							<goal>check</goal>
						</goals>
					</execution>
				</executions>
			</plugin>
			<plugin>
				<groupId>org.commonjava.maven.plugins</groupId>
				<artifactId>directory-maven-plugin</artifactId>
				<version>1.0</version>
				<executions>
					<execution>
						<id>find-root</id>
						<goals>
							<goal>highest-basedir</goal>
						</goals>
						<phase>initialize</phase>
						<configuration>
							<property>spinnaker.basedir</property>
						</configuration>
					</execution>
				</executions>
			</plugin>
		</plugins>
	</build>

	<modules>
		<module>SpiNNaker-utils</module>
		<module>SpiNNaker-machine</module>
		<module>SpiNNaker-storage</module>
		<module>SpiNNaker-comms</module>
		<module>SpiNNaker-pacman</module>
		<module>SpiNNaker-data-specification</module>
		<module>SpiNNaker-front-end</module>
		<module>SpiNNaker-allocserv</module>
		<module>SpiNNaker-py2json</module>
		<module>SpiNNaker-allocator</module>
	</modules>
	<name>SpiNNaker Java Host</name>
	<description>Implementation of the host software for SpiNNaker in Java.</description>
	<inceptionYear>2018</inceptionYear>
	<url>http://spinnakermanchester.github.io/</url>
	<organization>
		<name>SpiNNaker Team @ University of Manchester</name>
		<url>http://apt.cs.manchester.ac.uk/projects/SpiNNaker/</url>
	</organization>
	<licenses>
		<license>
			<url>https://www.gnu.org/licenses/gpl-3.0.en.html</url>
			<name>GNU General Public License, version 3</name>
			<distribution>manual</distribution>
		</license>
	</licenses>
	<scm>
		<connection>scm:git:https://github.com/SpiNNakerManchester/JavaSpiNNaker.git</connection>
		<url>https://github.com/SpiNNakerManchester/JavaSpiNNaker</url>
	</scm>
	<issueManagement>
		<system>github</system>
		<url>https://github.com/SpiNNakerManchester/JavaSpiNNaker/issues</url>
	</issueManagement>
	<ciManagement>
		<system>github</system>
		<url>https://github.com/SpiNNakerManchester/JavaSpiNNaker/actions</url>
	</ciManagement>
	<distributionManagement>
		<repository>
			<id>github</id>
			<name>GitHub Packages</name>
			<url>https://maven.pkg.github.com/SpiNNakerManchester/JavaSpiNNaker</url>
		</repository>
		<site>
			<id>github-pages</id>
			<name>GitHub Pages</name>
			<url>http://spinnakermanchester.github.io/JavaSpiNNaker</url>
		</site>
	</distributionManagement>
	<mailingLists>
		<mailingList>
			<name>SpiNNaker Users Group</name>
			<post>spinnakerusers@googlegroups.com</post>
			<subscribe>spinnakerusers+subscribe@googlegroups.com</subscribe>
			<unsubscribe>spinnakerusers+unsubscribe@googlegroups.com</unsubscribe>
			<archive>https://groups.google.com/g/spinnakerusers</archive>
		</mailingList>
	</mailingLists>
	<developers>
		<!-- IDs are github logins -->
		<developer>
			<id>andrewgait</id>
			<name>Andrew Gait</name>
			<roles>
				<role>New Feature Development</role>
				<role>User Support</role>
			</roles>
			<organization>The University of Manchester</organization>
			<url>https://personalpages.manchester.ac.uk/staff/Andrew.Gait/</url>
		</developer>
		<developer>
			<id>agr</id>
			<name>Andrew Rowley</name>
			<roles>
				<role>New Feature Development</role>
				<role>Architectural Design</role>
				<role>Project Liaison</role>
				<role>Dissemination</role>
			</roles>
			<organization>The University of Manchester</organization>
		</developer>
		<developer>
			<id>Christian-B</id>
			<name>Christian Brenninkmeijer</name>
			<roles>
				<role>New Feature Development</role>
				<role>Software Testing</role>
				<role>Continuous Integration Control</role>
			</roles>
			<organization>The University of Manchester</organization>
		</developer>
		<developer>
			<id>dkfellows</id>
			<name>Donal Fellows</name>
			<roles>
				<role>New Feature Development</role>
				<role>Low-Level Maintenance</role>
				<role>Software Quality Control</role>
				<role>Continuous Integration Control</role>
			</roles>
			<organization>The University of Manchester</organization>
			<url>https://github.com/dkfellows</url>
		</developer>
		<developer>
			<id>sfurber</id>
			<name>Steve Furber</name>
			<roles>
				<role>Head of SpiNNaker Project</role>
			</roles>
			<organization>The University of Manchester</organization>
			<url>http://apt.cs.manchester.ac.uk/people/sfurber/</url>
		</developer>
		<developer>
			<id>alan-stokes</id>
			<name>Alan Stokes</name>
			<roles>
				<role>Emeritus</role>
			</roles>
			<organization>STFC (ex University of Manchester)</organization>
		</developer>
		<developer>
			<id>oliverrhodes</id>
			<name>Oliver Rhodes</name>
			<roles>
				<role>Emeritus</role>
			</roles>
			<url>https://www.research.manchester.ac.uk/portal/oliver.rhodes.html</url>
			<organization>The University of Manchester</organization>
		</developer>
	</developers>

	<reporting>
		<plugins>
			<plugin>
				<groupId>org.apache.maven.plugins</groupId>
				<artifactId>maven-project-info-reports-plugin</artifactId>
				<version>3.1.2</version>
				<reportSets>
					<reportSet>
						<reports><!-- select reports -->
							<report>index</report>
							<report>dependencies</report>
							<report>scm</report>
							<report>ci-management</report>
							<report>mailing-lists</report>
							<report>team</report>
							<report>summary</report>
						</reports>
					</reportSet>
				</reportSets>
			</plugin>
			<plugin>
				<groupId>org.apache.maven.plugins</groupId>
				<artifactId>maven-javadoc-plugin</artifactId>
				<reportSets>
					<reportSet>
						<reports>
							<report>javadoc</report>
						</reports>
					</reportSet>
					<reportSet>
						<id>aggregate</id>
						<inherited>false</inherited>
						<reports>
							<report>aggregate</report>
						</reports>
					</reportSet>
				</reportSets>
			</plugin>
			<plugin>
				<groupId>org.apache.maven.plugins</groupId>
				<artifactId>maven-jxr-plugin</artifactId>
				<version>3.1.1</version>
				<reportSets>
					<reportSet>
						<reports>
							<report>jxr</report>
						</reports>
					</reportSet>
					<reportSet>
						<id>aggregate</id>
						<inherited>false</inherited>
						<reports>
							<report>aggregate</report>
						</reports>
					</reportSet>
				</reportSets>
			</plugin>
		</plugins>
	</reporting>

	<profiles>
		<profile>
			<id>MergedBuild</id>
			<build>
				<plugins>
					<plugin>
						<groupId>org.apache.maven.plugins</groupId>
						<artifactId>maven-checkstyle-plugin</artifactId>
						<executions>
							<execution>
								<id>check-java-style</id>
								<goals>
									<goal>check</goal>
								</goals>
							</execution>
						</executions>
					</plugin>
					<plugin>
						<groupId>org.apache.maven.plugins</groupId>
						<artifactId>maven-javadoc-plugin</artifactId>
						<executions>
							<execution>
								<id>aggregate-javadoc</id>
								<goals>
									<goal>aggregate</goal>
								</goals>
								<phase>process-classes</phase>
							</execution>
						</executions>
					</plugin>
				</plugins>
			</build>
		</profile>
		<profile>
			<id>JDK9AndLater</id>
			<activation>
				<jdk>[1.9,)</jdk>
			</activation>
			<properties>
				<maven.compiler.release>8</maven.compiler.release>
			</properties>
			<build>
				<pluginManagement>
					<plugins>
						<plugin>
							<groupId>org.apache.maven.plugins</groupId>
							<artifactId>maven-javadoc-plugin</artifactId>
							<configuration>
								<additionalOptions>
									<additionalOption>-html5</additionalOption>
								</additionalOptions>
							</configuration>
						</plugin>
						<plugin>
							<groupId>org.eluder.coveralls</groupId>
							<artifactId>coveralls-maven-plugin</artifactId>
							<dependencies>
								<!-- Of course! -->
								<dependency>
									<groupId>javax.xml.bind</groupId>
									<artifactId>jaxb-api</artifactId>
									<version>2.3.1</version>
								</dependency>
							</dependencies>
						</plugin>
					</plugins>
				</pluginManagement>
			</build>
		</profile>
		<profile>
			<id>JDK8</id>
			<activation>
				<jdk>1.8</jdk>
			</activation>
			<properties>
				<maven.compiler.source>1.8</maven.compiler.source>
				<maven.compiler.target>1.8</maven.compiler.target>
			</properties>
			<build>
				<pluginManagement>
					<plugins>
						<plugin>
							<groupId>org.apache.maven.plugins</groupId>
							<artifactId>maven-javadoc-plugin</artifactId>
							<configuration>
								<!-- work around a stupid JDK bug -->
								<doclint>none</doclint>
							</configuration>
						</plugin>
					</plugins>
				</pluginManagement>
			</build>
		</profile>
	</profiles>
</project><|MERGE_RESOLUTION|>--- conflicted
+++ resolved
@@ -40,7 +40,7 @@
 		<javadoc.version>3.3.1</javadoc.version>
 		<cxf.version>3.4.3</cxf.version>
 		<spring.version>5.2.13.RELEASE</spring.version>
-		<jackson.version>2.12.5</jackson.version>
+		<jackson.version>2.13.0</jackson.version>
 	</properties>
 
 	<dependencyManagement>
@@ -100,17 +100,11 @@
 				<scope>runtime</scope>
 			</dependency>
 			<dependency>
-<<<<<<< HEAD
 				<groupId>com.fasterxml.jackson</groupId>
 				<artifactId>jackson-bom</artifactId>
 				<version>${jackson.version}</version>
 				<type>pom</type>
 				<scope>import</scope>
-=======
-				<groupId>com.fasterxml.jackson.module</groupId>
-				<artifactId>jackson-module-jaxb-annotations</artifactId>
-				<version>2.13.0</version>
->>>>>>> 028acaf8
 			</dependency>
 			<dependency>
 				<groupId>org.apache.commons</groupId>
