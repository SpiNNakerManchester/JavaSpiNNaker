<?xml version="1.0"?>
<!--
Copyright (c) 2018 The University of Manchester

Licensed under the Apache License, Version 2.0 (the "License");
you may not use this file except in compliance with the License.
You may obtain a copy of the License at

    https://www.apache.org/licenses/LICENSE-2.0

Unless required by applicable law or agreed to in writing, software
distributed under the License is distributed on an "AS IS" BASIS,
WITHOUT WARRANTIES OR CONDITIONS OF ANY KIND, either express or implied.
See the License for the specific language governing permissions and
limitations under the License.
-->
<project xmlns="http://maven.apache.org/POM/4.0.0"
	xmlns:xsi="http://www.w3.org/2001/XMLSchema-instance"
	xsi:schemaLocation="http://maven.apache.org/POM/4.0.0 https://maven.apache.org/xsd/maven-4.0.0.xsd">
	<modelVersion>4.0.0</modelVersion>
	<groupId>uk.ac.manchester.spinnaker</groupId>
	<artifactId>SpiNNaker</artifactId>
	<version>7.0.0-SNAPSHOT</version>
	<packaging>pom</packaging>

	<properties>
		<project.build.sourceEncoding>UTF-8</project.build.sourceEncoding>
		<maven.compiler.release>17</maven.compiler.release>
		<maven.compiler.showDeprecation>true</maven.compiler.showDeprecation>
		<maven.compiler.showWarnings>true</maven.compiler.showWarnings>

		<!-- What does the CheckForFIXME profile look for? -->
		<forbidden.keywords.re>\bFIXME\b|Auto-generated method stub</forbidden.keywords.re>

		<spinnaker.version>7.0.0-SNAPSHOT</spinnaker.version>

		<junit.version>5.9.3</junit.version>
		<checkstyle.version>10.3.3</checkstyle.version>
		<javadoc.version>3.5.0</javadoc.version>
		<testing.version>3.0.0</testing.version>

		<slf4j.version>2.0.7</slf4j.version>
		<log4j.version>2.20.0</log4j.version>

<<<<<<< HEAD
		<spring.version>6.0.7</spring.version>
		<spring.boot.version>3.0.5</spring.boot.version>
=======
		<spring.version>5.3.27</spring.version>
		<spring.boot.version>2.7.11</spring.boot.version>
>>>>>>> 3d04a46f
		<!--
		DKF: if you update spring.boot.version, also update the annotation
		  processor binding in Eclipse for SpiNNaker-allocserv:

		  Properties => Java Compiler => Annotation Processing => Factory Path

		  Failure to do this leads to strange misbehaviour in tooltips when
		  editing application.yml
		-->
<<<<<<< HEAD
		<spring.security.version>6.0.2</spring.security.version>

		<cxf.version>4.0.0</cxf.version>
		<jackson.version>2.14.2</jackson.version>
=======
		<spring.security.version>5.8.3</spring.security.version>

		<cxf.version>3.5.5</cxf.version>
		<jackson.version>2.15.0</jackson.version>
>>>>>>> 3d04a46f
		<jackson.doc.version>2.14</jackson.doc.version>
		<sqlite.version>3.41.2.1</sqlite.version>
		<keycloak.version>21.1.1</keycloak.version>
		<swagger.version>4.18.2</swagger.version>
		<jsontaglib.version>1.0.5</jsontaglib.version>
		<jython.version>2.7.3</jython.version>
		<error-prone.version>2.18.0</error-prone.version>
		<picocli.version>4.7.3</picocli.version>
		<mysql.version>8.0.32</mysql.version>
		<testcontainers.version>1.18.0</testcontainers.version>
	</properties>

	<dependencyManagement>
		<dependencies>
			<dependency>
				<groupId>org.apache.logging.log4j</groupId>
				<artifactId>log4j-bom</artifactId>
				<version>${log4j.version}</version>
				<type>pom</type>
				<scope>import</scope>
			</dependency>
			<dependency>
				<groupId>com.fasterxml.jackson</groupId>
				<artifactId>jackson-bom</artifactId>
				<version>${jackson.version}</version>
				<type>pom</type>
				<scope>import</scope>
			</dependency>
			<dependency>
				<groupId>org.springframework</groupId>
				<artifactId>spring-framework-bom</artifactId>
				<version>${spring.version}</version>
				<type>pom</type>
				<scope>import</scope>
			</dependency>
			<dependency>
	            <groupId>org.testcontainers</groupId>
	            <artifactId>testcontainers-bom</artifactId>
	            <version>${testcontainers.version}</version>
	            <type>pom</type>
	            <scope>import</scope>
        	</dependency>

			<dependency>
				<groupId>org.junit.jupiter</groupId>
				<artifactId>junit-jupiter-api</artifactId>
				<version>${junit.version}</version>
				<scope>test</scope>
			</dependency>
			<dependency>
				<groupId>org.junit.jupiter</groupId>
				<artifactId>junit-jupiter</artifactId>
				<version>${junit.version}</version>
				<scope>test</scope>
			</dependency>
			<dependency>
				<groupId>org.hamcrest</groupId>
				<artifactId>java-hamcrest</artifactId>
				<version>2.0.0.0</version>
				<scope>test</scope>
			</dependency>

			<dependency>
				<groupId>uk.ac.manchester.spinnaker</groupId>
				<artifactId>SpiNNaker-utils</artifactId>
				<version>${project.version}</version>
			</dependency>
			<dependency>
				<groupId>uk.ac.manchester.spinnaker</groupId>
				<artifactId>SpiNNaker-machine</artifactId>
				<version>${project.version}</version>
			</dependency>
			<dependency>
				<groupId>uk.ac.manchester.spinnaker</groupId>
				<artifactId>SpiNNaker-storage</artifactId>
				<version>${project.version}</version>
			</dependency>
			<dependency>
				<groupId>uk.ac.manchester.spinnaker</groupId>
				<artifactId>SpiNNaker-comms</artifactId>
				<version>${project.version}</version>
			</dependency>
			<dependency>
				<groupId>uk.ac.manchester.spinnaker</groupId>
				<artifactId>SpiNNaker-data-specification</artifactId>
				<version>${project.version}</version>
			</dependency>
			<dependency>
				<groupId>org.slf4j</groupId>
				<artifactId>slf4j-api</artifactId>
				<version>${slf4j.version}</version>
			</dependency>
			<dependency>
				<groupId>org.apache.logging.log4j</groupId>
				<artifactId>log4j-api</artifactId>
				<version>${log4j.version}</version>
				<scope>runtime</scope>
			</dependency>
			<dependency>
				<groupId>org.apache.logging.log4j</groupId>
				<artifactId>log4j-slf4j2-impl</artifactId>
				<version>${log4j.version}</version>
				<scope>runtime</scope>
			</dependency>
			<dependency>
				<!-- Explicitly override Spring Boot -->
				<groupId>com.fasterxml.jackson.module</groupId>
				<artifactId>jackson-module-jaxb-annotations</artifactId>
				<version>${jackson.version}</version>
			</dependency>
			<dependency>
				<!-- Explicitly override Spring Boot -->
				<groupId>com.fasterxml.jackson.module</groupId>
				<artifactId>jackson-module-parameter-names</artifactId>
				<version>${jackson.version}</version>
			</dependency>
			<dependency>
				<!-- Explicitly override Spring Boot -->
				<groupId>com.fasterxml.jackson.core</groupId>
				<artifactId>jackson-annotations</artifactId>
				<version>${jackson.version}</version>
			</dependency>
			<dependency>
				<!-- Explicitly override Spring Boot -->
				<groupId>com.fasterxml.jackson.core</groupId>
				<artifactId>jackson-core</artifactId>
				<version>${jackson.version}</version>
			</dependency>
			<dependency>
				<!-- Explicitly override Spring Boot -->
				<groupId>com.fasterxml.jackson.core</groupId>
				<artifactId>jackson-databind</artifactId>
				<version>${jackson.version}</version>
			</dependency>
			<dependency>
				<!-- Explicitly override Spring Boot -->
				<groupId>com.fasterxml.jackson.jaxrs</groupId>
				<artifactId>jackson-jaxrs-json-provider</artifactId>
				<version>${jackson.version}</version>
			</dependency>
			<dependency>
				<!-- Explicitly override Spring Boot -->
				<groupId>com.fasterxml.jackson.jaxrs</groupId>
				<artifactId>jackson-jaxrs-base</artifactId>
				<version>${jackson.version}</version>
			</dependency>
			<dependency>
				<!-- Explicitly override Spring Boot -->
				<groupId>com.fasterxml.jackson.datatype</groupId>
				<artifactId>jackson-datatype-jdk8</artifactId>
				<version>${jackson.version}</version>
			</dependency>
			<dependency>
				<!-- Explicitly override Spring Boot -->
				<groupId>com.fasterxml.jackson.datatype</groupId>
				<artifactId>jackson-datatype-jsr310</artifactId>
				<version>${jackson.version}</version>
			</dependency>
			<dependency>
				<!-- Explicitly override Spring Boot -->
				<groupId>com.fasterxml.jackson.dataformat</groupId>
				<artifactId>jackson-dataformat-yaml</artifactId>
				<version>${jackson.version}</version>
			</dependency>
			<dependency>
				<groupId>org.json</groupId>
				<artifactId>json</artifactId>
				<version>20230227</version>
			</dependency>
			<dependency>
				<groupId>org.skyscreamer</groupId>
				<artifactId>jsonassert</artifactId>
				<version>1.5.1</version>
			</dependency>
			<dependency>
				<groupId>org.apache.commons</groupId>
				<artifactId>commons-configuration2</artifactId>
				<version>2.9.0</version>
			</dependency>
			<dependency>
				<groupId>commons-beanutils</groupId>
				<artifactId>commons-beanutils</artifactId>
				<version>1.9.4</version>
			</dependency>
			<dependency>
				<groupId>commons-io</groupId>
				<artifactId>commons-io</artifactId>
				<version>2.11.0</version>
			</dependency>
			<dependency>
				<groupId>org.apache.commons</groupId>
				<artifactId>commons-lang3</artifactId>
				<version>3.12.0</version>
			</dependency>
			<dependency>
				<groupId>commons-cli</groupId>
				<artifactId>commons-cli</artifactId>
				<version>1.5.0</version>
			</dependency>
			<dependency>
				<groupId>org.apache.commons</groupId>
				<artifactId>commons-math3</artifactId>
				<version>3.6.1</version>
			</dependency>
			<dependency>
				<groupId>org.apache.commons</groupId>
				<artifactId>commons-text</artifactId>
				<version>1.10.0</version>
			</dependency>
			<dependency>
				<groupId>org.xerial</groupId>
				<artifactId>sqlite-jdbc</artifactId>
				<version>${sqlite.version}</version>
			</dependency>
			<dependency>
				<groupId>com.googlecode.java-diff-utils</groupId>
				<artifactId>diffutils</artifactId>
				<version>1.3.0</version>
			</dependency>
			<dependency>
				<groupId>net.jcip</groupId>
				<artifactId>jcip-annotations</artifactId>
				<version>1.0</version>
			</dependency>
			<dependency>
				<groupId>org.apache.cxf</groupId>
				<artifactId>cxf-rt-frontend-jaxrs</artifactId>
				<version>${cxf.version}</version>
			</dependency>
			<dependency>
				<groupId>org.springframework.security</groupId>
				<artifactId>spring-security-core</artifactId>
				<version>${spring.security.version}</version>
			</dependency>
			<dependency>
				<groupId>org.springframework.security</groupId>
				<artifactId>spring-security-config</artifactId>
				<version>${spring.security.version}</version>
			</dependency>
			<dependency>
				<groupId>jakarta.servlet</groupId>
				<artifactId>jakarta.servlet-api</artifactId>
				<version>6.0.0</version>
			</dependency>
			<dependency>
			    <groupId>jakarta.mail</groupId>
			    <artifactId>jakarta.mail-api</artifactId>
			    <version>2.1.0</version>
			</dependency>
			<dependency>
				<groupId>org.apache.cxf</groupId>
				<artifactId>cxf-spring-boot-starter-jaxrs</artifactId>
				<version>${cxf.version}</version>
			</dependency>
			<dependency>
				<groupId>org.springframework</groupId>
				<artifactId>spring-test</artifactId>
				<version>${spring.version}</version>
				<scope>test</scope>
			</dependency>
			<dependency>
				<groupId>info.picocli</groupId>
				<artifactId>picocli</artifactId>
				<version>${picocli.version}</version>
			</dependency>
			<dependency>
				<groupId>org.keycloak</groupId>
				<artifactId>keycloak-client-registration-api</artifactId>
				<version>${keycloak.version}</version>
			</dependency>
			<dependency>
				<groupId>org.webjars</groupId>
				<artifactId>swagger-ui</artifactId>
				<version>${swagger.version}</version>
			</dependency>
			<dependency>
				<groupId>com.github.livesense</groupId>
				<artifactId>org.liveSense.scripting.jsp.taglib.jsonatg</artifactId>
				<version>${jsontaglib.version}</version>
			</dependency>
			<dependency>
				<groupId>org.python</groupId>
				<artifactId>jython-slim</artifactId>
				<version>${jython.version}</version>
			</dependency>
			<dependency>
				<groupId>org.java-websocket</groupId>
				<artifactId>Java-WebSocket</artifactId>
				<version>1.5.3</version>
			</dependency>
			<dependency>
				<groupId>jakarta.validation</groupId>
				<artifactId>jakarta.validation-api</artifactId>
				<version>3.0.2</version>
			</dependency>
			<dependency>
				<groupId>com.google.errorprone</groupId>
				<artifactId>error_prone_annotations</artifactId>
				<version>${error-prone.version}</version>
			</dependency>
			<dependency>
				<!-- Has to be this old version for Spring Boot to find it -->
				<groupId>org.glassfish</groupId>
				<artifactId>javax.el</artifactId>
				<version>3.0.0</version>
			</dependency>
			<dependency>
			    <groupId>com.mysql</groupId>
			    <artifactId>mysql-connector-j</artifactId>
			    <version>${mysql.version}</version>
			</dependency>
			<dependency>
				<groupId>com.github.stefanbirkner</groupId>
				<artifactId>system-lambda</artifactId>
				<version>1.2.1</version>
				<scope>test</scope>
			</dependency>
			<dependency>
				<groupId>org.hibernate.validator</groupId>
				<artifactId>hibernate-validator</artifactId>
				<version>8.0.0.Final</version>
			</dependency>
		</dependencies>
	</dependencyManagement>

	<build>
		<pluginManagement>
			<plugins>
				<plugin>
					<groupId>org.apache.maven.plugins</groupId>
					<artifactId>maven-compiler-plugin</artifactId>
					<version>3.11.0</version>
				</plugin>
				<plugin>
					<groupId>org.apache.maven.plugins</groupId>
					<artifactId>maven-dependency-plugin</artifactId>
					<version>3.5.0</version>
				</plugin>
				<plugin>
					<groupId>org.apache.maven.plugins</groupId>
					<artifactId>maven-jar-plugin</artifactId>
					<version>3.3.0</version>
				</plugin>
				<plugin>
					<groupId>org.apache.maven.plugins</groupId>
					<artifactId>maven-resources-plugin</artifactId>
					<version>3.3.1</version>
					<configuration>
						<!-- This is weird, but needed. -->
						<propertiesEncoding>ISO-8859-1</propertiesEncoding>
						<nonFilteredFileExtensions>
							<nonFilteredFileExtension>p12</nonFilteredFileExtension>
						</nonFilteredFileExtensions>
					</configuration>
				</plugin>
				<plugin>
					<groupId>org.apache.maven.plugins</groupId>
					<artifactId>maven-clean-plugin</artifactId>
					<version>3.2.0</version>
				</plugin>
				<plugin>
					<groupId>org.apache.maven.plugins</groupId>
					<artifactId>maven-shade-plugin</artifactId>
					<version>3.4.1</version>
					<configuration>
						<filters>
							<filter>
								<artifact>*:*</artifact>
								<excludes>
									<!-- Strip unwanted junk -->
									<exclude>**/*module-info.class</exclude>
									<exclude>META-INF/*.MF</exclude>
									<exclude>META-INF/DEPENDENCIES</exclude>
									<exclude>META-INF/*.SF</exclude>
									<exclude>META-INF/*.DSA</exclude>
									<exclude>META-INF/*.RSA</exclude>
								</excludes>
							</filter>
						</filters>
							<transformers>
								<transformer implementation="org.apache.maven.plugins.shade.resource.DontIncludeResourceTransformer">
									<resource>.md</resource>
								</transformer>
								<transformer implementation="org.apache.maven.plugins.shade.resource.ServicesResourceTransformer" />
								<transformer implementation="org.apache.maven.plugins.shade.resource.ApacheLicenseResourceTransformer" />
								<transformer implementation="org.apache.maven.plugins.shade.resource.ApacheNoticeResourceTransformer">
									<addHeader>false</addHeader>
								</transformer>
								<transformer implementation="org.apache.maven.plugins.shade.resource.properties.PropertiesTransformer">
									<resource>META-INF/io.netty.versions.properties</resource>
									<ordinalKey>ordinal</ordinalKey>
								</transformer>
								<transformer implementation="org.apache.maven.plugins.shade.resource.ManifestResourceTransformer">
									<manifestEntries>
										<Main-Class>${main.class}</Main-Class>
										<Multi-Release>true</Multi-Release>
									</manifestEntries>
								</transformer>
							</transformers>
					</configuration>
				</plugin>
				<plugin>
					<groupId>org.apache.maven.plugins</groupId>
					<artifactId>maven-surefire-plugin</artifactId>
					<version>${testing.version}</version>
					<configuration>
						<trimStackTrace>false</trimStackTrace>
					</configuration>
				</plugin>
				<plugin>
					<groupId>org.apache.maven.plugins</groupId>
					<artifactId>maven-war-plugin</artifactId>
					<version>3.3.2</version>
				</plugin>
				<plugin>
					<groupId>org.apache.maven.plugins</groupId>
					<artifactId>maven-checkstyle-plugin</artifactId>
					<version>3.2.2</version>
					<configuration>
						<configLocation>src/support/checkstyle/style.xml</configLocation>
						<propertyExpansion>
							checkstyle.config.path=${spinnaker.basedir}/src/support/checkstyle
						</propertyExpansion>
					</configuration>
					<!-- Next bit because of https://github.com/checkstyle/checkstyle/pull/3207 -->
					<dependencies>
						<dependency>
							<groupId>com.puppycrawl.tools</groupId>
							<artifactId>checkstyle</artifactId>
							<version>${checkstyle.version}</version>
						</dependency>
					</dependencies>
				</plugin>
				<plugin>
					<groupId>org.apache.maven.plugins</groupId>
					<artifactId>maven-javadoc-plugin</artifactId>
					<version>${javadoc.version}</version>
					<configuration>
						<quiet>true</quiet>
						<groups>
							<group>
								<title>System Model</title>
								<packages>uk.ac.manchester.spinnaker.machine*</packages>
							</group>
							<group>
								<title>Communications</title>
								<packages>uk.ac.manchester.spinnaker.connections*:uk.ac.manchester.spinnaker.alloc.client:uk.ac.manchester.spinnaker.messages*:uk.ac.manchester.spinnaker.transceiver*:uk.ac.manchester.spinnaker.spalloc*</packages>
							</group>
							<group>
								<title>Data Management</title>
								<packages>uk.ac.manchester.spinnaker.data_spec*:uk.ac.manchester.spinnaker.storage</packages>
							</group>
							<group>
								<title>Front-End System</title>
								<packages>uk.ac.manchester.spinnaker.front_end*</packages>
							</group>
							<group>
								<title>Utilities</title>
								<packages>uk.ac.manchester.spinnaker.utils*:uk.ac.manchester.spinnaker.storage*:uk.ac.manchester.spinnaker.py2json</packages>
							</group>
							<group>
								<title>Allocation Service</title>
								<packages>uk.ac.manchester.spinnaker.alloc*</packages>
							</group>
						</groups>
						<!-- One of the ugly things is that we can't use standard package version numbers in these URLs -->
						<links>
							<link>https://docs.spring.io/spring-framework/docs/current/javadoc-api/</link>
							<link>https://docs.spring.io/spring-security/site/docs/current/api/</link>
							<link>https://docs.spring.io/spring-boot/docs/current/api/</link>
							<link>https://jakarta.ee/specifications/servlet/4.0/apidocs/</link>
							<link>https://cxf.apache.org/javadoc/latest-3.0.x/</link>
							<link>https://errorprone.info/api/latest/</link>
							<link>https://www.slf4j.org/api/</link>
						</links>
						<offlineLinks>
							<!-- Internal property used below: See https://issues.apache.org/jira/browse/MNG-7038 and https://stackoverflow.com/a/41387133/301832 -->
							<offlineLink>
								<url>https://javadoc.io/doc/javax.validation/validation-api/latest/</url>
								<location>${maven.multiModuleProjectDirectory}/src/support/javadoc/javax.validation</location>
							</offlineLink>
							<offlineLink>
								<url>https://javadoc.io/doc/javax.ws.rs/javax.ws.rs-api/latest/</url>
								<location>${maven.multiModuleProjectDirectory}/src/support/javadoc/javax.ws.rs</location>
							</offlineLink>
							<offlineLink>
								<url>https://javadoc.io/doc/org.keycloak/keycloak-client-registration-api/latest/</url>
								<location>${maven.multiModuleProjectDirectory}/src/support/javadoc/org.keycloak.client</location>
							</offlineLink>
							<offlineLink>
								<url>https://javadoc.io/doc/org.keycloak/keycloak-core/latest/</url>
								<location>${maven.multiModuleProjectDirectory}/src/support/javadoc/org.keycloak.core</location>
							</offlineLink>
							<offlineLink>
								<url>https://www.javadoc.io/doc/com.fasterxml.jackson.core/jackson-core/latest/</url>
								<location>${maven.multiModuleProjectDirectory}/src/support/javadoc/com.fasterxml.jackson.core</location>
							</offlineLink>
							<offlineLink>
								<url>https://www.javadoc.io/doc/com.fasterxml.jackson.core/jackson-databind/latest/</url>
								<location>${maven.multiModuleProjectDirectory}/src/support/javadoc/com.fasterxml.jackson.databind</location>
							</offlineLink>
						</offlineLinks>
						<doclint>all</doclint>
						<notimestamp>true</notimestamp>
						<additionalOptions>
							<additionalOption>-html5</additionalOption>
						</additionalOptions>
					</configuration>
				</plugin>
				<plugin>
					<groupId>org.apache.maven.plugins</groupId>
					<artifactId>maven-failsafe-plugin</artifactId>
					<version>${testing.version}</version>
					<executions>
						<execution>
							<id>integration-test</id>
							<goals>
								<goal>integration-test</goal>
								<goal>verify</goal>
							</goals>
						</execution>
					</executions>
				</plugin>
				<plugin>
					<groupId>org.apache.maven.plugins</groupId>
					<artifactId>maven-site-plugin</artifactId>
					<version>3.12.1</version>
				</plugin>
				<plugin>
					<groupId>org.eluder.coveralls</groupId>
					<artifactId>coveralls-maven-plugin</artifactId>
					<version>4.3.0</version>
					<dependencies>
						<!-- Of course! -->
						<dependency>
							<groupId>javax.xml.bind</groupId>
							<artifactId>jaxb-api</artifactId>
							<version>2.3.1</version>
						</dependency>
					</dependencies>
				</plugin>
				<plugin>
					<groupId>org.jacoco</groupId>
					<artifactId>jacoco-maven-plugin</artifactId>
					<version>0.8.10</version>
				</plugin>
				<plugin>
					<groupId>org.codehaus.mojo</groupId>
					<artifactId>exec-maven-plugin</artifactId>
					<version>3.1.0</version>
				</plugin>
				<plugin>
					<groupId>org.codehaus.mojo</groupId>
					<artifactId>build-helper-maven-plugin</artifactId>
					<version>3.3.0</version>
				</plugin>
				<plugin>
					<groupId>uk.co.automatictester</groupId>
					<artifactId>truststore-maven-plugin</artifactId>
					<version>4.0.0</version>
				</plugin>
				<plugin>
					<groupId>com.github.eirslett</groupId>
					<artifactId>frontend-maven-plugin</artifactId>
					<version>1.12.1</version>
				</plugin>
				<plugin>
					<groupId>com.github.blutorange</groupId>
					<artifactId>closure-compiler-maven-plugin</artifactId>
					<version>2.26.0</version>
				</plugin>
				<plugin>
					<groupId>org.springframework.boot</groupId>
					<artifactId>spring-boot-maven-plugin</artifactId>
					<version>${spring.boot.version}</version>
				</plugin>
				<plugin>
					<groupId>org.commonjava.maven.plugins</groupId>
					<artifactId>directory-maven-plugin</artifactId>
					<version>1.0</version>
				</plugin>
				<plugin>
					<groupId>io.leonard.maven.plugins</groupId>
					<artifactId>jspc-maven-plugin</artifactId>
					<version>4.0.1</version>
				</plugin>
				<plugin>
					<groupId>org.apache.rat</groupId>
					<artifactId>apache-rat-plugin</artifactId>
					<version>0.15</version>
					<configuration>
						<excludes>
							<!-- Files without comment formats should be excluded -->
							<exclude>.github/*</exclude>
							<exclude>.mvn/*</exclude>
							<exclude>nbactions.xml</exclude>
							<exclude>support/**</exclude>
							<exclude>**/*.json</exclude>
							<exclude>**/*.txt</exclude>
							<exclude>**/*.csv</exclude>
							<exclude>**/*.fig</exclude>
							<exclude>**/*.bit</exclude>
							<exclude>**/nbproject/**</exclude>
							<exclude>**/target/**</exclude>
							<!-- Fooling markdown parsers and RAT is hard -->
							<exclude>**/*.md</exclude>
							<exclude>**/dependency-reduced-pom.xml</exclude>
							<exclude>.gitattributes</exclude>
							<exclude>**/.dbeaver/**</exclude>
							<exclude>**/*.erd</exclude>
							<exclude>**/node_modules/**</exclude>
							<exclude>**/.settings/**</exclude>
							<exclude>**/.checkstyle</exclude>
							<exclude>**/.classpath</exclude>
							<exclude>**/.project</exclude>
							<exclude>**/package-list</exclude>
							<exclude>**/*.aplx</exclude>
							<exclude>**/*.dict</exclude>
						</excludes>
						<consoleOutput>true</consoleOutput>
						<parseSCMIgnoresAsExcludes>true</parseSCMIgnoresAsExcludes>
						<useEclipseDefaultExcludes>true</useEclipseDefaultExcludes>
						<excludeSubProjects>true</excludeSubProjects>
						<addDefaultLicenseMatchers>false</addDefaultLicenseMatchers>
						<licenses>
							<license implementation="org.apache.rat.analysis.license.ApacheSoftwareLicense20" />
						</licenses>
						<licenseFamilies>
							<licenseFamily implementation="org.apache.rat.license.Apache20LicenseFamily" />
						</licenseFamilies>
					</configuration>
				</plugin>
				<!--This plugin's configuration is used to store Eclipse m2e settings only. It has no influence on the Maven build itself.-->
				<plugin>
					<groupId>org.eclipse.m2e</groupId>
					<artifactId>lifecycle-mapping</artifactId>
					<version>1.0.0</version>
					<configuration>
						<lifecycleMappingMetadata>
							<pluginExecutions>
								<pluginExecution>
									<pluginExecutionFilter>
										<groupId>org.commonjava.maven.plugins</groupId>
										<artifactId>directory-maven-plugin</artifactId>
										<versionRange>[0.1,)</versionRange>
										<goals>
											<goal>highest-basedir</goal>
										</goals>
									</pluginExecutionFilter>
									<action>
										<execute />
									</action>
								</pluginExecution>
								<pluginExecution>
									<pluginExecutionFilter>
										<groupId>uk.co.automatictester</groupId>
										<artifactId>truststore-maven-plugin</artifactId>
										<versionRange>[2.0,)</versionRange>
										<goals>
											<goal>generate-truststore</goal>
										</goals>
									</pluginExecutionFilter>
									<action>
										<execute/>
									</action>
								</pluginExecution>
								<pluginExecution>
									<pluginExecutionFilter>
										<groupId>org.apache.maven.plugins</groupId>
										<artifactId>maven-antrun-plugin</artifactId>
										<versionRange>[1.0,)</versionRange>
										<goals>
											<goal>run</goal>
										</goals>
									</pluginExecutionFilter>
									<action>
										<execute/>
									</action>
								</pluginExecution>
							</pluginExecutions>
						</lifecycleMappingMetadata>
					</configuration>
				</plugin>
				<plugin>
					<groupId>org.skife.maven</groupId>
					<artifactId>really-executable-jar-maven-plugin</artifactId>
					<version>2.1.1</version>
				</plugin>
			</plugins>
		</pluginManagement>

		<plugins>
			<plugin>
				<groupId>org.eluder.coveralls</groupId>
				<artifactId>coveralls-maven-plugin</artifactId>
			</plugin>
			<plugin>
				<groupId>org.jacoco</groupId>
				<artifactId>jacoco-maven-plugin</artifactId>
				<executions>
					<execution>
						<id>prepare-agent</id>
						<goals>
							<goal>prepare-agent</goal>
						</goals>
					</execution>
				</executions>
				<configuration>
					<excludes>
						<exclude>jsp/**/*.class</exclude>
						<exclude>views/**/*.class</exclude>
					</excludes>
				</configuration>
			</plugin>
			<plugin>
				<groupId>org.apache.rat</groupId>
				<artifactId>apache-rat-plugin</artifactId>
				<executions>
					<execution>
						<id>default-check</id>
						<phase>verify</phase>
						<goals>
							<goal>check</goal>
						</goals>
					</execution>
				</executions>
			</plugin>
			<plugin>
				<groupId>org.commonjava.maven.plugins</groupId>
				<artifactId>directory-maven-plugin</artifactId>
				<executions>
					<execution>
						<id>find-root</id>
						<goals>
							<goal>highest-basedir</goal>
						</goals>
						<phase>initialize</phase>
						<configuration>
							<property>spinnaker.basedir</property>
						</configuration>
					</execution>
				</executions>
			</plugin>
		</plugins>
	</build>

	<modules>
		<module>SpiNNaker-utils</module>
		<module>SpiNNaker-machine</module>
		<module>SpiNNaker-storage</module>
		<module>SpiNNaker-comms</module>
		<module>SpiNNaker-pacman</module>
		<module>SpiNNaker-data-specification</module>
		<module>SpiNNaker-front-end</module>
		<module>SpiNNaker-allocserv</module>
		<module>SpiNNaker-py2json</module>
		<module>keycloak-management-client</module>
	</modules>
	<name>SpiNNaker Java Host</name>
	<description>Implementation of the host software for SpiNNaker in Java.</description>
	<inceptionYear>2018</inceptionYear>
	<url>https://spinnakermanchester.github.io/</url>
	<organization>
		<name>SpiNNaker Team @ University of Manchester</name>
		<url>https://apt.cs.manchester.ac.uk/projects/SpiNNaker/</url>
	</organization>
	<licenses>
		<license>
			<url>https://www.apache.org/licenses/LICENSE-2.0</url>
			<name>Apache License, Version 2.0</name>
			<distribution>manual</distribution>
		</license>
	</licenses>
	<scm>
		<connection>scm:git:https://github.com/SpiNNakerManchester/JavaSpiNNaker.git</connection>
		<url>https://github.com/SpiNNakerManchester/JavaSpiNNaker</url>
	</scm>
	<issueManagement>
		<system>github</system>
		<url>https://github.com/SpiNNakerManchester/JavaSpiNNaker/issues</url>
	</issueManagement>
	<ciManagement>
		<system>github</system>
		<url>https://github.com/SpiNNakerManchester/JavaSpiNNaker/actions</url>
	</ciManagement>
	<distributionManagement>
		<repository>
			<id>github</id>
			<name>GitHub Packages</name>
			<url>https://maven.pkg.github.com/SpiNNakerManchester/JavaSpiNNaker</url>
		</repository>
		<site>
			<id>github-pages</id>
			<name>GitHub Pages</name>
			<url>https://spinnakermanchester.github.io/JavaSpiNNaker</url>
		</site>
	</distributionManagement>
	<mailingLists>
		<mailingList>
			<name>SpiNNaker Users Group</name>
			<post>spinnakerusers@googlegroups.com</post>
			<subscribe>spinnakerusers+subscribe@googlegroups.com</subscribe>
			<unsubscribe>spinnakerusers+unsubscribe@googlegroups.com</unsubscribe>
			<archive>https://groups.google.com/g/spinnakerusers</archive>
		</mailingList>
	</mailingLists>
	<developers>
		<!-- IDs are github logins -->
		<developer>
			<id>andrewgait</id>
			<name>Andrew Gait</name>
			<roles>
				<role>New Feature Development</role>
				<role>User Support</role>
			</roles>
			<organization>The University of Manchester</organization>
			<url>https://personalpages.manchester.ac.uk/staff/Andrew.Gait/</url>
		</developer>
		<developer>
			<id>agr</id>
			<name>Andrew Rowley</name>
			<roles>
				<role>New Feature Development</role>
				<role>Architectural Design</role>
				<role>Project Liaison</role>
				<role>Dissemination</role>
			</roles>
			<organization>The University of Manchester</organization>
		</developer>
		<developer>
			<id>Christian-B</id>
			<name>Christian Brenninkmeijer</name>
			<roles>
				<role>New Feature Development</role>
				<role>Software Testing</role>
				<role>Continuous Integration Control</role>
			</roles>
			<organization>The University of Manchester</organization>
		</developer>
		<developer>
			<id>dkfellows</id>
			<name>Donal Fellows</name>
			<roles>
				<role>New Feature Development</role>
				<role>Low-Level Maintenance</role>
				<role>Software Quality Control</role>
				<role>Continuous Integration Control</role>
			</roles>
			<organization>The University of Manchester</organization>
			<url>https://github.com/dkfellows</url>
		</developer>
		<developer>
			<id>sfurber</id>
			<name>Steve Furber</name>
			<roles>
				<role>Head of SpiNNaker Project</role>
			</roles>
			<organization>The University of Manchester</organization>
			<url>https://apt.cs.manchester.ac.uk/people/sfurber/</url>
		</developer>
		<developer>
			<id>alan-stokes</id>
			<name>Alan Stokes</name>
			<roles>
				<role>Emeritus</role>
			</roles>
			<organization>STFC (ex University of Manchester)</organization>
		</developer>
		<developer>
			<id>oliverrhodes</id>
			<name>Oliver Rhodes</name>
			<roles>
				<role>Emeritus</role>
			</roles>
			<url>https://www.research.manchester.ac.uk/portal/oliver.rhodes.html</url>
			<organization>The University of Manchester</organization>
		</developer>
	</developers>

	<reporting>
		<plugins>
			<plugin>
				<groupId>org.apache.maven.plugins</groupId>
				<artifactId>maven-project-info-reports-plugin</artifactId>
				<version>3.4.3</version>
				<reportSets>
					<reportSet>
						<reports><!-- select reports -->
							<report>index</report>
							<report>dependencies</report>
							<report>scm</report>
							<report>ci-management</report>
							<report>mailing-lists</report>
							<report>team</report>
							<report>summary</report>
						</reports>
					</reportSet>
				</reportSets>
			</plugin>
			<plugin>
				<groupId>org.apache.maven.plugins</groupId>
				<artifactId>maven-javadoc-plugin</artifactId>
				<reportSets>
					<reportSet>
						<reports>
							<report>javadoc</report>
						</reports>
					</reportSet>
					<reportSet>
						<id>aggregate</id>
						<inherited>false</inherited>
						<reports>
							<report>aggregate</report>
						</reports>
					</reportSet>
				</reportSets>
			</plugin>
			<plugin>
				<groupId>org.apache.maven.plugins</groupId>
				<artifactId>maven-jxr-plugin</artifactId>
				<version>3.3.0</version>
				<reportSets>
					<reportSet>
						<reports>
							<report>jxr</report>
						</reports>
					</reportSet>
					<reportSet>
						<id>aggregate</id>
						<inherited>false</inherited>
						<reports>
							<report>aggregate</report>
						</reports>
					</reportSet>
				</reportSets>
			</plugin>
		</plugins>
	</reporting>

	<profiles>
		<profile>
			<id>MergedBuild</id>
			<build>
				<plugins>
					<plugin>
						<groupId>org.apache.maven.plugins</groupId>
						<artifactId>maven-checkstyle-plugin</artifactId>
						<executions>
							<execution>
								<id>check-java-style</id>
								<goals>
									<goal>check</goal>
								</goals>
							</execution>
						</executions>
					</plugin>
					<plugin>
						<groupId>org.apache.maven.plugins</groupId>
						<artifactId>maven-javadoc-plugin</artifactId>
						<executions>
							<execution>
								<id>aggregate-javadoc</id>
								<goals>
									<goal>aggregate</goal>
								</goals>
								<phase>process-classes</phase>
							</execution>
						</executions>
					</plugin>
				</plugins>
			</build>
		</profile>
		<profile>
			<id>CheckForFIXME</id>
			<!-- See https://stackoverflow.com/q/18129106/301832-->
			<build>
				<plugins>
					<plugin>
						<groupId>org.codehaus.mojo</groupId>
						<artifactId>exec-maven-plugin</artifactId>
						<executions>
							<execution>
								<id>check-for-fixme</id>
								<phase>process-sources</phase>
								<configuration>
									<executable>git</executable>
									<successCodes>
										<successCode>1</successCode>
									</successCodes>
									<arguments>
										<argument>grep</argument>
										<argument>-nE</argument>
										<!-- Forbidden Keywords -->
										<argument>${forbidden.keywords.re}</argument>
										<argument>--</argument>
										<!-- search path -->
										<argument>:!/.github/**</argument> <!-- Exclude workflows and metadata -->
										<argument>:!/pom.xml</argument> <!-- Exclude this file! -->
									</arguments>
								</configuration>
								<goals>
									<goal>exec</goal>
								</goals>
							</execution>
						</executions>
					</plugin>
				</plugins>
			</build>
		</profile>
		<profile>
			<id>ErrorProne</id>
			<build>
				<pluginManagement>
					<plugins>
						<plugin>
							<groupId>org.apache.maven.plugins</groupId>
							<artifactId>maven-compiler-plugin</artifactId>
							<executions>
								<execution>
									<id>default-compile</id>
									<configuration>
										<compilerArgs>
											<arg>-XDcompilePolicy=simple</arg>
											<!-- Options to EP must go in same arg. Ugh. -->
											<arg>
												-Xplugin:ErrorProne
												<!-- Disable the MissingSummary check; we use an abbreviated
													 documentation for getters, and its suggested replacement
													 is terrible. -->
												-Xep:MissingSummary:OFF
											</arg>
										</compilerArgs>
										<annotationProcessorPaths>
											<path>
												<groupId>com.google.errorprone</groupId>
												<artifactId>error_prone_core</artifactId>
												<version>${error-prone.version}</version>
											</path>
											<!-- Other annotation processors go here.

											If 'annotationProcessorPaths' is set, processors will no longer be
											discovered on the regular -classpath; see also 'Using Error Prone
											together with other annotation processors' below. -->
										</annotationProcessorPaths>
									</configuration>
								</execution>
								<execution>
									<id>default-testCompile</id>
									<configuration>
										<compilerArgs>
											<arg>-XDcompilePolicy=simple</arg>
											<!-- Options to EP must go in same arg. Ugh. -->
											<arg>
												-Xplugin:ErrorProne
												<!-- Disable the MissingSummary check; we use an abbreviated
													 documentation for getters, and its suggested replacement
													 is terrible. -->
												-Xep:MissingSummary:OFF
											</arg>
										</compilerArgs>
										<annotationProcessorPaths>
											<path>
												<groupId>com.google.errorprone</groupId>
												<artifactId>error_prone_core</artifactId>
												<version>${error-prone.version}</version>
											</path>
											<!-- Other annotation processors go here.

											If 'annotationProcessorPaths' is set, processors will no longer be
											discovered on the regular -classpath; see also 'Using Error Prone
											together with other annotation processors' below. -->
										</annotationProcessorPaths>
									</configuration>
								</execution>
							</executions>
						</plugin>
					</plugins>
				</pluginManagement>
				<plugins>
					<plugin>
						<!-- Explicit get of error_prone_core because of MDEP-830 -->
						<groupId>org.apache.maven.plugins</groupId>
						<artifactId>maven-dependency-plugin</artifactId>
						<executions>
							<execution>
								<id>fetch-error-prone</id>
								<goals>
									<goal>get</goal>
								</goals>
								<!-- This is NOT bound to a phase! -->
								<configuration>
									<groupId>com.google.errorprone</groupId>
									<artifactId>error_prone_core</artifactId>
									<version>${error-prone.version}</version>
								</configuration>
							</execution>
						</executions>
					</plugin>
				</plugins>
			</build>
		</profile>
	</profiles>
</project><|MERGE_RESOLUTION|>--- conflicted
+++ resolved
@@ -42,13 +42,8 @@
 		<slf4j.version>2.0.7</slf4j.version>
 		<log4j.version>2.20.0</log4j.version>
 
-<<<<<<< HEAD
 		<spring.version>6.0.7</spring.version>
 		<spring.boot.version>3.0.5</spring.boot.version>
-=======
-		<spring.version>5.3.27</spring.version>
-		<spring.boot.version>2.7.11</spring.boot.version>
->>>>>>> 3d04a46f
 		<!--
 		DKF: if you update spring.boot.version, also update the annotation
 		  processor binding in Eclipse for SpiNNaker-allocserv:
@@ -58,17 +53,10 @@
 		  Failure to do this leads to strange misbehaviour in tooltips when
 		  editing application.yml
 		-->
-<<<<<<< HEAD
 		<spring.security.version>6.0.2</spring.security.version>
 
 		<cxf.version>4.0.0</cxf.version>
 		<jackson.version>2.14.2</jackson.version>
-=======
-		<spring.security.version>5.8.3</spring.security.version>
-
-		<cxf.version>3.5.5</cxf.version>
-		<jackson.version>2.15.0</jackson.version>
->>>>>>> 3d04a46f
 		<jackson.doc.version>2.14</jackson.doc.version>
 		<sqlite.version>3.41.2.1</sqlite.version>
 		<keycloak.version>21.1.1</keycloak.version>
