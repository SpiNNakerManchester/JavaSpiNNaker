--- conflicted
+++ resolved
@@ -56,7 +56,7 @@
 		<spring.security.version>5.6.1</spring.security.version>
 
 		<cxf.version>3.4.5</cxf.version>
-		<jackson.version>2.13.1</jackson.version>
+		<jackson.version>2.13.2</jackson.version>
 		<sqlite.version>3.36.0.3</sqlite.version>
 		<keycloak.version>14.0.0</keycloak.version>
 		<swagger.version>3.50.0</swagger.version>
@@ -145,16 +145,7 @@
 			<dependency>
 				<groupId>com.fasterxml.jackson.module</groupId>
 				<artifactId>jackson-module-jaxb-annotations</artifactId>
-<<<<<<< HEAD
 				<version>${jackson.version}</version>
-=======
-				<version>2.13.2</version>
-			</dependency>
-			<dependency>
-				<groupId>org.apache.commons</groupId>
-				<artifactId>commons-configuration2</artifactId>
-				<version>2.7</version>
->>>>>>> fa99c458
 			</dependency>
 			<dependency>
 				<groupId>org.json</groupId>
