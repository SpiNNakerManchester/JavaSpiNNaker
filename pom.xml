--- conflicted
+++ resolved
@@ -42,13 +42,8 @@
 		<slf4j.version>2.0.7</slf4j.version>
 		<log4j.version>2.20.0</log4j.version>
 
-<<<<<<< HEAD
 		<spring.version>6.0.10</spring.version>
 		<spring.boot.version>3.1.0</spring.boot.version>
-=======
-		<spring.version>5.3.28</spring.version>
-		<spring.boot.version>2.7.12</spring.boot.version>
->>>>>>> 34b6e246
 		<!--
 		DKF: if you update spring.boot.version, also update the annotation
 		  processor binding in Eclipse for SpiNNaker-allocserv:
