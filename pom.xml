<?xml version="1.0"?>
<!--
Copyright (c) 2018 The University of Manchester

Licensed under the Apache License, Version 2.0 (the "License");
you may not use this file except in compliance with the License.
You may obtain a copy of the License at

    https://www.apache.org/licenses/LICENSE-2.0

Unless required by applicable law or agreed to in writing, software
distributed under the License is distributed on an "AS IS" BASIS,
WITHOUT WARRANTIES OR CONDITIONS OF ANY KIND, either express or implied.
See the License for the specific language governing permissions and
limitations under the License.
-->
<project xmlns="http://maven.apache.org/POM/4.0.0"
	xmlns:xsi="http://www.w3.org/2001/XMLSchema-instance"
	xsi:schemaLocation="http://maven.apache.org/POM/4.0.0 https://maven.apache.org/xsd/maven-4.0.0.xsd">
	<modelVersion>4.0.0</modelVersion>
	<groupId>uk.ac.manchester.spinnaker</groupId>
	<artifactId>SpiNNaker</artifactId>
	<version>7.0.0-SNAPSHOT</version>
	<packaging>pom</packaging>

	<properties>
		<project.build.sourceEncoding>UTF-8</project.build.sourceEncoding>
		<maven.compiler.release>17</maven.compiler.release>
		<maven.compiler.showDeprecation>true</maven.compiler.showDeprecation>
		<maven.compiler.showWarnings>true</maven.compiler.showWarnings>

		<!-- What does the CheckForFIXME profile look for? -->
		<forbidden.keywords.re>\bFIXME\b|Auto-generated method stub</forbidden.keywords.re>

		<spinnaker.version>7.0.0-SNAPSHOT</spinnaker.version>

		<junit.version>5.9.3</junit.version>
		<checkstyle.version>10.12.0</checkstyle.version>
		<javadoc.version>3.5.0</javadoc.version>
		<testing.version>3.1.2</testing.version>

		<slf4j.version>2.0.7</slf4j.version>
		<log4j.version>2.20.0</log4j.version>

		<spring.version>6.0.10</spring.version>
		<spring.boot.version>3.1.0</spring.boot.version>
		<!--
		DKF: if you update spring.boot.version, also update the annotation
		  processor binding in Eclipse for SpiNNaker-allocserv:

		  Properties => Java Compiler => Annotation Processing => Factory Path

		  Failure to do this leads to strange misbehaviour in tooltips when
		  editing application.yml
		-->
<<<<<<< HEAD
		<spring.security.version>6.1.0</spring.security.version>
=======
		<spring.security.version>5.8.4</spring.security.version>
>>>>>>> 484f9f23

		<cxf.version>4.0.2</cxf.version>
		<jackson.version>2.15.2</jackson.version>
		<jackson.doc.version>2.14</jackson.doc.version>
		<sqlite.version>3.42.0.0</sqlite.version>
		<keycloak.version>21.1.1</keycloak.version>
		<swagger.version>5.1.0</swagger.version>
		<jsontaglib.version>1.0.5</jsontaglib.version>
		<jython.version>2.7.3</jython.version>
		<error-prone.version>2.19.1</error-prone.version>
		<picocli.version>4.7.4</picocli.version>
		<mysql.version>8.0.33</mysql.version>
		<testcontainers.version>1.18.3</testcontainers.version>
	</properties>

	<dependencyManagement>
		<dependencies>
			<dependency>
				<groupId>org.apache.logging.log4j</groupId>
				<artifactId>log4j-bom</artifactId>
				<version>${log4j.version}</version>
				<type>pom</type>
				<scope>import</scope>
			</dependency>
			<dependency>
				<groupId>com.fasterxml.jackson</groupId>
				<artifactId>jackson-bom</artifactId>
				<version>${jackson.version}</version>
				<type>pom</type>
				<scope>import</scope>
			</dependency>
			<dependency>
				<groupId>org.springframework</groupId>
				<artifactId>spring-framework-bom</artifactId>
				<version>${spring.version}</version>
				<type>pom</type>
				<scope>import</scope>
			</dependency>
			<dependency>
				<groupId>org.springframework.security</groupId>
				<artifactId>spring-security-bom</artifactId>
				<version>${spring.security.version}</version>
				<type>pom</type>
				<scope>import</scope>
			</dependency>
			<dependency>
	            <groupId>org.testcontainers</groupId>
	            <artifactId>testcontainers-bom</artifactId>
	            <version>${testcontainers.version}</version>
	            <type>pom</type>
	            <scope>import</scope>
        	</dependency>

			<dependency>
				<groupId>org.junit.jupiter</groupId>
				<artifactId>junit-jupiter-api</artifactId>
				<version>${junit.version}</version>
				<scope>test</scope>
			</dependency>
			<dependency>
				<groupId>org.junit.jupiter</groupId>
				<artifactId>junit-jupiter</artifactId>
				<version>${junit.version}</version>
				<scope>test</scope>
			</dependency>
			<dependency>
				<groupId>org.hamcrest</groupId>
				<artifactId>java-hamcrest</artifactId>
				<version>2.0.0.0</version>
				<scope>test</scope>
			</dependency>

			<dependency>
				<groupId>uk.ac.manchester.spinnaker</groupId>
				<artifactId>SpiNNaker-utils</artifactId>
				<version>${project.version}</version>
			</dependency>
			<dependency>
				<groupId>uk.ac.manchester.spinnaker</groupId>
				<artifactId>SpiNNaker-machine</artifactId>
				<version>${project.version}</version>
			</dependency>
			<dependency>
				<groupId>uk.ac.manchester.spinnaker</groupId>
				<artifactId>SpiNNaker-storage</artifactId>
				<version>${project.version}</version>
			</dependency>
			<dependency>
				<groupId>uk.ac.manchester.spinnaker</groupId>
				<artifactId>SpiNNaker-comms</artifactId>
				<version>${project.version}</version>
			</dependency>
			<dependency>
				<groupId>uk.ac.manchester.spinnaker</groupId>
				<artifactId>SpiNNaker-data-specification</artifactId>
				<version>${project.version}</version>
			</dependency>
			<dependency>
				<groupId>org.slf4j</groupId>
				<artifactId>slf4j-api</artifactId>
				<version>${slf4j.version}</version>
			</dependency>
			<dependency>
				<groupId>org.apache.logging.log4j</groupId>
				<artifactId>log4j-api</artifactId>
				<version>${log4j.version}</version>
				<scope>runtime</scope>
			</dependency>
			<dependency>
				<groupId>org.apache.logging.log4j</groupId>
				<artifactId>log4j-slf4j2-impl</artifactId>
				<version>${log4j.version}</version>
				<scope>runtime</scope>
			</dependency>
			<dependency>
				<!-- Explicitly override Spring Boot -->
				<groupId>com.fasterxml.jackson.module</groupId>
				<artifactId>jackson-module-jaxb-annotations</artifactId>
				<version>${jackson.version}</version>
			</dependency>
			<dependency>
				<!-- Explicitly override Spring Boot -->
				<groupId>com.fasterxml.jackson.module</groupId>
				<artifactId>jackson-module-parameter-names</artifactId>
				<version>${jackson.version}</version>
			</dependency>
			<dependency>
				<!-- Explicitly override Spring Boot -->
				<groupId>com.fasterxml.jackson.core</groupId>
				<artifactId>jackson-annotations</artifactId>
				<version>${jackson.version}</version>
			</dependency>
			<dependency>
				<!-- Explicitly override Spring Boot -->
				<groupId>com.fasterxml.jackson.core</groupId>
				<artifactId>jackson-core</artifactId>
				<version>${jackson.version}</version>
			</dependency>
			<dependency>
				<!-- Explicitly override Spring Boot -->
				<groupId>com.fasterxml.jackson.core</groupId>
				<artifactId>jackson-databind</artifactId>
				<version>${jackson.version}</version>
			</dependency>
			<dependency>
				<!-- Explicitly override Spring Boot -->
				<groupId>com.fasterxml.jackson.jaxrs</groupId>
				<artifactId>jackson-jaxrs-json-provider</artifactId>
				<version>${jackson.version}</version>
			</dependency>
			<dependency>
				<!-- Explicitly override Spring Boot -->
				<groupId>com.fasterxml.jackson.jaxrs</groupId>
				<artifactId>jackson-jaxrs-base</artifactId>
				<version>${jackson.version}</version>
			</dependency>
			<dependency>
				<!-- Explicitly override Spring Boot -->
				<groupId>com.fasterxml.jackson.datatype</groupId>
				<artifactId>jackson-datatype-jdk8</artifactId>
				<version>${jackson.version}</version>
			</dependency>
			<dependency>
				<!-- Explicitly override Spring Boot -->
				<groupId>com.fasterxml.jackson.datatype</groupId>
				<artifactId>jackson-datatype-jsr310</artifactId>
				<version>${jackson.version}</version>
			</dependency>
			<dependency>
				<!-- Explicitly override Spring Boot -->
				<groupId>com.fasterxml.jackson.dataformat</groupId>
				<artifactId>jackson-dataformat-yaml</artifactId>
				<version>${jackson.version}</version>
			</dependency>
			<dependency>
				<groupId>org.json</groupId>
				<artifactId>json</artifactId>
				<version>20230618</version>
			</dependency>
			<dependency>
				<groupId>org.skyscreamer</groupId>
				<artifactId>jsonassert</artifactId>
				<version>1.5.1</version>
			</dependency>
			<dependency>
				<groupId>org.apache.commons</groupId>
				<artifactId>commons-configuration2</artifactId>
				<version>2.9.0</version>
			</dependency>
			<dependency>
				<groupId>commons-beanutils</groupId>
				<artifactId>commons-beanutils</artifactId>
				<version>1.9.4</version>
			</dependency>
			<dependency>
				<groupId>commons-io</groupId>
				<artifactId>commons-io</artifactId>
				<version>2.13.0</version>
			</dependency>
			<dependency>
				<groupId>org.apache.commons</groupId>
				<artifactId>commons-lang3</artifactId>
				<version>3.12.0</version>
			</dependency>
			<dependency>
				<groupId>commons-cli</groupId>
				<artifactId>commons-cli</artifactId>
				<version>1.5.0</version>
			</dependency>
			<dependency>
				<groupId>org.apache.commons</groupId>
				<artifactId>commons-math3</artifactId>
				<version>3.6.1</version>
			</dependency>
			<dependency>
				<groupId>org.apache.commons</groupId>
				<artifactId>commons-text</artifactId>
				<version>1.10.0</version>
			</dependency>
			<dependency>
				<groupId>org.xerial</groupId>
				<artifactId>sqlite-jdbc</artifactId>
				<version>${sqlite.version}</version>
			</dependency>
			<dependency>
				<groupId>com.googlecode.java-diff-utils</groupId>
				<artifactId>diffutils</artifactId>
				<version>1.3.0</version>
			</dependency>
			<dependency>
				<groupId>net.jcip</groupId>
				<artifactId>jcip-annotations</artifactId>
				<version>1.0</version>
			</dependency>
			<dependency>
				<groupId>org.apache.cxf</groupId>
				<artifactId>cxf-rt-frontend-jaxrs</artifactId>
				<version>${cxf.version}</version>
			</dependency>
			<dependency>
				<groupId>jakarta.servlet</groupId>
				<artifactId>jakarta.servlet-api</artifactId>
				<version>6.0.0</version>
			</dependency>
			<dependency>
			    <groupId>jakarta.mail</groupId>
			    <artifactId>jakarta.mail-api</artifactId>
			    <version>2.1.2</version>
			</dependency>
			<dependency>
				<groupId>org.apache.cxf</groupId>
				<artifactId>cxf-spring-boot-starter-jaxrs</artifactId>
				<version>${cxf.version}</version>
			</dependency>
			<dependency>
				<groupId>org.springframework</groupId>
				<artifactId>spring-test</artifactId>
				<version>${spring.version}</version>
				<scope>test</scope>
			</dependency>
			<dependency>
				<groupId>info.picocli</groupId>
				<artifactId>picocli</artifactId>
				<version>${picocli.version}</version>
			</dependency>
			<dependency>
				<groupId>org.keycloak</groupId>
				<artifactId>keycloak-client-registration-api</artifactId>
				<version>${keycloak.version}</version>
			</dependency>
			<dependency>
				<groupId>org.webjars</groupId>
				<artifactId>swagger-ui</artifactId>
				<version>${swagger.version}</version>
			</dependency>
			<dependency>
				<groupId>com.github.livesense</groupId>
				<artifactId>org.liveSense.scripting.jsp.taglib.jsonatg</artifactId>
				<version>${jsontaglib.version}</version>
			</dependency>
			<dependency>
				<groupId>org.python</groupId>
				<artifactId>jython-slim</artifactId>
				<version>${jython.version}</version>
			</dependency>
			<dependency>
				<groupId>org.java-websocket</groupId>
				<artifactId>Java-WebSocket</artifactId>
				<version>1.5.3</version>
			</dependency>
			<dependency>
				<groupId>jakarta.validation</groupId>
				<artifactId>jakarta.validation-api</artifactId>
				<version>3.0.2</version>
			</dependency>
			<dependency>
				<groupId>com.google.errorprone</groupId>
				<artifactId>error_prone_annotations</artifactId>
				<version>${error-prone.version}</version>
			</dependency>
			<dependency>
				<!-- Has to be this old version for Spring Boot to find it -->
				<groupId>org.glassfish</groupId>
				<artifactId>javax.el</artifactId>
				<version>3.0.0</version>
			</dependency>
			<dependency>
			    <groupId>com.mysql</groupId>
			    <artifactId>mysql-connector-j</artifactId>
			    <version>${mysql.version}</version>
			</dependency>
			<dependency>
				<groupId>com.github.stefanbirkner</groupId>
				<artifactId>system-lambda</artifactId>
				<version>1.2.1</version>
				<scope>test</scope>
			</dependency>
			<dependency>
				<groupId>org.hibernate.validator</groupId>
				<artifactId>hibernate-validator</artifactId>
				<version>8.0.0.Final</version>
			</dependency>
		</dependencies>
	</dependencyManagement>

	<build>
		<pluginManagement>
			<plugins>
				<plugin>
					<groupId>org.apache.maven.plugins</groupId>
					<artifactId>maven-compiler-plugin</artifactId>
					<version>3.11.0</version>
				</plugin>
				<plugin>
					<groupId>org.apache.maven.plugins</groupId>
					<artifactId>maven-dependency-plugin</artifactId>
					<version>3.6.0</version>
				</plugin>
				<plugin>
					<groupId>org.apache.maven.plugins</groupId>
					<artifactId>maven-jar-plugin</artifactId>
					<version>3.3.0</version>
				</plugin>
				<plugin>
					<groupId>org.apache.maven.plugins</groupId>
					<artifactId>maven-resources-plugin</artifactId>
					<version>3.3.1</version>
					<configuration>
						<!-- This is weird, but needed. -->
						<propertiesEncoding>ISO-8859-1</propertiesEncoding>
						<nonFilteredFileExtensions>
							<nonFilteredFileExtension>p12</nonFilteredFileExtension>
						</nonFilteredFileExtensions>
					</configuration>
				</plugin>
				<plugin>
					<groupId>org.apache.maven.plugins</groupId>
					<artifactId>maven-clean-plugin</artifactId>
					<version>3.2.0</version>
				</plugin>
				<plugin>
					<groupId>org.apache.maven.plugins</groupId>
					<artifactId>maven-shade-plugin</artifactId>
					<version>3.5.0</version>
					<configuration>
						<filters>
							<filter>
								<artifact>*:*</artifact>
								<excludes>
									<!-- Strip unwanted junk -->
									<exclude>**/*module-info.class</exclude>
									<exclude>META-INF/*.MF</exclude>
									<exclude>META-INF/DEPENDENCIES</exclude>
									<exclude>META-INF/*.SF</exclude>
									<exclude>META-INF/*.DSA</exclude>
									<exclude>META-INF/*.RSA</exclude>
								</excludes>
							</filter>
						</filters>
							<transformers>
								<transformer implementation="org.apache.maven.plugins.shade.resource.DontIncludeResourceTransformer">
									<resource>.md</resource>
								</transformer>
								<transformer implementation="org.apache.maven.plugins.shade.resource.ServicesResourceTransformer" />
								<transformer implementation="org.apache.maven.plugins.shade.resource.ApacheLicenseResourceTransformer" />
								<transformer implementation="org.apache.maven.plugins.shade.resource.ApacheNoticeResourceTransformer">
									<addHeader>false</addHeader>
								</transformer>
								<transformer implementation="org.apache.maven.plugins.shade.resource.properties.PropertiesTransformer">
									<resource>META-INF/io.netty.versions.properties</resource>
									<ordinalKey>ordinal</ordinalKey>
								</transformer>
								<transformer implementation="org.apache.maven.plugins.shade.resource.ManifestResourceTransformer">
									<manifestEntries>
										<Main-Class>${main.class}</Main-Class>
										<Multi-Release>true</Multi-Release>
									</manifestEntries>
								</transformer>
							</transformers>
					</configuration>
				</plugin>
				<plugin>
					<groupId>org.apache.maven.plugins</groupId>
					<artifactId>maven-surefire-plugin</artifactId>
					<version>${testing.version}</version>
					<configuration>
						<trimStackTrace>false</trimStackTrace>
					</configuration>
				</plugin>
				<plugin>
					<groupId>org.apache.maven.plugins</groupId>
					<artifactId>maven-war-plugin</artifactId>
					<version>3.4.0</version>
				</plugin>
				<plugin>
					<groupId>org.apache.maven.plugins</groupId>
					<artifactId>maven-checkstyle-plugin</artifactId>
					<version>3.3.0</version>
					<configuration>
						<configLocation>src/support/checkstyle/style.xml</configLocation>
						<propertyExpansion>
							checkstyle.config.path=${spinnaker.basedir}/src/support/checkstyle
						</propertyExpansion>
					</configuration>
					<!-- Next bit because of https://github.com/checkstyle/checkstyle/pull/3207 -->
					<dependencies>
						<dependency>
							<groupId>com.puppycrawl.tools</groupId>
							<artifactId>checkstyle</artifactId>
							<version>${checkstyle.version}</version>
						</dependency>
					</dependencies>
				</plugin>
				<plugin>
					<groupId>org.apache.maven.plugins</groupId>
					<artifactId>maven-javadoc-plugin</artifactId>
					<version>${javadoc.version}</version>
					<configuration>
						<quiet>true</quiet>
						<groups>
							<group>
								<title>System Model</title>
								<packages>uk.ac.manchester.spinnaker.machine*</packages>
							</group>
							<group>
								<title>Communications</title>
								<packages>uk.ac.manchester.spinnaker.connections*:uk.ac.manchester.spinnaker.alloc.client:uk.ac.manchester.spinnaker.messages*:uk.ac.manchester.spinnaker.transceiver*:uk.ac.manchester.spinnaker.spalloc*</packages>
							</group>
							<group>
								<title>Data Management</title>
								<packages>uk.ac.manchester.spinnaker.data_spec*:uk.ac.manchester.spinnaker.storage</packages>
							</group>
							<group>
								<title>Front-End System</title>
								<packages>uk.ac.manchester.spinnaker.front_end*</packages>
							</group>
							<group>
								<title>Utilities</title>
								<packages>uk.ac.manchester.spinnaker.utils*:uk.ac.manchester.spinnaker.storage*:uk.ac.manchester.spinnaker.py2json</packages>
							</group>
							<group>
								<title>Allocation Service</title>
								<packages>uk.ac.manchester.spinnaker.alloc*</packages>
							</group>
						</groups>
						<!-- One of the ugly things is that we can't use standard package version numbers in these URLs -->
						<links>
							<link>https://docs.spring.io/spring-framework/docs/current/javadoc-api/</link>
							<link>https://docs.spring.io/spring-security/site/docs/current/api/</link>
							<link>https://docs.spring.io/spring-boot/docs/current/api/</link>
							<link>https://jakarta.ee/specifications/servlet/4.0/apidocs/</link>
							<link>https://cxf.apache.org/javadoc/latest-3.0.x/</link>
							<link>https://errorprone.info/api/latest/</link>
							<link>https://www.slf4j.org/api/</link>
						</links>
						<offlineLinks>
							<!-- Internal property used below: See https://issues.apache.org/jira/browse/MNG-7038 and https://stackoverflow.com/a/41387133/301832 -->
							<offlineLink>
								<url>https://javadoc.io/doc/javax.validation/validation-api/latest/</url>
								<location>${maven.multiModuleProjectDirectory}/src/support/javadoc/javax.validation</location>
							</offlineLink>
							<offlineLink>
								<url>https://javadoc.io/doc/javax.ws.rs/javax.ws.rs-api/latest/</url>
								<location>${maven.multiModuleProjectDirectory}/src/support/javadoc/javax.ws.rs</location>
							</offlineLink>
							<offlineLink>
								<url>https://javadoc.io/doc/org.keycloak/keycloak-client-registration-api/latest/</url>
								<location>${maven.multiModuleProjectDirectory}/src/support/javadoc/org.keycloak.client</location>
							</offlineLink>
							<offlineLink>
								<url>https://javadoc.io/doc/org.keycloak/keycloak-core/latest/</url>
								<location>${maven.multiModuleProjectDirectory}/src/support/javadoc/org.keycloak.core</location>
							</offlineLink>
							<offlineLink>
								<url>https://www.javadoc.io/doc/com.fasterxml.jackson.core/jackson-core/latest/</url>
								<location>${maven.multiModuleProjectDirectory}/src/support/javadoc/com.fasterxml.jackson.core</location>
							</offlineLink>
							<offlineLink>
								<url>https://www.javadoc.io/doc/com.fasterxml.jackson.core/jackson-databind/latest/</url>
								<location>${maven.multiModuleProjectDirectory}/src/support/javadoc/com.fasterxml.jackson.databind</location>
							</offlineLink>
						</offlineLinks>
						<doclint>all</doclint>
						<notimestamp>true</notimestamp>
						<additionalOptions>
							<additionalOption>-html5</additionalOption>
						</additionalOptions>
					</configuration>
				</plugin>
				<plugin>
					<groupId>org.apache.maven.plugins</groupId>
					<artifactId>maven-failsafe-plugin</artifactId>
					<version>${testing.version}</version>
					<executions>
						<execution>
							<id>integration-test</id>
							<goals>
								<goal>integration-test</goal>
								<goal>verify</goal>
							</goals>
						</execution>
					</executions>
				</plugin>
				<plugin>
					<groupId>org.apache.maven.plugins</groupId>
					<artifactId>maven-site-plugin</artifactId>
					<version>3.12.1</version>
				</plugin>
				<plugin>
					<groupId>org.eluder.coveralls</groupId>
					<artifactId>coveralls-maven-plugin</artifactId>
					<version>4.3.0</version>
					<dependencies>
						<!-- Of course! -->
						<dependency>
							<groupId>javax.xml.bind</groupId>
							<artifactId>jaxb-api</artifactId>
							<version>2.3.1</version>
						</dependency>
					</dependencies>
				</plugin>
				<plugin>
					<groupId>org.jacoco</groupId>
					<artifactId>jacoco-maven-plugin</artifactId>
					<version>0.8.10</version>
				</plugin>
				<plugin>
					<groupId>org.codehaus.mojo</groupId>
					<artifactId>exec-maven-plugin</artifactId>
					<version>3.1.0</version>
				</plugin>
				<plugin>
					<groupId>org.codehaus.mojo</groupId>
					<artifactId>build-helper-maven-plugin</artifactId>
					<version>3.4.0</version>
				</plugin>
				<plugin>
					<groupId>uk.co.automatictester</groupId>
					<artifactId>truststore-maven-plugin</artifactId>
					<version>5.0.0</version>
				</plugin>
				<plugin>
					<groupId>com.github.eirslett</groupId>
					<artifactId>frontend-maven-plugin</artifactId>
					<version>1.12.1</version>
				</plugin>
				<plugin>
					<groupId>com.github.blutorange</groupId>
					<artifactId>closure-compiler-maven-plugin</artifactId>
					<version>2.26.0</version>
				</plugin>
				<plugin>
					<groupId>org.springframework.boot</groupId>
					<artifactId>spring-boot-maven-plugin</artifactId>
					<version>${spring.boot.version}</version>
				</plugin>
				<plugin>
					<groupId>org.commonjava.maven.plugins</groupId>
					<artifactId>directory-maven-plugin</artifactId>
					<version>1.0</version>
				</plugin>
				<plugin>
					<groupId>io.leonard.maven.plugins</groupId>
					<artifactId>jspc-maven-plugin</artifactId>
					<version>4.1.1</version>
				</plugin>
				<plugin>
					<groupId>org.apache.rat</groupId>
					<artifactId>apache-rat-plugin</artifactId>
					<version>0.15</version>
					<configuration>
						<excludes>
							<!-- Files without comment formats should be excluded -->
							<exclude>.github/*</exclude>
							<exclude>.mvn/*</exclude>
							<exclude>nbactions.xml</exclude>
							<exclude>support/**</exclude>
							<exclude>**/*.json</exclude>
							<exclude>**/*.txt</exclude>
							<exclude>**/*.csv</exclude>
							<exclude>**/*.fig</exclude>
							<exclude>**/*.bit</exclude>
							<exclude>**/nbproject/**</exclude>
							<exclude>**/target/**</exclude>
							<!-- Fooling markdown parsers and RAT is hard -->
							<exclude>**/*.md</exclude>
							<exclude>**/dependency-reduced-pom.xml</exclude>
							<exclude>.gitattributes</exclude>
							<exclude>**/.dbeaver/**</exclude>
							<exclude>**/*.erd</exclude>
							<exclude>**/node_modules/**</exclude>
							<exclude>**/.settings/**</exclude>
							<exclude>**/.checkstyle</exclude>
							<exclude>**/.classpath</exclude>
							<exclude>**/.project</exclude>
							<exclude>**/package-list</exclude>
							<exclude>**/*.aplx</exclude>
							<exclude>**/*.dict</exclude>
						</excludes>
						<consoleOutput>true</consoleOutput>
						<parseSCMIgnoresAsExcludes>true</parseSCMIgnoresAsExcludes>
						<useEclipseDefaultExcludes>true</useEclipseDefaultExcludes>
						<excludeSubProjects>true</excludeSubProjects>
						<addDefaultLicenseMatchers>false</addDefaultLicenseMatchers>
						<licenses>
							<license implementation="org.apache.rat.analysis.license.ApacheSoftwareLicense20" />
						</licenses>
						<licenseFamilies>
							<licenseFamily implementation="org.apache.rat.license.Apache20LicenseFamily" />
						</licenseFamilies>
					</configuration>
				</plugin>
				<!--This plugin's configuration is used to store Eclipse m2e settings only. It has no influence on the Maven build itself.-->
				<plugin>
					<groupId>org.eclipse.m2e</groupId>
					<artifactId>lifecycle-mapping</artifactId>
					<version>1.0.0</version>
					<configuration>
						<lifecycleMappingMetadata>
							<pluginExecutions>
								<pluginExecution>
									<pluginExecutionFilter>
										<groupId>org.commonjava.maven.plugins</groupId>
										<artifactId>directory-maven-plugin</artifactId>
										<versionRange>[0.1,)</versionRange>
										<goals>
											<goal>highest-basedir</goal>
										</goals>
									</pluginExecutionFilter>
									<action>
										<execute />
									</action>
								</pluginExecution>
								<pluginExecution>
									<pluginExecutionFilter>
										<groupId>uk.co.automatictester</groupId>
										<artifactId>truststore-maven-plugin</artifactId>
										<versionRange>[2.0,)</versionRange>
										<goals>
											<goal>generate-truststore</goal>
										</goals>
									</pluginExecutionFilter>
									<action>
										<execute/>
									</action>
								</pluginExecution>
								<pluginExecution>
									<pluginExecutionFilter>
										<groupId>org.apache.maven.plugins</groupId>
										<artifactId>maven-antrun-plugin</artifactId>
										<versionRange>[1.0,)</versionRange>
										<goals>
											<goal>run</goal>
										</goals>
									</pluginExecutionFilter>
									<action>
										<execute/>
									</action>
								</pluginExecution>
							</pluginExecutions>
						</lifecycleMappingMetadata>
					</configuration>
				</plugin>
				<plugin>
					<groupId>org.skife.maven</groupId>
					<artifactId>really-executable-jar-maven-plugin</artifactId>
					<version>2.1.1</version>
				</plugin>
			</plugins>
		</pluginManagement>

		<plugins>
			<plugin>
				<groupId>org.eluder.coveralls</groupId>
				<artifactId>coveralls-maven-plugin</artifactId>
			</plugin>
			<plugin>
				<groupId>org.jacoco</groupId>
				<artifactId>jacoco-maven-plugin</artifactId>
				<executions>
					<execution>
						<id>prepare-agent</id>
						<goals>
							<goal>prepare-agent</goal>
						</goals>
					</execution>
				</executions>
				<configuration>
					<excludes>
						<exclude>jsp/**/*.class</exclude>
						<exclude>views/**/*.class</exclude>
					</excludes>
				</configuration>
			</plugin>
			<plugin>
				<groupId>org.apache.rat</groupId>
				<artifactId>apache-rat-plugin</artifactId>
				<executions>
					<execution>
						<id>default-check</id>
						<phase>verify</phase>
						<goals>
							<goal>check</goal>
						</goals>
					</execution>
				</executions>
			</plugin>
			<plugin>
				<groupId>org.commonjava.maven.plugins</groupId>
				<artifactId>directory-maven-plugin</artifactId>
				<executions>
					<execution>
						<id>find-root</id>
						<goals>
							<goal>highest-basedir</goal>
						</goals>
						<phase>initialize</phase>
						<configuration>
							<property>spinnaker.basedir</property>
						</configuration>
					</execution>
				</executions>
			</plugin>
		</plugins>
	</build>

	<modules>
		<module>SpiNNaker-utils</module>
		<module>SpiNNaker-machine</module>
		<module>SpiNNaker-storage</module>
		<module>SpiNNaker-comms</module>
		<module>SpiNNaker-pacman</module>
		<module>SpiNNaker-data-specification</module>
		<module>SpiNNaker-front-end</module>
		<module>SpiNNaker-allocserv</module>
		<module>SpiNNaker-py2json</module>
		<module>keycloak-management-client</module>
	</modules>
	<name>SpiNNaker Java Host</name>
	<description>Implementation of the host software for SpiNNaker in Java.</description>
	<inceptionYear>2018</inceptionYear>
	<url>https://spinnakermanchester.github.io/</url>
	<organization>
		<name>SpiNNaker Team @ University of Manchester</name>
		<url>https://apt.cs.manchester.ac.uk/projects/SpiNNaker/</url>
	</organization>
	<licenses>
		<license>
			<url>https://www.apache.org/licenses/LICENSE-2.0</url>
			<name>Apache License, Version 2.0</name>
			<distribution>manual</distribution>
		</license>
	</licenses>
	<scm>
		<connection>scm:git:https://github.com/SpiNNakerManchester/JavaSpiNNaker.git</connection>
		<url>https://github.com/SpiNNakerManchester/JavaSpiNNaker</url>
	</scm>
	<issueManagement>
		<system>github</system>
		<url>https://github.com/SpiNNakerManchester/JavaSpiNNaker/issues</url>
	</issueManagement>
	<ciManagement>
		<system>github</system>
		<url>https://github.com/SpiNNakerManchester/JavaSpiNNaker/actions</url>
	</ciManagement>
	<distributionManagement>
		<repository>
			<id>github</id>
			<name>GitHub Packages</name>
			<url>https://maven.pkg.github.com/SpiNNakerManchester/JavaSpiNNaker</url>
		</repository>
		<site>
			<id>github-pages</id>
			<name>GitHub Pages</name>
			<url>https://spinnakermanchester.github.io/JavaSpiNNaker</url>
		</site>
	</distributionManagement>
	<mailingLists>
		<mailingList>
			<name>SpiNNaker Users Group</name>
			<post>spinnakerusers@googlegroups.com</post>
			<subscribe>spinnakerusers+subscribe@googlegroups.com</subscribe>
			<unsubscribe>spinnakerusers+unsubscribe@googlegroups.com</unsubscribe>
			<archive>https://groups.google.com/g/spinnakerusers</archive>
		</mailingList>
	</mailingLists>
	<developers>
		<!-- IDs are github logins -->
		<developer>
			<id>andrewgait</id>
			<name>Andrew Gait</name>
			<roles>
				<role>New Feature Development</role>
				<role>User Support</role>
			</roles>
			<organization>The University of Manchester</organization>
			<url>https://personalpages.manchester.ac.uk/staff/Andrew.Gait/</url>
		</developer>
		<developer>
			<id>agr</id>
			<name>Andrew Rowley</name>
			<roles>
				<role>New Feature Development</role>
				<role>Architectural Design</role>
				<role>Project Liaison</role>
				<role>Dissemination</role>
			</roles>
			<organization>The University of Manchester</organization>
		</developer>
		<developer>
			<id>Christian-B</id>
			<name>Christian Brenninkmeijer</name>
			<roles>
				<role>New Feature Development</role>
				<role>Software Testing</role>
				<role>Continuous Integration Control</role>
			</roles>
			<organization>The University of Manchester</organization>
		</developer>
		<developer>
			<id>dkfellows</id>
			<name>Donal Fellows</name>
			<roles>
				<role>New Feature Development</role>
				<role>Low-Level Maintenance</role>
				<role>Software Quality Control</role>
				<role>Continuous Integration Control</role>
			</roles>
			<organization>The University of Manchester</organization>
			<url>https://github.com/dkfellows</url>
		</developer>
		<developer>
			<id>sfurber</id>
			<name>Steve Furber</name>
			<roles>
				<role>Head of SpiNNaker Project</role>
			</roles>
			<organization>The University of Manchester</organization>
			<url>https://apt.cs.manchester.ac.uk/people/sfurber/</url>
		</developer>
		<developer>
			<id>alan-stokes</id>
			<name>Alan Stokes</name>
			<roles>
				<role>Emeritus</role>
			</roles>
			<organization>STFC (ex University of Manchester)</organization>
		</developer>
		<developer>
			<id>oliverrhodes</id>
			<name>Oliver Rhodes</name>
			<roles>
				<role>Emeritus</role>
			</roles>
			<url>https://www.research.manchester.ac.uk/portal/oliver.rhodes.html</url>
			<organization>The University of Manchester</organization>
		</developer>
	</developers>

	<reporting>
		<plugins>
			<plugin>
				<groupId>org.apache.maven.plugins</groupId>
				<artifactId>maven-project-info-reports-plugin</artifactId>
				<version>3.4.5</version>
				<reportSets>
					<reportSet>
						<reports><!-- select reports -->
							<report>index</report>
							<report>dependencies</report>
							<report>scm</report>
							<report>ci-management</report>
							<report>mailing-lists</report>
							<report>team</report>
							<report>summary</report>
						</reports>
					</reportSet>
				</reportSets>
			</plugin>
			<plugin>
				<groupId>org.apache.maven.plugins</groupId>
				<artifactId>maven-javadoc-plugin</artifactId>
				<reportSets>
					<reportSet>
						<reports>
							<report>javadoc</report>
						</reports>
					</reportSet>
					<reportSet>
						<id>aggregate</id>
						<inherited>false</inherited>
						<reports>
							<report>aggregate</report>
						</reports>
					</reportSet>
				</reportSets>
			</plugin>
			<plugin>
				<groupId>org.apache.maven.plugins</groupId>
				<artifactId>maven-jxr-plugin</artifactId>
				<version>3.3.0</version>
				<reportSets>
					<reportSet>
						<reports>
							<report>jxr</report>
						</reports>
					</reportSet>
					<reportSet>
						<id>aggregate</id>
						<inherited>false</inherited>
						<reports>
							<report>aggregate</report>
						</reports>
					</reportSet>
				</reportSets>
			</plugin>
		</plugins>
	</reporting>

	<profiles>
		<profile>
			<id>MergedBuild</id>
			<build>
				<plugins>
					<plugin>
						<groupId>org.apache.maven.plugins</groupId>
						<artifactId>maven-checkstyle-plugin</artifactId>
						<executions>
							<execution>
								<id>check-java-style</id>
								<goals>
									<goal>check</goal>
								</goals>
							</execution>
						</executions>
					</plugin>
					<plugin>
						<groupId>org.apache.maven.plugins</groupId>
						<artifactId>maven-javadoc-plugin</artifactId>
						<executions>
							<execution>
								<id>aggregate-javadoc</id>
								<goals>
									<goal>aggregate</goal>
								</goals>
								<phase>process-classes</phase>
							</execution>
						</executions>
					</plugin>
				</plugins>
			</build>
		</profile>
		<profile>
			<id>CheckForFIXME</id>
			<!-- See https://stackoverflow.com/q/18129106/301832-->
			<build>
				<plugins>
					<plugin>
						<groupId>org.codehaus.mojo</groupId>
						<artifactId>exec-maven-plugin</artifactId>
						<executions>
							<execution>
								<id>check-for-fixme</id>
								<phase>process-sources</phase>
								<configuration>
									<executable>git</executable>
									<successCodes>
										<successCode>1</successCode>
									</successCodes>
									<arguments>
										<argument>grep</argument>
										<argument>-nE</argument>
										<!-- Forbidden Keywords -->
										<argument>${forbidden.keywords.re}</argument>
										<argument>--</argument>
										<!-- search path -->
										<argument>:!/.github/**</argument> <!-- Exclude workflows and metadata -->
										<argument>:!/pom.xml</argument> <!-- Exclude this file! -->
									</arguments>
								</configuration>
								<goals>
									<goal>exec</goal>
								</goals>
							</execution>
						</executions>
					</plugin>
				</plugins>
			</build>
		</profile>
		<profile>
			<id>ErrorProne</id>
			<build>
				<pluginManagement>
					<plugins>
						<plugin>
							<groupId>org.apache.maven.plugins</groupId>
							<artifactId>maven-compiler-plugin</artifactId>
							<executions>
								<execution>
									<id>default-compile</id>
									<configuration>
										<compilerArgs>
											<arg>-XDcompilePolicy=simple</arg>
											<!-- Options to EP must go in same arg. Ugh. -->
											<arg>
												-Xplugin:ErrorProne
												<!-- Disable the MissingSummary check; we use an abbreviated
													 documentation for getters, and its suggested replacement
													 is terrible. -->
												-Xep:MissingSummary:OFF
											</arg>
										</compilerArgs>
										<annotationProcessorPaths>
											<path>
												<groupId>com.google.errorprone</groupId>
												<artifactId>error_prone_core</artifactId>
												<version>${error-prone.version}</version>
											</path>
											<!-- Other annotation processors go here.

											If 'annotationProcessorPaths' is set, processors will no longer be
											discovered on the regular -classpath; see also 'Using Error Prone
											together with other annotation processors' below. -->
										</annotationProcessorPaths>
									</configuration>
								</execution>
								<execution>
									<id>default-testCompile</id>
									<configuration>
										<compilerArgs>
											<arg>-XDcompilePolicy=simple</arg>
											<!-- Options to EP must go in same arg. Ugh. -->
											<arg>
												-Xplugin:ErrorProne
												<!-- Disable the MissingSummary check; we use an abbreviated
													 documentation for getters, and its suggested replacement
													 is terrible. -->
												-Xep:MissingSummary:OFF
											</arg>
										</compilerArgs>
										<annotationProcessorPaths>
											<path>
												<groupId>com.google.errorprone</groupId>
												<artifactId>error_prone_core</artifactId>
												<version>${error-prone.version}</version>
											</path>
											<!-- Other annotation processors go here.

											If 'annotationProcessorPaths' is set, processors will no longer be
											discovered on the regular -classpath; see also 'Using Error Prone
											together with other annotation processors' below. -->
										</annotationProcessorPaths>
									</configuration>
								</execution>
							</executions>
						</plugin>
					</plugins>
				</pluginManagement>
				<plugins>
					<plugin>
						<!-- Explicit get of error_prone_core because of MDEP-830 -->
						<groupId>org.apache.maven.plugins</groupId>
						<artifactId>maven-dependency-plugin</artifactId>
						<executions>
							<execution>
								<id>fetch-error-prone</id>
								<goals>
									<goal>get</goal>
								</goals>
								<!-- This is NOT bound to a phase! -->
								<configuration>
									<groupId>com.google.errorprone</groupId>
									<artifactId>error_prone_core</artifactId>
									<version>${error-prone.version}</version>
								</configuration>
							</execution>
						</executions>
					</plugin>
				</plugins>
			</build>
		</profile>
	</profiles>
</project><|MERGE_RESOLUTION|>--- conflicted
+++ resolved
@@ -53,11 +53,7 @@
 		  Failure to do this leads to strange misbehaviour in tooltips when
 		  editing application.yml
 		-->
-<<<<<<< HEAD
 		<spring.security.version>6.1.0</spring.security.version>
-=======
-		<spring.security.version>5.8.4</spring.security.version>
->>>>>>> 484f9f23
 
 		<cxf.version>4.0.2</cxf.version>
 		<jackson.version>2.15.2</jackson.version>
