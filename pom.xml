<?xml version="1.0"?>
<!--
Copyright (c) 2018 The University of Manchester

This program is free software: you can redistribute it and/or modify
it under the terms of the GNU General Public License as published by
the Free Software Foundation, either version 3 of the License, or
(at your option) any later version.

This program is distributed in the hope that it will be useful,
but WITHOUT ANY WARRANTY; without even the implied warranty of
MERCHANTABILITY or FITNESS FOR A PARTICULAR PURPOSE.  See the
GNU General Public License for more details.

You should have received a copy of the GNU General Public License
along with this program.  If not, see <http://www.gnu.org/licenses/>.
-->
<project xmlns="http://maven.apache.org/POM/4.0.0"
	xmlns:xsi="http://www.w3.org/2001/XMLSchema-instance"
	xsi:schemaLocation="http://maven.apache.org/POM/4.0.0 http://maven.apache.org/xsd/maven-4.0.0.xsd">
	<modelVersion>4.0.0</modelVersion>
	<groupId>uk.ac.manchester.spinnaker</groupId>
	<artifactId>SpiNNaker</artifactId>
	<version>6.0.1-SNAPSHOT</version>
	<packaging>pom</packaging>

	<properties>
		<project.build.sourceEncoding>UTF-8</project.build.sourceEncoding>
		<maven.compiler.showDeprecation>true</maven.compiler.showDeprecation>
		<maven.compiler.showWarnings>true</maven.compiler.showWarnings>

		<!-- What does the CheckForFIXME profile look for? -->
		<forbidden.keywords.re>FIXME|Auto-generated method stub</forbidden.keywords.re>

		<spinnaker.version>6.0.1-SNAPSHOT</spinnaker.version>

		<junit.version>5.8.2</junit.version>
		<checkstyle.version>9.3</checkstyle.version>
		<javadoc.version>3.4.0</javadoc.version>
		<testing.version>3.0.0-M7</testing.version>

		<slf4j.version>1.7.36</slf4j.version>
		<log4j.version>2.18.0</log4j.version>

		<spring.version>5.3.22</spring.version>
<<<<<<< HEAD
		<spring.boot.version>2.7.1</spring.boot.version>
		<!--
		DKF: if you update spring.boot.version, also update the annotation
		  processor binding in Eclipse for SpiNNaker-allocserv:

		  Properties => Java Compiler => Annotation Processing => Factory Path

		  Failure to do this leads to strange misbehaviour in tooltips when
		  editing application.yml
		-->
=======
		<spring.boot.version>2.7.2</spring.boot.version>
>>>>>>> 732b1f95
		<spring.security.version>5.7.2</spring.security.version>

		<cxf.version>3.5.3</cxf.version>
		<jackson.version>2.13.3</jackson.version>
		<sqlite.version>3.36.0.3</sqlite.version>
		<keycloak.version>18.0.2</keycloak.version>
		<swagger.version>4.11.1</swagger.version>
		<jsontaglib.version>1.0.5</jsontaglib.version>
		<jython.version>2.7.2</jython.version>
	</properties>

	<dependencyManagement>
		<dependencies>
			<dependency>
				<groupId>org.apache.logging.log4j</groupId>
				<artifactId>log4j-bom</artifactId>
				<version>${log4j.version}</version>
				<type>pom</type>
				<scope>import</scope>
			</dependency>
			<dependency>
				<groupId>com.fasterxml.jackson</groupId>
				<artifactId>jackson-bom</artifactId>
				<version>${jackson.version}</version>
				<type>pom</type>
				<scope>import</scope>
			</dependency>
			<dependency>
				<groupId>org.springframework</groupId>
				<artifactId>spring-framework-bom</artifactId>
				<version>${spring.version}</version>
				<type>pom</type>
				<scope>import</scope>
			</dependency>

			<dependency>
				<groupId>org.junit.jupiter</groupId>
				<artifactId>junit-jupiter-api</artifactId>
				<version>${junit.version}</version>
				<scope>test</scope>
			</dependency>
			<dependency>
				<groupId>org.junit.jupiter</groupId>
				<artifactId>junit-jupiter</artifactId>
				<version>${junit.version}</version>
				<scope>test</scope>
			</dependency>
			<dependency>
				<groupId>org.hamcrest</groupId>
				<artifactId>java-hamcrest</artifactId>
				<version>2.0.0.0</version>
				<scope>test</scope>
			</dependency>

			<dependency>
				<groupId>uk.ac.manchester.spinnaker</groupId>
				<artifactId>SpiNNaker-utils</artifactId>
				<version>${project.version}</version>
			</dependency>
			<dependency>
				<groupId>uk.ac.manchester.spinnaker</groupId>
				<artifactId>SpiNNaker-machine</artifactId>
				<version>${project.version}</version>
			</dependency>
			<dependency>
				<groupId>uk.ac.manchester.spinnaker</groupId>
				<artifactId>SpiNNaker-storage</artifactId>
				<version>${project.version}</version>
			</dependency>
			<dependency>
				<groupId>uk.ac.manchester.spinnaker</groupId>
				<artifactId>SpiNNaker-comms</artifactId>
				<version>${project.version}</version>
			</dependency>
			<dependency>
				<groupId>uk.ac.manchester.spinnaker</groupId>
				<artifactId>SpiNNaker-data-specification</artifactId>
				<version>${project.version}</version>
			</dependency>
			<dependency>
				<groupId>org.slf4j</groupId>
				<artifactId>slf4j-api</artifactId>
				<version>${slf4j.version}</version>
			</dependency>
			<dependency>
				<groupId>org.apache.logging.log4j</groupId>
				<artifactId>log4j-api</artifactId>
				<version>${log4j.version}</version>
				<scope>runtime</scope>
			</dependency>
			<dependency>
				<groupId>org.apache.logging.log4j</groupId>
				<artifactId>log4j-slf4j-impl</artifactId>
				<version>${log4j.version}</version>
				<scope>runtime</scope>
			</dependency>
			<dependency>
				<groupId>com.fasterxml.jackson.module</groupId>
				<artifactId>jackson-module-jaxb-annotations</artifactId>
				<version>2.13.3</version>
			</dependency>
			<dependency>
				<groupId>org.json</groupId>
				<artifactId>json</artifactId>
				<version>20220320</version>
			</dependency>
			<dependency>
				<groupId>org.skyscreamer</groupId>
				<artifactId>jsonassert</artifactId>
				<version>1.5.1</version>
			</dependency>
			<dependency>
				<groupId>org.apache.commons</groupId>
				<artifactId>commons-configuration2</artifactId>
				<version>2.8.0</version>
			</dependency>
			<dependency>
				<groupId>commons-beanutils</groupId>
				<artifactId>commons-beanutils</artifactId>
				<version>1.9.4</version>
			</dependency>
			<dependency>
				<groupId>commons-io</groupId>
				<artifactId>commons-io</artifactId>
				<version>2.11.0</version>
			</dependency>
			<dependency>
				<groupId>org.apache.commons</groupId>
				<artifactId>commons-lang3</artifactId>
				<version>3.12.0</version>
			</dependency>
			<dependency>
				<groupId>commons-cli</groupId>
				<artifactId>commons-cli</artifactId>
				<version>1.5.0</version>
			</dependency>
			<dependency>
				<groupId>org.apache.commons</groupId>
				<artifactId>commons-math3</artifactId>
				<version>3.6.1</version>
			</dependency>
			<dependency>
				<groupId>org.apache.commons</groupId>
				<artifactId>commons-text</artifactId>
				<version>1.9</version>
			</dependency>
			<dependency>
				<groupId>org.xerial</groupId>
				<artifactId>sqlite-jdbc</artifactId>
				<version>${sqlite.version}</version>
			</dependency>
			<dependency>
				<groupId>com.googlecode.java-diff-utils</groupId>
				<artifactId>diffutils</artifactId>
				<version>1.3.0</version>
			</dependency>
			<dependency>
				<groupId>net.jcip</groupId>
				<artifactId>jcip-annotations</artifactId>
				<version>1.0</version>
			</dependency>
			<dependency>
				<groupId>org.apache.cxf</groupId>
				<artifactId>cxf-rt-frontend-jaxrs</artifactId>
				<version>${cxf.version}</version>
			</dependency>
			<dependency>
				<groupId>org.springframework.security</groupId>
				<artifactId>spring-security-core</artifactId>
				<version>${spring.security.version}</version>
			</dependency>
			<dependency>
				<groupId>javax</groupId>
				<artifactId>javaee-api</artifactId>
				<version>8.0.1</version>
			</dependency>
			<dependency>
				<groupId>org.apache.cxf</groupId>
				<artifactId>cxf-spring-boot-starter-jaxrs</artifactId>
				<version>${cxf.version}</version>
			</dependency>
			<dependency>
				<groupId>org.springframework</groupId>
				<artifactId>spring-test</artifactId>
				<version>${spring.version}</version>
				<scope>test</scope>
			</dependency>
			<dependency>
				<groupId>info.picocli</groupId>
				<artifactId>picocli</artifactId>
				<version>4.6.3</version>
			</dependency>
			<dependency>
				<groupId>org.keycloak</groupId>
				<artifactId>keycloak-client-registration-api</artifactId>
				<version>${keycloak.version}</version>
			</dependency>
			<dependency>
				<groupId>org.webjars</groupId>
				<artifactId>swagger-ui</artifactId>
				<version>${swagger.version}</version>
			</dependency>
			<dependency>
				<groupId>com.github.livesense</groupId>
				<artifactId>org.liveSense.scripting.jsp.taglib.jsonatg</artifactId>
				<version>${jsontaglib.version}</version>
			</dependency>
			<dependency>
				<groupId>org.python</groupId>
				<artifactId>jython-slim</artifactId>
				<version>${jython.version}</version>
			</dependency>
		</dependencies>
	</dependencyManagement>

	<build>
		<pluginManagement>
			<plugins>
				<plugin>
					<groupId>org.apache.maven.plugins</groupId>
					<artifactId>maven-compiler-plugin</artifactId>
					<version>3.10.1</version>
				</plugin>
				<plugin>
					<groupId>org.apache.maven.plugins</groupId>
					<artifactId>maven-dependency-plugin</artifactId>
					<version>3.3.0</version>
				</plugin>
				<plugin>
					<groupId>org.apache.maven.plugins</groupId>
					<artifactId>maven-jar-plugin</artifactId>
					<version>3.2.2</version>
				</plugin>
				<plugin>
					<groupId>org.apache.maven.plugins</groupId>
					<artifactId>maven-resources-plugin</artifactId>
					<version>3.2.0</version>
					<configuration>
						<!-- This is weird, but needed. -->
						<propertiesEncoding>ISO-8859-1</propertiesEncoding>
						<nonFilteredFileExtensions>
							<nonFilteredFileExtension>p12</nonFilteredFileExtension>
						</nonFilteredFileExtensions>
					</configuration>
				</plugin>
				<plugin>
					<groupId>org.apache.maven.plugins</groupId>
					<artifactId>maven-shade-plugin</artifactId>
					<version>3.3.0</version>
					<configuration>
						<filters>
							<filter>
								<artifact>*:*</artifact>
								<excludes>
									<!-- Strip unwanted junk -->
									<exclude>module-info.class</exclude>
									<exclude>META-INF/MANIFEST.MF</exclude>
									<exclude>META-INF/LICENSE</exclude>
									<exclude>META-INF/LICENSE.txt</exclude>
									<exclude>META-INF/NOTICE</exclude>
									<exclude>META-INF/NOTICE.txt</exclude>
									<exclude>META-INF/DEPENDENCIES</exclude>
									<exclude>META-INF/*.SF</exclude>
									<exclude>META-INF/*.DSA</exclude>
									<exclude>META-INF/*.RSA</exclude>
								</excludes>
							</filter>
						</filters>
					</configuration>
				</plugin>
				<plugin>
					<groupId>org.apache.maven.plugins</groupId>
					<artifactId>maven-surefire-plugin</artifactId>
					<version>${testing.version}</version>
					<configuration>
						<trimStackTrace>false</trimStackTrace>
					</configuration>
				</plugin>
				<plugin>
					<groupId>org.apache.maven.plugins</groupId>
					<artifactId>maven-war-plugin</artifactId>
					<version>3.3.2</version>
				</plugin>
				<plugin>
					<groupId>org.apache.maven.plugins</groupId>
					<artifactId>maven-checkstyle-plugin</artifactId>
					<version>3.1.2</version>
					<configuration>
						<configLocation>src/support/checkstyle/style.xml</configLocation>
						<propertyExpansion>
							checkstyle.config.path=${spinnaker.basedir}/src/support/checkstyle
						</propertyExpansion>
					</configuration>
					<!-- Next bit because of https://github.com/checkstyle/checkstyle/pull/3207 -->
					<dependencies>
						<dependency>
							<groupId>com.puppycrawl.tools</groupId>
							<artifactId>checkstyle</artifactId>
							<version>${checkstyle.version}</version>
						</dependency>
					</dependencies>
				</plugin>
				<plugin>
					<groupId>org.apache.maven.plugins</groupId>
					<artifactId>maven-javadoc-plugin</artifactId>
					<version>${javadoc.version}</version>
					<configuration>
						<quiet>true</quiet>
						<groups>
							<group>
								<title>System Model</title>
								<packages>uk.ac.manchester.spinnaker.machine*</packages>
							</group>
							<group>
								<title>Communications</title>
								<packages>uk.ac.manchester.spinnaker.connections*:uk.ac.manchester.spinnaker.io:uk.ac.manchester.spinnaker.messages*:uk.ac.manchester.spinnaker.transceiver*:uk.ac.manchester.spinnaker.spalloc*</packages>
							</group>
							<group>
								<title>Data Management</title>
								<packages>uk.ac.manchester.spinnaker.data_spec*:uk.ac.manchester.spinnaker.storage</packages>
							</group>
							<group>
								<title>Front-End System</title>
								<packages>uk.ac.manchester.spinnaker.front_end*</packages>
							</group>
							<group>
								<title>Utilities</title>
								<packages>uk.ac.manchester.spinnaker.utils*:uk.ac.manchester.spinnaker.storage*:uk.ac.manchester.spinnaker.py2json</packages>
							</group>
							<group>
								<title>Allocation Service</title>
								<packages>uk.ac.manchester.spinnaker.alloc*</packages>
							</group>
						</groups>
						<notimestamp>true</notimestamp>
					</configuration>
				</plugin>
				<plugin>
					<groupId>org.apache.maven.plugins</groupId>
					<artifactId>maven-failsafe-plugin</artifactId>
					<version>${testing.version}</version>
					<executions>
						<execution>
							<id>integration-test</id>
							<goals>
								<goal>integration-test</goal>
								<goal>verify</goal>
							</goals>
						</execution>
					</executions>
				</plugin>
				<plugin>
					<groupId>org.apache.maven.plugins</groupId>
					<artifactId>maven-site-plugin</artifactId>
					<version>3.12.0</version>
				</plugin>
				<plugin>
					<groupId>org.eluder.coveralls</groupId>
					<artifactId>coveralls-maven-plugin</artifactId>
					<version>4.3.0</version>
				</plugin>
				<plugin>
					<groupId>org.jacoco</groupId>
					<artifactId>jacoco-maven-plugin</artifactId>
					<version>0.8.8</version>
				</plugin>
				<plugin>
					<groupId>org.codehaus.mojo</groupId>
					<artifactId>exec-maven-plugin</artifactId>
					<version>3.1.0</version>
				</plugin>
				<plugin>
					<groupId>org.codehaus.mojo</groupId>
					<artifactId>build-helper-maven-plugin</artifactId>
					<version>3.3.0</version>
				</plugin>
				<plugin>
					<groupId>uk.co.automatictester</groupId>
					<artifactId>truststore-maven-plugin</artifactId>
					<version>3.0.0</version>
				</plugin>
				<plugin>
					<groupId>com.github.eirslett</groupId>
					<artifactId>frontend-maven-plugin</artifactId>
					<version>1.12.1</version>
				</plugin>
				<plugin>
					<groupId>com.github.blutorange</groupId>
					<artifactId>closure-compiler-maven-plugin</artifactId>
					<version>2.21.0</version>
					<!-- 2.22 and 2.23 require Java 11 -->
				</plugin>
				<plugin>
					<groupId>org.springframework.boot</groupId>
					<artifactId>spring-boot-maven-plugin</artifactId>
					<version>${spring.boot.version}</version>
				</plugin>
				<plugin>
					<groupId>org.commonjava.maven.plugins</groupId>
					<artifactId>directory-maven-plugin</artifactId>
					<version>1.0</version>
				</plugin>
				<plugin>
					<groupId>org.apache.sling</groupId>
					<artifactId>jspc-maven-plugin</artifactId>
					<!-- <version>2.3.0</version> -->
					<!-- 2.3.2 is BROKEN, and we don't need it anyway -->
					<version>2.3.4</version>
					<!--
					<dependencies>
					-->
						<!-- WHY ARE THESE NOT JUST PROVIDED BY DEFAULT?! -->
					<!--
						<dependency>
							<groupId>org.apache.sling</groupId>
							<artifactId>org.apache.sling.feature</artifactId>
							<version>1.2.30</version>
						</dependency>
						<dependency>
							<groupId>org.osgi</groupId>
							<artifactId>org.osgi.framework</artifactId>
							<version>1.10.0</version>
						</dependency>
					</dependencies>
					-->
				</plugin>
				<plugin>
					<groupId>org.apache.rat</groupId>
					<artifactId>apache-rat-plugin</artifactId>
					<version>0.14</version>
					<configuration>
						<excludes>
							<!-- Files without comment formats should be excluded -->
							<exclude>.github/*</exclude>
							<exclude>nbactions.xml</exclude>
							<exclude>support/**</exclude>
							<exclude>**/*.json</exclude>
							<exclude>**/*.txt</exclude>
							<exclude>**/*.csv</exclude>
							<exclude>**/*.fig</exclude>
							<exclude>**/*.bit</exclude>
							<exclude>**/nbproject/**</exclude>
							<exclude>**/target/**</exclude>
							<!-- Fooling markdown parsers and RAT is hard -->
							<exclude>**/*.md</exclude>
							<exclude>**/dependency-reduced-pom.xml</exclude>
							<exclude>.gitattributes</exclude>
							<exclude>**/.dbeaver/**</exclude>
							<exclude>**/*.erd</exclude>
							<exclude>**/node_modules/**</exclude>
						</excludes>
						<consoleOutput>true</consoleOutput>
					</configuration>
				</plugin>
				<!--This plugin's configuration is used to store Eclipse m2e settings only. It has no influence on the Maven build itself.-->
				<plugin>
					<groupId>org.eclipse.m2e</groupId>
					<artifactId>lifecycle-mapping</artifactId>
					<version>1.0.0</version>
					<configuration>
						<lifecycleMappingMetadata>
							<pluginExecutions>
								<pluginExecution>
									<pluginExecutionFilter>
										<groupId>org.commonjava.maven.plugins</groupId>
										<artifactId>directory-maven-plugin</artifactId>
										<versionRange>[0.1,)</versionRange>
										<goals>
											<goal>highest-basedir</goal>
										</goals>
									</pluginExecutionFilter>
									<action>
										<execute />
									</action>
								</pluginExecution>
								<pluginExecution>
									<pluginExecutionFilter>
										<groupId>uk.co.automatictester</groupId>
										<artifactId>truststore-maven-plugin</artifactId>
										<versionRange>[2.0,)</versionRange>
										<goals>
											<goal>generate-truststore</goal>
										</goals>
									</pluginExecutionFilter>
									<action>
										<execute/>
									</action>
								</pluginExecution>
								<pluginExecution>
									<pluginExecutionFilter>
										<groupId>org.apache.maven.plugins</groupId>
										<artifactId>maven-antrun-plugin</artifactId>
										<versionRange>[1.0,)</versionRange>
										<goals>
											<goal>run</goal>
										</goals>
									</pluginExecutionFilter>
									<action>
										<execute/>
									</action>
								</pluginExecution>
							</pluginExecutions>
						</lifecycleMappingMetadata>
					</configuration>
				</plugin>
			</plugins>
		</pluginManagement>

		<plugins>
			<plugin>
				<groupId>org.eluder.coveralls</groupId>
				<artifactId>coveralls-maven-plugin</artifactId>
			</plugin>
			<plugin>
				<groupId>org.jacoco</groupId>
				<artifactId>jacoco-maven-plugin</artifactId>
				<executions>
					<execution>
						<id>prepare-agent</id>
						<goals>
							<goal>prepare-agent</goal>
						</goals>
					</execution>
				</executions>
				<configuration>
					<excludes>
						<exclude>jsp/**/*.class</exclude>
						<exclude>views/**/*.class</exclude>
					</excludes>
				</configuration>
			</plugin>
			<plugin>
				<groupId>org.apache.rat</groupId>
				<artifactId>apache-rat-plugin</artifactId>
				<executions>
					<execution>
						<id>default-check</id>
						<phase>verify</phase>
						<goals>
							<goal>check</goal>
						</goals>
					</execution>
				</executions>
			</plugin>
			<plugin>
				<groupId>org.commonjava.maven.plugins</groupId>
				<artifactId>directory-maven-plugin</artifactId>
				<executions>
					<execution>
						<id>find-root</id>
						<goals>
							<goal>highest-basedir</goal>
						</goals>
						<phase>initialize</phase>
						<configuration>
							<property>spinnaker.basedir</property>
						</configuration>
					</execution>
				</executions>
			</plugin>
		</plugins>
	</build>

	<modules>
		<module>SpiNNaker-utils</module>
		<module>SpiNNaker-machine</module>
		<module>SpiNNaker-storage</module>
		<module>SpiNNaker-comms</module>
		<module>SpiNNaker-pacman</module>
		<module>SpiNNaker-data-specification</module>
		<module>SpiNNaker-front-end</module>
		<module>SpiNNaker-allocserv</module>
		<module>SpiNNaker-py2json</module>
		<module>SpiNNaker-allocator</module>
	</modules>
	<name>SpiNNaker Java Host</name>
	<description>Implementation of the host software for SpiNNaker in Java.</description>
	<inceptionYear>2018</inceptionYear>
	<url>http://spinnakermanchester.github.io/</url>
	<organization>
		<name>SpiNNaker Team @ University of Manchester</name>
		<url>http://apt.cs.manchester.ac.uk/projects/SpiNNaker/</url>
	</organization>
	<licenses>
		<license>
			<url>https://www.gnu.org/licenses/gpl-3.0.en.html</url>
			<name>GNU General Public License, version 3</name>
			<distribution>manual</distribution>
		</license>
	</licenses>
	<scm>
		<connection>scm:git:https://github.com/SpiNNakerManchester/JavaSpiNNaker.git</connection>
		<url>https://github.com/SpiNNakerManchester/JavaSpiNNaker</url>
	</scm>
	<issueManagement>
		<system>github</system>
		<url>https://github.com/SpiNNakerManchester/JavaSpiNNaker/issues</url>
	</issueManagement>
	<ciManagement>
		<system>github</system>
		<url>https://github.com/SpiNNakerManchester/JavaSpiNNaker/actions</url>
	</ciManagement>
	<distributionManagement>
		<repository>
			<id>github</id>
			<name>GitHub Packages</name>
			<url>https://maven.pkg.github.com/SpiNNakerManchester/JavaSpiNNaker</url>
		</repository>
		<site>
			<id>github-pages</id>
			<name>GitHub Pages</name>
			<url>http://spinnakermanchester.github.io/JavaSpiNNaker</url>
		</site>
	</distributionManagement>
	<mailingLists>
		<mailingList>
			<name>SpiNNaker Users Group</name>
			<post>spinnakerusers@googlegroups.com</post>
			<subscribe>spinnakerusers+subscribe@googlegroups.com</subscribe>
			<unsubscribe>spinnakerusers+unsubscribe@googlegroups.com</unsubscribe>
			<archive>https://groups.google.com/g/spinnakerusers</archive>
		</mailingList>
	</mailingLists>
	<developers>
		<!-- IDs are github logins -->
		<developer>
			<id>andrewgait</id>
			<name>Andrew Gait</name>
			<roles>
				<role>New Feature Development</role>
				<role>User Support</role>
			</roles>
			<organization>The University of Manchester</organization>
			<url>https://personalpages.manchester.ac.uk/staff/Andrew.Gait/</url>
		</developer>
		<developer>
			<id>agr</id>
			<name>Andrew Rowley</name>
			<roles>
				<role>New Feature Development</role>
				<role>Architectural Design</role>
				<role>Project Liaison</role>
				<role>Dissemination</role>
			</roles>
			<organization>The University of Manchester</organization>
		</developer>
		<developer>
			<id>Christian-B</id>
			<name>Christian Brenninkmeijer</name>
			<roles>
				<role>New Feature Development</role>
				<role>Software Testing</role>
				<role>Continuous Integration Control</role>
			</roles>
			<organization>The University of Manchester</organization>
		</developer>
		<developer>
			<id>dkfellows</id>
			<name>Donal Fellows</name>
			<roles>
				<role>New Feature Development</role>
				<role>Low-Level Maintenance</role>
				<role>Software Quality Control</role>
				<role>Continuous Integration Control</role>
			</roles>
			<organization>The University of Manchester</organization>
			<url>https://github.com/dkfellows</url>
		</developer>
		<developer>
			<id>sfurber</id>
			<name>Steve Furber</name>
			<roles>
				<role>Head of SpiNNaker Project</role>
			</roles>
			<organization>The University of Manchester</organization>
			<url>http://apt.cs.manchester.ac.uk/people/sfurber/</url>
		</developer>
		<developer>
			<id>alan-stokes</id>
			<name>Alan Stokes</name>
			<roles>
				<role>Emeritus</role>
			</roles>
			<organization>STFC (ex University of Manchester)</organization>
		</developer>
		<developer>
			<id>oliverrhodes</id>
			<name>Oliver Rhodes</name>
			<roles>
				<role>Emeritus</role>
			</roles>
			<url>https://www.research.manchester.ac.uk/portal/oliver.rhodes.html</url>
			<organization>The University of Manchester</organization>
		</developer>
	</developers>

	<reporting>
		<plugins>
			<plugin>
				<groupId>org.apache.maven.plugins</groupId>
				<artifactId>maven-project-info-reports-plugin</artifactId>
				<version>3.4.0</version>
				<reportSets>
					<reportSet>
						<reports><!-- select reports -->
							<report>index</report>
							<report>dependencies</report>
							<report>scm</report>
							<report>ci-management</report>
							<report>mailing-lists</report>
							<report>team</report>
							<report>summary</report>
						</reports>
					</reportSet>
				</reportSets>
			</plugin>
			<plugin>
				<groupId>org.apache.maven.plugins</groupId>
				<artifactId>maven-javadoc-plugin</artifactId>
				<reportSets>
					<reportSet>
						<reports>
							<report>javadoc</report>
						</reports>
					</reportSet>
					<reportSet>
						<id>aggregate</id>
						<inherited>false</inherited>
						<reports>
							<report>aggregate</report>
						</reports>
					</reportSet>
				</reportSets>
			</plugin>
			<plugin>
				<groupId>org.apache.maven.plugins</groupId>
				<artifactId>maven-jxr-plugin</artifactId>
				<version>3.2.0</version>
				<reportSets>
					<reportSet>
						<reports>
							<report>jxr</report>
						</reports>
					</reportSet>
					<reportSet>
						<id>aggregate</id>
						<inherited>false</inherited>
						<reports>
							<report>aggregate</report>
						</reports>
					</reportSet>
				</reportSets>
			</plugin>
		</plugins>
	</reporting>

	<profiles>
		<profile>
			<id>MergedBuild</id>
			<build>
				<plugins>
					<plugin>
						<groupId>org.apache.maven.plugins</groupId>
						<artifactId>maven-checkstyle-plugin</artifactId>
						<executions>
							<execution>
								<id>check-java-style</id>
								<goals>
									<goal>check</goal>
								</goals>
							</execution>
						</executions>
					</plugin>
					<plugin>
						<groupId>org.apache.maven.plugins</groupId>
						<artifactId>maven-javadoc-plugin</artifactId>
						<executions>
							<execution>
								<id>aggregate-javadoc</id>
								<goals>
									<goal>aggregate</goal>
								</goals>
								<phase>process-classes</phase>
							</execution>
						</executions>
					</plugin>
				</plugins>
			</build>
		</profile>
		<profile>
			<id>JDK9AndLater</id>
			<activation>
				<jdk>[1.9,)</jdk>
			</activation>
			<properties>
				<maven.compiler.release>8</maven.compiler.release>
			</properties>
			<build>
				<pluginManagement>
					<plugins>
						<plugin>
							<groupId>org.apache.maven.plugins</groupId>
							<artifactId>maven-javadoc-plugin</artifactId>
							<version>${javadoc.version}</version>
							<configuration>
								<additionalOptions>
									<additionalOption>-html5</additionalOption>
								</additionalOptions>
							</configuration>
						</plugin>
						<plugin>
							<groupId>org.eluder.coveralls</groupId>
							<artifactId>coveralls-maven-plugin</artifactId>
							<dependencies>
								<!-- Of course! -->
								<dependency>
									<groupId>javax.xml.bind</groupId>
									<artifactId>jaxb-api</artifactId>
									<version>2.3.1</version>
								</dependency>
							</dependencies>
						</plugin>
					</plugins>
				</pluginManagement>
			</build>
		</profile>
		<profile>
			<!-- This module needs Java 11 to build at all. -->
			<id>JDK11AndLater</id>
			<activation>
				<jdk>[1.11,)</jdk>
			</activation>
			<modules>
				<module>keycloak-management-client</module>
			</modules>
			<build>
				<pluginManagement>
					<plugins>
						<plugin>
							<groupId>org.apache.maven.plugins</groupId>
							<artifactId>maven-javadoc-plugin</artifactId>
							<version>${javadoc.version}</version>
							<configuration>
								<source>1.11</source>
							</configuration>
						</plugin>
					</plugins>
				</pluginManagement>
			</build>
		</profile>
		<profile>
			<id>JDK8</id>
			<activation>
				<jdk>1.8</jdk>
			</activation>
			<properties>
				<java.version>1.8</java.version>
				<maven.compiler.source>${java.version}</maven.compiler.source>
				<maven.compiler.target>${java.version}</maven.compiler.target>
			</properties>
			<build>
				<pluginManagement>
					<plugins>
						<plugin>
							<groupId>org.apache.maven.plugins</groupId>
							<artifactId>maven-javadoc-plugin</artifactId>
							<version>${javadoc.version}</version>
							<configuration>
								<!-- work around a stupid JDK bug -->
								<doclint>none</doclint>
							</configuration>
						</plugin>
						<!-- Newer has incompatible bytecode -->
						<plugin>
							<groupId>com.github.blutorange</groupId>
							<artifactId>closure-compiler-maven-plugin</artifactId>
							<version>2.21.0</version>
						</plugin>
					</plugins>
				</pluginManagement>
			</build>
		</profile>
		<profile>
			<id>CheckForFIXME</id>
			<!-- See https://stackoverflow.com/q/18129106/301832-->
			<build>
				<plugins>
					<plugin>
						<groupId>org.codehaus.mojo</groupId>
						<artifactId>exec-maven-plugin</artifactId>
						<version>${exec.version}</version>
						<executions>
							<execution>
								<id>check-for-fixme</id>
								<phase>process-sources</phase>
								<configuration>
									<executable>egrep</executable>
									<successCodes>
										<successCode>1</successCode>
									</successCodes>
									<arguments>
										<argument>-rn</argument>
										<!-- Forbidden Keywords -->
										<argument>${forbidden.keywords.re}</argument>
										<!-- search path -->
										<argument>src</argument>
									</arguments>
								</configuration>
								<goals>
									<goal>exec</goal>
								</goals>
							</execution>
						</executions>
					</plugin>
				</plugins>
			</build>
		</profile>
	</profiles>
</project><|MERGE_RESOLUTION|>--- conflicted
+++ resolved
@@ -43,8 +43,7 @@
 		<log4j.version>2.18.0</log4j.version>
 
 		<spring.version>5.3.22</spring.version>
-<<<<<<< HEAD
-		<spring.boot.version>2.7.1</spring.boot.version>
+		<spring.boot.version>2.7.2</spring.boot.version>
 		<!--
 		DKF: if you update spring.boot.version, also update the annotation
 		  processor binding in Eclipse for SpiNNaker-allocserv:
@@ -54,9 +53,6 @@
 		  Failure to do this leads to strange misbehaviour in tooltips when
 		  editing application.yml
 		-->
-=======
-		<spring.boot.version>2.7.2</spring.boot.version>
->>>>>>> 732b1f95
 		<spring.security.version>5.7.2</spring.security.version>
 
 		<cxf.version>3.5.3</cxf.version>
