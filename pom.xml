--- conflicted
+++ resolved
@@ -43,13 +43,8 @@
 		<slf4j.version>2.0.6</slf4j.version>
 		<log4j.version>2.19.0</log4j.version>
 
-<<<<<<< HEAD
 		<spring.version>6.0.3</spring.version>
 		<spring.boot.version>3.0.1</spring.boot.version>
-=======
-		<spring.version>5.3.25</spring.version>
-		<spring.boot.version>2.7.8</spring.boot.version>
->>>>>>> 6acd4a42
 		<!--
 		DKF: if you update spring.boot.version, also update the annotation
 		  processor binding in Eclipse for SpiNNaker-allocserv:
@@ -365,6 +360,11 @@
 				<artifactId>system-lambda</artifactId>
 				<version>1.2.1</version>
 				<scope>test</scope>
+			</dependency>
+			<dependency>
+				<groupId>org.hibernate.validator</groupId>
+				<artifactId>hibernate-validator</artifactId>
+				<version>8.0.0.Final</version>
 			</dependency>
 		</dependencies>
 	</dependencyManagement>
