--- conflicted
+++ resolved
@@ -442,12 +442,8 @@
 				<plugin>
 					<groupId>com.github.blutorange</groupId>
 					<artifactId>closure-compiler-maven-plugin</artifactId>
-<<<<<<< HEAD
 					<version>2.21.0</version>
-					<!-- 2.22 requires Java 11 -->
-=======
-					<version>2.23.0</version>
->>>>>>> 33563170
+					<!-- 2.22 and 2.23 require Java 11 -->
 				</plugin>
 				<plugin>
 					<groupId>org.springframework.boot</groupId>
@@ -503,13 +499,10 @@
 							<!-- Fooling markdown parsers and RAT is hard -->
 							<exclude>**/*.md</exclude>
 							<exclude>**/dependency-reduced-pom.xml</exclude>
-<<<<<<< HEAD
+							<exclude>.gitattributes</exclude>
 							<exclude>**/.dbeaver/**</exclude>
 							<exclude>**/*.erd</exclude>
 							<exclude>**/node_modules/**</exclude>
-=======
-							<exclude>.gitattributes</exclude>
->>>>>>> 33563170
 						</excludes>
 						<consoleOutput>true</consoleOutput>
 					</configuration>
