<?xml version="1.0"?>
<!--
Copyright (c) 2018 The University of Manchester

This program is free software: you can redistribute it and/or modify
it under the terms of the GNU General Public License as published by
the Free Software Foundation, either version 3 of the License, or
(at your option) any later version.

This program is distributed in the hope that it will be useful,
but WITHOUT ANY WARRANTY; without even the implied warranty of
MERCHANTABILITY or FITNESS FOR A PARTICULAR PURPOSE.  See the
GNU General Public License for more details.

You should have received a copy of the GNU General Public License
along with this program.  If not, see <http://www.gnu.org/licenses/>.
-->
<project xmlns="http://maven.apache.org/POM/4.0.0"
	xmlns:xsi="http://www.w3.org/2001/XMLSchema-instance"
	xsi:schemaLocation="http://maven.apache.org/POM/4.0.0 http://maven.apache.org/xsd/maven-4.0.0.xsd">
	<modelVersion>4.0.0</modelVersion>
	<groupId>uk.ac.manchester.spinnaker</groupId>
	<artifactId>SpiNNaker</artifactId>
	<version>6.0.1-SNAPSHOT</version>
	<packaging>pom</packaging>

	<properties>
		<project.build.sourceEncoding>UTF-8</project.build.sourceEncoding>
		<maven.compiler.release>11</maven.compiler.release>
		<maven.compiler.showDeprecation>true</maven.compiler.showDeprecation>
		<maven.compiler.showWarnings>true</maven.compiler.showWarnings>

		<!-- What does the CheckForFIXME profile look for? -->
		<forbidden.keywords.re>FIXME|Auto-generated method stub</forbidden.keywords.re>

		<spinnaker.version>6.0.1-SNAPSHOT</spinnaker.version>

		<junit.version>5.9.0</junit.version>
		<checkstyle.version>10.3.2</checkstyle.version>
		<javadoc.version>3.4.1</javadoc.version>
		<testing.version>3.0.0-M7</testing.version>

		<slf4j.version>2.0.0</slf4j.version>
		<log4j.version>2.18.0</log4j.version>

		<spring.version>5.3.22</spring.version>
		<spring.boot.version>2.7.3</spring.boot.version>
		<!--
		DKF: if you update spring.boot.version, also update the annotation
		  processor binding in Eclipse for SpiNNaker-allocserv:

		  Properties => Java Compiler => Annotation Processing => Factory Path

		  Failure to do this leads to strange misbehaviour in tooltips when
		  editing application.yml
		-->
		<spring.security.version>5.7.3</spring.security.version>

		<cxf.version>3.5.3</cxf.version>
		<jackson.version>2.13.3</jackson.version>
		<sqlite.version>3.39.2.0</sqlite.version>
		<keycloak.version>19.0.1</keycloak.version>
		<swagger.version>4.14.0</swagger.version>
		<jsontaglib.version>1.0.5</jsontaglib.version>
		<jython.version>2.7.2</jython.version>
	</properties>

	<dependencyManagement>
		<dependencies>
			<dependency>
				<groupId>org.apache.logging.log4j</groupId>
				<artifactId>log4j-bom</artifactId>
				<version>${log4j.version}</version>
				<type>pom</type>
				<scope>import</scope>
			</dependency>
			<dependency>
				<groupId>com.fasterxml.jackson</groupId>
				<artifactId>jackson-bom</artifactId>
				<version>${jackson.version}</version>
				<type>pom</type>
				<scope>import</scope>
			</dependency>
			<dependency>
				<groupId>org.springframework</groupId>
				<artifactId>spring-framework-bom</artifactId>
				<version>${spring.version}</version>
				<type>pom</type>
				<scope>import</scope>
			</dependency>

			<dependency>
				<groupId>org.junit.jupiter</groupId>
				<artifactId>junit-jupiter-api</artifactId>
				<version>${junit.version}</version>
				<scope>test</scope>
			</dependency>
			<dependency>
				<groupId>org.junit.jupiter</groupId>
				<artifactId>junit-jupiter</artifactId>
				<version>${junit.version}</version>
				<scope>test</scope>
			</dependency>
			<dependency>
				<groupId>org.hamcrest</groupId>
				<artifactId>java-hamcrest</artifactId>
				<version>2.0.0.0</version>
				<scope>test</scope>
			</dependency>

			<dependency>
				<groupId>uk.ac.manchester.spinnaker</groupId>
				<artifactId>SpiNNaker-utils</artifactId>
				<version>${project.version}</version>
			</dependency>
			<dependency>
				<groupId>uk.ac.manchester.spinnaker</groupId>
				<artifactId>SpiNNaker-machine</artifactId>
				<version>${project.version}</version>
			</dependency>
			<dependency>
				<groupId>uk.ac.manchester.spinnaker</groupId>
				<artifactId>SpiNNaker-storage</artifactId>
				<version>${project.version}</version>
			</dependency>
			<dependency>
				<groupId>uk.ac.manchester.spinnaker</groupId>
				<artifactId>SpiNNaker-comms</artifactId>
				<version>${project.version}</version>
			</dependency>
			<dependency>
				<groupId>uk.ac.manchester.spinnaker</groupId>
				<artifactId>SpiNNaker-data-specification</artifactId>
				<version>${project.version}</version>
			</dependency>
			<dependency>
				<groupId>org.slf4j</groupId>
				<artifactId>slf4j-api</artifactId>
				<version>${slf4j.version}</version>
			</dependency>
			<dependency>
				<groupId>org.apache.logging.log4j</groupId>
				<artifactId>log4j-api</artifactId>
				<version>${log4j.version}</version>
				<scope>runtime</scope>
			</dependency>
			<dependency>
				<groupId>org.apache.logging.log4j</groupId>
				<artifactId>log4j-slf4j-impl</artifactId>
				<version>${log4j.version}</version>
				<scope>runtime</scope>
			</dependency>
			<dependency>
				<groupId>com.fasterxml.jackson.module</groupId>
				<artifactId>jackson-module-jaxb-annotations</artifactId>
				<version>2.13.3</version>
			</dependency>
			<dependency>
				<groupId>org.json</groupId>
				<artifactId>json</artifactId>
				<version>20220320</version>
			</dependency>
			<dependency>
				<groupId>org.skyscreamer</groupId>
				<artifactId>jsonassert</artifactId>
				<version>1.5.1</version>
			</dependency>
			<dependency>
				<groupId>org.apache.commons</groupId>
				<artifactId>commons-configuration2</artifactId>
				<version>2.8.0</version>
			</dependency>
			<dependency>
				<groupId>commons-beanutils</groupId>
				<artifactId>commons-beanutils</artifactId>
				<version>1.9.4</version>
			</dependency>
			<dependency>
				<groupId>commons-io</groupId>
				<artifactId>commons-io</artifactId>
				<version>2.11.0</version>
			</dependency>
			<dependency>
				<groupId>org.apache.commons</groupId>
				<artifactId>commons-lang3</artifactId>
				<version>3.12.0</version>
			</dependency>
			<dependency>
				<groupId>commons-cli</groupId>
				<artifactId>commons-cli</artifactId>
				<version>1.5.0</version>
			</dependency>
			<dependency>
				<groupId>org.apache.commons</groupId>
				<artifactId>commons-math3</artifactId>
				<version>3.6.1</version>
			</dependency>
			<dependency>
				<groupId>org.apache.commons</groupId>
				<artifactId>commons-text</artifactId>
				<version>1.9</version>
			</dependency>
			<dependency>
				<groupId>org.xerial</groupId>
				<artifactId>sqlite-jdbc</artifactId>
				<version>${sqlite.version}</version>
			</dependency>
			<dependency>
				<groupId>com.googlecode.java-diff-utils</groupId>
				<artifactId>diffutils</artifactId>
				<version>1.3.0</version>
			</dependency>
			<dependency>
				<groupId>net.jcip</groupId>
				<artifactId>jcip-annotations</artifactId>
				<version>1.0</version>
			</dependency>
			<dependency>
				<groupId>org.apache.cxf</groupId>
				<artifactId>cxf-rt-frontend-jaxrs</artifactId>
				<version>${cxf.version}</version>
			</dependency>
			<dependency>
				<groupId>org.springframework.security</groupId>
				<artifactId>spring-security-core</artifactId>
				<version>${spring.security.version}</version>
			</dependency>
			<dependency>
				<groupId>javax</groupId>
				<artifactId>javaee-api</artifactId>
				<version>8.0.1</version>
			</dependency>
			<dependency>
				<groupId>org.apache.cxf</groupId>
				<artifactId>cxf-spring-boot-starter-jaxrs</artifactId>
				<version>${cxf.version}</version>
			</dependency>
			<dependency>
				<groupId>org.springframework</groupId>
				<artifactId>spring-test</artifactId>
				<version>${spring.version}</version>
				<scope>test</scope>
			</dependency>
			<dependency>
				<groupId>info.picocli</groupId>
				<artifactId>picocli</artifactId>
				<version>4.6.3</version>
			</dependency>
			<dependency>
				<groupId>org.keycloak</groupId>
				<artifactId>keycloak-client-registration-api</artifactId>
				<version>${keycloak.version}</version>
			</dependency>
			<dependency>
				<groupId>org.webjars</groupId>
				<artifactId>swagger-ui</artifactId>
				<version>${swagger.version}</version>
			</dependency>
			<dependency>
				<groupId>com.github.livesense</groupId>
				<artifactId>org.liveSense.scripting.jsp.taglib.jsonatg</artifactId>
				<version>${jsontaglib.version}</version>
			</dependency>
			<dependency>
				<groupId>org.python</groupId>
				<artifactId>jython-slim</artifactId>
				<version>${jython.version}</version>
			</dependency>
		</dependencies>
	</dependencyManagement>

	<build>
		<pluginManagement>
			<plugins>
				<plugin>
					<groupId>org.apache.maven.plugins</groupId>
					<artifactId>maven-compiler-plugin</artifactId>
					<version>3.10.1</version>
				</plugin>
				<plugin>
					<groupId>org.apache.maven.plugins</groupId>
					<artifactId>maven-dependency-plugin</artifactId>
					<version>3.3.0</version>
				</plugin>
				<plugin>
					<groupId>org.apache.maven.plugins</groupId>
					<artifactId>maven-jar-plugin</artifactId>
					<version>3.2.2</version>
				</plugin>
				<plugin>
					<groupId>org.apache.maven.plugins</groupId>
					<artifactId>maven-resources-plugin</artifactId>
					<version>3.3.0</version>
					<configuration>
						<!-- This is weird, but needed. -->
						<propertiesEncoding>ISO-8859-1</propertiesEncoding>
						<nonFilteredFileExtensions>
							<nonFilteredFileExtension>p12</nonFilteredFileExtension>
						</nonFilteredFileExtensions>
					</configuration>
				</plugin>
				<plugin>
					<groupId>org.apache.maven.plugins</groupId>
					<artifactId>maven-shade-plugin</artifactId>
					<version>3.3.0</version>
					<configuration>
						<filters>
							<filter>
								<artifact>*:*</artifact>
								<excludes>
									<!-- Strip unwanted junk -->
									<exclude>module-info.class</exclude>
									<exclude>META-INF/MANIFEST.MF</exclude>
									<exclude>META-INF/LICENSE</exclude>
									<exclude>META-INF/LICENSE.txt</exclude>
									<exclude>META-INF/NOTICE</exclude>
									<exclude>META-INF/NOTICE.txt</exclude>
									<exclude>META-INF/DEPENDENCIES</exclude>
									<exclude>META-INF/*.SF</exclude>
									<exclude>META-INF/*.DSA</exclude>
									<exclude>META-INF/*.RSA</exclude>
								</excludes>
							</filter>
						</filters>
					</configuration>
				</plugin>
				<plugin>
					<groupId>org.apache.maven.plugins</groupId>
					<artifactId>maven-surefire-plugin</artifactId>
					<version>${testing.version}</version>
					<configuration>
						<trimStackTrace>false</trimStackTrace>
					</configuration>
				</plugin>
				<plugin>
					<groupId>org.apache.maven.plugins</groupId>
					<artifactId>maven-war-plugin</artifactId>
					<version>3.3.2</version>
				</plugin>
				<plugin>
					<groupId>org.apache.maven.plugins</groupId>
					<artifactId>maven-checkstyle-plugin</artifactId>
					<version>3.1.2</version>
					<configuration>
						<configLocation>src/support/checkstyle/style.xml</configLocation>
						<propertyExpansion>
							checkstyle.config.path=${spinnaker.basedir}/src/support/checkstyle
						</propertyExpansion>
					</configuration>
					<!-- Next bit because of https://github.com/checkstyle/checkstyle/pull/3207 -->
					<dependencies>
						<dependency>
							<groupId>com.puppycrawl.tools</groupId>
							<artifactId>checkstyle</artifactId>
							<version>${checkstyle.version}</version>
						</dependency>
					</dependencies>
				</plugin>
				<plugin>
					<groupId>org.apache.maven.plugins</groupId>
					<artifactId>maven-javadoc-plugin</artifactId>
					<version>${javadoc.version}</version>
					<configuration>
						<quiet>true</quiet>
						<groups>
							<group>
								<title>System Model</title>
								<packages>uk.ac.manchester.spinnaker.machine*</packages>
							</group>
							<group>
								<title>Communications</title>
								<packages>uk.ac.manchester.spinnaker.connections*:uk.ac.manchester.spinnaker.io:uk.ac.manchester.spinnaker.messages*:uk.ac.manchester.spinnaker.transceiver*:uk.ac.manchester.spinnaker.spalloc*</packages>
							</group>
							<group>
								<title>Data Management</title>
								<packages>uk.ac.manchester.spinnaker.data_spec*:uk.ac.manchester.spinnaker.storage</packages>
							</group>
							<group>
								<title>Front-End System</title>
								<packages>uk.ac.manchester.spinnaker.front_end*</packages>
							</group>
							<group>
								<title>Utilities</title>
								<packages>uk.ac.manchester.spinnaker.utils*:uk.ac.manchester.spinnaker.storage*:uk.ac.manchester.spinnaker.py2json</packages>
							</group>
							<group>
								<title>Allocation Service</title>
								<packages>uk.ac.manchester.spinnaker.alloc*</packages>
							</group>
						</groups>
						<links>
							<link>https://docs.spring.io/spring-framework/docs/current/javadoc-api/</link>
							<link>https://docs.spring.io/spring-security/site/docs/current/api/</link>
							<link>https://docs.spring.io/spring-boot/docs/current/api/</link>
							<link>https://javaee.github.io/javaee-spec/javadocs/</link>
						</links>
						<notimestamp>true</notimestamp>
<<<<<<< HEAD
						<additionalOptions>
							<additionalOption>-html5</additionalOption>
						</additionalOptions>
=======
						<skippedModules>keycloak-management-client</skippedModules>
>>>>>>> 005e65ed
					</configuration>
				</plugin>
				<plugin>
					<groupId>org.apache.maven.plugins</groupId>
					<artifactId>maven-failsafe-plugin</artifactId>
					<version>${testing.version}</version>
					<executions>
						<execution>
							<id>integration-test</id>
							<goals>
								<goal>integration-test</goal>
								<goal>verify</goal>
							</goals>
						</execution>
					</executions>
				</plugin>
				<plugin>
					<groupId>org.apache.maven.plugins</groupId>
					<artifactId>maven-site-plugin</artifactId>
					<version>3.12.1</version>
				</plugin>
				<plugin>
					<groupId>org.eluder.coveralls</groupId>
					<artifactId>coveralls-maven-plugin</artifactId>
					<version>4.3.0</version>
					<dependencies>
						<!-- Of course! -->
						<dependency>
							<groupId>javax.xml.bind</groupId>
							<artifactId>jaxb-api</artifactId>
							<version>2.3.1</version>
						</dependency>
					</dependencies>
				</plugin>
				<plugin>
					<groupId>org.jacoco</groupId>
					<artifactId>jacoco-maven-plugin</artifactId>
					<version>0.8.8</version>
				</plugin>
				<plugin>
					<groupId>org.codehaus.mojo</groupId>
					<artifactId>exec-maven-plugin</artifactId>
					<version>3.1.0</version>
				</plugin>
				<plugin>
					<groupId>org.codehaus.mojo</groupId>
					<artifactId>build-helper-maven-plugin</artifactId>
					<version>3.3.0</version>
				</plugin>
				<plugin>
					<groupId>uk.co.automatictester</groupId>
					<artifactId>truststore-maven-plugin</artifactId>
					<version>3.0.0</version>
				</plugin>
				<plugin>
					<groupId>com.github.eirslett</groupId>
					<artifactId>frontend-maven-plugin</artifactId>
					<version>1.12.1</version>
				</plugin>
				<plugin>
					<groupId>com.github.blutorange</groupId>
					<artifactId>closure-compiler-maven-plugin</artifactId>
					<version>2.23.0</version>
				</plugin>
				<plugin>
					<groupId>org.springframework.boot</groupId>
					<artifactId>spring-boot-maven-plugin</artifactId>
					<version>${spring.boot.version}</version>
				</plugin>
				<plugin>
					<groupId>org.commonjava.maven.plugins</groupId>
					<artifactId>directory-maven-plugin</artifactId>
					<version>1.0</version>
				</plugin>
				<plugin>
					<groupId>org.apache.sling</groupId>
					<artifactId>jspc-maven-plugin</artifactId>
					<!-- <version>2.3.0</version> -->
					<!-- 2.3.2 is BROKEN, and we don't need it anyway -->
					<version>2.3.4</version>
					<!--
					<dependencies>
					-->
						<!-- WHY ARE THESE NOT JUST PROVIDED BY DEFAULT?! -->
					<!--
						<dependency>
							<groupId>org.apache.sling</groupId>
							<artifactId>org.apache.sling.feature</artifactId>
							<version>1.2.30</version>
						</dependency>
						<dependency>
							<groupId>org.osgi</groupId>
							<artifactId>org.osgi.framework</artifactId>
							<version>1.10.0</version>
						</dependency>
					</dependencies>
					-->
				</plugin>
				<plugin>
					<groupId>org.apache.rat</groupId>
					<artifactId>apache-rat-plugin</artifactId>
					<version>0.14</version>
					<configuration>
						<excludes>
							<!-- Files without comment formats should be excluded -->
							<exclude>.github/*</exclude>
							<exclude>nbactions.xml</exclude>
							<exclude>support/**</exclude>
							<exclude>**/*.json</exclude>
							<exclude>**/*.txt</exclude>
							<exclude>**/*.csv</exclude>
							<exclude>**/*.fig</exclude>
							<exclude>**/*.bit</exclude>
							<exclude>**/nbproject/**</exclude>
							<exclude>**/target/**</exclude>
							<!-- Fooling markdown parsers and RAT is hard -->
							<exclude>**/*.md</exclude>
							<exclude>**/dependency-reduced-pom.xml</exclude>
							<exclude>.gitattributes</exclude>
							<exclude>**/.dbeaver/**</exclude>
							<exclude>**/*.erd</exclude>
							<exclude>**/node_modules/**</exclude>
						</excludes>
						<consoleOutput>true</consoleOutput>
					</configuration>
				</plugin>
				<!--This plugin's configuration is used to store Eclipse m2e settings only. It has no influence on the Maven build itself.-->
				<plugin>
					<groupId>org.eclipse.m2e</groupId>
					<artifactId>lifecycle-mapping</artifactId>
					<version>1.0.0</version>
					<configuration>
						<lifecycleMappingMetadata>
							<pluginExecutions>
								<pluginExecution>
									<pluginExecutionFilter>
										<groupId>org.commonjava.maven.plugins</groupId>
										<artifactId>directory-maven-plugin</artifactId>
										<versionRange>[0.1,)</versionRange>
										<goals>
											<goal>highest-basedir</goal>
										</goals>
									</pluginExecutionFilter>
									<action>
										<execute />
									</action>
								</pluginExecution>
								<pluginExecution>
									<pluginExecutionFilter>
										<groupId>uk.co.automatictester</groupId>
										<artifactId>truststore-maven-plugin</artifactId>
										<versionRange>[2.0,)</versionRange>
										<goals>
											<goal>generate-truststore</goal>
										</goals>
									</pluginExecutionFilter>
									<action>
										<execute/>
									</action>
								</pluginExecution>
								<pluginExecution>
									<pluginExecutionFilter>
										<groupId>org.apache.maven.plugins</groupId>
										<artifactId>maven-antrun-plugin</artifactId>
										<versionRange>[1.0,)</versionRange>
										<goals>
											<goal>run</goal>
										</goals>
									</pluginExecutionFilter>
									<action>
										<execute/>
									</action>
								</pluginExecution>
							</pluginExecutions>
						</lifecycleMappingMetadata>
					</configuration>
				</plugin>
			</plugins>
		</pluginManagement>

		<plugins>
			<plugin>
				<groupId>org.eluder.coveralls</groupId>
				<artifactId>coveralls-maven-plugin</artifactId>
			</plugin>
			<plugin>
				<groupId>org.jacoco</groupId>
				<artifactId>jacoco-maven-plugin</artifactId>
				<executions>
					<execution>
						<id>prepare-agent</id>
						<goals>
							<goal>prepare-agent</goal>
						</goals>
					</execution>
				</executions>
				<configuration>
					<excludes>
						<exclude>jsp/**/*.class</exclude>
						<exclude>views/**/*.class</exclude>
					</excludes>
				</configuration>
			</plugin>
			<plugin>
				<groupId>org.apache.rat</groupId>
				<artifactId>apache-rat-plugin</artifactId>
				<executions>
					<execution>
						<id>default-check</id>
						<phase>verify</phase>
						<goals>
							<goal>check</goal>
						</goals>
					</execution>
				</executions>
			</plugin>
			<plugin>
				<groupId>org.commonjava.maven.plugins</groupId>
				<artifactId>directory-maven-plugin</artifactId>
				<executions>
					<execution>
						<id>find-root</id>
						<goals>
							<goal>highest-basedir</goal>
						</goals>
						<phase>initialize</phase>
						<configuration>
							<property>spinnaker.basedir</property>
						</configuration>
					</execution>
				</executions>
			</plugin>
		</plugins>
	</build>

	<modules>
		<module>SpiNNaker-utils</module>
		<module>SpiNNaker-machine</module>
		<module>SpiNNaker-storage</module>
		<module>SpiNNaker-comms</module>
		<module>SpiNNaker-pacman</module>
		<module>SpiNNaker-data-specification</module>
		<module>SpiNNaker-front-end</module>
		<module>SpiNNaker-allocserv</module>
		<module>SpiNNaker-py2json</module>
		<module>SpiNNaker-allocator</module>
		<module>keycloak-management-client</module>
	</modules>
	<name>SpiNNaker Java Host</name>
	<description>Implementation of the host software for SpiNNaker in Java.</description>
	<inceptionYear>2018</inceptionYear>
	<url>http://spinnakermanchester.github.io/</url>
	<organization>
		<name>SpiNNaker Team @ University of Manchester</name>
		<url>http://apt.cs.manchester.ac.uk/projects/SpiNNaker/</url>
	</organization>
	<licenses>
		<license>
			<url>https://www.gnu.org/licenses/gpl-3.0.en.html</url>
			<name>GNU General Public License, version 3</name>
			<distribution>manual</distribution>
		</license>
	</licenses>
	<scm>
		<connection>scm:git:https://github.com/SpiNNakerManchester/JavaSpiNNaker.git</connection>
		<url>https://github.com/SpiNNakerManchester/JavaSpiNNaker</url>
	</scm>
	<issueManagement>
		<system>github</system>
		<url>https://github.com/SpiNNakerManchester/JavaSpiNNaker/issues</url>
	</issueManagement>
	<ciManagement>
		<system>github</system>
		<url>https://github.com/SpiNNakerManchester/JavaSpiNNaker/actions</url>
	</ciManagement>
	<distributionManagement>
		<repository>
			<id>github</id>
			<name>GitHub Packages</name>
			<url>https://maven.pkg.github.com/SpiNNakerManchester/JavaSpiNNaker</url>
		</repository>
		<site>
			<id>github-pages</id>
			<name>GitHub Pages</name>
			<url>http://spinnakermanchester.github.io/JavaSpiNNaker</url>
		</site>
	</distributionManagement>
	<mailingLists>
		<mailingList>
			<name>SpiNNaker Users Group</name>
			<post>spinnakerusers@googlegroups.com</post>
			<subscribe>spinnakerusers+subscribe@googlegroups.com</subscribe>
			<unsubscribe>spinnakerusers+unsubscribe@googlegroups.com</unsubscribe>
			<archive>https://groups.google.com/g/spinnakerusers</archive>
		</mailingList>
	</mailingLists>
	<developers>
		<!-- IDs are github logins -->
		<developer>
			<id>andrewgait</id>
			<name>Andrew Gait</name>
			<roles>
				<role>New Feature Development</role>
				<role>User Support</role>
			</roles>
			<organization>The University of Manchester</organization>
			<url>https://personalpages.manchester.ac.uk/staff/Andrew.Gait/</url>
		</developer>
		<developer>
			<id>agr</id>
			<name>Andrew Rowley</name>
			<roles>
				<role>New Feature Development</role>
				<role>Architectural Design</role>
				<role>Project Liaison</role>
				<role>Dissemination</role>
			</roles>
			<organization>The University of Manchester</organization>
		</developer>
		<developer>
			<id>Christian-B</id>
			<name>Christian Brenninkmeijer</name>
			<roles>
				<role>New Feature Development</role>
				<role>Software Testing</role>
				<role>Continuous Integration Control</role>
			</roles>
			<organization>The University of Manchester</organization>
		</developer>
		<developer>
			<id>dkfellows</id>
			<name>Donal Fellows</name>
			<roles>
				<role>New Feature Development</role>
				<role>Low-Level Maintenance</role>
				<role>Software Quality Control</role>
				<role>Continuous Integration Control</role>
			</roles>
			<organization>The University of Manchester</organization>
			<url>https://github.com/dkfellows</url>
		</developer>
		<developer>
			<id>sfurber</id>
			<name>Steve Furber</name>
			<roles>
				<role>Head of SpiNNaker Project</role>
			</roles>
			<organization>The University of Manchester</organization>
			<url>http://apt.cs.manchester.ac.uk/people/sfurber/</url>
		</developer>
		<developer>
			<id>alan-stokes</id>
			<name>Alan Stokes</name>
			<roles>
				<role>Emeritus</role>
			</roles>
			<organization>STFC (ex University of Manchester)</organization>
		</developer>
		<developer>
			<id>oliverrhodes</id>
			<name>Oliver Rhodes</name>
			<roles>
				<role>Emeritus</role>
			</roles>
			<url>https://www.research.manchester.ac.uk/portal/oliver.rhodes.html</url>
			<organization>The University of Manchester</organization>
		</developer>
	</developers>

	<reporting>
		<plugins>
			<plugin>
				<groupId>org.apache.maven.plugins</groupId>
				<artifactId>maven-project-info-reports-plugin</artifactId>
				<version>3.4.1</version>
				<reportSets>
					<reportSet>
						<reports><!-- select reports -->
							<report>index</report>
							<report>dependencies</report>
							<report>scm</report>
							<report>ci-management</report>
							<report>mailing-lists</report>
							<report>team</report>
							<report>summary</report>
						</reports>
					</reportSet>
				</reportSets>
			</plugin>
			<plugin>
				<groupId>org.apache.maven.plugins</groupId>
				<artifactId>maven-javadoc-plugin</artifactId>
				<reportSets>
					<reportSet>
						<reports>
							<report>javadoc</report>
						</reports>
					</reportSet>
					<reportSet>
						<id>aggregate</id>
						<inherited>false</inherited>
						<reports>
							<report>aggregate</report>
						</reports>
					</reportSet>
				</reportSets>
			</plugin>
			<plugin>
				<groupId>org.apache.maven.plugins</groupId>
				<artifactId>maven-jxr-plugin</artifactId>
				<version>3.3.0</version>
				<reportSets>
					<reportSet>
						<reports>
							<report>jxr</report>
						</reports>
					</reportSet>
					<reportSet>
						<id>aggregate</id>
						<inherited>false</inherited>
						<reports>
							<report>aggregate</report>
						</reports>
					</reportSet>
				</reportSets>
			</plugin>
		</plugins>
	</reporting>

	<profiles>
		<profile>
			<id>MergedBuild</id>
			<build>
				<plugins>
					<plugin>
						<groupId>org.apache.maven.plugins</groupId>
						<artifactId>maven-checkstyle-plugin</artifactId>
						<executions>
							<execution>
								<id>check-java-style</id>
								<goals>
									<goal>check</goal>
								</goals>
							</execution>
						</executions>
					</plugin>
					<plugin>
						<groupId>org.apache.maven.plugins</groupId>
						<artifactId>maven-javadoc-plugin</artifactId>
						<executions>
							<execution>
								<id>aggregate-javadoc</id>
								<goals>
									<goal>aggregate</goal>
								</goals>
								<phase>process-classes</phase>
							</execution>
						</executions>
					</plugin>
				</plugins>
			</build>
		</profile>
		<profile>
<<<<<<< HEAD
=======
			<id>JDK9AndLater</id>
			<activation>
				<jdk>[1.9,)</jdk>
			</activation>
			<properties>
				<maven.compiler.release>8</maven.compiler.release>
			</properties>
			<build>
				<pluginManagement>
					<plugins>
						<plugin>
							<groupId>org.apache.maven.plugins</groupId>
							<artifactId>maven-javadoc-plugin</artifactId>
							<version>${javadoc.version}</version>
							<configuration>
								<additionalOptions>
									<additionalOption>-html5</additionalOption>
								</additionalOptions>
							</configuration>
						</plugin>
						<plugin>
							<groupId>org.eluder.coveralls</groupId>
							<artifactId>coveralls-maven-plugin</artifactId>
							<dependencies>
								<!-- Of course! -->
								<dependency>
									<groupId>javax.xml.bind</groupId>
									<artifactId>jaxb-api</artifactId>
									<version>2.3.1</version>
								</dependency>
							</dependencies>
						</plugin>
					</plugins>
				</pluginManagement>
			</build>
		</profile>
		<profile>
			<id>JDK11AndLater</id>
			<activation>
				<jdk>[1.11,)</jdk>
			</activation>
			<build>
				<pluginManagement>
					<plugins>
						<plugin>
							<groupId>org.apache.maven.plugins</groupId>
							<artifactId>maven-javadoc-plugin</artifactId>
							<version>${javadoc.version}</version>
							<configuration>
								<source>1.11</source>
							</configuration>
						</plugin>
					</plugins>
				</pluginManagement>
			</build>
		</profile>
		<profile>
			<!-- This module needs Java 11 to build at all. -->
			<id>KeycloakClient</id>
			<modules>
				<module>keycloak-management-client</module>
			</modules>
		</profile>
		<profile>
			<id>JDK8</id>
			<activation>
				<jdk>1.8</jdk>
			</activation>
			<properties>
				<java.version>1.8</java.version>
				<maven.compiler.source>${java.version}</maven.compiler.source>
				<maven.compiler.target>${java.version}</maven.compiler.target>
			</properties>
			<build>
				<pluginManagement>
					<plugins>
						<plugin>
							<groupId>org.apache.maven.plugins</groupId>
							<artifactId>maven-javadoc-plugin</artifactId>
							<version>${javadoc.version}</version>
							<configuration>
								<!-- work around a stupid JDK bug -->
								<doclint>none</doclint>
							</configuration>
						</plugin>
						<!-- Newer has incompatible bytecode -->
						<plugin>
							<groupId>com.github.blutorange</groupId>
							<artifactId>closure-compiler-maven-plugin</artifactId>
							<version>2.21.0</version>
						</plugin>
					</plugins>
				</pluginManagement>
			</build>
		</profile>
		<profile>
>>>>>>> 005e65ed
			<id>CheckForFIXME</id>
			<!-- See https://stackoverflow.com/q/18129106/301832-->
			<build>
				<plugins>
					<plugin>
						<groupId>org.codehaus.mojo</groupId>
						<artifactId>exec-maven-plugin</artifactId>
						<version>${exec.version}</version>
						<executions>
							<execution>
								<id>check-for-fixme</id>
								<phase>process-sources</phase>
								<configuration>
									<executable>egrep</executable>
									<successCodes>
										<successCode>1</successCode>
									</successCodes>
									<arguments>
										<argument>-rn</argument>
										<!-- Forbidden Keywords -->
										<argument>${forbidden.keywords.re}</argument>
										<!-- search path -->
										<argument>src</argument>
									</arguments>
								</configuration>
								<goals>
									<goal>exec</goal>
								</goals>
							</execution>
						</executions>
					</plugin>
				</plugins>
			</build>
		</profile>
	</profiles>
</project><|MERGE_RESOLUTION|>--- conflicted
+++ resolved
@@ -395,13 +395,9 @@
 							<link>https://javaee.github.io/javaee-spec/javadocs/</link>
 						</links>
 						<notimestamp>true</notimestamp>
-<<<<<<< HEAD
 						<additionalOptions>
 							<additionalOption>-html5</additionalOption>
 						</additionalOptions>
-=======
-						<skippedModules>keycloak-management-client</skippedModules>
->>>>>>> 005e65ed
 					</configuration>
 				</plugin>
 				<plugin>
@@ -648,7 +644,6 @@
 		<module>SpiNNaker-allocserv</module>
 		<module>SpiNNaker-py2json</module>
 		<module>SpiNNaker-allocator</module>
-		<module>keycloak-management-client</module>
 	</modules>
 	<name>SpiNNaker Java Host</name>
 	<description>Implementation of the host software for SpiNNaker in Java.</description>
@@ -865,65 +860,6 @@
 			</build>
 		</profile>
 		<profile>
-<<<<<<< HEAD
-=======
-			<id>JDK9AndLater</id>
-			<activation>
-				<jdk>[1.9,)</jdk>
-			</activation>
-			<properties>
-				<maven.compiler.release>8</maven.compiler.release>
-			</properties>
-			<build>
-				<pluginManagement>
-					<plugins>
-						<plugin>
-							<groupId>org.apache.maven.plugins</groupId>
-							<artifactId>maven-javadoc-plugin</artifactId>
-							<version>${javadoc.version}</version>
-							<configuration>
-								<additionalOptions>
-									<additionalOption>-html5</additionalOption>
-								</additionalOptions>
-							</configuration>
-						</plugin>
-						<plugin>
-							<groupId>org.eluder.coveralls</groupId>
-							<artifactId>coveralls-maven-plugin</artifactId>
-							<dependencies>
-								<!-- Of course! -->
-								<dependency>
-									<groupId>javax.xml.bind</groupId>
-									<artifactId>jaxb-api</artifactId>
-									<version>2.3.1</version>
-								</dependency>
-							</dependencies>
-						</plugin>
-					</plugins>
-				</pluginManagement>
-			</build>
-		</profile>
-		<profile>
-			<id>JDK11AndLater</id>
-			<activation>
-				<jdk>[1.11,)</jdk>
-			</activation>
-			<build>
-				<pluginManagement>
-					<plugins>
-						<plugin>
-							<groupId>org.apache.maven.plugins</groupId>
-							<artifactId>maven-javadoc-plugin</artifactId>
-							<version>${javadoc.version}</version>
-							<configuration>
-								<source>1.11</source>
-							</configuration>
-						</plugin>
-					</plugins>
-				</pluginManagement>
-			</build>
-		</profile>
-		<profile>
 			<!-- This module needs Java 11 to build at all. -->
 			<id>KeycloakClient</id>
 			<modules>
@@ -931,39 +867,6 @@
 			</modules>
 		</profile>
 		<profile>
-			<id>JDK8</id>
-			<activation>
-				<jdk>1.8</jdk>
-			</activation>
-			<properties>
-				<java.version>1.8</java.version>
-				<maven.compiler.source>${java.version}</maven.compiler.source>
-				<maven.compiler.target>${java.version}</maven.compiler.target>
-			</properties>
-			<build>
-				<pluginManagement>
-					<plugins>
-						<plugin>
-							<groupId>org.apache.maven.plugins</groupId>
-							<artifactId>maven-javadoc-plugin</artifactId>
-							<version>${javadoc.version}</version>
-							<configuration>
-								<!-- work around a stupid JDK bug -->
-								<doclint>none</doclint>
-							</configuration>
-						</plugin>
-						<!-- Newer has incompatible bytecode -->
-						<plugin>
-							<groupId>com.github.blutorange</groupId>
-							<artifactId>closure-compiler-maven-plugin</artifactId>
-							<version>2.21.0</version>
-						</plugin>
-					</plugins>
-				</pluginManagement>
-			</build>
-		</profile>
-		<profile>
->>>>>>> 005e65ed
 			<id>CheckForFIXME</id>
 			<!-- See https://stackoverflow.com/q/18129106/301832-->
 			<build>
