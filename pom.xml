<?xml version="1.0"?>
<!--
Copyright (c) 2018 The University of Manchester

Licensed under the Apache License, Version 2.0 (the "License");
you may not use this file except in compliance with the License.
You may obtain a copy of the License at

    http://www.apache.org/licenses/LICENSE-2.0

Unless required by applicable law or agreed to in writing, software
distributed under the License is distributed on an "AS IS" BASIS,
WITHOUT WARRANTIES OR CONDITIONS OF ANY KIND, either express or implied.
See the License for the specific language governing permissions and
limitations under the License.
-->
<project xmlns="http://maven.apache.org/POM/4.0.0"
	xmlns:xsi="http://www.w3.org/2001/XMLSchema-instance"
	xsi:schemaLocation="http://maven.apache.org/POM/4.0.0 http://maven.apache.org/xsd/maven-4.0.0.xsd">
	<modelVersion>4.0.0</modelVersion>
	<groupId>uk.ac.manchester.spinnaker</groupId>
	<artifactId>SpiNNaker</artifactId>
	<version>7.0.0-SNAPSHOT</version>
	<packaging>pom</packaging>

	<properties>
		<project.build.sourceEncoding>UTF-8</project.build.sourceEncoding>
		<maven.compiler.release>17</maven.compiler.release>
		<maven.compiler.showDeprecation>true</maven.compiler.showDeprecation>
		<maven.compiler.showWarnings>true</maven.compiler.showWarnings>

		<!-- What does the CheckForFIXME profile look for? -->
		<forbidden.keywords.re>FIXME|Auto-generated method stub</forbidden.keywords.re>

		<spinnaker.version>7.0.0-SNAPSHOT</spinnaker.version>

		<junit.version>5.9.2</junit.version>
		<checkstyle.version>10.3.3</checkstyle.version>
		<javadoc.version>3.5.0</javadoc.version>
		<testing.version>3.0.0-M9</testing.version>

		<slf4j.version>2.0.6</slf4j.version>
		<log4j.version>2.20.0</log4j.version>

		<spring.version>5.3.25</spring.version>
		<spring.boot.version>2.7.9</spring.boot.version>
		<!--
		DKF: if you update spring.boot.version, also update the annotation
		  processor binding in Eclipse for SpiNNaker-allocserv:

		  Properties => Java Compiler => Annotation Processing => Factory Path

		  Failure to do this leads to strange misbehaviour in tooltips when
		  editing application.yml
		-->
		<spring.security.version>5.8.2</spring.security.version>

		<cxf.version>3.5.5</cxf.version>
		<jackson.version>2.14.2</jackson.version>
		<jackson.doc.version>2.14</jackson.doc.version>
		<sqlite.version>3.40.1.0</sqlite.version>
		<keycloak.version>20.0.4</keycloak.version>
		<swagger.version>4.15.5</swagger.version>
		<jsontaglib.version>1.0.5</jsontaglib.version>
		<jython.version>2.7.3</jython.version>
		<error-prone.version>2.18.0</error-prone.version>
		<picocli.version>4.7.1</picocli.version>
		<mysql.version>8.0.32</mysql.version>
		<testcontainers.version>1.17.6</testcontainers.version>
	</properties>

	<dependencyManagement>
		<dependencies>
			<dependency>
				<groupId>org.apache.logging.log4j</groupId>
				<artifactId>log4j-bom</artifactId>
				<version>${log4j.version}</version>
				<type>pom</type>
				<scope>import</scope>
			</dependency>
			<dependency>
				<groupId>com.fasterxml.jackson</groupId>
				<artifactId>jackson-bom</artifactId>
				<version>${jackson.version}</version>
				<type>pom</type>
				<scope>import</scope>
			</dependency>
			<dependency>
				<groupId>org.springframework</groupId>
				<artifactId>spring-framework-bom</artifactId>
				<version>${spring.version}</version>
				<type>pom</type>
				<scope>import</scope>
			</dependency>

			<dependency>
				<groupId>org.junit.jupiter</groupId>
				<artifactId>junit-jupiter-api</artifactId>
				<version>${junit.version}</version>
				<scope>test</scope>
			</dependency>
			<dependency>
				<groupId>org.junit.jupiter</groupId>
				<artifactId>junit-jupiter</artifactId>
				<version>${junit.version}</version>
				<scope>test</scope>
			</dependency>
			<dependency>
				<groupId>org.hamcrest</groupId>
				<artifactId>java-hamcrest</artifactId>
				<version>2.0.0.0</version>
				<scope>test</scope>
			</dependency>

			<dependency>
				<groupId>uk.ac.manchester.spinnaker</groupId>
				<artifactId>SpiNNaker-utils</artifactId>
				<version>${project.version}</version>
			</dependency>
			<dependency>
				<groupId>uk.ac.manchester.spinnaker</groupId>
				<artifactId>SpiNNaker-machine</artifactId>
				<version>${project.version}</version>
			</dependency>
			<dependency>
				<groupId>uk.ac.manchester.spinnaker</groupId>
				<artifactId>SpiNNaker-storage</artifactId>
				<version>${project.version}</version>
			</dependency>
			<dependency>
				<groupId>uk.ac.manchester.spinnaker</groupId>
				<artifactId>SpiNNaker-comms</artifactId>
				<version>${project.version}</version>
			</dependency>
			<dependency>
				<groupId>uk.ac.manchester.spinnaker</groupId>
				<artifactId>SpiNNaker-data-specification</artifactId>
				<version>${project.version}</version>
			</dependency>
			<dependency>
				<groupId>org.slf4j</groupId>
				<artifactId>slf4j-api</artifactId>
				<version>${slf4j.version}</version>
			</dependency>
			<dependency>
				<groupId>org.apache.logging.log4j</groupId>
				<artifactId>log4j-api</artifactId>
				<version>${log4j.version}</version>
				<scope>runtime</scope>
			</dependency>
			<dependency>
				<groupId>org.apache.logging.log4j</groupId>
				<artifactId>log4j-slf4j2-impl</artifactId>
				<version>${log4j.version}</version>
				<scope>runtime</scope>
			</dependency>
			<dependency>
				<!-- Explicitly override Spring Boot -->
				<groupId>com.fasterxml.jackson.module</groupId>
				<artifactId>jackson-module-jaxb-annotations</artifactId>
				<version>${jackson.version}</version>
			</dependency>
			<dependency>
				<!-- Explicitly override Spring Boot -->
				<groupId>com.fasterxml.jackson.module</groupId>
				<artifactId>jackson-module-parameter-names</artifactId>
				<version>${jackson.version}</version>
			</dependency>
			<dependency>
				<!-- Explicitly override Spring Boot -->
				<groupId>com.fasterxml.jackson.core</groupId>
				<artifactId>jackson-annotations</artifactId>
				<version>${jackson.version}</version>
			</dependency>
			<dependency>
				<!-- Explicitly override Spring Boot -->
				<groupId>com.fasterxml.jackson.core</groupId>
				<artifactId>jackson-core</artifactId>
				<version>${jackson.version}</version>
			</dependency>
			<dependency>
				<!-- Explicitly override Spring Boot -->
				<groupId>com.fasterxml.jackson.core</groupId>
				<artifactId>jackson-databind</artifactId>
				<version>${jackson.version}</version>
			</dependency>
			<dependency>
				<!-- Explicitly override Spring Boot -->
				<groupId>com.fasterxml.jackson.jaxrs</groupId>
				<artifactId>jackson-jaxrs-json-provider</artifactId>
				<version>${jackson.version}</version>
			</dependency>
			<dependency>
				<!-- Explicitly override Spring Boot -->
				<groupId>com.fasterxml.jackson.jaxrs</groupId>
				<artifactId>jackson-jaxrs-base</artifactId>
				<version>${jackson.version}</version>
			</dependency>
			<dependency>
				<!-- Explicitly override Spring Boot -->
				<groupId>com.fasterxml.jackson.datatype</groupId>
				<artifactId>jackson-datatype-jdk8</artifactId>
				<version>${jackson.version}</version>
			</dependency>
			<dependency>
				<!-- Explicitly override Spring Boot -->
				<groupId>com.fasterxml.jackson.datatype</groupId>
				<artifactId>jackson-datatype-jsr310</artifactId>
				<version>${jackson.version}</version>
			</dependency>
			<dependency>
				<!-- Explicitly override Spring Boot -->
				<groupId>com.fasterxml.jackson.dataformat</groupId>
				<artifactId>jackson-dataformat-yaml</artifactId>
				<version>${jackson.version}</version>
			</dependency>
			<dependency>
				<groupId>org.json</groupId>
				<artifactId>json</artifactId>
				<version>20230227</version>
			</dependency>
			<dependency>
				<groupId>org.skyscreamer</groupId>
				<artifactId>jsonassert</artifactId>
				<version>1.5.1</version>
			</dependency>
			<dependency>
				<groupId>org.apache.commons</groupId>
				<artifactId>commons-configuration2</artifactId>
				<version>2.8.0</version>
			</dependency>
			<dependency>
				<groupId>commons-beanutils</groupId>
				<artifactId>commons-beanutils</artifactId>
				<version>1.9.4</version>
			</dependency>
			<dependency>
				<groupId>commons-io</groupId>
				<artifactId>commons-io</artifactId>
				<version>2.11.0</version>
			</dependency>
			<dependency>
				<groupId>org.apache.commons</groupId>
				<artifactId>commons-lang3</artifactId>
				<version>3.12.0</version>
			</dependency>
			<dependency>
				<groupId>commons-cli</groupId>
				<artifactId>commons-cli</artifactId>
				<version>1.5.0</version>
			</dependency>
			<dependency>
				<groupId>org.apache.commons</groupId>
				<artifactId>commons-math3</artifactId>
				<version>3.6.1</version>
			</dependency>
			<dependency>
				<groupId>org.apache.commons</groupId>
				<artifactId>commons-text</artifactId>
				<version>1.10.0</version>
			</dependency>
			<dependency>
				<groupId>org.xerial</groupId>
				<artifactId>sqlite-jdbc</artifactId>
				<version>${sqlite.version}</version>
			</dependency>
			<dependency>
				<groupId>com.googlecode.java-diff-utils</groupId>
				<artifactId>diffutils</artifactId>
				<version>1.3.0</version>
			</dependency>
			<dependency>
				<groupId>net.jcip</groupId>
				<artifactId>jcip-annotations</artifactId>
				<version>1.0</version>
			</dependency>
			<dependency>
				<groupId>org.apache.cxf</groupId>
				<artifactId>cxf-rt-frontend-jaxrs</artifactId>
				<version>${cxf.version}</version>
			</dependency>
			<dependency>
				<groupId>org.springframework.security</groupId>
				<artifactId>spring-security-core</artifactId>
				<version>${spring.security.version}</version>
			</dependency>
			<dependency>
				<groupId>javax</groupId>
				<artifactId>javaee-api</artifactId>
				<version>8.0.1</version>
			</dependency>
			<dependency>
				<groupId>org.apache.cxf</groupId>
				<artifactId>cxf-spring-boot-starter-jaxrs</artifactId>
				<version>${cxf.version}</version>
			</dependency>
			<dependency>
				<groupId>org.springframework</groupId>
				<artifactId>spring-test</artifactId>
				<version>${spring.version}</version>
				<scope>test</scope>
			</dependency>
			<dependency>
				<groupId>info.picocli</groupId>
				<artifactId>picocli</artifactId>
				<version>${picocli.version}</version>
			</dependency>
			<dependency>
				<groupId>org.keycloak</groupId>
				<artifactId>keycloak-client-registration-api</artifactId>
				<version>${keycloak.version}</version>
			</dependency>
			<dependency>
				<groupId>org.webjars</groupId>
				<artifactId>swagger-ui</artifactId>
				<version>${swagger.version}</version>
			</dependency>
			<dependency>
				<groupId>com.github.livesense</groupId>
				<artifactId>org.liveSense.scripting.jsp.taglib.jsonatg</artifactId>
				<version>${jsontaglib.version}</version>
			</dependency>
			<dependency>
				<groupId>org.python</groupId>
				<artifactId>jython-slim</artifactId>
				<version>${jython.version}</version>
			</dependency>
			<dependency>
				<groupId>org.java-websocket</groupId>
				<artifactId>Java-WebSocket</artifactId>
				<version>1.5.3</version>
			</dependency>
			<dependency>
				<groupId>jakarta.validation</groupId>
				<artifactId>jakarta.validation-api</artifactId>
				<version>2.0.2</version>
			</dependency>
			<dependency>
				<groupId>com.google.errorprone</groupId>
				<artifactId>error_prone_annotations</artifactId>
				<version>${error-prone.version}</version>
			</dependency>
			<dependency>
				<!-- Has to be this old version for Spring Boot to find it -->
				<groupId>org.glassfish</groupId>
				<artifactId>javax.el</artifactId>
				<version>3.0.0</version>
			</dependency>
			<dependency>
				<groupId>com.github.stefanbirkner</groupId>
				<artifactId>system-lambda</artifactId>
				<version>1.2.1</version>
				<scope>test</scope>
			</dependency>
		</dependencies>
	</dependencyManagement>

	<build>
		<pluginManagement>
			<plugins>
				<plugin>
					<groupId>org.apache.maven.plugins</groupId>
					<artifactId>maven-compiler-plugin</artifactId>
<<<<<<< HEAD
					<version>3.10.1</version>
					<configuration>
						<parameters>true</parameters>
					</configuration>
=======
					<version>3.11.0</version>
>>>>>>> 1e7c4415
				</plugin>
				<plugin>
					<groupId>org.apache.maven.plugins</groupId>
					<artifactId>maven-dependency-plugin</artifactId>
					<version>3.5.0</version>
				</plugin>
				<plugin>
					<groupId>org.apache.maven.plugins</groupId>
					<artifactId>maven-jar-plugin</artifactId>
					<version>3.3.0</version>
				</plugin>
				<plugin>
					<groupId>org.apache.maven.plugins</groupId>
					<artifactId>maven-resources-plugin</artifactId>
					<version>3.3.0</version>
					<configuration>
						<!-- This is weird, but needed. -->
						<propertiesEncoding>ISO-8859-1</propertiesEncoding>
						<nonFilteredFileExtensions>
							<nonFilteredFileExtension>p12</nonFilteredFileExtension>
						</nonFilteredFileExtensions>
					</configuration>
				</plugin>
				<plugin>
					<groupId>org.apache.maven.plugins</groupId>
					<artifactId>maven-shade-plugin</artifactId>
					<version>3.4.1</version>
					<configuration>
						<filters>
							<filter>
								<artifact>*:*</artifact>
								<excludes>
									<!-- Strip unwanted junk -->
									<exclude>**/*module-info.class</exclude>
									<exclude>META-INF/*.MF</exclude>
									<exclude>META-INF/DEPENDENCIES</exclude>
									<exclude>META-INF/*.SF</exclude>
									<exclude>META-INF/*.DSA</exclude>
									<exclude>META-INF/*.RSA</exclude>
								</excludes>
							</filter>
						</filters>
							<transformers>
								<transformer implementation="org.apache.maven.plugins.shade.resource.DontIncludeResourceTransformer">
									<resource>.md</resource>
								</transformer>
								<transformer implementation="org.apache.maven.plugins.shade.resource.ServicesResourceTransformer" />
								<transformer implementation="org.apache.maven.plugins.shade.resource.ApacheLicenseResourceTransformer" />
								<transformer implementation="org.apache.maven.plugins.shade.resource.ApacheNoticeResourceTransformer">
									<addHeader>false</addHeader>
								</transformer>
								<transformer implementation="org.apache.maven.plugins.shade.resource.properties.PropertiesTransformer">
									<resource>META-INF/io.netty.versions.properties</resource>
									<ordinalKey>ordinal</ordinalKey>
								</transformer>
								<transformer implementation="org.apache.maven.plugins.shade.resource.ManifestResourceTransformer">
									<manifestEntries>
										<Main-Class>${main.class}</Main-Class>
										<Multi-Release>true</Multi-Release>
									</manifestEntries>
								</transformer>
							</transformers>
					</configuration>
				</plugin>
				<plugin>
					<groupId>org.apache.maven.plugins</groupId>
					<artifactId>maven-surefire-plugin</artifactId>
					<version>${testing.version}</version>
					<configuration>
						<trimStackTrace>false</trimStackTrace>
					</configuration>
				</plugin>
				<plugin>
					<groupId>org.apache.maven.plugins</groupId>
					<artifactId>maven-war-plugin</artifactId>
					<version>3.3.2</version>
				</plugin>
				<plugin>
					<groupId>org.apache.maven.plugins</groupId>
					<artifactId>maven-checkstyle-plugin</artifactId>
					<version>3.2.1</version>
					<configuration>
						<configLocation>src/support/checkstyle/style.xml</configLocation>
						<propertyExpansion>
							checkstyle.config.path=${spinnaker.basedir}/src/support/checkstyle
						</propertyExpansion>
					</configuration>
					<!-- Next bit because of https://github.com/checkstyle/checkstyle/pull/3207 -->
					<dependencies>
						<dependency>
							<groupId>com.puppycrawl.tools</groupId>
							<artifactId>checkstyle</artifactId>
							<version>${checkstyle.version}</version>
						</dependency>
					</dependencies>
				</plugin>
				<plugin>
					<groupId>org.apache.maven.plugins</groupId>
					<artifactId>maven-javadoc-plugin</artifactId>
					<version>${javadoc.version}</version>
					<configuration>
						<quiet>true</quiet>
						<groups>
							<group>
								<title>System Model</title>
								<packages>uk.ac.manchester.spinnaker.machine*</packages>
							</group>
							<group>
								<title>Communications</title>
								<packages>uk.ac.manchester.spinnaker.connections*:uk.ac.manchester.spinnaker.alloc.client:uk.ac.manchester.spinnaker.messages*:uk.ac.manchester.spinnaker.transceiver*:uk.ac.manchester.spinnaker.spalloc*</packages>
							</group>
							<group>
								<title>Data Management</title>
								<packages>uk.ac.manchester.spinnaker.data_spec*:uk.ac.manchester.spinnaker.storage</packages>
							</group>
							<group>
								<title>Front-End System</title>
								<packages>uk.ac.manchester.spinnaker.front_end*</packages>
							</group>
							<group>
								<title>Utilities</title>
								<packages>uk.ac.manchester.spinnaker.utils*:uk.ac.manchester.spinnaker.storage*:uk.ac.manchester.spinnaker.py2json</packages>
							</group>
							<group>
								<title>Allocation Service</title>
								<packages>uk.ac.manchester.spinnaker.alloc*</packages>
							</group>
						</groups>
						<!-- One of the ugly things is that we can't use standard package version numbers in these URLs -->
						<links>
							<link>https://docs.spring.io/spring-framework/docs/current/javadoc-api/</link>
							<link>https://docs.spring.io/spring-security/site/docs/current/api/</link>
							<link>https://docs.spring.io/spring-boot/docs/current/api/</link>
							<link>https://jakarta.ee/specifications/servlet/4.0/apidocs/</link>
							<link>https://cxf.apache.org/javadoc/latest-3.0.x/</link>
							<link>https://errorprone.info/api/latest/</link>
							<link>https://www.slf4j.org/api/</link>
						</links>
						<offlineLinks>
							<!-- Internal property used below: See https://issues.apache.org/jira/browse/MNG-7038 and https://stackoverflow.com/a/41387133/301832 -->
							<offlineLink>
								<url>https://javadoc.io/doc/javax.validation/validation-api/latest/</url>
								<location>${maven.multiModuleProjectDirectory}/src/support/javadoc/javax.validation</location>
							</offlineLink>
							<offlineLink>
								<url>https://javadoc.io/doc/javax.ws.rs/javax.ws.rs-api/latest/</url>
								<location>${maven.multiModuleProjectDirectory}/src/support/javadoc/javax.ws.rs</location>
							</offlineLink>
							<offlineLink>
								<url>https://javadoc.io/doc/org.keycloak/keycloak-client-registration-api/latest/</url>
								<location>${maven.multiModuleProjectDirectory}/src/support/javadoc/org.keycloak.client</location>
							</offlineLink>
							<offlineLink>
								<url>https://javadoc.io/doc/org.keycloak/keycloak-core/latest/</url>
								<location>${maven.multiModuleProjectDirectory}/src/support/javadoc/org.keycloak.core</location>
							</offlineLink>
							<offlineLink>
								<url>https://www.javadoc.io/doc/com.fasterxml.jackson.core/jackson-core/latest/</url>
								<location>${maven.multiModuleProjectDirectory}/src/support/javadoc/com.fasterxml.jackson.core</location>
							</offlineLink>
							<offlineLink>
								<url>https://www.javadoc.io/doc/com.fasterxml.jackson.core/jackson-databind/latest/</url>
								<location>${maven.multiModuleProjectDirectory}/src/support/javadoc/com.fasterxml.jackson.databind</location>
							</offlineLink>
						</offlineLinks>
						<doclint>all</doclint>
						<notimestamp>true</notimestamp>
						<additionalOptions>
							<additionalOption>-html5</additionalOption>
						</additionalOptions>
					</configuration>
				</plugin>
				<plugin>
					<groupId>org.apache.maven.plugins</groupId>
					<artifactId>maven-failsafe-plugin</artifactId>
					<version>${testing.version}</version>
					<executions>
						<execution>
							<id>integration-test</id>
							<goals>
								<goal>integration-test</goal>
								<goal>verify</goal>
							</goals>
						</execution>
					</executions>
				</plugin>
				<plugin>
					<groupId>org.apache.maven.plugins</groupId>
					<artifactId>maven-site-plugin</artifactId>
					<version>3.12.1</version>
				</plugin>
				<plugin>
					<groupId>org.eluder.coveralls</groupId>
					<artifactId>coveralls-maven-plugin</artifactId>
					<version>4.3.0</version>
					<dependencies>
						<!-- Of course! -->
						<dependency>
							<groupId>javax.xml.bind</groupId>
							<artifactId>jaxb-api</artifactId>
							<version>2.3.1</version>
						</dependency>
					</dependencies>
				</plugin>
				<plugin>
					<groupId>org.jacoco</groupId>
					<artifactId>jacoco-maven-plugin</artifactId>
					<version>0.8.8</version>
				</plugin>
				<plugin>
					<groupId>org.codehaus.mojo</groupId>
					<artifactId>exec-maven-plugin</artifactId>
					<version>3.1.0</version>
				</plugin>
				<plugin>
					<groupId>org.codehaus.mojo</groupId>
					<artifactId>build-helper-maven-plugin</artifactId>
					<version>3.3.0</version>
				</plugin>
				<plugin>
					<groupId>uk.co.automatictester</groupId>
					<artifactId>truststore-maven-plugin</artifactId>
					<version>4.0.0</version>
				</plugin>
				<plugin>
					<groupId>com.github.eirslett</groupId>
					<artifactId>frontend-maven-plugin</artifactId>
					<version>1.12.1</version>
				</plugin>
				<plugin>
					<groupId>com.github.blutorange</groupId>
					<artifactId>closure-compiler-maven-plugin</artifactId>
					<version>2.25.0</version>
				</plugin>
				<plugin>
					<groupId>org.springframework.boot</groupId>
					<artifactId>spring-boot-maven-plugin</artifactId>
					<version>${spring.boot.version}</version>
				</plugin>
				<plugin>
					<groupId>org.commonjava.maven.plugins</groupId>
					<artifactId>directory-maven-plugin</artifactId>
					<version>1.0</version>
				</plugin>
				<plugin>
					<groupId>org.apache.sling</groupId>
					<artifactId>jspc-maven-plugin</artifactId>
					<version>2.3.4</version>
				</plugin>
				<plugin>
					<groupId>org.apache.rat</groupId>
					<artifactId>apache-rat-plugin</artifactId>
					<version>0.15</version>
					<configuration>
						<excludes>
							<!-- Files without comment formats should be excluded -->
							<exclude>.github/*</exclude>
							<exclude>.mvn/*</exclude>
							<exclude>nbactions.xml</exclude>
							<exclude>support/**</exclude>
							<exclude>**/*.json</exclude>
							<exclude>**/*.txt</exclude>
							<exclude>**/*.csv</exclude>
							<exclude>**/*.fig</exclude>
							<exclude>**/*.bit</exclude>
							<exclude>**/nbproject/**</exclude>
							<exclude>**/target/**</exclude>
							<!-- Fooling markdown parsers and RAT is hard -->
							<exclude>**/*.md</exclude>
							<exclude>**/dependency-reduced-pom.xml</exclude>
							<exclude>.gitattributes</exclude>
							<exclude>**/.dbeaver/**</exclude>
							<exclude>**/*.erd</exclude>
							<exclude>**/node_modules/**</exclude>
							<exclude>**/.settings/**</exclude>
							<exclude>**/.checkstyle</exclude>
							<exclude>**/.classpath</exclude>
							<exclude>**/.project</exclude>
							<exclude>**/package-list</exclude>
							<exclude>**/*.aplx</exclude>
							<exclude>**/*.dict</exclude>
						</excludes>
						<consoleOutput>true</consoleOutput>
						<parseSCMIgnoresAsExcludes>true</parseSCMIgnoresAsExcludes>
						<useEclipseDefaultExcludes>true</useEclipseDefaultExcludes>
						<excludeSubProjects>true</excludeSubProjects>
						<addDefaultLicenseMatchers>false</addDefaultLicenseMatchers>
						<licenses>
							<license implementation="org.apache.rat.analysis.license.ApacheSoftwareLicense20" />
						</licenses>
						<licenseFamilies>
							<licenseFamily implementation="org.apache.rat.license.Apache20LicenseFamily" />
						</licenseFamilies>
					</configuration>
				</plugin>
				<!--This plugin's configuration is used to store Eclipse m2e settings only. It has no influence on the Maven build itself.-->
				<plugin>
					<groupId>org.eclipse.m2e</groupId>
					<artifactId>lifecycle-mapping</artifactId>
					<version>1.0.0</version>
					<configuration>
						<lifecycleMappingMetadata>
							<pluginExecutions>
								<pluginExecution>
									<pluginExecutionFilter>
										<groupId>org.commonjava.maven.plugins</groupId>
										<artifactId>directory-maven-plugin</artifactId>
										<versionRange>[0.1,)</versionRange>
										<goals>
											<goal>highest-basedir</goal>
										</goals>
									</pluginExecutionFilter>
									<action>
										<execute />
									</action>
								</pluginExecution>
								<pluginExecution>
									<pluginExecutionFilter>
										<groupId>uk.co.automatictester</groupId>
										<artifactId>truststore-maven-plugin</artifactId>
										<versionRange>[2.0,)</versionRange>
										<goals>
											<goal>generate-truststore</goal>
										</goals>
									</pluginExecutionFilter>
									<action>
										<execute/>
									</action>
								</pluginExecution>
								<pluginExecution>
									<pluginExecutionFilter>
										<groupId>org.apache.maven.plugins</groupId>
										<artifactId>maven-antrun-plugin</artifactId>
										<versionRange>[1.0,)</versionRange>
										<goals>
											<goal>run</goal>
										</goals>
									</pluginExecutionFilter>
									<action>
										<execute/>
									</action>
								</pluginExecution>
							</pluginExecutions>
						</lifecycleMappingMetadata>
					</configuration>
				</plugin>
				<plugin>
					<groupId>org.skife.maven</groupId>
					<artifactId>really-executable-jar-maven-plugin</artifactId>
					<version>2.0.0</version>
				</plugin>
			</plugins>
		</pluginManagement>

		<plugins>
			<plugin>
				<groupId>org.eluder.coveralls</groupId>
				<artifactId>coveralls-maven-plugin</artifactId>
			</plugin>
			<plugin>
				<groupId>org.jacoco</groupId>
				<artifactId>jacoco-maven-plugin</artifactId>
				<executions>
					<execution>
						<id>prepare-agent</id>
						<goals>
							<goal>prepare-agent</goal>
						</goals>
					</execution>
				</executions>
				<configuration>
					<excludes>
						<exclude>jsp/**/*.class</exclude>
						<exclude>views/**/*.class</exclude>
					</excludes>
				</configuration>
			</plugin>
			<plugin>
				<groupId>org.apache.rat</groupId>
				<artifactId>apache-rat-plugin</artifactId>
				<executions>
					<execution>
						<id>default-check</id>
						<phase>verify</phase>
						<goals>
							<goal>check</goal>
						</goals>
					</execution>
				</executions>
			</plugin>
			<plugin>
				<groupId>org.commonjava.maven.plugins</groupId>
				<artifactId>directory-maven-plugin</artifactId>
				<executions>
					<execution>
						<id>find-root</id>
						<goals>
							<goal>highest-basedir</goal>
						</goals>
						<phase>initialize</phase>
						<configuration>
							<property>spinnaker.basedir</property>
						</configuration>
					</execution>
				</executions>
			</plugin>
		</plugins>
	</build>

	<modules>
		<module>SpiNNaker-utils</module>
		<module>SpiNNaker-machine</module>
		<module>SpiNNaker-storage</module>
		<module>SpiNNaker-comms</module>
		<module>SpiNNaker-pacman</module>
		<module>SpiNNaker-data-specification</module>
		<module>SpiNNaker-front-end</module>
		<module>SpiNNaker-allocserv</module>
		<module>SpiNNaker-py2json</module>
		<module>keycloak-management-client</module>
	</modules>
	<name>SpiNNaker Java Host</name>
	<description>Implementation of the host software for SpiNNaker in Java.</description>
	<inceptionYear>2018</inceptionYear>
	<url>https://spinnakermanchester.github.io/</url>
	<organization>
		<name>SpiNNaker Team @ University of Manchester</name>
		<url>http://apt.cs.manchester.ac.uk/projects/SpiNNaker/</url>
	</organization>
	<licenses>
		<license>
			<url>http://www.apache.org/licenses/LICENSE-2.0</url>
			<name>Apache License, Version 2.0</name>
			<distribution>manual</distribution>
		</license>
	</licenses>
	<scm>
		<connection>scm:git:https://github.com/SpiNNakerManchester/JavaSpiNNaker.git</connection>
		<url>https://github.com/SpiNNakerManchester/JavaSpiNNaker</url>
	</scm>
	<issueManagement>
		<system>github</system>
		<url>https://github.com/SpiNNakerManchester/JavaSpiNNaker/issues</url>
	</issueManagement>
	<ciManagement>
		<system>github</system>
		<url>https://github.com/SpiNNakerManchester/JavaSpiNNaker/actions</url>
	</ciManagement>
	<distributionManagement>
		<repository>
			<id>github</id>
			<name>GitHub Packages</name>
			<url>https://maven.pkg.github.com/SpiNNakerManchester/JavaSpiNNaker</url>
		</repository>
		<site>
			<id>github-pages</id>
			<name>GitHub Pages</name>
			<url>https://spinnakermanchester.github.io/JavaSpiNNaker</url>
		</site>
	</distributionManagement>
	<mailingLists>
		<mailingList>
			<name>SpiNNaker Users Group</name>
			<post>spinnakerusers@googlegroups.com</post>
			<subscribe>spinnakerusers+subscribe@googlegroups.com</subscribe>
			<unsubscribe>spinnakerusers+unsubscribe@googlegroups.com</unsubscribe>
			<archive>https://groups.google.com/g/spinnakerusers</archive>
		</mailingList>
	</mailingLists>
	<developers>
		<!-- IDs are github logins -->
		<developer>
			<id>andrewgait</id>
			<name>Andrew Gait</name>
			<roles>
				<role>New Feature Development</role>
				<role>User Support</role>
			</roles>
			<organization>The University of Manchester</organization>
			<url>https://personalpages.manchester.ac.uk/staff/Andrew.Gait/</url>
		</developer>
		<developer>
			<id>agr</id>
			<name>Andrew Rowley</name>
			<roles>
				<role>New Feature Development</role>
				<role>Architectural Design</role>
				<role>Project Liaison</role>
				<role>Dissemination</role>
			</roles>
			<organization>The University of Manchester</organization>
		</developer>
		<developer>
			<id>Christian-B</id>
			<name>Christian Brenninkmeijer</name>
			<roles>
				<role>New Feature Development</role>
				<role>Software Testing</role>
				<role>Continuous Integration Control</role>
			</roles>
			<organization>The University of Manchester</organization>
		</developer>
		<developer>
			<id>dkfellows</id>
			<name>Donal Fellows</name>
			<roles>
				<role>New Feature Development</role>
				<role>Low-Level Maintenance</role>
				<role>Software Quality Control</role>
				<role>Continuous Integration Control</role>
			</roles>
			<organization>The University of Manchester</organization>
			<url>https://github.com/dkfellows</url>
		</developer>
		<developer>
			<id>sfurber</id>
			<name>Steve Furber</name>
			<roles>
				<role>Head of SpiNNaker Project</role>
			</roles>
			<organization>The University of Manchester</organization>
			<url>http://apt.cs.manchester.ac.uk/people/sfurber/</url>
		</developer>
		<developer>
			<id>alan-stokes</id>
			<name>Alan Stokes</name>
			<roles>
				<role>Emeritus</role>
			</roles>
			<organization>STFC (ex University of Manchester)</organization>
		</developer>
		<developer>
			<id>oliverrhodes</id>
			<name>Oliver Rhodes</name>
			<roles>
				<role>Emeritus</role>
			</roles>
			<url>https://www.research.manchester.ac.uk/portal/oliver.rhodes.html</url>
			<organization>The University of Manchester</organization>
		</developer>
	</developers>

	<reporting>
		<plugins>
			<plugin>
				<groupId>org.apache.maven.plugins</groupId>
				<artifactId>maven-project-info-reports-plugin</artifactId>
				<version>3.4.2</version>
				<reportSets>
					<reportSet>
						<reports><!-- select reports -->
							<report>index</report>
							<report>dependencies</report>
							<report>scm</report>
							<report>ci-management</report>
							<report>mailing-lists</report>
							<report>team</report>
							<report>summary</report>
						</reports>
					</reportSet>
				</reportSets>
			</plugin>
			<plugin>
				<groupId>org.apache.maven.plugins</groupId>
				<artifactId>maven-javadoc-plugin</artifactId>
				<reportSets>
					<reportSet>
						<reports>
							<report>javadoc</report>
						</reports>
					</reportSet>
					<reportSet>
						<id>aggregate</id>
						<inherited>false</inherited>
						<reports>
							<report>aggregate</report>
						</reports>
					</reportSet>
				</reportSets>
			</plugin>
			<plugin>
				<groupId>org.apache.maven.plugins</groupId>
				<artifactId>maven-jxr-plugin</artifactId>
				<version>3.3.0</version>
				<reportSets>
					<reportSet>
						<reports>
							<report>jxr</report>
						</reports>
					</reportSet>
					<reportSet>
						<id>aggregate</id>
						<inherited>false</inherited>
						<reports>
							<report>aggregate</report>
						</reports>
					</reportSet>
				</reportSets>
			</plugin>
		</plugins>
	</reporting>

	<profiles>
		<profile>
			<id>MergedBuild</id>
			<build>
				<plugins>
					<plugin>
						<groupId>org.apache.maven.plugins</groupId>
						<artifactId>maven-checkstyle-plugin</artifactId>
						<executions>
							<execution>
								<id>check-java-style</id>
								<goals>
									<goal>check</goal>
								</goals>
							</execution>
						</executions>
					</plugin>
					<plugin>
						<groupId>org.apache.maven.plugins</groupId>
						<artifactId>maven-javadoc-plugin</artifactId>
						<executions>
							<execution>
								<id>aggregate-javadoc</id>
								<goals>
									<goal>aggregate</goal>
								</goals>
								<phase>process-classes</phase>
							</execution>
						</executions>
					</plugin>
				</plugins>
			</build>
		</profile>
		<profile>
			<id>CheckForFIXME</id>
			<!-- See https://stackoverflow.com/q/18129106/301832-->
			<build>
				<plugins>
					<plugin>
						<groupId>org.codehaus.mojo</groupId>
						<artifactId>exec-maven-plugin</artifactId>
						<executions>
							<execution>
								<id>check-for-fixme</id>
								<phase>process-sources</phase>
								<configuration>
									<executable>git</executable>
									<successCodes>
										<successCode>1</successCode>
									</successCodes>
									<arguments>
										<argument>grep</argument>
										<argument>-nE</argument>
										<!-- Forbidden Keywords -->
										<argument>${forbidden.keywords.re}</argument>
										<argument>--</argument>
										<!-- search path -->
										<argument>:!/.github/**</argument> <!-- Exclude workflows and metadata -->
										<argument>:!/pom.xml</argument> <!-- Exclude this file! -->
									</arguments>
								</configuration>
								<goals>
									<goal>exec</goal>
								</goals>
							</execution>
						</executions>
					</plugin>
				</plugins>
			</build>
		</profile>
		<profile>
			<id>ErrorProne</id>
			<build>
				<pluginManagement>
					<plugins>
						<plugin>
							<groupId>org.apache.maven.plugins</groupId>
							<artifactId>maven-compiler-plugin</artifactId>
							<executions>
								<execution>
									<id>default-compile</id>
									<configuration>
										<compilerArgs>
											<arg>-XDcompilePolicy=simple</arg>
											<!-- Options to EP must go in same arg. Ugh. -->
											<arg>
												-Xplugin:ErrorProne
												<!-- Disable the MissingSummary check; we use an abbreviated
													 documentation for getters, and its suggested replacement
													 is terrible. -->
												-Xep:MissingSummary:OFF
												<!-- Broken in 2.17.0 only -->
												-Xep:StatementSwitchToExpressionSwitch:OFF
											</arg>
										</compilerArgs>
										<annotationProcessorPaths>
											<path>
												<groupId>com.google.errorprone</groupId>
												<artifactId>error_prone_core</artifactId>
												<version>${error-prone.version}</version>
											</path>
											<!-- Other annotation processors go here.

											If 'annotationProcessorPaths' is set, processors will no longer be
											discovered on the regular -classpath; see also 'Using Error Prone
											together with other annotation processors' below. -->
										</annotationProcessorPaths>
									</configuration>
								</execution>
								<execution>
									<id>default-testCompile</id>
									<configuration>
										<compilerArgs>
											<arg>-XDcompilePolicy=simple</arg>
											<!-- Options to EP must go in same arg. Ugh. -->
											<arg>
												-Xplugin:ErrorProne
												<!-- Disable the MissingSummary check; we use an abbreviated
													 documentation for getters, and its suggested replacement
													 is terrible. -->
												-Xep:MissingSummary:OFF
												<!-- Broken in 2.17.0 only -->
												-Xep:StatementSwitchToExpressionSwitch:OFF
											</arg>
										</compilerArgs>
										<annotationProcessorPaths>
											<path>
												<groupId>com.google.errorprone</groupId>
												<artifactId>error_prone_core</artifactId>
												<version>${error-prone.version}</version>
											</path>
											<!-- Other annotation processors go here.

											If 'annotationProcessorPaths' is set, processors will no longer be
											discovered on the regular -classpath; see also 'Using Error Prone
											together with other annotation processors' below. -->
										</annotationProcessorPaths>
									</configuration>
								</execution>
							</executions>
						</plugin>
					</plugins>
				</pluginManagement>
				<plugins>
					<plugin>
						<!-- Explicit get of error_prone_core because of MDEP-830 -->
						<groupId>org.apache.maven.plugins</groupId>
						<artifactId>maven-dependency-plugin</artifactId>
						<executions>
							<execution>
								<id>fetch-error-prone</id>
								<goals>
									<goal>get</goal>
								</goals>
								<!-- This is NOT bound to a phase! -->
								<configuration>
									<groupId>com.google.errorprone</groupId>
									<artifactId>error_prone_core</artifactId>
									<version>${error-prone.version}</version>
								</configuration>
							</execution>
						</executions>
					</plugin>
				</plugins>
			</build>
		</profile>
	</profiles>
</project><|MERGE_RESOLUTION|>--- conflicted
+++ resolved
@@ -361,14 +361,10 @@
 				<plugin>
 					<groupId>org.apache.maven.plugins</groupId>
 					<artifactId>maven-compiler-plugin</artifactId>
-<<<<<<< HEAD
-					<version>3.10.1</version>
+					<version>3.11.0</version>
 					<configuration>
 						<parameters>true</parameters>
 					</configuration>
-=======
-					<version>3.11.0</version>
->>>>>>> 1e7c4415
 				</plugin>
 				<plugin>
 					<groupId>org.apache.maven.plugins</groupId>
