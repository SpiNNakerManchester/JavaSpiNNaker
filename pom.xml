--- conflicted
+++ resolved
@@ -390,11 +390,11 @@
 				<scope>test</scope>
 			</dependency>
 			<dependency>
-<<<<<<< HEAD
 				<groupId>org.hibernate.validator</groupId>
 				<artifactId>hibernate-validator</artifactId>
 				<version>8.0.1.Final</version>
-=======
+			</dependency>
+			<dependency>
                 <groupId>org.rauschig</groupId>
                 <artifactId>jarchivelib</artifactId>
                 <version>1.2.0</version>
@@ -439,7 +439,6 @@
 				<groupId>org.springframework.boot</groupId>
 				<artifactId>spring-boot-starter</artifactId>
 				<version>${spring.boot.version}</version>
->>>>>>> a1ff00be
 			</dependency>
 		</dependencies>
 	</dependencyManagement>
@@ -870,13 +869,10 @@
 		<module>SpiNNaker-front-end</module>
 		<module>SpiNNaker-allocserv</module>
 		<module>SpiNNaker-py2json</module>
-<<<<<<< HEAD
-		<module>keycloak-management-client</module>
-=======
 		<module>SpiNNaker-nmpiserv</module>
 		<module>SpiNNaker-nmpimodel</module>
 		<module>SpiNNaker-nmpiexec</module>
->>>>>>> a1ff00be
+		<module>keycloak-management-client</module>
 	</modules>
 	<name>SpiNNaker Java Host</name>
 	<description>Implementation of the host software for SpiNNaker in Java.</description>
