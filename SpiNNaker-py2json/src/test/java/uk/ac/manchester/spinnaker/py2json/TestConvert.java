/*
 * Copyright (c) 2021 The University of Manchester
 *
 * This program is free software: you can redistribute it and/or modify
 * it under the terms of the GNU General Public License as published by
 * the Free Software Foundation, either version 3 of the License, or
 * (at your option) any later version.
 *
 * This program is distributed in the hope that it will be useful,
 * but WITHOUT ANY WARRANTY; without even the implied warranty of
 * MERCHANTABILITY or FITNESS FOR A PARTICULAR PURPOSE.  See the
 * GNU General Public License for more details.
 *
 * You should have received a copy of the GNU General Public License
 * along with this program.  If not, see <http://www.gnu.org/licenses/>.
 */
package uk.ac.manchester.spinnaker.py2json;

<<<<<<< HEAD
import static java.nio.charset.StandardCharsets.UTF_8;
import static org.junit.jupiter.api.Assertions.*;
import static org.skyscreamer.jsonassert.JSONCompareMode.STRICT;
=======
import static org.junit.jupiter.api.Assertions.*;
>>>>>>> a4ac2581
import static uk.ac.manchester.spinnaker.py2json.MachineDefinitionConverter.getJsonWriter;

import java.io.BufferedReader;
import java.io.File;
import java.io.FileReader;
import java.io.IOException;
<<<<<<< HEAD
import java.net.URL;
import java.util.HashSet;
import java.util.Set;
=======
import java.io.InputStream;
import java.io.InputStreamReader;
import java.io.Reader;
import java.util.EnumSet;
>>>>>>> a4ac2581

import org.apache.commons.io.IOUtils;
import org.json.JSONException;
import org.junit.jupiter.api.Test;
import org.skyscreamer.jsonassert.JSONAssert;

class TestConvert {
	/**
	 * Shortening.
	 *
	 * @param filename
	 *            The local filename of the (test) resource.
	 * @return The URL of the resource.
	 */
	private static URL getResource(String filename) {
		return TestConvert.class.getResource(filename);
	}

	/**
	 * Get a resource as a file handle. <strong>Also sets {@code user.dir} to
	 * the directory containing the file!</strong> Without that, the Python code
	 * can't find any auxiliary files, such as the CSV.
	 *
	 * @param filename
	 *            The local filename of the (test) resource.
	 * @return The handle of the file.
	 */
	private static File getFile(String filename) {
		var f = new File(getResource(filename).getFile());
		// Ugh!
		System.setProperty("user.dir", f.getAbsoluteFile().getParent());
		return f;
	}

	private static final String SINGLE_BOARD = "single_board.py";

	private static final String CSV_DEFINED = "from_csv.py";

	private static final String EXPECTED_JSON = "expected.json";

	@Test
	void testReadPythonSingleBoard() {
		var f = getFile(SINGLE_BOARD);
		try (var mdl = new MachineDefinitionConverter()) {
			var c = mdl.loadClassicConfigurationDefinition(f, false);
			assertEquals(1, c.machines.size());
			var machine = c.machines.get(0);
			assertNotNull(machine);
			assertEquals("my-board", machine.name);
			assertEquals(1, machine.boardLocations.size());
		}
<<<<<<< HEAD
=======
		Machine m = c.machines.get(0);
		assertNotNull(m);
		assertEquals("192.168.0.2", m.bmpIPs.get(new CF(0, 0)));
		assertEquals(new CFB(0, 0, 0), m.boardLocations.get(new XYZ(0, 0, 0)));
		assertEquals("192.168.0.3", m.spinnakerIPs.get(new XYZ(0, 0, 0)));
		assertEquals("Machine(name=my-board,tags=[default],width=1,height=1,"
				+ "deadBoards=[[x:0,y:0,z:1], [x:0,y:0,z:2]],deadLinks={},"
				+ "boardLocations={[x:0,y:0,z:0]=[c:0,f:0,b:0]},"
				+ "bmpIPs={[c:0,f:0]=192.168.0.2},"
				+ "spinnakerIPs={[x:0,y:0,z:0]=192.168.0.3})", m.toString());
	}

	@Test
	void testReadPythonThreeBoard() {
		File f = getFile("three_board.py");
		Configuration c;
		try (MachineDefinitionConverter mdl =
				new MachineDefinitionConverter()) {
			c = mdl.loadClassicConfigurationDefinition(f, false);
		}
		Machine m = c.machines.get(0);
		assertNotNull(m);
		assertEquals(EnumSet.of(Link.east), m.deadLinks.get(new XYZ(0, 0, 0)));
		assertNotEquals("", c.toString());
>>>>>>> a4ac2581
	}

	@Test
	void testReadPythonFromCSV() {
		var f = getFile(CSV_DEFINED);
		try (var mdl = new MachineDefinitionConverter()) {
			var c = mdl.loadClassicConfigurationDefinition(f, true);
			assertEquals(1, c.machines.size());
			var machine = c.machines.get(0);
			assertNotNull(machine);
			assertEquals("SpiNNaker1M", machine.name);
			// This is actually cut down a lot from the real 1M machine
			assertEquals(3, machine.boardLocations.size());
			assertEquals(Set.of(new XYZ(0, 0, 0), new XYZ(0, 0, 1),
					new XYZ(0, 0, 2)), machine.boardLocations.keySet());
			assertEquals(1, machine.bmpIPs.size());
			assertEquals(3, machine.spinnakerIPs.size());
			assertEquals(Set.of("10.11.193.1", "10.11.193.17", "10.11.193.9"),
					new HashSet<>(machine.spinnakerIPs.values()));
			assertEquals(machine.boardLocations.keySet(),
					machine.spinnakerIPs.keySet());
		}
	}

	@Test
	void testProduceJSON() throws IOException, JSONException {
		var expectedJson = IOUtils.toString(getResource(EXPECTED_JSON), UTF_8);
		var f = getFile(SINGLE_BOARD);
		try (var mdl = new MachineDefinitionConverter()) {
			var c = mdl.loadClassicConfigurationDefinition(f, true);
			var json = getJsonWriter().writeValueAsString(c);
			assertNotNull(json);
			JSONAssert.assertEquals(expectedJson, json, STRICT);
		}
	}

	@Test
	void checkMain() throws Exception {
		String expectedJson = readFile("expected.json");
		File src = getFile("single_board.py");
		File dst = File.createTempFile("dst", ".json");
		try {
			// Can't test command line parse errors; System.exit() is called
			MachineDefinitionConverter.main(src.getAbsolutePath(),
					dst.getAbsolutePath());
			assertTrue(dst.exists());
			try (BufferedReader r = new BufferedReader(new FileReader(dst))) {
				JSONAssert.assertEquals(expectedJson, r.readLine(), true);
			}
		} finally {
			dst.delete();
			if (dst.exists()) {
				dst.deleteOnExit();
			}
		}
	}
}<|MERGE_RESOLUTION|>--- conflicted
+++ resolved
@@ -16,29 +16,21 @@
  */
 package uk.ac.manchester.spinnaker.py2json;
 
-<<<<<<< HEAD
+import static java.io.File.createTempFile;
 import static java.nio.charset.StandardCharsets.UTF_8;
 import static org.junit.jupiter.api.Assertions.*;
 import static org.skyscreamer.jsonassert.JSONCompareMode.STRICT;
-=======
-import static org.junit.jupiter.api.Assertions.*;
->>>>>>> a4ac2581
 import static uk.ac.manchester.spinnaker.py2json.MachineDefinitionConverter.getJsonWriter;
+import static uk.ac.manchester.spinnaker.py2json.MachineDefinitionConverter.main;
 
 import java.io.BufferedReader;
 import java.io.File;
 import java.io.FileReader;
 import java.io.IOException;
-<<<<<<< HEAD
 import java.net.URL;
 import java.util.HashSet;
 import java.util.Set;
-=======
-import java.io.InputStream;
-import java.io.InputStreamReader;
-import java.io.Reader;
 import java.util.EnumSet;
->>>>>>> a4ac2581
 
 import org.apache.commons.io.IOUtils;
 import org.json.JSONException;
@@ -75,6 +67,8 @@
 
 	private static final String SINGLE_BOARD = "single_board.py";
 
+	private static final String THREE_BOARD = "three_board.py";
+
 	private static final String CSV_DEFINED = "from_csv.py";
 
 	private static final String EXPECTED_JSON = "expected.json";
@@ -89,34 +83,33 @@
 			assertNotNull(machine);
 			assertEquals("my-board", machine.name);
 			assertEquals(1, machine.boardLocations.size());
+			assertEquals("192.168.0.2", machine.bmpIPs.get(new CF(0, 0)));
+			assertEquals(new CFB(0, 0, 0),
+					machine.boardLocations.get(new XYZ(0, 0, 0)));
+			assertEquals("192.168.0.3",
+					machine.spinnakerIPs.get(new XYZ(0, 0, 0)));
+			assertEquals(
+					"Machine(name=my-board,tags=[default],width=1,height=1,"
+							+ "deadBoards=[[x:0,y:0,z:1], [x:0,y:0,z:2]],"
+							+ "deadLinks={},"
+							+ "boardLocations={[x:0,y:0,z:0]=[c:0,f:0,b:0]},"
+							+ "bmpIPs={[c:0,f:0]=192.168.0.2},"
+							+ "spinnakerIPs={[x:0,y:0,z:0]=192.168.0.3})",
+					machine.toString());
 		}
-<<<<<<< HEAD
-=======
-		Machine m = c.machines.get(0);
-		assertNotNull(m);
-		assertEquals("192.168.0.2", m.bmpIPs.get(new CF(0, 0)));
-		assertEquals(new CFB(0, 0, 0), m.boardLocations.get(new XYZ(0, 0, 0)));
-		assertEquals("192.168.0.3", m.spinnakerIPs.get(new XYZ(0, 0, 0)));
-		assertEquals("Machine(name=my-board,tags=[default],width=1,height=1,"
-				+ "deadBoards=[[x:0,y:0,z:1], [x:0,y:0,z:2]],deadLinks={},"
-				+ "boardLocations={[x:0,y:0,z:0]=[c:0,f:0,b:0]},"
-				+ "bmpIPs={[c:0,f:0]=192.168.0.2},"
-				+ "spinnakerIPs={[x:0,y:0,z:0]=192.168.0.3})", m.toString());
 	}
 
 	@Test
 	void testReadPythonThreeBoard() {
-		File f = getFile("three_board.py");
-		Configuration c;
-		try (MachineDefinitionConverter mdl =
-				new MachineDefinitionConverter()) {
-			c = mdl.loadClassicConfigurationDefinition(f, false);
+		var f = getFile(THREE_BOARD);
+		try (var mdl = new MachineDefinitionConverter()) {
+			var c = mdl.loadClassicConfigurationDefinition(f, false);
+			var m = c.machines.get(0);
+			assertNotNull(m);
+			assertEquals(EnumSet.of(Link.east),
+					m.deadLinks.get(new XYZ(0, 0, 0)));
+			assertNotEquals("", c.toString());
 		}
-		Machine m = c.machines.get(0);
-		assertNotNull(m);
-		assertEquals(EnumSet.of(Link.east), m.deadLinks.get(new XYZ(0, 0, 0)));
-		assertNotEquals("", c.toString());
->>>>>>> a4ac2581
 	}
 
 	@Test
@@ -155,15 +148,15 @@
 
 	@Test
 	void checkMain() throws Exception {
-		String expectedJson = readFile("expected.json");
-		File src = getFile("single_board.py");
-		File dst = File.createTempFile("dst", ".json");
+		var expectedJson = IOUtils.toString(getResource(EXPECTED_JSON), UTF_8);
+		var src = getFile(SINGLE_BOARD);
+		var dst = createTempFile("dst", ".json");
 		try {
 			// Can't test command line parse errors; System.exit() is called
-			MachineDefinitionConverter.main(src.getAbsolutePath(),
-					dst.getAbsolutePath());
+			main(src.getAbsolutePath(), dst.getAbsolutePath());
+
 			assertTrue(dst.exists());
-			try (BufferedReader r = new BufferedReader(new FileReader(dst))) {
+			try (var r = new BufferedReader(new FileReader(dst))) {
 				JSONAssert.assertEquals(expectedJson, r.readLine(), true);
 			}
 		} finally {
