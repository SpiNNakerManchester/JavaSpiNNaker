--- conflicted
+++ resolved
@@ -46,278 +46,6 @@
  * @author Donal Fellows
  */
 public class MachineDefinitionConverter implements AutoCloseable {
-<<<<<<< HEAD
-	/** Triad coordinates. */
-	public static final class XYZ {
-		/** X coordinate. */
-		public final int x;
-
-		/** Y coordinate. */
-		public final int y;
-
-		/** Z coordinate. */
-		public final int z;
-
-		public XYZ(int x, int y, int z) {
-			this.x = x;
-			this.y = y;
-			this.z = z;
-		}
-
-		private XYZ(PyObject tuple) {
-			int index = 0;
-			x = item(tuple, index++).asInt();
-			y = item(tuple, index++).asInt();
-			z = item(tuple, index++).asInt();
-		}
-
-		@Override
-		public boolean equals(Object obj) {
-			if (obj instanceof XYZ) {
-				var other = (XYZ) obj;
-				return x == other.x && y == other.y && z == other.z;
-			}
-			return false;
-		}
-
-		@Override
-		public int hashCode() {
-			return (((x << 2 + x) ^ y) << 2 + y) ^ z;
-		}
-
-		@Override
-		public String toString() {
-			return "[x:" + x + ",y:" + y + ",z:" + z + "]";
-		}
-	}
-
-	/** Frame/BMP coordinates. */
-	public static final class CF {
-		/** Cabinet number. */
-		public final int c;
-
-		/** Frame number. */
-		public final int f;
-
-		public CF(int c, int f) {
-			this.c = c;
-			this.f = f;
-		}
-
-		private CF(PyObject tuple) {
-			int index = 0;
-			c = item(tuple, index++).asInt();
-			f = item(tuple, index++).asInt();
-		}
-
-		@Override
-		public boolean equals(Object obj) {
-			if (obj instanceof CF) {
-				var other = (CF) obj;
-				return c == other.c && f == other.f;
-			}
-			return false;
-		}
-
-		@Override
-		public int hashCode() {
-			return ((c << 2 + c) ^ f) << 2 + f;
-		}
-
-		@Override
-		public String toString() {
-			return "[c:" + c + ",f:" + f + "]";
-		}
-	}
-
-	/** Physical board coordinates. */
-	public static final class CFB {
-		/** Cabinet number. */
-		public final int c;
-
-		/** Frame number. */
-		public final int f;
-
-		/** Board number. */
-		public final int b;
-
-		public CFB(int c, int f, int b) {
-			this.c = c;
-			this.f = f;
-			this.b = b;
-		}
-
-		private CFB(PyObject tuple) {
-			int index = 0;
-			c = item(tuple, index++).asInt();
-			f = item(tuple, index++).asInt();
-			b = item(tuple, index++).asInt();
-		}
-
-		@Override
-		public boolean equals(Object obj) {
-			if (obj instanceof CFB) {
-				var other = (CFB) obj;
-				return c == other.c && f == other.f && b == other.b;
-			}
-			return false;
-		}
-
-		@Override
-		public int hashCode() {
-			return (((c << 2 + c) ^ f) << 2 + f) ^ b;
-		}
-
-		@Override
-		public String toString() {
-			return "[c:" + c + ",f:" + f + ",b:" + b + "]";
-		}
-	}
-
-	/**
-	 * Enumeration of links from a SpiNNaker chip.
-	 * <p>
-	 * Note that the numbers chosen have two useful properties:
-	 *
-	 * <ul>
-	 * <li>The integer values assigned are chosen to match the numbers used to
-	 * identify the links in the low-level software API and hardware registers.
-	 * <li>The links are ordered consecutively in anticlockwise order meaning
-	 * the opposite link is {@code (link+3)%6}.
-	 * </ul>
-	 */
-	public enum Link {
-		/** East. */
-		east,
-		/** North-East. */
-		northEast,
-		/** North. */
-		north,
-		/** West. */
-		west,
-		/** South-West. */
-		southWest,
-		/** South. */
-		south
-	}
-
-	/** A machine description. JSON-serializable. */
-	public static final class Machine {
-		/** The name of the machine. */
-		public final String name;
-
-		/** The tags of the machine. */
-		public final Set<String> tags;
-
-		/** The width of the machine, in triads. */
-		public final int width;
-
-		/** The height of the machine, in triads. */
-		public final int height;
-
-		/** The dead boards of the machine. */
-		public final Set<XYZ> deadBoards;
-
-		/**
-		 * The extra dead links of the machine. Doesn't include links to dead
-		 * boards.
-		 */
-		public final Map<XYZ, EnumSet<Link>> deadLinks;
-
-		/** The logical-to-physical board location map. */
-		public final Map<XYZ, CFB> boardLocations;
-
-		/** The IP addresses of the BMPs. */
-		@JsonProperty("bmp-ips")
-		public final Map<CF, String> bmpIPs;
-
-		/** The IP addresses of the boards. */
-		@JsonProperty("spinnaker-ips")
-		public final Map<XYZ, String> spinnakerIPs;
-
-		private static final int IDX = 3;
-
-		private Machine(PyObject machine) {
-			name = getattr(machine, "name").asString();
-			tags = toSet(getattr(machine, "tags"), PyObject::asString);
-			width = getattr(machine, "width").asInt();
-			height = getattr(machine, "height").asInt();
-			deadBoards = toSet(getattr(machine, "dead_boards"), XYZ::new);
-			deadLinks = toCollectingMap(getattr(machine, "dead_links"),
-					XYZ::new, ignored -> EnumSet.noneOf(Link.class),
-					key -> Link.values()[item(key, IDX).asInt()]);
-			boardLocations = toMap(getattr(machine, "board_locations"),
-					XYZ::new, CFB::new);
-			bmpIPs = toMap(getattr(machine, "bmp_ips"), CF::new,
-					PyObject::asString);
-			spinnakerIPs = toMap(getattr(machine, "spinnaker_ips"), XYZ::new,
-					PyObject::asString);
-		}
-
-		@Override
-		public String toString() {
-			return new StringBuilder("Machine(").append("name=").append(name)
-					.append(",").append("tags=").append(tags).append(",")
-					.append("width=").append(width).append(",")
-					.append("height=").append(height).append(",")
-					.append("deadBoards=").append(deadBoards).append(",")
-					.append("deadLinks=").append(deadLinks).append(",")
-					.append("boardLocations=").append(boardLocations)
-					.append(",").append("bmpIPs=").append(bmpIPs).append(",")
-					.append("spinnakerIPs=").append(spinnakerIPs).append(")")
-					.toString();
-		}
-	}
-
-	/** A configuration description. JSON-serializable. */
-	public static final class Configuration {
-		/** The machines to manage. */
-		public final List<Machine> machines;
-
-		/** The port for the service to listen on. */
-		public final int port;
-
-		/**
-		 * The host address for the service to listen on. Empty = all
-		 * interfaces.
-		 */
-		public final String ip;
-
-		/** How often (in seconds) to check for timeouts. */
-		public final double timeoutCheckInterval;
-
-		/** How many retired jobs to retain. */
-		public final int maxRetiredJobs;
-
-		/** Time to wait before freeing. */
-		public final int secondsBeforeFree;
-
-		private Configuration(PyObject configuration) {
-			machines = toList(getattr(configuration, "machines"), Machine::new);
-			port = getattr(configuration, "port").asInt();
-			ip = getattr(configuration, "ip").asString();
-			timeoutCheckInterval =
-					getattr(configuration, "timeout_check_interval").asDouble();
-			maxRetiredJobs = getattr(configuration, "max_retired_jobs").asInt();
-			secondsBeforeFree =
-					getattr(configuration, "seconds_before_free").asInt();
-		}
-
-		@Override
-		public String toString() {
-			return new StringBuilder("Configuration(").append("machines=")
-					.append(machines).append(",").append("port=").append(port)
-					.append(",").append("ip=").append(ip).append(",")
-					.append("timeoutCheckInterval=")
-					.append(timeoutCheckInterval).append(",")
-					.append("maxRetiredJobs=").append(maxRetiredJobs)
-					.append(",").append("secondsBeforeFree=")
-					.append(secondsBeforeFree).append(")").toString();
-		}
-	}
-
-=======
->>>>>>> 39ee6e7c
 	private PySystemState sys;
 
 	/**
@@ -325,21 +53,14 @@
 	 */
 	public MachineDefinitionConverter() {
 		initialize(null, null);
-<<<<<<< HEAD
-		sys = new PySystemState();
-		var enumPy = new File(
-				getClass().getClassLoader().getResource("enum.py").getFile());
-		sys.path.append(new PyString(enumPy.getParent()));
-=======
 		sys = getSystemState();
-		File enumPy = locateEnumPy();
+		var enumPy = locateEnumPy();
 		sys.path.append(newString(enumPy.getParent()));
 	}
 
 	private static File locateEnumPy() {
-		ClassLoader cl = MachineDefinitionConverter.class.getClassLoader();
+		var cl = MachineDefinitionConverter.class.getClassLoader();
 		return new File(cl.getResource("enum.py").getFile());
->>>>>>> 39ee6e7c
 	}
 
 	@Override
@@ -362,36 +83,11 @@
 	 */
 	public Configuration loadClassicConfigurationDefinition(File definitionFile,
 			boolean doCd) {
-<<<<<<< HEAD
 		var what = definitionFile.getAbsolutePath();
-		var cwd = getProperty("user.dir");
-		try (var py = new PythonInterpreter(null, sys)) {
-			if (doCd) {
-				/*
-				 * Hack for Java 11 and later, where just changing user.dir is
-				 * no longer enough. We force the change inside Jython as that's
-				 * the environment that cares. Outside... we shouldn't need to
-				 * care.
-				 */
-				py.exec(format(
-						"import os; __saved=os.getcwd(); os.chdir(r'''%s''')",
-						cwd));
-			}
-			try {
-				py.execfile(what);
-				return new Configuration(py.get("configuration"));
-			} finally {
-				if (doCd) {
-					py.exec("os.chdir(__saved)");
-				}
-			}
-=======
-		String what = definitionFile.getAbsolutePath();
-		try (PythonInterpreter py = new PythonInterpreter(null, sys);
-				WithCurrentDirectory cd = new WithCurrentDirectory(py, doCd)) {
+		try (var py = new PythonInterpreter(null, sys);
+				var cd = new WithCurrentDirectory(py, doCd)) {
 			py.execfile(what);
 			return new Configuration(py.get("configuration"));
->>>>>>> 39ee6e7c
 		}
 	}
 
