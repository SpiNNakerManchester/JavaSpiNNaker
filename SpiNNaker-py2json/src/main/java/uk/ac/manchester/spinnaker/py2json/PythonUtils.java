/*
 * Copyright (c) 2021 The University of Manchester
 *
 * This program is free software: you can redistribute it and/or modify
 * it under the terms of the GNU General Public License as published by
 * the Free Software Foundation, either version 3 of the License, or
 * (at your option) any later version.
 *
 * This program is distributed in the hope that it will be useful,
 * but WITHOUT ANY WARRANTY; without even the implied warranty of
 * MERCHANTABILITY or FITNESS FOR A PARTICULAR PURPOSE.  See the
 * GNU General Public License for more details.
 *
 * You should have received a copy of the GNU General Public License
 * along with this program.  If not, see <http://www.gnu.org/licenses/>.
 */
package uk.ac.manchester.spinnaker.py2json;

import static java.util.stream.Collectors.groupingBy;
import static java.util.stream.Collectors.mapping;
import static java.util.stream.Collectors.toCollection;
import static org.python.core.Py.newString;

import java.util.Collection;
import java.util.List;
import java.util.Map;
import java.util.Set;
import java.util.function.Supplier;
import java.util.stream.Collectors;
import java.util.stream.Stream;
import java.util.stream.StreamSupport;

import org.python.core.PyObject;

/**
 * Wrappers around {@link PyObject} to make it less awful.
 *
 * @author Donal Fellows
 */
final class PythonUtils {
	private PythonUtils() {
	}

	/**
	 * Get an attribute of a value. Might be a field or a method.
	 *
	 * @param object
	 *            The object to get the attribute of.
	 * @param name
	 *            The name of the attribute
	 * @return The value of the attribute.
	 */
	public static PyObject getattr(PyObject object, String name) {
		return object.__getattr__(newString(name));
	}

	/**
	 * Get the length of a value, assuming it has that concept.
	 *
	 * @param object
	 *            The value to get the length of.
	 * @return The length of the value.
	 */
	public static int len(PyObject object) {
		return object.__len__();
	}

	/**
	 * Index into a value by number, assuming it supports indexing.
	 *
	 * @param object
	 *            The value to index into.
	 * @param index
	 *            The index to use.
	 * @return The value at that index, assuming it exists.
	 */
	public static PyObject item(PyObject object, int index) {
		return object.__getitem__(index);
	}

	/**
	 * Index into a value by general value, assuming it supports indexing.
	 *
	 * @param object
	 *            The value to index into.
	 * @param key
	 *            The key to use.
	 * @return The value for that key, assuming it exists.
	 */
	public static PyObject item(PyObject object, PyObject key) {
		return object.__getitem__(key);
	}

	/**
	 * An operation used to convert a Python object into something more
	 * Java-like.
	 *
	 * @param <T>
	 *            The type of value to produce.
	 * @author Donal Fellows
	 */
	@FunctionalInterface
	public interface Depythonizer<T> {
		/**
		 * Convert an object into a Java value.
		 *
		 * @param object
		 *            The value to convert.
		 * @return The value to produce.
		 */
		T act(PyObject object);
	}

	/**
	 * Convert an iterable object into a stream.
	 *
	 * @param iterable
	 *            The iterable object.
	 * @return The stream view.
	 */
	private static Stream<PyObject> stream(PyObject iterable) {
		return StreamSupport.stream(iterable.asIterable().spliterator(), false);
	}

	/**
	 * Convert a collection of values into a map of collections.
	 *
	 * @param <S>
	 *            The type of collection to produce a map of.
	 * @param <T>
	 *            The type of keys in the outer map
	 * @param <U>
	 *            The type of values in the inner collection.
	 * @param mapObject
	 *            The originating object.
	 * @param makeKey
	 *            How to make a key from an element of the originating object.
	 * @param makeCollector
	 *            How to make a collecting collection for a key.
	 * @param makeValue
	 *            How to make a leaf value from an element of the originating
	 *            object.
	 * @return The map of collections.
	 */
	public static <S extends Collection<U>, T, U> Map<T, S> toCollectingMap(
			PyObject mapObject, Depythonizer<T> makeKey,
<<<<<<< HEAD
			Function<T, S> makeCollector, Depythonizer<U> makeValue) {
		var result = new HashMap<T, S>();
		for (var value : mapObject.asIterable()) {
			result.computeIfAbsent(makeKey.act(value), makeCollector)
					.add(makeValue.act(value));
		}
		return result;
=======
			Supplier<S> makeCollector, Depythonizer<U> makeValue) {
		return stream(mapObject).collect(groupingBy(makeKey::act,
				mapping(makeValue::act, toCollection(makeCollector))));
>>>>>>> 39ee6e7c
	}

	/**
	 * Convert a dictionary into a map.
	 *
	 * @param <T>
	 *            The type of keys in the map
	 * @param <U>
	 *            The type of values in the map.
	 * @param dictObject
	 *            The originating dict.
	 * @param makeKey
	 *            How to make a map key from a dict key.
	 * @param makeValue
	 *            How to make a map value from a dict value.
	 * @return The map.
	 */
	public static <T, U> Map<T, U> toMap(PyObject dictObject,
			Depythonizer<T> makeKey, Depythonizer<U> makeValue) {
<<<<<<< HEAD
		var result = new HashMap<T, U>();
		for (var key : dictObject.asIterable()) {
			result.put(makeKey.act(key), makeValue.act(item(dictObject, key)));
		}
		return result;
=======
		return stream(dictObject).collect(Collectors.toMap(makeKey::act,
				key -> makeValue.act(item(dictObject, key))));
>>>>>>> 39ee6e7c
	}

	/**
	 * Convert a Python list into a Java list.
	 *
	 * @param <T>
	 *            The type of values in the Java list
	 * @param listObject
	 *            The originating list.
	 * @param makeValue
	 *            How to make a Java list element from a Python list element.
	 * @return The list.
	 */
	public static <T> List<T> toList(PyObject listObject,
			Depythonizer<T> makeValue) {
<<<<<<< HEAD
		var result = new ArrayList<T>();
		for (var value : listObject.asIterable()) {
			result.add(makeValue.act(value));
		}
		return result;
=======
		return stream(listObject).map(makeValue::act)
				.collect(Collectors.toList());
>>>>>>> 39ee6e7c
	}

	/**
	 * Convert a Python set into a Java set.
	 *
	 * @param <T>
	 *            The type of values in the Java set
	 * @param listObject
	 *            The originating set.
	 * @param makeValue
	 *            How to make a Java set element from a Python set element.
	 * @return The set.
	 */
	public static <T> Set<T> toSet(PyObject listObject,
			Depythonizer<T> makeValue) {
<<<<<<< HEAD
		var result = new HashSet<T>();
		for (var value : listObject.asIterable()) {
			result.add(makeValue.act(value));
		}
		return result;
=======
		return stream(listObject).map(makeValue::act)
				.collect(Collectors.toSet());
>>>>>>> 39ee6e7c
	}
}<|MERGE_RESOLUTION|>--- conflicted
+++ resolved
@@ -144,19 +144,9 @@
 	 */
 	public static <S extends Collection<U>, T, U> Map<T, S> toCollectingMap(
 			PyObject mapObject, Depythonizer<T> makeKey,
-<<<<<<< HEAD
-			Function<T, S> makeCollector, Depythonizer<U> makeValue) {
-		var result = new HashMap<T, S>();
-		for (var value : mapObject.asIterable()) {
-			result.computeIfAbsent(makeKey.act(value), makeCollector)
-					.add(makeValue.act(value));
-		}
-		return result;
-=======
 			Supplier<S> makeCollector, Depythonizer<U> makeValue) {
 		return stream(mapObject).collect(groupingBy(makeKey::act,
 				mapping(makeValue::act, toCollection(makeCollector))));
->>>>>>> 39ee6e7c
 	}
 
 	/**
@@ -176,16 +166,8 @@
 	 */
 	public static <T, U> Map<T, U> toMap(PyObject dictObject,
 			Depythonizer<T> makeKey, Depythonizer<U> makeValue) {
-<<<<<<< HEAD
-		var result = new HashMap<T, U>();
-		for (var key : dictObject.asIterable()) {
-			result.put(makeKey.act(key), makeValue.act(item(dictObject, key)));
-		}
-		return result;
-=======
 		return stream(dictObject).collect(Collectors.toMap(makeKey::act,
 				key -> makeValue.act(item(dictObject, key))));
->>>>>>> 39ee6e7c
 	}
 
 	/**
@@ -201,16 +183,8 @@
 	 */
 	public static <T> List<T> toList(PyObject listObject,
 			Depythonizer<T> makeValue) {
-<<<<<<< HEAD
-		var result = new ArrayList<T>();
-		for (var value : listObject.asIterable()) {
-			result.add(makeValue.act(value));
-		}
-		return result;
-=======
 		return stream(listObject).map(makeValue::act)
 				.collect(Collectors.toList());
->>>>>>> 39ee6e7c
 	}
 
 	/**
@@ -226,15 +200,7 @@
 	 */
 	public static <T> Set<T> toSet(PyObject listObject,
 			Depythonizer<T> makeValue) {
-<<<<<<< HEAD
-		var result = new HashSet<T>();
-		for (var value : listObject.asIterable()) {
-			result.add(makeValue.act(value));
-		}
-		return result;
-=======
 		return stream(listObject).map(makeValue::act)
 				.collect(Collectors.toSet());
->>>>>>> 39ee6e7c
 	}
 }