/*
 * Copyright (c) 2019 The University of Manchester
 *
 * This program is free software: you can redistribute it and/or modify
 * it under the terms of the GNU General Public License as published by
 * the Free Software Foundation, either version 3 of the License, or
 * (at your option) any later version.
 *
 * This program is distributed in the hope that it will be useful,
 * but WITHOUT ANY WARRANTY; without even the implied warranty of
 * MERCHANTABILITY or FITNESS FOR A PARTICULAR PURPOSE.  See the
 * GNU General Public License for more details.
 *
 * You should have received a copy of the GNU General Public License
 * along with this program.  If not, see <http://www.gnu.org/licenses/>.
 */
package uk.ac.manchester.spinnaker.front_end;

import static java.util.Objects.isNull;
import static java.util.Objects.nonNull;
import static java.util.concurrent.Executors.newFixedThreadPool;
import static java.util.concurrent.TimeUnit.DAYS;

import java.util.ArrayList;
import java.util.Collection;
import java.util.List;
import java.util.concurrent.ExecutorService;
import java.util.concurrent.Future;
import java.util.function.Function;
import java.util.stream.Stream;

/**
 * A thread pool designed for simple task execution with combining of
 * exceptions.
 *
 * @author Donal Fellows
 */
public class BasicExecutor implements AutoCloseable {
	private final ExecutorService executor;

	/**
	 * Create an instance of the pool.
	 *
	 * @param parallelSize
	 *            The number of threads to use inside the pool.
	 */
	public BasicExecutor(int parallelSize) {
		executor = newFixedThreadPool(parallelSize);
	}

	/**
	 * Submit some tasks to the pool.
	 *
	 * @param tasks
	 *            The tasks to submit. <em>Should not</em> be a parallel stream.
	 * @return The future holding the results of the execution.
	 */
	public Tasks submitTasks(Stream<SimpleCallable> tasks) {
		var collector = new Tasks();
		tasks.forEach(t -> collector
				.add(executor.submit(() -> collectExceptions(t))));
		return collector;
	}

	/**
	 * Submit some tasks to the pool.
	 *
	 * @param <T>
	 *            The type of the items.
	 * @param items
	 *            The items representing tasks to submit. <em>Should not</em> be
	 *            a parallel stream.
	 * @param taskMapper
	 *            How to convert the item to a task.
	 * @return The future holding the results of the execution.
	 */
	public <T> Tasks submitTasks(Stream<T> items,
			Function<T, SimpleCallable> taskMapper) {
		var collector = new Tasks();
		items.map(taskMapper).forEach(t -> collector
				.add(executor.submit(() -> collectExceptions(t))));
		return collector;
	}

	/**
	 * Submit some tasks to the pool.
	 *
	 * @param <T>
	 *            The type of the items.
	 * @param items
	 *            The items representing tasks to submit.
	 * @param taskMapper
	 *            How to convert the item to a task.
	 * @return The future holding the results of the execution.
	 */
	public <T> Tasks submitTasks(Collection<T> items,
			Function<T, SimpleCallable> taskMapper) {
		var collector = new Tasks();
		items.stream().map(taskMapper).forEach(t -> collector
				.add(executor.submit(() -> collectExceptions(t))));
		return collector;
	}

	/**
	 * Submit some tasks to the pool.
	 *
	 * @param tasks
	 *            The tasks to submit.
	 * @return The future holding the results of the execution.
	 */
	public Tasks submitTasks(Iterable<SimpleCallable> tasks) {
		var collector = new Tasks();
		tasks.forEach(t -> collector
				.add(executor.submit(() -> collectExceptions(t))));
		return collector;
	}

	private Exception collectExceptions(SimpleCallable callable) {
		try {
			callable.call();
			return null;
		} catch (Exception e) {
			return e;
		}
	}

	@Override
	public void close() throws InterruptedException {
		executor.shutdown();
		executor.awaitTermination(1, DAYS);
	}

	/**
	 * The type of task that this executor can run.
	 *
	 * @author Donal Fellows
	 */
	@FunctionalInterface
	public interface SimpleCallable {
		/**
		 * Does an action, or throws an exception if it fails to do so.
		 *
		 * @throws Exception
		 *             If unable to perform the action
		 */
		void call() throws Exception;
	}

	/**
	 * Holds the future results of the submitted tasks.
	 *
	 * @author Donal Fellows
	 */
	public static final class Tasks {
		private List<Future<Exception>> tasks;

		private Tasks() {
			tasks = new ArrayList<>();
		}

		private synchronized void add(Future<Exception> task) {
			if (isNull(tasks)) {
				throw new IllegalStateException("tasks already awaited");
			}
			tasks.add(task);
		}

		/**
		 * Wait for all tasks to finish.
		 *
		 * @throws Exception
		 *             If anything fails. If multiple tasks fail, the exception
		 *             from first to fail is thrown and the other exceptions are
		 *             added as suppressed exceptions; all succeeding tasks are
		 *             still awaited-for.
		 * @throws IllegalStateException
		 *             If the tasks have already been awaited-for.
		 */
		public void awaitAndCombineExceptions() throws Exception {
			// Combine the possibly multiple exceptions into one
			Exception ex = null;
			List<Future<Exception>> tasks;
			synchronized (this) {
				tasks = this.tasks;
				this.tasks = null;
			}
			if (isNull(tasks)) {
				throw new IllegalStateException("tasks already awaited");
			}
<<<<<<< HEAD
			for (Future<Exception> f : tasks) {
				Exception e = f.get();
				if (nonNull(e)) {
					if (isNull(ex)) {
=======
			for (var f : tasks) {
				var e = f.get();
				if (e != null) {
					if (ex == null) {
>>>>>>> 08bb0bca
						ex = e;
					} else {
						ex.addSuppressed(e);
					}
				}
			}
			if (nonNull(ex)) {
				throw ex;
			}
		}
	}
}<|MERGE_RESOLUTION|>--- conflicted
+++ resolved
@@ -187,17 +187,10 @@
 			if (isNull(tasks)) {
 				throw new IllegalStateException("tasks already awaited");
 			}
-<<<<<<< HEAD
-			for (Future<Exception> f : tasks) {
-				Exception e = f.get();
+			for (var f : tasks) {
+				var e = f.get();
 				if (nonNull(e)) {
 					if (isNull(ex)) {
-=======
-			for (var f : tasks) {
-				var e = f.get();
-				if (e != null) {
-					if (ex == null) {
->>>>>>> 08bb0bca
 						ex = e;
 					} else {
 						ex.addSuppressed(e);
