--- conflicted
+++ resolved
@@ -61,11 +61,7 @@
 			throws IOException, ProcessException {
 		this.txrx = txrx;
 		this.monitorCores = monitorCores;
-<<<<<<< HEAD
-		CoreLocation firstCore = monitorCores.first().get();
-=======
-		var firstCore = monitorCores.iterator().next();
->>>>>>> ca30b949
+		var firstCore = monitorCores.first().get();
 		firstChip = firstCore.asChipLocation();
 
 		log.info("switching multicast routing on board at {} to system mode",
