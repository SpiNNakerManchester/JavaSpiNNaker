--- conflicted
+++ resolved
@@ -200,16 +200,9 @@
 	 *            The directory where the log should written inside.
 	 */
 	protected static void setLoggerDir(String directoryName) {
-<<<<<<< HEAD
-		File logfile = new File(new File(directoryName), LOG_FILE);
-		String level = getProperty(Props.LOGGING_LEVEL_NAME, "info");
-		LogControl lc = new LogControl();
-		reconfigure(lc.configuration(logfile, level));
-=======
 		var logfile = new File(new File(directoryName), LOG_FILE);
 		var level = getProperty(Props.LOGGING_LEVEL_NAME, "info");
 		var lc = new LogControl();
-		Configurator.reconfigure(lc.configuration(logfile, level));
->>>>>>> ca30b949
+		reconfigure(lc.configuration(logfile, level));
 	}
 }