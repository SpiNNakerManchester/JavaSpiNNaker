--- conflicted
+++ resolved
@@ -78,13 +78,8 @@
 		this.x = x;
 		this.y = y;
 		this.p = p;
-<<<<<<< HEAD
 		if (isNull(placements)) {
-			this.placements = emptyList();
-=======
-		if (placements == null) {
 			this.placements = List.of();
->>>>>>> 08bb0bca
 		} else {
 			this.placements = placements;
 		}
