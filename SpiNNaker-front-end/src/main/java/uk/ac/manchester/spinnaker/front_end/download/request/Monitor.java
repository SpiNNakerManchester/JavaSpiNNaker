--- conflicted
+++ resolved
@@ -17,12 +17,7 @@
 package uk.ac.manchester.spinnaker.front_end.download.request;
 
 import static com.fasterxml.jackson.annotation.JsonFormat.Shape.OBJECT;
-<<<<<<< HEAD
-import static java.util.Collections.unmodifiableList;
-import static java.util.Objects.isNull;
-=======
 import static uk.ac.manchester.spinnaker.utils.CollectionUtils.copy;
->>>>>>> 462adc2c
 
 import java.io.IOException;
 import java.util.List;
@@ -91,15 +86,7 @@
 		this.x = x;
 		this.y = y;
 		this.p = p;
-<<<<<<< HEAD
-		if (isNull(placements)) {
-			this.placements = List.of();
-		} else {
-			this.placements = placements;
-		}
-=======
 		this.placements = copy(placements);
->>>>>>> 462adc2c
 	}
 
 	@Override
