/*
 * Copyright (c) 2019 The University of Manchester
 *
 * This program is free software: you can redistribute it and/or modify
 * it under the terms of the GNU General Public License as published by
 * the Free Software Foundation, either version 3 of the License, or
 * (at your option) any later version.
 *
 * This program is distributed in the hope that it will be useful,
 * but WITHOUT ANY WARRANTY; without even the implied warranty of
 * MERCHANTABILITY or FITNESS FOR A PARTICULAR PURPOSE.  See the
 * GNU General Public License for more details.
 *
 * You should have received a copy of the GNU General Public License
 * along with this program.  If not, see <http://www.gnu.org/licenses/>.
 */
package uk.ac.manchester.spinnaker.front_end.iobuf;

import static java.lang.String.format;
import static java.nio.charset.StandardCharsets.ISO_8859_1;
import static java.nio.charset.StandardCharsets.UTF_8;
import static org.slf4j.LoggerFactory.getLogger;

import java.io.BufferedWriter;
import java.io.File;
import java.io.FileOutputStream;
import java.io.IOException;
import java.io.OutputStreamWriter;
import java.util.ArrayList;
import java.util.List;
import java.util.regex.Pattern;
import java.util.stream.Stream;

import org.slf4j.Logger;

import uk.ac.manchester.spinnaker.front_end.BasicExecutor;
import uk.ac.manchester.spinnaker.front_end.BoardLocalSupport;
import uk.ac.manchester.spinnaker.machine.CoreSubsets;
import uk.ac.manchester.spinnaker.machine.HasCoreLocation;
import uk.ac.manchester.spinnaker.machine.Machine;
import uk.ac.manchester.spinnaker.messages.model.IOBuffer;
import uk.ac.manchester.spinnaker.transceiver.ProcessException;
import uk.ac.manchester.spinnaker.transceiver.Transceiver;
import uk.ac.manchester.spinnaker.utils.DefaultMap;

/**
 * Retrieves and processes IOBUFs.
 *
 * @author Donal Fellows
 */
public class IobufRetriever extends BoardLocalSupport {
	private static final Logger log = getLogger(IobufRetriever.class);

	private static final Pattern ERROR_ENTRY =
			Pattern.compile("\\[ERROR\\]\\s+\\((.*)\\):\\s+(.*)");

	private static final Pattern WARNING_ENTRY =
			Pattern.compile("\\[WARNING\\]\\s+\\((.*)\\):\\s+(.*)");

	private static final int ENTRY_FILE = 1;

	private static final int ENTRY_TEXT = 2;

	private Transceiver txrx;

	private Machine machine;

	private BasicExecutor executor;

	/**
	 * Create a IOBUF retriever.
	 *
	 * @param transceiver
	 *            How to talk to the machine.
	 * @param machine
	 *            Description of the machine being talked to.
	 * @param parallelSize
	 *            How many tasks to do at once (at most).
	 */
	public IobufRetriever(Transceiver transceiver, Machine machine,
			int parallelSize) {
		super(machine);
		txrx = transceiver;
		this.machine = machine;
		executor = new BasicExecutor(parallelSize);
	}

	/**
	 * Retrieve and translate some IOBUFs.
	 *
	 * @param request
	 *            Mapping from the full paths to the APLX files executing, to
	 *            the cores on which those executables are running and which are
	 *            to have their IOBUFs extracted. There must be a {@code .dict}
	 *            file as a sibling to each APLX file.
	 * @param provenanceDir
	 *            The directory in which provenance data is written.
	 * @return The errors and warnings that have been detected. The order of the
	 *         messages is not determined.
	 * @throws IOException
	 *             If network IO fails or the mapping dictionary is absent.
	 * @throws ProcessException
	 *             If SpiNNaker rejects a message.
	 */
	public NotableMessages retrieveIobufContents(IobufRequest request,
			String provenanceDir) throws IOException, ProcessException {
<<<<<<< HEAD
		File provDir = new File(provenanceDir);
		validateProvenanceDirectory(provDir);
		List<String> errorEntries = new ArrayList<>();
		List<String> warnEntries = new ArrayList<>();
		try {
			Map<File, CoreSubsets> mapping = request.getRequestDetails();
			Tasks tasks = executor
					.submitTasks(mapping.entrySet().stream().flatMap(entry -> {
						Replacer r = new Replacer(entry.getKey());
						return partitionByBoard(entry.getValue())
=======
		var provDir = new File(provenanceDir);
		if (!provDir.isDirectory() || !provDir.canWrite()) {
			throw new IOException(
					"provenance location must be writable directory");
		}
		var errorEntries = new ArrayList<String>();
		var warnEntries = new ArrayList<String>();
		try {
			var mapping = request.getRequestDetails();
			var tasks = executor
					.submitTasks(mapping.keySet().stream().flatMap(binary -> {
						var r = new Replacer(binary);
						return partitionByBoard(mapping.get(binary))
>>>>>>> ca30b949
								.map(cores -> () -> retrieveIobufContents(cores,
										r, provDir, errorEntries, warnEntries));
					}));
			try {
				tasks.awaitAndCombineExceptions();
			} catch (IOException | ProcessException | RuntimeException e) {
				throw e;
			} catch (Exception e) {
				throw new RuntimeException("unexpected exception", e);
			}
		} catch (Replacer.WrappedException e) {
			e.rethrow();
		}
		return new NotableMessages(errorEntries, warnEntries);
	}

	/**
	 * Retrieve and translate some IOBUFs.
	 *
	 * @param coreSubsets
	 *            The cores from which the IOBUFs are to be extracted. They must
	 *            be running the executable contained in {@code binaryFile} or
	 *            the buffers will contain the wrong information.
	 * @param binaryFile
	 *            The APLX file being executed. There must be a {@code .dict}
	 *            file as a sibling to it.
	 * @param provenanceDir
	 *            The directory in which provenance data is written.
	 * @return The errors and warnings that have been detected. The order of the
	 *         messages is not determined.
	 * @throws IOException
	 *             If network IO fails or the mapping dictionary is absent.
	 * @throws ProcessException
	 *             If SpiNNaker rejects a message.
	 */
	public NotableMessages retrieveIobufContents(CoreSubsets coreSubsets,
			File binaryFile, File provenanceDir)
			throws IOException, ProcessException {
<<<<<<< HEAD
		validateProvenanceDirectory(provenanceDir);
		List<String> errorEntries = new ArrayList<>();
		List<String> warnEntries = new ArrayList<>();
=======
		if (!provenanceDir.isDirectory() || !provenanceDir.canWrite()) {
			throw new IOException(
					"provenance location must be writable directory");
		}
		var errorEntries = new ArrayList<String>();
		var warnEntries = new ArrayList<String>();
>>>>>>> ca30b949
		try {
			var replacer = new Replacer(binaryFile);
			var tasks = executor.submitTasks(partitionByBoard(coreSubsets)
					.map(boardSubset -> () -> retrieveIobufContents(boardSubset,
							replacer, provenanceDir, errorEntries,
							warnEntries)));
			try {
				tasks.awaitAndCombineExceptions();
			} catch (IOException | ProcessException | RuntimeException e) {
				throw e;
			} catch (Exception e) {
				throw new RuntimeException("unexpected exception", e);
			}
		} catch (Replacer.WrappedException e) {
			e.rethrow();
		}
		return new NotableMessages(errorEntries, warnEntries);
	}

	private static void validateProvenanceDirectory(File provDir)
			throws IOException {
		if (!provDir.isDirectory() || !provDir.canWrite()) {
			throw new IOException(
					"provenance location must be writable directory");
		}
	}

	private Stream<CoreSubsets> partitionByBoard(CoreSubsets coreSubsets) {
		var map = new DefaultMap<>(CoreSubsets::new);
		for (var core : coreSubsets) {
			map.get(machine.getChipAt(core).nearestEthernet).addCore(core);
		}
		return map.values().stream();
	}

	private void retrieveIobufContents(CoreSubsets cores, Replacer replacer,
			File provenanceDir, List<String> errorEntries,
			List<String> warnEntries) throws IOException, ProcessException {
<<<<<<< HEAD
		try (BoardLocal bl = new BoardLocal(cores.first().get())) {
			// extract iobuf, write to file and check for errors for provenance
			for (IOBuffer iobuf : txrx.getIobuf(cores)) {
				File file = getProvenanceFile(provenanceDir, iobuf);
				try (BufferedWriter w = openFileForAppending(file)) {
=======
		try (var bl = new BoardLocal(cores.iterator().next())) {
			// extract iobuf
			var ioBuffers = txrx.getIobuf(cores);

			// write iobuf to file and check for errors for provenance
			for (var iobuf : ioBuffers) {
				var file = getProvenanceFile(provenanceDir, iobuf);
				try (var w = openFileForAppending(file)) {
>>>>>>> ca30b949
					log.info("storing iobuf from {} (running {}) in {}",
							iobuf.asCoreLocation(), replacer.origin, file);
					// ISO 8859-1: bytes are zero-extended to chars
					for (var originalLine : iobuf
							.getContentsString(ISO_8859_1).split("\n")) {
						var line = replacer.replace(originalLine);
						w.write(line);
						w.newLine();
						addValueIfMatch(ERROR_ENTRY, line, errorEntries, iobuf);
						addValueIfMatch(WARNING_ENTRY, line, warnEntries,
								iobuf);
					}
				}
			}
		}
	}

	private static File getProvenanceFile(File provenanceDir, IOBuffer iobuf) {
		return new File(provenanceDir,
<<<<<<< HEAD
				format("iobuf_for_chip_%d_%d_processor_id_%d.txt", iobuf.getX(),
						iobuf.getY(), iobuf.getP()));
=======
				format("iobuf_for_chip_%d_%d_processor_id_%d.txt",
						iobuf.getX(), iobuf.getY(), iobuf.getP()));
>>>>>>> ca30b949
	}

	private static BufferedWriter openFileForAppending(File file)
			throws IOException {
		return new BufferedWriter(new OutputStreamWriter(
				new FileOutputStream(file, true), UTF_8));
	}

	private static void addValueIfMatch(Pattern regex, String line,
			List<String> entries, HasCoreLocation core) {
		var match = regex.matcher(line);
		if (match.matches()) {
			synchronized (entries) {
				entries.add(format("%d, %d, %d: %s (%s)", core.getX(),
						core.getY(), core.getP(), match.group(ENTRY_TEXT),
						match.group(ENTRY_FILE)));
			}
		}
	}
}<|MERGE_RESOLUTION|>--- conflicted
+++ resolved
@@ -104,32 +104,16 @@
 	 */
 	public NotableMessages retrieveIobufContents(IobufRequest request,
 			String provenanceDir) throws IOException, ProcessException {
-<<<<<<< HEAD
-		File provDir = new File(provenanceDir);
+		var provDir = new File(provenanceDir);
 		validateProvenanceDirectory(provDir);
-		List<String> errorEntries = new ArrayList<>();
-		List<String> warnEntries = new ArrayList<>();
-		try {
-			Map<File, CoreSubsets> mapping = request.getRequestDetails();
-			Tasks tasks = executor
-					.submitTasks(mapping.entrySet().stream().flatMap(entry -> {
-						Replacer r = new Replacer(entry.getKey());
-						return partitionByBoard(entry.getValue())
-=======
-		var provDir = new File(provenanceDir);
-		if (!provDir.isDirectory() || !provDir.canWrite()) {
-			throw new IOException(
-					"provenance location must be writable directory");
-		}
 		var errorEntries = new ArrayList<String>();
 		var warnEntries = new ArrayList<String>();
 		try {
 			var mapping = request.getRequestDetails();
 			var tasks = executor
-					.submitTasks(mapping.keySet().stream().flatMap(binary -> {
-						var r = new Replacer(binary);
-						return partitionByBoard(mapping.get(binary))
->>>>>>> ca30b949
+					.submitTasks(mapping.entrySet().stream().flatMap(entry -> {
+						var r = new Replacer(entry.getKey());
+						return partitionByBoard(entry.getValue())
 								.map(cores -> () -> retrieveIobufContents(cores,
 										r, provDir, errorEntries, warnEntries));
 					}));
@@ -168,18 +152,9 @@
 	public NotableMessages retrieveIobufContents(CoreSubsets coreSubsets,
 			File binaryFile, File provenanceDir)
 			throws IOException, ProcessException {
-<<<<<<< HEAD
 		validateProvenanceDirectory(provenanceDir);
-		List<String> errorEntries = new ArrayList<>();
-		List<String> warnEntries = new ArrayList<>();
-=======
-		if (!provenanceDir.isDirectory() || !provenanceDir.canWrite()) {
-			throw new IOException(
-					"provenance location must be writable directory");
-		}
 		var errorEntries = new ArrayList<String>();
 		var warnEntries = new ArrayList<String>();
->>>>>>> ca30b949
 		try {
 			var replacer = new Replacer(binaryFile);
 			var tasks = executor.submitTasks(partitionByBoard(coreSubsets)
@@ -218,22 +193,11 @@
 	private void retrieveIobufContents(CoreSubsets cores, Replacer replacer,
 			File provenanceDir, List<String> errorEntries,
 			List<String> warnEntries) throws IOException, ProcessException {
-<<<<<<< HEAD
-		try (BoardLocal bl = new BoardLocal(cores.first().get())) {
+		try (var bl = new BoardLocal(cores.first().get())) {
 			// extract iobuf, write to file and check for errors for provenance
-			for (IOBuffer iobuf : txrx.getIobuf(cores)) {
-				File file = getProvenanceFile(provenanceDir, iobuf);
-				try (BufferedWriter w = openFileForAppending(file)) {
-=======
-		try (var bl = new BoardLocal(cores.iterator().next())) {
-			// extract iobuf
-			var ioBuffers = txrx.getIobuf(cores);
-
-			// write iobuf to file and check for errors for provenance
-			for (var iobuf : ioBuffers) {
+			for (var iobuf : txrx.getIobuf(cores)) {
 				var file = getProvenanceFile(provenanceDir, iobuf);
 				try (var w = openFileForAppending(file)) {
->>>>>>> ca30b949
 					log.info("storing iobuf from {} (running {}) in {}",
 							iobuf.asCoreLocation(), replacer.origin, file);
 					// ISO 8859-1: bytes are zero-extended to chars
@@ -253,13 +217,8 @@
 
 	private static File getProvenanceFile(File provenanceDir, IOBuffer iobuf) {
 		return new File(provenanceDir,
-<<<<<<< HEAD
 				format("iobuf_for_chip_%d_%d_processor_id_%d.txt", iobuf.getX(),
 						iobuf.getY(), iobuf.getP()));
-=======
-				format("iobuf_for_chip_%d_%d_processor_id_%d.txt",
-						iobuf.getX(), iobuf.getY(), iobuf.getP()));
->>>>>>> ca30b949
 	}
 
 	private static BufferedWriter openFileForAppending(File file)
