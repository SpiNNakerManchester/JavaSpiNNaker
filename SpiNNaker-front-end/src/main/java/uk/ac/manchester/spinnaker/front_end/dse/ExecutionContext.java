--- conflicted
+++ resolved
@@ -117,12 +117,7 @@
 
 	private void writeHeader(HasCoreLocation core, Executor executor,
 			int startAddress) throws IOException, ProcessException {
-<<<<<<< HEAD
-		var b = allocate(APP_PTR_TABLE_HEADER_SIZE + REGION_TABLE_SIZE)
-=======
-		ByteBuffer b = allocate(APP_PTR_TABLE_BYTE_SIZE)
->>>>>>> 1d7589d0
-				.order(LITTLE_ENDIAN);
+		var b = allocate(APP_PTR_TABLE_BYTE_SIZE).order(LITTLE_ENDIAN);
 
 		executor.addHeader(b);
 		executor.addPointerTable(b);
@@ -132,23 +127,17 @@
 	}
 
 	@Override
-<<<<<<< HEAD
-	public void close() throws Exception {
-		for (var toFill : regionsToFill) {
-			for (var ref : toFill.refs) {
-=======
 	public void close() throws DataSpecificationException, ProcessException,
 			IOException {
 		// Check for missing
-		List<String> errors = new ArrayList<>();
-		for (CoreToFill toFill : regionsToFill) {
-			for (MemoryRegionReference ref : toFill.refs) {
->>>>>>> 1d7589d0
+		var errors = new ArrayList<String>();
+		for (var toFill : regionsToFill) {
+			for (var ref : toFill.refs) {
 				int reference = ref.getReference();
 				if (!regionsToRef.containsKey(reference)) {
-					String potentialRefs = "";
+					var potentialRefs = "";
 					for (int r : regionsToRef.keySet()) {
-						RegionToRef reg = regionsToRef.get(r);
+						var reg = regionsToRef.get(r);
 						if (reg.core.onSameChipAs(toFill.core)) {
 							potentialRefs += ref
 									+ "(from core " + reg.core + "); ";
@@ -170,10 +159,10 @@
 		}
 
 		// Finish filling things in and write header
-		for (CoreToFill toFill : regionsToFill) {
-			for (MemoryRegionReference ref : toFill.refs) {
+		for (var toFill : regionsToFill) {
+			for (var ref : toFill.refs) {
 				int reference = ref.getReference();
-				RegionToRef reg = regionsToRef.get(reference);
+				var reg = regionsToRef.get(reference);
 				ref.setRegionBase(reg.pointer);
 			}
 			writeHeader(toFill.core, toFill.executor, toFill.start);
