--- conflicted
+++ resolved
@@ -89,13 +89,8 @@
 			CoreLocation core, MemoryLocation start)
 			throws DataSpecificationException {
 		for (int region : executor.getReferenceableRegions()) {
-<<<<<<< HEAD
 			var r = (MemoryRegionReal) executor.getRegion(region);
-			int ref = r.getReference();
-=======
-			MemoryRegionReal r = (MemoryRegionReal) executor.getRegion(region);
-			Reference ref = r.getReference();
->>>>>>> 84db0fb2
+			var ref = r.getReference();
 			if (regionsToRef.containsKey(ref)) {
 				var reg = regionsToRef.get(ref);
 				throw new DataSpecificationException(
@@ -107,14 +102,8 @@
 
 		var coreToFill = new CoreToFill(executor, start, core);
 		for (int region : executor.getRegionsToFill()) {
-<<<<<<< HEAD
 			var r = (MemoryRegionReference) executor.getRegion(region);
-			int ref = r.getReference();
-=======
-			MemoryRegionReference r =
-					(MemoryRegionReference) executor.getRegion(region);
-			Reference ref = r.getReference();
->>>>>>> 84db0fb2
+			var ref = r.getReference();
 			if (regionsToRef.containsKey(ref)) {
 				var reg = regionsToRef.get(ref);
 				if (!reg.core.onSameChipAs(core)) {
@@ -130,14 +119,8 @@
 	}
 
 	private void writeHeader(HasCoreLocation core, Executor executor,
-<<<<<<< HEAD
-			int startAddress) throws IOException, ProcessException {
-		var b = allocate(APP_PTR_TABLE_BYTE_SIZE)
-=======
 			MemoryLocation startAddress) throws IOException, ProcessException {
-		ByteBuffer b = allocate(APP_PTR_TABLE_BYTE_SIZE)
->>>>>>> 84db0fb2
-				.order(LITTLE_ENDIAN);
+		var b = allocate(APP_PTR_TABLE_BYTE_SIZE).order(LITTLE_ENDIAN);
 
 		executor.addHeader(b);
 		executor.addPointerTable(b);
@@ -150,27 +133,16 @@
 	public void close() throws DataSpecificationException, ProcessException,
 			IOException {
 		// Check for missing
-<<<<<<< HEAD
 		var errors = new ArrayList<String>();
 		for (var toFill : regionsToFill) {
 			for (var ref : toFill.refs) {
-				int reference = ref.getReference();
+				var reference = ref.getReference();
 				if (!regionsToRef.containsKey(reference)) {
-					String potentialRefs = "";
-					for (int r : regionsToRef.keySet()) {
-						var reg = regionsToRef.get(r);
-=======
-		List<String> errors = new ArrayList<>();
-		for (CoreToFill toFill : regionsToFill) {
-			for (MemoryRegionReference ref : toFill.refs) {
-				Reference reference = ref.getReference();
-				if (!regionsToRef.containsKey(reference)) {
-					StringBuilder potentialRefs =
+					var potentialRefs =
 							new StringBuilder("Reference ").append(reference)
 									.append(" from ").append(toFill)
 									.append(" not found from ");
 					regionsToRef.forEach((r, reg) -> {
->>>>>>> 84db0fb2
 						if (reg.core.onSameChipAs(toFill.core)) {
 							potentialRefs.append(ref).append(" (from core ")
 									.append(reg.core).append("); ");
@@ -191,16 +163,9 @@
 		}
 
 		// Finish filling things in and write header
-<<<<<<< HEAD
 		for (var toFill : regionsToFill) {
 			for (var ref : toFill.refs) {
-				int reference = ref.getReference();
-				var reg = regionsToRef.get(reference);
-=======
-		for (CoreToFill toFill : regionsToFill) {
-			for (MemoryRegionReference ref : toFill.refs) {
-				RegionToRef reg = regionsToRef.get(ref.getReference());
->>>>>>> 84db0fb2
+				var reg = regionsToRef.get(ref.getReference());
 				ref.setRegionBase(reg.pointer);
 			}
 			writeHeader(toFill.core, toFill.executor, toFill.start);
