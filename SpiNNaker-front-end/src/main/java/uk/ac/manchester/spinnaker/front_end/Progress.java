--- conflicted
+++ resolved
@@ -64,17 +64,9 @@
 	/**
 	 * Advances the progress bar by one step.
 	 */
-<<<<<<< HEAD
-	public void update() {
+	public synchronized void update() {
 		if (nonNull(bar)) {
-			synchronized (bar) {
-				bar.update();
-			}
-=======
-	public synchronized void update() {
-		if (bar != null) {
 			bar.update();
->>>>>>> f2ee4a30
 		}
 	}
 
@@ -84,32 +76,16 @@
 	 * @param numSteps
 	 *            The number of steps to advance.
 	 */
-<<<<<<< HEAD
-	public void update(int numSteps) {
+	public synchronized void update(int numSteps) {
 		if (nonNull(bar)) {
-			synchronized (bar) {
-				bar.update(numSteps);
-			}
-=======
-	public synchronized void update(int numSteps) {
-		if (bar != null) {
 			bar.update(numSteps);
->>>>>>> f2ee4a30
 		}
 	}
 
 	@Override
-<<<<<<< HEAD
-	public void close() {
+	public synchronized void close() {
 		if (nonNull(bar)) {
-			synchronized (bar) {
-				bar.close();
-			}
-=======
-	public synchronized void close() {
-		if (bar != null) {
 			bar.close();
->>>>>>> f2ee4a30
 		}
 	}
 }