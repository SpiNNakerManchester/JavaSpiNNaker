--- conflicted
+++ resolved
@@ -17,11 +17,7 @@
 package uk.ac.manchester.spinnaker.front_end.download;
 
 import static java.lang.String.format;
-<<<<<<< HEAD
-import static java.util.Collections.singletonList;
 import static java.util.Objects.isNull;
-=======
->>>>>>> 08bb0bca
 import static uk.ac.manchester.spinnaker.messages.Constants.WORD_SIZE;
 
 import java.io.IOException;
@@ -114,13 +110,8 @@
 			map = coreTableCache.computeIfAbsent(core, k -> new HashMap<>());
 		}
 		// Individual cores are only ever handled from one thread
-<<<<<<< HEAD
-		ByteBuffer buffer = map.get(vertex.getBase());
+		var buffer = map.get(vertex.getBase());
 		if (isNull(buffer)) {
-=======
-		var buffer = map.get(vertex.getBase());
-		if (buffer == null) {
->>>>>>> 08bb0bca
 			buffer = txrx.readMemory(core, vertex.getBase(),
 					WORD_SIZE * (MAX_MEM_REGIONS + 2));
 			int word = buffer.getInt();
