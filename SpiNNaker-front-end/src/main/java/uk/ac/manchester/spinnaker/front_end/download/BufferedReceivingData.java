/*
 * Copyright (c) 2018 The University of Manchester
 *
 * This program is free software: you can redistribute it and/or modify
 * it under the terms of the GNU General Public License as published by
 * the Free Software Foundation, either version 3 of the License, or
 * (at your option) any later version.
 *
 * This program is distributed in the hope that it will be useful,
 * but WITHOUT ANY WARRANTY; without even the implied warranty of
 * MERCHANTABILITY or FITNESS FOR A PARTICULAR PURPOSE.  See the
 * GNU General Public License for more details.
 *
 * You should have received a copy of the GNU General Public License
 * along with this program.  If not, see <http://www.gnu.org/licenses/>.
 */
package uk.ac.manchester.spinnaker.front_end.download;

import static java.util.Collections.synchronizedMap;
import static java.util.Objects.isNull;
import static org.slf4j.LoggerFactory.getLogger;
import static uk.ac.manchester.spinnaker.machine.MemoryLocation.NULL;
import static uk.ac.manchester.spinnaker.utils.DefaultMap.newMapWithDefault;

import java.nio.ByteBuffer;
import java.util.HashMap;
import java.util.List;
import java.util.Map;

import org.slf4j.Logger;

import uk.ac.manchester.spinnaker.machine.CoreLocation;
import uk.ac.manchester.spinnaker.machine.RegionLocation;
import uk.ac.manchester.spinnaker.storage.BufferManagerStorage;
import uk.ac.manchester.spinnaker.storage.BufferManagerStorage.Region;
import uk.ac.manchester.spinnaker.storage.StorageException;

/**
 * Stores the information received through the buffering output technique from
 * the SpiNNaker system.
 * <p>
 * The data kept includes the data retrieved, a flag to identify if the data
 * from a core has been flushed and the recording region sizes and states.
 *
 * @see <a href=
 *      "https://github.com/SpiNNakerManchester/SpiNNFrontEndCommon/blob/master/spinn_front_end_common/interface/buffer_management/storage_objects/buffered_receiving_data.py">
 *      Python Version</a>
 * @author Christian-B
 */
class BufferedReceivingData {
	private static final Logger log = getLogger(BufferedReceivingData.class);

	/** The physical storage of the data. */
	private final BufferManagerStorage storage;

	/** Map of booleans indicating if a region on a core has been flushed. */
	private final Map<RegionLocation, Boolean> isFlushed;

	/** Map of recording regions by core. */
	private final Map<CoreLocation, List<RecordingRegion>> recordingRegions;

	/**
	 * Stores the information received through the buffering output technique
	 * from the SpiNNaker system.
	 *
	 * @param storage
	 *            How to talk to the database.
	 */
	BufferedReceivingData(BufferManagerStorage storage) {
		this.storage = storage;
		isFlushed = newMapWithDefault(false);
		recordingRegions = synchronizedMap(new HashMap<>());
	}

	/**
	 * Check if the data region has been flushed.
	 *
	 * @param location
	 *            The X, Y, P and Region
	 * @return True if the region has been flushed. False otherwise.
	 */
	public boolean isDataFromRegionFlushed(RegionLocation location) {
		return isFlushed.containsKey(location);
	}

	/**
	 * Determine if the recording regions have been stored.
	 *
	 * @param location
	 *            The X, Y and P
	 * @return True if the region information has been stored.
	 */
	public boolean isRecordingRegionsStored(CoreLocation location) {
		return recordingRegions.containsKey(location);
	}

	/**
	 * Store the recording region information.
	 *
	 * @param location
	 *            The X, Y and P
	 * @param regions
	 *            The recording region information
	 */
	void storeRecordingRegions(CoreLocation location,
			List<RecordingRegion> regions) {
		recordingRegions.put(location, regions);
	}

	/**
	 * Get the end state of the buffering.
	 *
	 * @param location
	 *            The X, Y, P and Region
	 * @return The end state
	 * @throws IllegalArgumentException
	 *             If the location doesn't have recording regions.
	 */
	public RecordingRegion getRecordingRegion(RegionLocation location) {
<<<<<<< HEAD
		CoreLocation coreLocation = location.asCoreLocation();
		List<RecordingRegion> value = recordingRegions.get(coreLocation);
		if (isNull(value)) {
=======
		var coreLocation = location.asCoreLocation();
		var value = recordingRegions.get(coreLocation);
		if (value == null) {
>>>>>>> 08bb0bca
			throw new IllegalArgumentException(
					"no regions known for " + coreLocation);
		}
		if (value.size() < location.region || location.region < 0) {
			throw new IllegalArgumentException(
					"no region known for " + location);
		}
		return value.get(location.region);
	}

	/**
	 * Store some information in the correspondent buffer class for a specific
	 * chip, core and region.
	 *
	 * @param location
	 *            The X, Y, P and Region
	 * @param data
	 *            data to be stored
	 * @throws StorageException
	 *             If there is a problem storing the data.
	 */
	public void storeDataInRegionBuffer(RegionLocation location,
			ByteBuffer data) throws StorageException {
		if (log.isInfoEnabled()) {
			log.info("retrieved {} bytes from region {} of {}",
					data.remaining(), location.region,
					location.asCoreLocation());
		}
		storage.appendRecordingContents(
				new Region(location, location.region, NULL, 0), data);
	}

	/**
	 * Store flushed data from a region of a core on a chip, and mark it as
	 * being flushed.
	 *
	 * @param location
	 *            The X, Y, P and Region
	 * @param data
	 *            data to be stored
	 * @throws StorageException
	 *             If there is a problem storing the data.
	 */
	public void flushingDataFromRegion(RegionLocation location, ByteBuffer data)
			throws StorageException {
		storeDataInRegionBuffer(location, data);
		isFlushed.put(location, true);
	}
}<|MERGE_RESOLUTION|>--- conflicted
+++ resolved
@@ -117,15 +117,9 @@
 	 *             If the location doesn't have recording regions.
 	 */
 	public RecordingRegion getRecordingRegion(RegionLocation location) {
-<<<<<<< HEAD
-		CoreLocation coreLocation = location.asCoreLocation();
-		List<RecordingRegion> value = recordingRegions.get(coreLocation);
-		if (isNull(value)) {
-=======
 		var coreLocation = location.asCoreLocation();
 		var value = recordingRegions.get(coreLocation);
-		if (value == null) {
->>>>>>> 08bb0bca
+		if (isNull(value)) {
 			throw new IllegalArgumentException(
 					"no regions known for " + coreLocation);
 		}
