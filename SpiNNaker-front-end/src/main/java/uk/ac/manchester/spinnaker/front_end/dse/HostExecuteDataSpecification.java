/*
 * Copyright (c) 2018 The University of Manchester
 *
 * This program is free software: you can redistribute it and/or modify
 * it under the terms of the GNU General Public License as published by
 * the Free Software Foundation, either version 3 of the License, or
 * (at your option) any later version.
 *
 * This program is distributed in the hope that it will be useful,
 * but WITHOUT ANY WARRANTY; without even the implied warranty of
 * MERCHANTABILITY or FITNESS FOR A PARTICULAR PURPOSE.  See the
 * GNU General Public License for more details.
 *
 * You should have received a copy of the GNU General Public License
 * along with this program.  If not, see <http://www.gnu.org/licenses/>.
 */
package uk.ac.manchester.spinnaker.front_end.dse;

import static java.lang.Integer.toUnsignedLong;
import static org.slf4j.LoggerFactory.getLogger;
import static uk.ac.manchester.spinnaker.front_end.Constants.CORE_DATA_SDRAM_BASE_TAG;
import static uk.ac.manchester.spinnaker.front_end.Constants.PARALLEL_SIZE;
import static uk.ac.manchester.spinnaker.data_spec.Constants.APP_PTR_TABLE_BYTE_SIZE;

import java.io.IOException;
import java.nio.ByteBuffer;
import java.util.List;
import java.util.function.Function;

import org.slf4j.Logger;

import uk.ac.manchester.spinnaker.data_spec.DataSpecificationException;
import uk.ac.manchester.spinnaker.data_spec.Executor;
import uk.ac.manchester.spinnaker.data_spec.MemoryRegionReal;
import uk.ac.manchester.spinnaker.front_end.BasicExecutor;
import uk.ac.manchester.spinnaker.front_end.BasicExecutor.SimpleCallable;
import uk.ac.manchester.spinnaker.front_end.BoardLocalSupport;
import uk.ac.manchester.spinnaker.front_end.Progress;
import uk.ac.manchester.spinnaker.machine.HasCoreLocation;
import uk.ac.manchester.spinnaker.machine.Machine;
import uk.ac.manchester.spinnaker.machine.MemoryLocation;
import uk.ac.manchester.spinnaker.messages.model.AppID;
import uk.ac.manchester.spinnaker.storage.ConnectionProvider;
import uk.ac.manchester.spinnaker.storage.DSEStorage;
import uk.ac.manchester.spinnaker.storage.DSEStorage.CoreToLoad;
import uk.ac.manchester.spinnaker.storage.DSEStorage.Ethernet;
import uk.ac.manchester.spinnaker.storage.StorageException;
import uk.ac.manchester.spinnaker.transceiver.ProcessException;
import uk.ac.manchester.spinnaker.transceiver.SpinnmanException;
import uk.ac.manchester.spinnaker.transceiver.Transceiver;

/**
 * Executes the host based data specification.
 *
 * @author Donal Fellows
 */
public class HostExecuteDataSpecification extends BoardLocalSupport
		implements AutoCloseable {
	private static final String LOADING_MSG =
			"loading data specifications onto SpiNNaker";

	private static final Logger log =
			getLogger(HostExecuteDataSpecification.class);

	/**
	 * Global thread pool for DSE execution.
	 */
	private final BasicExecutor executor;

	private final Machine machine;

	private final Transceiver txrx;

	/**
	 * Create a high-level DSE interface.
	 *
	 * @param machine
	 *            The description of the SpiNNaker machine.
	 * @throws IOException
	 *             If the transceiver can't talk to its sockets.
	 * @throws ProcessException
	 *             If SpiNNaker rejects a message.
	 * @throws IllegalStateException
	 *             If something really strange occurs with talking to the BMP;
	 *             this constructor should not be doing that!
	 */
	public HostExecuteDataSpecification(Machine machine)
			throws IOException, ProcessException {
		super(machine);
		executor = new BasicExecutor(PARALLEL_SIZE);
		this.machine = machine;
		try {
			txrx = new Transceiver(machine);
		} catch (ProcessException e) {
			throw e;
		} catch (SpinnmanException e) {
			throw new IllegalStateException("failed to talk to BMP, "
					+ "but that shouldn't have happened at all", e);
		}
	}

	/**
	 * Run the tasks in parallel. Submits to {@link #executor} and detoxifies
	 * the exceptions.
	 *
	 * @param tasks
	 *            The tasks to run.
	 * @throws StorageException
	 *             If the database can't be talked to.
	 * @throws IOException
	 *             If the transceiver can't talk to its sockets.
	 * @throws ProcessException
	 *             If SpiNNaker rejects a message.
	 * @throws DataSpecificationException
	 *             If a data specification in the database is invalid.
	 * @throws IllegalStateException
	 *             If an unexpected exception occurs in any of the parallel
	 *             tasks.
	 */
	private void processTasksInParallel(List<Ethernet> tasks,
			Function<Ethernet, SimpleCallable> mapper) throws StorageException,
			IOException, ProcessException, DataSpecificationException {
		try {
			executor.submitTasks(tasks, mapper).awaitAndCombineExceptions();
		} catch (StorageException | IOException | ProcessException
				| DataSpecificationException | RuntimeException e) {
			throw e;
		} catch (Exception e) {
			throw new IllegalStateException("unexpected exception", e);
		}
	}

	/**
	 * Execute all data specifications that a particular connection knows about,
	 * storing back in the database the information collected about those
	 * executions.
	 *
	 * @param connection
	 *            The handle to the database.
	 * @throws StorageException
	 *             If the database can't be talked to.
	 * @throws IOException
	 *             If the transceiver can't talk to its sockets.
	 * @throws ProcessException
	 *             If SpiNNaker rejects a message.
	 * @throws DataSpecificationException
	 *             If a data specification in the database is invalid.
	 * @throws IllegalStateException
	 *             If an unexpected exception occurs in any of the parallel
	 *             tasks.
	 */
	public void loadAllCores(ConnectionProvider<DSEStorage> connection)
			throws StorageException, IOException, ProcessException,
			DataSpecificationException {
		var storage = connection.getStorageInterface();
		var ethernets = storage.listEthernetsToLoad();
		int opsToRun = storage.countWorkRequired();
		try (var bar = new Progress(opsToRun, LOADING_MSG);
				var context = new ExecutionContext(txrx)) {
			processTasksInParallel(ethernets, board -> {
				return () -> loadBoard(board, storage, bar, context);
			});
		}
	}

	/**
	 * Execute all application data specifications that a particular connection
	 * knows about, storing back in the database the information collected about
	 * those executions.
	 *
	 * @param connection
	 *            The handle to the database.
	 * @throws StorageException
	 *             If the database can't be talked to.
	 * @throws IOException
	 *             If the transceiver can't talk to its sockets.
	 * @throws ProcessException
	 *             If SpiNNaker rejects a message.
	 * @throws DataSpecificationException
	 *             If a data specification in the database is invalid.
	 * @throws IllegalStateException
	 *             If an unexpected exception occurs in any of the parallel
	 *             tasks.
	 */
	public void loadApplicationCores(ConnectionProvider<DSEStorage> connection)
			throws StorageException, IOException, ProcessException,
			DataSpecificationException {
		var storage = connection.getStorageInterface();
		var ethernets = storage.listEthernetsToLoad();
		int opsToRun = storage.countWorkRequired();
		try (var bar = new Progress(opsToRun, LOADING_MSG);
				var context = new ExecutionContext(txrx)) {
			processTasksInParallel(ethernets, board -> {
				return () -> loadBoard(board, storage, bar, false, context);
			});
		}
	}

	/**
	 * Execute all system data specifications that a particular connection knows
	 * about, storing back in the database the information collected about those
	 * executions.
	 *
	 * @param connection
	 *            The handle to the database.
	 * @throws StorageException
	 *             If the database can't be talked to.
	 * @throws IOException
	 *             If the transceiver can't talk to its sockets.
	 * @throws ProcessException
	 *             If SpiNNaker rejects a message.
	 * @throws DataSpecificationException
	 *             If a data specification in the database is invalid.
	 * @throws IllegalStateException
	 *             If an unexpected exception occurs in any of the parallel
	 *             tasks.
	 */
	public void loadSystemCores(ConnectionProvider<DSEStorage> connection)
			throws StorageException, IOException, ProcessException,
			DataSpecificationException {
		var storage = connection.getStorageInterface();
		var ethernets = storage.listEthernetsToLoad();
		int opsToRun = storage.countWorkRequired();
		try (var bar = new Progress(opsToRun, LOADING_MSG);
				var context = new ExecutionContext(txrx)) {
			processTasksInParallel(ethernets, board -> {
				return () -> loadBoard(board, storage, bar, true, context);
			});
		}
	}

	private void loadBoard(Ethernet board, DSEStorage storage, Progress bar,
			ExecutionContext context) throws IOException, ProcessException,
			DataSpecificationException, StorageException {
		try (var c = new BoardLocal(board.location)) {
			var worker = new BoardWorker(board, storage, bar, context);
			for (var ctl : storage.listCoresToLoad(board)) {
				worker.loadCore(ctl);
			}
		}
	}

	private void loadBoard(Ethernet board, DSEStorage storage, Progress bar,
			boolean system, ExecutionContext context) throws IOException,
			ProcessException, DataSpecificationException, StorageException {
		try (var c = new BoardLocal(board.location)) {
			var worker = new BoardWorker(board, storage, bar, context);
			for (var ctl : storage.listCoresToLoad(board, system)) {
				worker.loadCore(ctl);
			}
		}
	}

	@Override
	public void close() throws IOException {
		try {
			txrx.close();
		} catch (IOException | RuntimeException e) {
			throw e;
		} catch (Exception e) {
			throw new IllegalStateException("unexpected failure in close", e);
		}
	}

	private class BoardWorker {
		private final Ethernet board;

		private final DSEStorage storage;

		private final Progress bar;

		private final ExecutionContext context;

		BoardWorker(Ethernet board, DSEStorage storage, Progress bar,
				ExecutionContext context) {
			this.context = context;
			this.board = board;
			this.storage = storage;
			this.bar = bar;
		}

		/**
		 * Execute a data specification and load the results onto a core.
		 *
		 * @param ctl
		 *            The definition of what to run and where to send the
		 *            results.
		 * @throws IOException
		 *             If anything goes wrong with I/O.
		 * @throws ProcessException
		 *             If SCAMP rejects the request.
		 * @throws DataSpecificationException
		 *             If the instructions to build the data are wrong.
		 * @throws StorageException
		 *             If the database access fails.
		 */
		void loadCore(CoreToLoad ctl) throws IOException, ProcessException,
				DataSpecificationException, StorageException {
			ByteBuffer ds;
			try {
				ds = ctl.getDataSpec();
			} catch (StorageException e) {
				throw new DataSpecificationException(
						"failed to read data specification on core " + ctl.core
								+ " of board " + board.location + " ("
								+ board.ethernetAddress + ")",
						e);
			}
			var start = malloc(ctl, ctl.sizeToWrite);
			try (var executor =
					new Executor(ds, machine.getChipAt(ctl.core).sdram)) {
				context.execute(executor, ctl.core, start);
				int size = executor.getConstructedDataSize();
				log.info("loading data onto {} ({} bytes at {})",
						ctl.core.asChipLocation(), toUnsignedLong(size), start);
				int written = APP_PTR_TABLE_BYTE_SIZE;

				for (var r : executor.realRegions()) {
					written += writeRegion(ctl.core, r);
				}

				txrx.writeUser0(ctl.core, start.address);
				bar.update();
				storage.saveLoadingMetadata(ctl, start, size, written);
			} catch (DataSpecificationException e) {
				throw new DataSpecificationException(
						"failed to execute data specification for core "
								+ ctl.core + " of board " + board.location
								+ " (" + board.ethernetAddress + ")",
						e);
			}
		}

		private MemoryLocation malloc(CoreToLoad ctl, int bytesUsed)
				throws IOException, ProcessException {
			return txrx.mallocSDRAM(ctl.core.getScampCore(), bytesUsed,
					new AppID(ctl.appID),
					ctl.core.getP() + CORE_DATA_SDRAM_BASE_TAG);
		}

		/**
		 * Writes the contents of a region. Caller is responsible for ensuring
		 * this method has work to do.
		 *
		 * @param core
		 *            Which core to write to.
		 * @param region
		 *            The region to write.
		 * @return How many bytes were actually written.
		 * @throws IOException
		 *             If anything goes wrong with I/O.
		 * @throws ProcessException
		 *             If SCAMP rejects the request.
		 */
<<<<<<< HEAD
		private int writeRegion(HasCoreLocation core, MemoryRegionReal region)
=======
		private int writeRegion(HasCoreLocation core, MemoryRegionReal region,
				MemoryLocation baseAddress)
>>>>>>> 5f7219c5
				throws IOException, ProcessException {
			var data = region.getRegionData().duplicate();

			data.flip();
			int written = data.remaining();
			txrx.writeMemory(core.getScampCore(), region.getRegionBase(), data);
			return written;
		}
	}
}<|MERGE_RESOLUTION|>--- conflicted
+++ resolved
@@ -352,12 +352,7 @@
 		 * @throws ProcessException
 		 *             If SCAMP rejects the request.
 		 */
-<<<<<<< HEAD
 		private int writeRegion(HasCoreLocation core, MemoryRegionReal region)
-=======
-		private int writeRegion(HasCoreLocation core, MemoryRegionReal region,
-				MemoryLocation baseAddress)
->>>>>>> 5f7219c5
 				throws IOException, ProcessException {
 			var data = region.getRegionData().duplicate();
 
