/*
 * Copyright (c) 2018 The University of Manchester
 *
 * Licensed under the Apache License, Version 2.0 (the "License");
 * you may not use this file except in compliance with the License.
 * You may obtain a copy of the License at
 *
 *     https://www.apache.org/licenses/LICENSE-2.0
 *
 * Unless required by applicable law or agreed to in writing, software
 * distributed under the License is distributed on an "AS IS" BASIS,
 * WITHOUT WARRANTIES OR CONDITIONS OF ANY KIND, either express or implied.
 * See the License for the specific language governing permissions and
 * limitations under the License.
 */
package uk.ac.manchester.spinnaker.front_end.dse;

import java.io.IOException;
import java.net.URISyntaxException;
import java.nio.ByteBuffer;

import com.google.errorprone.annotations.MustBeClosed;

import uk.ac.manchester.spinnaker.machine.HasCoreLocation;
import uk.ac.manchester.spinnaker.machine.Machine;
import uk.ac.manchester.spinnaker.machine.MemoryLocation;
import uk.ac.manchester.spinnaker.storage.DSEDatabaseEngine;
import uk.ac.manchester.spinnaker.storage.DSEStorage;
import uk.ac.manchester.spinnaker.storage.DSEStorage.Ethernet;
import uk.ac.manchester.spinnaker.storage.StorageException;
import uk.ac.manchester.spinnaker.transceiver.ProcessException;
import uk.ac.manchester.spinnaker.transceiver.TransceiverInterface;

/**
 * Executes the host based data specification.
 *
 * @author Donal Fellows
 */
public class HostExecuteDataSpecification extends ExecuteDataSpecification {
	/**
	 * Create a high-level DSE interface.
	 *
	 * @param txrx
	 *            The transceiver for talking to the SpiNNaker machine.
	 * @param machine
	 *            The description of the SpiNNaker machine.
	 * @param db
	 *            The DSE database.
	 * @throws IOException
	 *             If the transceiver can't talk to its sockets.
	 * @throws ProcessException
	 *             If SpiNNaker rejects a message.
	 * @throws InterruptedException
	 *             If communications are interrupted.
	 * @throws URISyntaxException
	 *             If the URI is not valid.
	 * @throws StorageException
	 *             If the database cannot be read.
	 * @throws IllegalStateException
	 *             If something really strange occurs with talking to the BMP;
	 *             this constructor should not be doing that!
	 */
	@MustBeClosed
	public HostExecuteDataSpecification(TransceiverInterface txrx,
			Machine machine, DSEDatabaseEngine db)
			throws IOException, ProcessException, InterruptedException,
			StorageException, URISyntaxException {
		super(txrx, machine, db);
	}

	/**
	 * Execute all application data specifications that a particular connection
	 * knows about, storing back in the database the information collected about
	 * those executions.
	 *
	 * @param system
	 *            If {@code true}, loads system cores. If {@code false}, loads
	 *            non-system (i.e., application) cores.
	 * @throws StorageException
	 *             If the database can't be talked to.
	 * @throws IOException
	 *             If the transceiver can't talk to its sockets.
	 * @throws ProcessException
	 *             If SpiNNaker rejects a message.
	 * @throws InterruptedException
	 *             If communications are interrupted.
	 * @throws IllegalStateException
	 *             If an unexpected exception occurs in any of the parallel
	 *             tasks.
	 */
	public void loadCores(boolean system)
			throws StorageException, IOException, ProcessException,
			InterruptedException {
		var storage = db.getStorageInterface();
<<<<<<< HEAD
		var ethernets = storage.listEthernetsToLoad();
		processTasksInParallel(ethernets, board -> {
=======
		processTasksInParallel(storage.listEthernetsToLoad(), board -> {
>>>>>>> ec4044bc
			return () -> loadBoard(board, storage, system);
		});
	}

	private void loadBoard(Ethernet board, DSEStorage storage, boolean system)
			throws IOException, ProcessException, StorageException,
			InterruptedException {
		try (var c = new BoardLocal(board.location)) {
			var worker = new HostBoardWorker(txrx, board, storage);
			for (var xyp : storage.listCoresToLoad(board, system)) {
				worker.mallocCore(xyp);
			}
			for (var ctl : storage.listCoresToLoad(board, system)) {
				worker.loadCore(ctl);
			}
		}
	}

	private class HostBoardWorker extends BoardWorker {
		HostBoardWorker(TransceiverInterface txrx, Ethernet board,
				DSEStorage storage) throws StorageException {
			super(txrx, board, storage);
		}

		@Override
		protected int writeRegion(HasCoreLocation core, ByteBuffer content,
				MemoryLocation baseAddress)
				throws IOException, ProcessException, InterruptedException {
			var data = content.duplicate();
			int written = data.remaining();
			txrx.writeMemory(core.getScampCore(), baseAddress, data);
			return written;
		}
	}
}<|MERGE_RESOLUTION|>--- conflicted
+++ resolved
@@ -92,12 +92,7 @@
 			throws StorageException, IOException, ProcessException,
 			InterruptedException {
 		var storage = db.getStorageInterface();
-<<<<<<< HEAD
-		var ethernets = storage.listEthernetsToLoad();
-		processTasksInParallel(ethernets, board -> {
-=======
 		processTasksInParallel(storage.listEthernetsToLoad(), board -> {
->>>>>>> ec4044bc
 			return () -> loadBoard(board, storage, system);
 		});
 	}
