--- conflicted
+++ resolved
@@ -58,11 +58,6 @@
 
 	private static final Logger log =
 			getLogger(HostExecuteDataSpecification.class);
-<<<<<<< HEAD
-=======
-
-	private static final int REGION_TABLE_SIZE = MAX_MEM_REGIONS * WORD_SIZE;
->>>>>>> 94835e5c
 
 	/**
 	 * Global thread pool for DSE execution.
