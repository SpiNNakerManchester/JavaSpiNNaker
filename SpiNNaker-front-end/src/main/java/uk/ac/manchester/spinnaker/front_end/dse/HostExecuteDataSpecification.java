--- conflicted
+++ resolved
@@ -292,15 +292,9 @@
 								+ board.ethernetAddress + ")",
 						e);
 			}
-<<<<<<< HEAD
-			int start = malloc(ctl, ctl.sizeToWrite);
-			try (var executor = new Executor(ds,
-					machine.getChipAt(ctl.core).sdram)) {
-=======
-			MemoryLocation start = malloc(ctl, ctl.sizeToWrite);
-			try (Executor executor =
+			var start = malloc(ctl, ctl.sizeToWrite);
+			try (var executor =
 					new Executor(ds, machine.getChipAt(ctl.core).sdram)) {
->>>>>>> 84db0fb2
 				context.execute(executor, ctl.core, start);
 				int size = executor.getConstructedDataSize();
 				log.info("loading data onto {} ({} bytes at {})",
@@ -350,14 +344,9 @@
 		 *             If SCAMP rejects the request.
 		 */
 		private int writeRegion(HasCoreLocation core, MemoryRegionReal region,
-<<<<<<< HEAD
-				int baseAddress) throws IOException, ProcessException {
-			var data = region.getRegionData().duplicate();
-=======
 				MemoryLocation baseAddress)
 				throws IOException, ProcessException {
-			ByteBuffer data = region.getRegionData().duplicate();
->>>>>>> 84db0fb2
+			var data = region.getRegionData().duplicate();
 
 			data.flip();
 			int written = data.remaining();
