--- conflicted
+++ resolved
@@ -317,15 +317,9 @@
 						ctl.core.asChipLocation(), toUnsignedLong(size), start);
 				int written = APP_PTR_TABLE_BYTE_SIZE;
 
-<<<<<<< HEAD
-				for (MemoryRegion reg : executor.regions()) {
-					MemoryRegionReal r = getRealRegionOrNull(reg);
-					if (nonNull(r)) {
-=======
 				for (var reg : executor.regions()) {
 					var r = getRealRegionOrNull(reg);
-					if (r != null) {
->>>>>>> 08bb0bca
+					if (nonNull(r)) {
 						written += writeRegion(ctl.core, r, r.getRegionBase());
 					}
 				}
