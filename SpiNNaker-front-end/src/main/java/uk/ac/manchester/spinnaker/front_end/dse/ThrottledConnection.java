/*
 * Copyright (c) 2019-2020 The University of Manchester
 *
 * This program is free software: you can redistribute it and/or modify
 * it under the terms of the GNU General Public License as published by
 * the Free Software Foundation, either version 3 of the License, or
 * (at your option) any later version.
 *
 * This program is distributed in the hope that it will be useful,
 * but WITHOUT ANY WARRANTY; without even the implied warranty of
 * MERCHANTABILITY or FITNESS FOR A PARTICULAR PURPOSE.  See the
 * GNU General Public License for more details.
 *
 * You should have received a copy of the GNU General Public License
 * along with this program.  If not, see <http://www.gnu.org/licenses/>.
 */
package uk.ac.manchester.spinnaker.front_end.dse;

import static java.lang.System.nanoTime;
import static java.lang.Thread.yield;
import static java.net.InetAddress.getByName;
import static java.nio.ByteOrder.LITTLE_ENDIAN;
import static java.util.concurrent.Executors.newSingleThreadScheduledExecutor;
import static java.util.concurrent.TimeUnit.SECONDS;
import static java.util.stream.Collectors.toList;
import static java.util.stream.IntStream.range;
import static org.slf4j.LoggerFactory.getLogger;
import static uk.ac.manchester.spinnaker.connections.SCPRequestPipeline.SCP_RETRIES;
import static uk.ac.manchester.spinnaker.connections.SCPRequestPipeline.SCP_TIMEOUT;
import static uk.ac.manchester.spinnaker.messages.Constants.SCP_SCAMP_PORT;
import static uk.ac.manchester.spinnaker.utils.MathUtils.hexbyte;
import static uk.ac.manchester.spinnaker.utils.UnitConstants.NSEC_PER_USEC;

import java.io.Closeable;
import java.io.IOException;
import java.net.InetAddress;
import java.net.SocketTimeoutException;
import java.nio.ByteBuffer;
import java.nio.IntBuffer;
import java.util.concurrent.ScheduledExecutorService;

import org.slf4j.Logger;

import uk.ac.manchester.spinnaker.connections.SCPConnection;
import uk.ac.manchester.spinnaker.machine.ChipLocation;
import uk.ac.manchester.spinnaker.machine.tags.IPTag;
import uk.ac.manchester.spinnaker.messages.sdp.SDPMessage;
import uk.ac.manchester.spinnaker.storage.DSEStorage.Ethernet;
import uk.ac.manchester.spinnaker.transceiver.Transceiver;
import uk.ac.manchester.spinnaker.transceiver.processes.ProcessException;

/**
 * An SDP connection that uses a throttle to stop SCAMP from overloading. Note
 * that this does not bother to implement the full connection API.
 *
 * @author Donal Fellows
 */
public class ThrottledConnection implements Closeable {
	private static final Logger log = getLogger(ThrottledConnection.class);
	/** The minimum interval between messages, in <em>nanoseconds</em>. */
	public static final long THROTTLE_NS = 35000;
	/** The {@link #receive()} timeout, in milliseconds. */
	private static final int TIMEOUT_MS = 2000;
<<<<<<< HEAD
=======
	/** In milliseconds. */
	private static final int IPTAG_INTERATTEMPT_DELAY = 50;
>>>>>>> 3119f95e
	private static final ScheduledExecutorService CLOSER;
	static {
		CLOSER = newSingleThreadScheduledExecutor(r -> {
			Thread t = new Thread(r, "ThrottledConnection.Closer");
			t.setDaemon(true);
			return t;
		});
		log.info("inter-message minimum time set to {}us",
				THROTTLE_NS / NSEC_PER_USEC);
	}

	private final ChipLocation location;
	private final InetAddress addr;
	private SCPConnection connection;
	private long lastSend;

	/**
	 * Create a throttled connection for talking to a board.
	 *
	 * @param board
	 *            The board to talk to.
	 * @throws IOException
	 *             If IO fails.
	 */
	public ThrottledConnection(Ethernet board) throws IOException {
		location = board.location;
		addr = getByName(board.ethernetAddress);
		connection = new SCPConnection(location, addr, SCP_SCAMP_PORT);
		log.info("created throttled connection to " + location + " (" + addr
				+ ")");
	}

	/**
	 * Get a message from the connection.
	 *
	 * @return The content of the message.
	 * @throws SocketTimeoutException
	 *             If no message is received by the timeout.
	 * @throws IOException
	 *             If IO fails.
	 */
	public IntBuffer receive() throws SocketTimeoutException, IOException {
		return connection.receive(TIMEOUT_MS).slice().order(LITTLE_ENDIAN)
				.asIntBuffer();
	}

	/**
	 * Reprogram a SpiNNaker IPTag to direct messages to this connection. It's
	 * up to the caller to ensure that the tag is allocated in the first place.
	 *
	 * @param iptag
	 *            The tag to reprogram.
	 * @param transceiver
	 *            The SCP transceiver.
	 * @throws IOException
	 *             If IO fails.
	 */
	public void reprogramTag(IPTag iptag, Transceiver transceiver)
			throws IOException, ProcessException {
		log.info("reprogramming tag #{} to point to {}:{}", iptag.getTag(),
				connection.getLocalIPAddress(), connection.getLocalPort());
<<<<<<< HEAD

		transceiver.setIPTag(iptag, connection);
=======
		tagSet.scpRequestHeader.issueSequenceNumber(emptySet());
		ByteBuffer data = connection.getSCPData(tagSet);
		SocketTimeoutException e = null;
		for (int i = 1; i <= SCP_RETRIES; i++) {
			try {
				connection.send(data.duplicate());
				lastSend = nanoTime();
				connection.receiveSCPResponse(SCP_TIMEOUT)
						.parsePayload(tagSet);
				log.debug("reprogrammed in {} attempts", i);
				return;
			} catch (SocketTimeoutException timeout) {
				e = timeout;
				try {
					sleep(IPTAG_INTERATTEMPT_DELAY);
				} catch (InterruptedException ignored) {
				}
			} catch (IOException | RuntimeException
					| UnexpectedResponseCodeException ex) {
				throw ex;
			} catch (Exception ex) {
				throw new RuntimeException("unexpected exception", e);
			}
		}
		if (e != null) {
			throw e;
		}
>>>>>>> 3119f95e
	}

	/**
	 * Throttled send.
	 *
	 * @param message
	 *            The message to send.
	 * @throws IOException
	 *             If IO fails.
	 */
	public void send(SDPMessage message) throws IOException {
		log.debug("about to send {} bytes", message.getData().remaining());
		if (log.isDebugEnabled()) {
			ByteBuffer payload = message.getData();
			log.debug("message payload data: {}", range(0, payload.remaining())
					.mapToObj(i -> hexbyte(payload.get(i))).collect(toList()));
		}
		// BUSY LOOP! https://stackoverflow.com/q/11498585/301832
		while (nanoTime() - lastSend < THROTTLE_NS) {
			// Make the loop slightly less heavy
			yield();
		}
		connection.send(message);
		lastSend = nanoTime();
	}

	@Override
	public void close() {
		SCPConnection c = connection;
		connection = null;
		// Prevent reuse of existing socket IDs for other boards
		CLOSER.schedule(() -> {
			try {
				Object name = null;
				if (log.isInfoEnabled()) {
					name = c.toString();
				}
				c.close();
				log.info("closed {}", name);
			} catch (IOException e) {
				log.warn("failed to close connection", e);
			}
		}, 1, SECONDS);
	}
}<|MERGE_RESOLUTION|>--- conflicted
+++ resolved
@@ -25,8 +25,6 @@
 import static java.util.stream.Collectors.toList;
 import static java.util.stream.IntStream.range;
 import static org.slf4j.LoggerFactory.getLogger;
-import static uk.ac.manchester.spinnaker.connections.SCPRequestPipeline.SCP_RETRIES;
-import static uk.ac.manchester.spinnaker.connections.SCPRequestPipeline.SCP_TIMEOUT;
 import static uk.ac.manchester.spinnaker.messages.Constants.SCP_SCAMP_PORT;
 import static uk.ac.manchester.spinnaker.utils.MathUtils.hexbyte;
 import static uk.ac.manchester.spinnaker.utils.UnitConstants.NSEC_PER_USEC;
@@ -46,8 +44,8 @@
 import uk.ac.manchester.spinnaker.machine.tags.IPTag;
 import uk.ac.manchester.spinnaker.messages.sdp.SDPMessage;
 import uk.ac.manchester.spinnaker.storage.DSEStorage.Ethernet;
+import uk.ac.manchester.spinnaker.transceiver.ProcessException;
 import uk.ac.manchester.spinnaker.transceiver.Transceiver;
-import uk.ac.manchester.spinnaker.transceiver.processes.ProcessException;
 
 /**
  * An SDP connection that uses a throttle to stop SCAMP from overloading. Note
@@ -55,17 +53,12 @@
  *
  * @author Donal Fellows
  */
-public class ThrottledConnection implements Closeable {
+class ThrottledConnection implements Closeable {
 	private static final Logger log = getLogger(ThrottledConnection.class);
 	/** The minimum interval between messages, in <em>nanoseconds</em>. */
 	public static final long THROTTLE_NS = 35000;
 	/** The {@link #receive()} timeout, in milliseconds. */
 	private static final int TIMEOUT_MS = 2000;
-<<<<<<< HEAD
-=======
-	/** In milliseconds. */
-	private static final int IPTAG_INTERATTEMPT_DELAY = 50;
->>>>>>> 3119f95e
 	private static final ScheduledExecutorService CLOSER;
 	static {
 		CLOSER = newSingleThreadScheduledExecutor(r -> {
@@ -83,19 +76,31 @@
 	private long lastSend;
 
 	/**
-	 * Create a throttled connection for talking to a board.
+	 * Create a throttled connection for talking to a board and point an IPTag
+	 * so that messages sent to it arrive on this connection.
 	 *
+	 * @param transceiver
+	 *            The SCP transceiver.
 	 * @param board
-	 *            The board to talk to.
+	 *            The SpiNNaker board to talk to.
+	 * @param iptag
+	 *            The tag to reprogram to talk to this connection.
 	 * @throws IOException
 	 *             If IO fails.
+	 * @throws ProcessException
+	 *             If SpiNNaker rejects the reprogramming.
 	 */
-	public ThrottledConnection(Ethernet board) throws IOException {
+	public ThrottledConnection(Transceiver transceiver, Ethernet board,
+			IPTag iptag) throws IOException, ProcessException {
 		location = board.location;
 		addr = getByName(board.ethernetAddress);
 		connection = new SCPConnection(location, addr, SCP_SCAMP_PORT);
-		log.info("created throttled connection to " + location + " (" + addr
-				+ ")");
+		log.info(
+				"created throttled connection to {} ({}) from {}:{}; "
+						+ "reprogramming tag #{} to point to this connection",
+				location, addr, connection.getLocalIPAddress(),
+				connection.getLocalPort(), iptag.getTag());
+		transceiver.setIPTag(iptag, connection);
 	}
 
 	/**
@@ -110,55 +115,6 @@
 	public IntBuffer receive() throws SocketTimeoutException, IOException {
 		return connection.receive(TIMEOUT_MS).slice().order(LITTLE_ENDIAN)
 				.asIntBuffer();
-	}
-
-	/**
-	 * Reprogram a SpiNNaker IPTag to direct messages to this connection. It's
-	 * up to the caller to ensure that the tag is allocated in the first place.
-	 *
-	 * @param iptag
-	 *            The tag to reprogram.
-	 * @param transceiver
-	 *            The SCP transceiver.
-	 * @throws IOException
-	 *             If IO fails.
-	 */
-	public void reprogramTag(IPTag iptag, Transceiver transceiver)
-			throws IOException, ProcessException {
-		log.info("reprogramming tag #{} to point to {}:{}", iptag.getTag(),
-				connection.getLocalIPAddress(), connection.getLocalPort());
-<<<<<<< HEAD
-
-		transceiver.setIPTag(iptag, connection);
-=======
-		tagSet.scpRequestHeader.issueSequenceNumber(emptySet());
-		ByteBuffer data = connection.getSCPData(tagSet);
-		SocketTimeoutException e = null;
-		for (int i = 1; i <= SCP_RETRIES; i++) {
-			try {
-				connection.send(data.duplicate());
-				lastSend = nanoTime();
-				connection.receiveSCPResponse(SCP_TIMEOUT)
-						.parsePayload(tagSet);
-				log.debug("reprogrammed in {} attempts", i);
-				return;
-			} catch (SocketTimeoutException timeout) {
-				e = timeout;
-				try {
-					sleep(IPTAG_INTERATTEMPT_DELAY);
-				} catch (InterruptedException ignored) {
-				}
-			} catch (IOException | RuntimeException
-					| UnexpectedResponseCodeException ex) {
-				throw ex;
-			} catch (Exception ex) {
-				throw new RuntimeException("unexpected exception", e);
-			}
-		}
-		if (e != null) {
-			throw e;
-		}
->>>>>>> 3119f95e
 	}
 
 	/**
