/*
 * Copyright (c) 2019-2020 The University of Manchester
 *
 * This program is free software: you can redistribute it and/or modify
 * it under the terms of the GNU General Public License as published by
 * the Free Software Foundation, either version 3 of the License, or
 * (at your option) any later version.
 *
 * This program is distributed in the hope that it will be useful,
 * but WITHOUT ANY WARRANTY; without even the implied warranty of
 * MERCHANTABILITY or FITNESS FOR A PARTICULAR PURPOSE.  See the
 * GNU General Public License for more details.
 *
 * You should have received a copy of the GNU General Public License
 * along with this program.  If not, see <http://www.gnu.org/licenses/>.
 */
package uk.ac.manchester.spinnaker.front_end.dse;

import static java.lang.System.nanoTime;
import static java.net.InetAddress.getByName;
import static java.nio.ByteOrder.LITTLE_ENDIAN;
import static java.util.concurrent.Executors.newSingleThreadScheduledExecutor;
import static java.util.concurrent.TimeUnit.SECONDS;
import static java.util.stream.Collectors.toList;
import static java.util.stream.IntStream.range;
import static org.slf4j.LoggerFactory.getLogger;
import static uk.ac.manchester.spinnaker.messages.Constants.SCP_SCAMP_PORT;
import static uk.ac.manchester.spinnaker.utils.MathUtils.hexbyte;
import static uk.ac.manchester.spinnaker.utils.UnitConstants.NSEC_PER_USEC;
import static uk.ac.manchester.spinnaker.utils.WaitUtils.waitUntil;

import java.io.Closeable;
import java.io.IOException;
import java.io.InterruptedIOException;
import java.net.SocketTimeoutException;
import java.nio.ByteBuffer;
import java.util.concurrent.ScheduledExecutorService;
import java.util.concurrent.atomic.AtomicBoolean;

import org.slf4j.Logger;

import com.google.errorprone.annotations.MustBeClosed;

import uk.ac.manchester.spinnaker.alloc.client.SpallocClient;
import uk.ac.manchester.spinnaker.connections.SCPConnection;
import uk.ac.manchester.spinnaker.machine.ChipLocation;
import uk.ac.manchester.spinnaker.machine.tags.IPTag;
import uk.ac.manchester.spinnaker.messages.sdp.SDPMessage;
import uk.ac.manchester.spinnaker.storage.DSEStorage.Ethernet;
import uk.ac.manchester.spinnaker.transceiver.ProcessException;
import uk.ac.manchester.spinnaker.transceiver.TransceiverInterface;
import uk.ac.manchester.spinnaker.utils.Daemon;

/**
 * An SDP connection that uses a throttle to stop SCAMP from overloading. Note
 * that this does not bother to implement the full connection API.
 *
 * @author Donal Fellows
 */
class ThrottledConnection implements Closeable {
	private static final Logger log = getLogger(ThrottledConnection.class);

	/** The minimum interval between messages, in <em>nanoseconds</em>. */
	public static final long THROTTLE_NS = 50000;

	/** The {@link #receive()} timeout, in milliseconds. */
	private static final int TIMEOUT_MS = 2000;

	private static final ScheduledExecutorService CLOSER;

	static {
		CLOSER = newSingleThreadScheduledExecutor(
				r -> new Daemon(r, "ThrottledConnection.Closer"));
		log.info("inter-message minimum time set to {}us",
				THROTTLE_NS / NSEC_PER_USEC);
	}

	private final ChipLocation location;

	private final SCPConnection connection;

	private final AtomicBoolean closed = new AtomicBoolean();

	private long lastSend = nanoTime();

	/**
	 * Create a throttled connection for talking to a board and point an IPTag
	 * so that messages sent to it arrive on this connection.
	 *
	 * @param transceiver
	 *            The SCP transceiver.
	 * @param board
	 *            The SpiNNaker board to talk to.
	 * @param iptag
	 *            The tag to reprogram to talk to this connection.
	 * @param job
	 *            A spalloc job to use to open the connection, or null if none.
	 * @throws IOException
	 *             If IO fails.
	 * @throws ProcessException
	 *             If SpiNNaker rejects the reprogramming.
	 * @throws InterruptedException
	 *             If communications are interrupted.
	 */
	@MustBeClosed
	@SuppressWarnings("MustBeClosed")
	ThrottledConnection(TransceiverInterface transceiver, Ethernet board,
			IPTag iptag, SpallocClient.Job job)
			throws IOException, ProcessException, InterruptedException {
		location = board.location;
		if (job == null) {
			connection = new SCPConnection(location,
					getByName(board.ethernetAddress), SCP_SCAMP_PORT);
		} else {
			connection = job.getConnection(location);
		}
		log.info(
				"created throttled connection to {} ({}) from {}:{}; "
						+ "reprogramming tag #{} to point to this connection",
				location, board.ethernetAddress, connection.getLocalIPAddress(),
				connection.getLocalPort(), iptag.getTag());
		transceiver.setIPTag(iptag, connection);
	}

	/**
	 * Get a message from the connection.
	 *
	 * @return The content of the message.
	 * @throws SocketTimeoutException
	 *             If no message is received by the timeout.
	 * @throws IOException
	 *             If IO fails.
	 * @throws InterruptedException
	 *             If communications are interrupted.
	 */
	public ByteBuffer receive()
			throws SocketTimeoutException, IOException, InterruptedException {
		return connection.receive(TIMEOUT_MS).slice().order(LITTLE_ENDIAN);
	}

	/**
	 * Throttled send.
	 *
	 * @param message
	 *            The message to send.
	 * @throws IOException
	 *             If IO fails.
	 */
	public void send(SDPMessage message) throws IOException {
		log.debug("about to send {} bytes", message.getData().remaining());
		if (log.isDebugEnabled()) {
			var payload = message.getData();
			log.debug("message payload data: {}", range(0, payload.remaining())
					.mapToObj(i -> hexbyte(payload.get(i))).collect(toList()));
		}
		throttledSend(message);
	}

	private void throttledSend(SDPMessage message) throws IOException {
		if (waitUntil(lastSend + THROTTLE_NS)) {
			throw new InterruptedIOException(
					"interrupted while sending message");
		}
		connection.send(message);
		lastSend = nanoTime();
	}

	@Override
	@SuppressWarnings("FutureReturnValueIgnored")
	public void close() {
<<<<<<< HEAD
		var c = connection;
		connection = null;
		// Prevent reuse of existing socket IDs for other boards
		CLOSER.schedule(() -> {
			try {
				var name = "";
				if (log.isInfoEnabled()) {
					name = c.toString();
=======
		if (closed.compareAndSet(false, true)) {
			// Prevent reuse of existing socket IDs for other boards
			CLOSER.schedule(() -> {
				try {
					Object name = null;
					if (log.isInfoEnabled()) {
						name = connection.toString();
					}
					connection.close();
					log.info("closed {}", name);
				} catch (IOException e) {
					log.warn("failed to close connection", e);
>>>>>>> 0be4bb3b
				}
			}, 1, SECONDS);
		}
	}

	public ChipLocation getLocation() {
		return location;
	}
}<|MERGE_RESOLUTION|>--- conflicted
+++ resolved
@@ -168,21 +168,11 @@
 	@Override
 	@SuppressWarnings("FutureReturnValueIgnored")
 	public void close() {
-<<<<<<< HEAD
-		var c = connection;
-		connection = null;
-		// Prevent reuse of existing socket IDs for other boards
-		CLOSER.schedule(() -> {
-			try {
-				var name = "";
-				if (log.isInfoEnabled()) {
-					name = c.toString();
-=======
 		if (closed.compareAndSet(false, true)) {
 			// Prevent reuse of existing socket IDs for other boards
 			CLOSER.schedule(() -> {
 				try {
-					Object name = null;
+					var name = "";
 					if (log.isInfoEnabled()) {
 						name = connection.toString();
 					}
@@ -190,7 +180,6 @@
 					log.info("closed {}", name);
 				} catch (IOException e) {
 					log.warn("failed to close connection", e);
->>>>>>> 0be4bb3b
 				}
 			}, 1, SECONDS);
 		}
