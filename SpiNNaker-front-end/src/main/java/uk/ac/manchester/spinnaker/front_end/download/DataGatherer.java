--- conflicted
+++ resolved
@@ -268,19 +268,9 @@
 						}
 					}
 					for (var dr : p.getVertex().getDownloadRegions()) {
-<<<<<<< HEAD
-						regions.add(List.of(new Region(p, dr.getIndex(),
-								dr.getAddress(), dr.getSize())));
-						count++;
-					}
-
-					if (!regions.isEmpty()) {
-						workitems.add(new WorkItems(m, regions));
-=======
 						regions.add(new Region(p, dr.getIndex(),
 								dr.getAddress(), dr.getSize()));
 						count++;
->>>>>>> 6d517f52
 					}
 					workitems.add(new WorkItems(m, regions));
 				}
