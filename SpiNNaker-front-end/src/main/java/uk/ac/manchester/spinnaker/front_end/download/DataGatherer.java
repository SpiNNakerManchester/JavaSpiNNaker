/*
 * Copyright (c) 2018-2020 The University of Manchester
 *
 * This program is free software: you can redistribute it and/or modify
 * it under the terms of the GNU General Public License as published by
 * the Free Software Foundation, either version 3 of the License, or
 * (at your option) any later version.
 *
 * This program is distributed in the hope that it will be useful,
 * but WITHOUT ANY WARRANTY; without even the implied warranty of
 * MERCHANTABILITY or FITNESS FOR A PARTICULAR PURPOSE.  See the
 * GNU General Public License for more details.
 *
 * You should have received a copy of the GNU General Public License
 * along with this program.  If not, see <http://www.gnu.org/licenses/>.
 */
package uk.ac.manchester.spinnaker.front_end.download;

import static difflib.DiffUtils.diff;
import static java.lang.String.format;
import static java.lang.System.getProperty;
import static java.lang.Thread.sleep;
import static java.nio.ByteBuffer.allocate;
import static java.util.Collections.unmodifiableList;
import static java.util.Objects.isNull;
import static java.util.Objects.nonNull;
import static java.util.stream.Collectors.toList;
import static org.slf4j.LoggerFactory.getLogger;
import static uk.ac.manchester.spinnaker.front_end.Constants.PARALLEL_SIZE;
import static uk.ac.manchester.spinnaker.front_end.download.MissingSequenceNumbersMessage.createMessages;
import static uk.ac.manchester.spinnaker.messages.Constants.SDP_PAYLOAD_WORDS;
import static uk.ac.manchester.spinnaker.messages.Constants.WORD_SIZE;
import static uk.ac.manchester.spinnaker.utils.MathUtils.ceildiv;

import java.io.IOException;
import java.nio.ByteBuffer;
import java.util.ArrayList;
import java.util.BitSet;
import java.util.HashMap;
import java.util.List;
import java.util.Map;
import java.util.stream.Stream;

import org.slf4j.Logger;

import difflib.ChangeDelta;
import difflib.Chunk;
import difflib.DeleteDelta;
import difflib.InsertDelta;
import uk.ac.manchester.spinnaker.connections.MostDirectConnectionSelector;
import uk.ac.manchester.spinnaker.front_end.BasicExecutor;
import uk.ac.manchester.spinnaker.front_end.BasicExecutor.SimpleCallable;
import uk.ac.manchester.spinnaker.front_end.BoardLocalSupport;
import uk.ac.manchester.spinnaker.front_end.NoDropPacketContext;
import uk.ac.manchester.spinnaker.front_end.Progress;
import uk.ac.manchester.spinnaker.front_end.download.request.Gather;
import uk.ac.manchester.spinnaker.front_end.download.request.Monitor;
import uk.ac.manchester.spinnaker.front_end.download.request.Placement;
import uk.ac.manchester.spinnaker.front_end.dse.SystemRouterTableContext;
import uk.ac.manchester.spinnaker.machine.ChipLocation;
import uk.ac.manchester.spinnaker.machine.Machine;
import uk.ac.manchester.spinnaker.machine.tags.IPTag;
import uk.ac.manchester.spinnaker.storage.BufferManagerStorage;
import uk.ac.manchester.spinnaker.storage.BufferManagerStorage.Region;
import uk.ac.manchester.spinnaker.storage.StorageException;
import uk.ac.manchester.spinnaker.transceiver.ProcessException;
import uk.ac.manchester.spinnaker.transceiver.TransceiverInterface;
import uk.ac.manchester.spinnaker.utils.MathUtils;
import uk.ac.manchester.spinnaker.utils.UsedInJavadocOnly;
import uk.ac.manchester.spinnaker.utils.ValueHolder;

/**
 * Implementation of the SpiNNaker Fast Data Download Protocol.
 *
 * @author Donal Fellows
 * @author Alan Stokes
 */
public abstract class DataGatherer extends BoardLocalSupport {
	/**
	 * Logger for the gatherer.
	 */
	protected static final Logger log = getLogger(DataGatherer.class);

	/** The maximum number of times to retry. */
	private static final int TIMEOUT_RETRY_LIMIT = 15;

	/**
	 * The time delay between sending each message. In
	 * {@linkplain java.util.concurrent.TimeUnit#MILLISECONDS milliseconds}.
	 */
	private static final int DELAY_PER_SEND = 10;

	/**
	 * The timeout when receiving a message. In
	 * {@linkplain java.util.concurrent.TimeUnit#MILLISECONDS milliseconds}.
	 */
	private static final int TIMEOUT_PER_RECEIVE = 2000;

	/**
	 * The <i>extra</i> timeout for processing the message queue. In
	 * {@linkplain java.util.concurrent.TimeUnit#MILLISECONDS milliseconds}.
	 */
	private static final int INTERNAL_DELAY = 100;

	/**
	 * What is the maximum number of payload <em>words</em> in a packet that
	 * also has a sequence number? This is one less than the total maximum
	 * number of words in an SDP packet; that extra word is the control word
	 * which encodes the sequence number and the end-of-stream flag.
	 */
	private static final int DATA_WORDS_PER_PACKET = SDP_PAYLOAD_WORDS - 2;

	/**
	 * Mask used to pick out the bit that says whether a sequence number is the
	 * last in a stream.
	 */
	private static final int LAST_MESSAGE_FLAG_BIT_MASK = 0x80000000;

	/** Message used to report problems. */
	private static final String TIMEOUT_MESSAGE = "failed to hear from the "
			+ "machine (please try removing firewalls)";

	private static final String SPINNAKER_COMPARE_DOWNLOAD =
			getProperty("spinnaker.compare.download");

	private final TransceiverInterface txrx;

	private final BasicExecutor pool;

	private int missCount;

	private Machine machine;

	/**
	 * Create an instance of the protocol implementation. (Subclasses handle
	 * where to put it afterwards.)
	 *
	 * @param transceiver
	 *            How to talk to the SpiNNaker system via SCP. Where the system
	 *            is located.
	 * @param machine
	 *            The description of the SpiNNaker machine being talked to.
	 * @throws ProcessException
	 *             If we can't discover the machine details due to SpiNNaker
	 *             rejecting messages
	 * @throws IOException
	 *             If we can't discover the machine details due to I/O problems
	 */
	public DataGatherer(TransceiverInterface transceiver, Machine machine)
			throws IOException, ProcessException {
		super(machine);
		this.txrx = transceiver;
		this.machine = machine;
		this.pool = new BasicExecutor(PARALLEL_SIZE);
		this.missCount = 0;
	}

	private static final String META_LABEL = "reading region metadata";

	private static final String FAST_LABEL = "high-speed transfers";

	/**
	 * Download he contents of the regions that are described through the data
	 * gatherers.
	 *
	 * @param gatherers
	 *            The data gatherer information for the boards.
	 * @return The total number of missed packets. Misses are retried, so this
	 *         is just an assessment of data transfer quality.
	 * @throws IOException
	 *             If IO fails.
	 * @throws ProcessException
	 *             If SpiNNaker rejects a message.
	 * @throws StorageException
	 *             If DB access goes wrong.
	 */
	public int gather(List<Gather> gatherers)
			throws IOException, ProcessException, StorageException {
		sanityCheck(gatherers);
		var workSize = new ValueHolder<>(0);
		Map<ChipLocation, List<WorkItems>> work;
		try (var bar = new Progress(countPlacements(gatherers), META_LABEL)) {
			work = discoverActualWork(gatherers, workSize, bar);
		}
		var conns = createConnections(gatherers, work);
		try (var s = new SystemRouterTableContext(txrx,
				gatherers.stream().flatMap(g -> g.getMonitors().stream()));
				var p = new NoDropPacketContext(txrx,
						gatherers.stream()
								.flatMap(g -> g.getMonitors().stream()),
						gatherers.stream());
				var bar = new Progress(workSize.getValue(), FAST_LABEL)) {
			log.info("launching {} parallel high-speed download tasks",
					work.size());
			parallel(work.keySet().stream().map(key -> {
				return () -> fastDownload(work.get(key), conns.get(key), bar);
			}));
		} finally {
			log.info("shutting down high-speed download connections");
			for (var c : conns.values()) {
				c.close();
			}
		}
		return missCount;
	}

	private int countPlacements(List<Gather> gatherers) {
		var gaths = gatherers.parallelStream();
		var mons = gaths.flatMap(g -> g.getMonitors().stream());
		return mons.mapToInt(m -> m.getPlacements().size()).sum();
	}

	/**
	 * Trivial POJO holding the pairing of monitor and list of lists of memory
	 * blocks.
	 *
	 * @author Donal Fellows
	 */
	private static final class WorkItems {
		/**
		 * Monitor that is used to download the regions.
		 */
		private final Monitor monitor;

		/**
		 * List of information about where to download. The inner sub-lists are
		 * ordered, and are either one or two items long to represent what
		 * pieces of memory should really be downloaded. The outer list could
		 * theoretically be done in any order... but needs to be processed
		 * single-threaded anyway.
		 */
		private final List<List<Region>> regions;

		WorkItems(Monitor m, List<List<Region>> region) {
			this.monitor = m;
			this.regions = region;
		}
	}

	/**
	 * Query the machine to discover what actual pieces of memory the recording
	 * region IDs of the placements of the vertices attached to the monitors
	 * associated with the data speed up packet gatherers are.
	 *
	 * @param gatherers
	 *            The gatherer information.
	 * @param workSize
	 *            Where to write how much work there is to actually do.
	 * @param bar
	 *            The progress bar.
	 * @return What each board (as represented by the chip location of its data
	 *         speed up packet gatherer) has to be downloaded.
	 * @throws IOException
	 *             If IO fails.
	 * @throws ProcessException
	 *             If SpiNNaker rejects a message.
	 * @throws StorageException
	 *             If DB access goes wrong.
	 */
	private Map<ChipLocation, List<WorkItems>> discoverActualWork(
			List<Gather> gatherers, ValueHolder<Integer> workSize, Progress bar)
			throws IOException, ProcessException, StorageException {
		log.info("discovering regions to download");
		var work = new HashMap<ChipLocation, List<WorkItems>>();
		int count = 0;
		for (var g : gatherers) {
			var workitems = new ArrayList<WorkItems>();
			for (var m : g.getMonitors()) {
				m.updateTransactionIdFromMachine(txrx);

				for (var p : m.getPlacements()) {
					var regions = new ArrayList<List<Region>>();
					for (int id : p.getVertex().getRecordedRegionIds()) {
						var r = getRegion(p, id);
						if (!r.isEmpty()) {
							regions.add(r);
						}
						count += r.size();
					}
					if (!regions.isEmpty()) {
						workitems.add(new WorkItems(m, regions));
					}
					bar.update();
				}

			}
			// Totally empty boards can be ignored
			if (!workitems.isEmpty()) {
				work.put(g.asChipLocation(), workitems);
			}
		}
		log.info("found {} regions to download", count);
		workSize.setValue(count);
		return work;
	}

	/**
	 * Build the connections to the gatherers and reprogram the IP tags on the
	 * machine to talk to them.
	 *
	 * @param gatherers
	 *            The data speed up gatherer descriptions.
	 * @param work
	 *            What work has been found to do. Used to filter out connections
	 *            to boards with nothing to do.
	 * @return The map from the location of the gatherer to the connection to
	 *         talk and listen to it.
	 * @throws IOException
	 *             If IO fails.
	 * @throws ProcessException
	 *             If SpiNNaker rejects a message.
	 */
	private Map<ChipLocation, GatherDownloadConnection> createConnections(
			List<Gather> gatherers, Map<ChipLocation, ?> work)
			throws IOException, ProcessException {
		log.info("building high-speed data connections and configuring IPtags");
		var connections = new HashMap<ChipLocation, GatherDownloadConnection>();
		for (var g : gatherers) {
			var gathererChip = g.asChipLocation();
			if (!work.containsKey(gathererChip)) {
				continue;
			}

			var conn = new GatherDownloadConnection(gathererChip, g.getIptag());
			reconfigureIPtag(g.getIptag(), conn);
			connections.put(gathererChip, conn);
		}
		return connections;
	}

	/**
	 * Wrapper around the thread pool to sanitise the exceptions.
	 *
	 * @param tasks
	 *            The tasks to run in the pool.
	 * @throws IOException
	 *             If IO fails.
	 * @throws ProcessException
	 *             If SpiNNaker rejects a message.
	 * @throws StorageException
	 *             If DB access goes wrong.
	 */
	private void parallel(Stream<SimpleCallable> tasks)
			throws IOException, ProcessException, StorageException {
		try {
			pool.submitTasks(tasks).awaitAndCombineExceptions();
		} catch (IOException | StorageException | ProcessException
				| RuntimeException e) {
			throw e;
		} catch (Exception e) {
			throw new RuntimeException("unexpected exception", e);
		}
	}

	/**
	 * Do the fast downloads for a particular board.
	 *
	 * @param work
	 *            The items to be downloaded for that board.
	 * @param conn
	 *            The connection for talking to the board.
	 * @param bar
	 *            The progress bar.
	 * @throws IOException
	 *             If IO fails.
	 * @throws StorageException
	 *             If DB access goes wrong.
	 * @throws TimeoutException
	 *             If a download times out unrecoverably.
	 * @throws ProcessException
	 *             If anything unexpected goes wrong.
	 */
	private void fastDownload(List<WorkItems> work,
			GatherDownloadConnection conn, Progress bar) throws IOException,
			StorageException, TimeoutException, ProcessException {
		try (var c = new BoardLocal(conn.getChip())) {
			log.info("processing fast downloads for {}", conn.getChip());
			var dl = new Downloader(conn);
			for (var item : work) {
				for (var regionsOnCore : item.regions) {
					/*
					 * Once there's something too small, all subsequent
					 * retrieves for that recording region have to be done the
					 * same way to get the data in the DB in the right order.
					 */
<<<<<<< HEAD
					for (Region region : regionsOnCore) {
						ByteBuffer data = dl.doDownload(item.monitor, region);
						if (nonNull(SPINNAKER_COMPARE_DOWNLOAD)) {
=======
					for (var region : regionsOnCore) {
						var data = dl.doDownload(item.monitor, region);
						if (SPINNAKER_COMPARE_DOWNLOAD != null) {
>>>>>>> 08bb0bca
							compareDownloadWithSCP(region, data);
						}
						storeData(region, data);
						bar.update();
					}
				}
			}
		}
	}

	private void sanityCheck(List<Gather> gatherers) {
		var sel = txrx.getScampConnectionSelector();
		MostDirectConnectionSelector<?> s = null;
		if (sel instanceof MostDirectConnectionSelector) {
			s = (MostDirectConnectionSelector<?>) sel;
		}

		// Sanity check the inputs
<<<<<<< HEAD
		for (Gather g : gatherers) {
			if (isNull(machine.getChipAt(g).ipAddress)) {
=======
		for (var g : gatherers) {
			if (machine.getChipAt(g).ipAddress == null) {
>>>>>>> 08bb0bca
				throw new IllegalStateException(
						"gatherer on chip without IP address: "
								+ g.asChipLocation());
			}
			if (nonNull(s) && !s.hasDirectConnectionFor(machine.getChipAt(g))) {
				throw new IllegalStateException(
						"gatherer at " + g.asCoreLocation()
								+ " without direct route in transceiver");
			}
		}
	}

	private void compareDownloadWithSCP(Region r, ByteBuffer data)
			throws IOException, ProcessException {
		var data2 = txrx.readMemory(r.core.asChipLocation(),
				r.startAddress, r.size);
		if (data.remaining() != data2.remaining()) {
			log.error("different buffer sizes: {} with gatherer, {} with SCP",
					data.remaining(), data2.remaining());
		}
		for (int i = 0; i < data.remaining(); i++) {
			if (data.get(i) != data2.get(i)) {
				log.error("downloaded buffer contents different");
				for (var delta : diff(list(data2), list(data)).getDeltas()) {
					if (delta instanceof ChangeDelta) {
						var delete = delta.getOriginal();
						var insert = delta.getRevised();
						log.warn(
								"swapped {} bytes (SCP) for {} (gather) "
										+ "at {}->{}",
								delete.getLines().size(),
								insert.getLines().size(), delete.getPosition(),
								insert.getPosition());
						log.info("change {} -> {}", describeChunk(delete),
								describeChunk(insert));
					} else if (delta instanceof DeleteDelta) {
						var delete = delta.getOriginal();
						log.warn("gather deleted {} bytes at {}",
								delete.getLines().size(), delete.getPosition());
						log.info("delete {}", describeChunk(delete));
					} else if (delta instanceof InsertDelta) {
						var insert = delta.getRevised();
						log.warn("gather inserted {} bytes at {}",
								insert.getLines().size(), insert.getPosition());
						log.info("insert {}", describeChunk(insert));
					}
				}
				break;
			}
		}
	}

	private static List<Byte> list(ByteBuffer buffer) {
		var l = new ArrayList<Byte>();
		var b = buffer.asReadOnlyBuffer();
		while (b.hasRemaining()) {
			l.add(b.get());
		}
		return l;
	}

	private static List<String> describeChunk(Chunk<Byte> chunk) {
		return chunk.getLines().stream().map(MathUtils::hexbyte)
				.collect(toList());
	}

	/**
	 * Configure an IPTag for use in the Data Speed Up protocol.
	 *
	 * @param iptag
	 *            The tag to configure
	 * @param conn
	 *            How to talk to the gatherer.
	 * @throws IOException
	 *             If message sending or reception fails.
	 * @throws ProcessException
	 *             If SpiNNaker rejects a message.
	 */
	private void reconfigureIPtag(IPTag iptag, GatherDownloadConnection conn)
			throws IOException, ProcessException {
		txrx.setIPTag(iptag, conn);
		if (log.isDebugEnabled()) {
			log.debug("all tags for board: {}", txrx.getTags(
					txrx.locateSpinnakerConnection(conn.getRemoteIPAddress())));
		}
	}

	/**
	 * Work out exactly where is going to be downloaded. The elements of the
	 * list this method returns will end up directing what calls to
	 * {@link #storeData(BufferManagerStorage.Region,ByteBuffer) storeData(...)}
	 * are done, and the order in which they are done.
	 * <p>
	 * The recording region memory management scheme effectively requires this
	 * to be a list of zero, one or two elements, but the {@link DataGatherer}
	 * class does not care.
	 *
	 * @param placement
	 *            The placement information.
	 * @param regionID
	 *            The region ID.
	 * @return The region descriptors that are the actual download instructions.
	 * @throws IOException
	 *             If communication fails.
	 * @throws ProcessException
	 *             If SpiNNaker rejects a message.
	 * @throws StorageException
	 *             If the database doesn't like something.
	 */
	@UsedInJavadocOnly(BufferManagerStorage.class)
	protected abstract List<Region> getRegion(Placement placement, int regionID)
			throws IOException, ProcessException, StorageException;

	/**
	 * Store the data retrieved from a region. Called (at most) once for each
	 * element in the list returned by {@link #getRegion(Placement,int)
	 * getRegion(...)}, <i>in order</i>. No guarantee is made about which thread
	 * will call this method.
	 *
	 * @param r
	 *            Where the data came from.
	 * @param data
	 *            The data that was retrieved.
	 * @throws StorageException
	 *             If the database refuses to do the store.
	 */
	protected abstract void storeData(Region r, ByteBuffer data)
			throws StorageException;

	/**
	 * Have a quiet sleep. Utility method.
	 *
	 * @param delay
	 *            How long to sleep, in milliseconds.
	 */
	private static void snooze(int delay) {
		try {
			sleep(delay);
		} catch (InterruptedException ignored) {
			/*
			 * This is only used in contexts where we don't actually interrupt
			 * the thread, so this exception isn't actually ever going to be
			 * thrown.
			 */
		}
	}

	/**
	 * Class used to manage a download. Every instance <em>must only</em> ever
	 * be used from one thread.
	 *
	 * @author Donal Fellows
	 */
	private final class Downloader {
		private final GatherDownloadConnection conn;

		/**
		 * Whether a packet has previously been received on this connection
		 * since it was configured to talk to the current core; if not, it's
		 * probably a dead connection or problem with the core causing the
		 * failure.
		 */
		private boolean received;

		private int timeoutcount;

		/** A flag for each packet sequence number that is expected. */
		private BitSet expectedSeqNums;

		private int maxSeqNum;

		private ByteBuffer dataReceiver;

		private Monitor monitorCore;

		private List<Integer> lastRequested;

		/**
		 * Create an instance.
		 *
		 * @param connection
		 *            The connection used to send messages.
		 */
		private Downloader(GatherDownloadConnection connection) {
			conn = connection;
		}

		/**
		 * Do the downloading.
		 *
		 * @param extraMonitor
		 *            Where to download from.
		 * @param region
		 *            What to download.
		 * @return The downloaded data, or {@code null} if an unrecoverable
		 *         error occurred.
		 * @throws IOException
		 *             If anything unexpected goes wrong.
		 * @throws TimeoutException
		 *             If a download times out unrecoverably.
		 * @throws ProcessException
		 *             If anything unexpected goes wrong.
		 */
		ByteBuffer doDownload(Monitor extraMonitor, Region region)
				throws IOException, TimeoutException, ProcessException {
			monitorCore = extraMonitor;
			dataReceiver = allocate(region.size);
			/*
			 * Tricky point: where an amount of data to be downloaded is exactly
			 * a multiple of the number of payload words per packet, we need an
			 * extra packet because the data gatherer executable sends the data
			 * before it knows whether it has reached the end (and the extra
			 * monitors don't know about the chunking).
			 *
			 * This translates into needing to add one here.
			 */
			maxSeqNum = ceildiv(region.size, DATA_WORDS_PER_PACKET * WORD_SIZE);
			expectedSeqNums = new BitSet(maxSeqNum);
			expectedSeqNums.set(0, maxSeqNum);
			lastRequested = expectedSeqs();
			received = false;
			timeoutcount = 0;
			monitorCore.updateTransactionId();
			log.debug(
					"extracting data from {} with size {} with "
							+ "transaction id {}",
					region.startAddress, region.size,
					monitorCore.getTransactionId());
			conn.sendStart(monitorCore.asCoreLocation(), region.startAddress,
					region.size, monitorCore.getTransactionId());
			try {
				boolean finished;
				do {
					finished = processOnePacket(TIMEOUT_PER_RECEIVE,
							monitorCore.getTransactionId());
				} while (!finished);
				conn.sendClear(monitorCore.asCoreLocation(),
						monitorCore.getTransactionId());
			} catch (TimeoutException e) {
				if (received) {
					log.warn("received only some of the packets from <{}> "
							+ "for {}; has something crashed?", monitorCore,
							region);
				}
				throw e;
			} finally {
				if (!received) {
					log.warn("never actually received any packets from "
							+ "<{}> for {}", monitorCore, region);
				}
			}
			dataReceiver.position(0);
			try {
				return dataReceiver;
			} finally {
				dataReceiver = null;
			}
		}

		/**
		 * Take one message off the queue and process it.
		 *
		 * @param timeout
		 *            How long to wait for the queue to deliver a packet, in
		 *            milliseconds.
		 * @param transactionID
		 *            The transaction id of this stream.
		 * @return True if we have finished.
		 * @throws IOException
		 *             If packet reception or retransmission requesting fails.
		 * @throws TimeoutException
		 *             If we have a full timeout, or if we are flailing around,
		 *             making no progress.
		 * @throws ProcessException
		 */
		private boolean processOnePacket(int timeout, int transactionId)
				throws IOException, TimeoutException, ProcessException {
			var p = conn.getNextPacket(timeout + INTERNAL_DELAY);
			if (p.hasRemaining()) {
				received = true;
				timeoutcount = 0;
				return processData(p, transactionId);
			}
			log.debug("failed to receive on socket {}:{}.", conn.getLocalPort(),
					conn.getLocalIPAddress());
			return processTimeout(transactionId);
		}

		/**
		 * Process a single received packet.
		 *
		 * @param data
		 *            The content of the packet.
		 * @param transactionID
		 *            The transaction id of this stream.
		 * @return True if we have finished.
		 * @throws IOException
		 *             If the packet is an end-of-stream packet yet there are
		 *             packets outstanding, and the retransmission causes an
		 *             error.
		 * @throws TimeoutException
		 *             If we are flailing around, making no progress.
		 */
		private boolean processData(ByteBuffer data, int transactionId)
				throws IOException, TimeoutException {
			int seqNum = data.getInt();
			int responseTransactionId = data.getInt();

			if (responseTransactionId != transactionId) {
				return false;
			}

			var isEndOfStream = ((seqNum & LAST_MESSAGE_FLAG_BIT_MASK) != 0);
			seqNum &= ~LAST_MESSAGE_FLAG_BIT_MASK;

			if (seqNum > maxSeqNum || seqNum < 0) {
				throw new InsaneSequenceNumberException(maxSeqNum, seqNum);
			}
			int len = data.remaining();
			if (len != DATA_WORDS_PER_PACKET * WORD_SIZE && len != 0
					&& seqNum < maxSeqNum - 1) {
				log.warn("short packet ({} bytes) in non-terminal position "
						+ "(seq: {})", len, seqNum);
			}
			if (data.hasRemaining()) {
				int offset = seqNum * DATA_WORDS_PER_PACKET * WORD_SIZE;
				if (log.isDebugEnabled()) {
					log.debug("storing {} bytes at position {} of {}",
							data.remaining(), offset, dataReceiver.limit());
				}
				dataReceiver.position(offset);
				dataReceiver.put(data);
				expectedSeqNums.clear(seqNum);
			}
			if (!isEndOfStream) {
				return false;
			}
			return retransmitMissingSequences(transactionId);
		}

		/**
		 * Process the fact that the message queue was in a timeout state.
		 *
		 * @param transactionId
		 *            The transaction id of this stream
		 * @return True if we have finished.
		 * @throws IOException
		 *             If there are packets outstanding, and the retransmission
		 *             causes an error.
		 * @throws TimeoutException
		 *             If we have a full timeout.
		 */
		private boolean processTimeout(int transactionId)
				throws IOException, TimeoutException {
			if (++timeoutcount > TIMEOUT_RETRY_LIMIT) {
				log.error(TIMEOUT_MESSAGE);
				throw new TimeoutException();
			}

			// retransmit missing packets
			log.debug("doing reinjection");
			return retransmitMissingSequences(transactionId);
		}

		/**
		 * Request that the extra monitor core retransmit some packets. Does
		 * nothing if there are no packets missing.
		 * @param transactionId
		 *             The transaction id of this stream
		 * @return Whether there were really any packets to retransmit.
		 * @throws IOException
		 *             If there are failures.
		 * @throws TimeoutException
		 *             If we are flailing around, making no progress.
		 */
		private boolean retransmitMissingSequences(int transactionId)
				throws IOException, TimeoutException {
			int numMissing = expectedSeqNums.cardinality();
			if (numMissing < 1) {
				return true;
			}
			log.debug("there are {} missing packets in message from {}",
					numMissing, monitorCore);

			// Build a list of the sequence numbers of all missing packets
			var missingSeqs = expectedSeqs();
			missCount += numMissing;

			log.debug("missing sequence numbers: {}", missingSeqs);
			if (missingSeqs.size() > lastRequested.size()) {
				log.warn("what is going on?");
				log.warn("last:{}", lastRequested);
				log.warn("this:{}", missingSeqs);
			}
			lastRequested = missingSeqs;

			// Transmit missing sequences as a new SDP Packet
			for (var msg : createMessages(monitorCore, missingSeqs,
					transactionId)) {
				snooze(DELAY_PER_SEND);
				conn.sendMissing(msg);
			}
			return false;
		}

		/**
		 * @return The expected sequence numbers, as an ordered list.
		 */
		private List<Integer> expectedSeqs() {
			return unmodifiableList(
					expectedSeqNums.stream().boxed().collect(toList()));
		}
	}
}

/**
 * Exception that indicates a total (i.e., unrecoverable) failure to do a
 * download.
 *
 * @author Donal Fellows
 */
final class TimeoutException extends Exception {
	private static final long serialVersionUID = 1L;
}

/**
 * Exception that indicates a bad sequence number in a download.
 *
 * @author Donal Fellows
 */
final class InsaneSequenceNumberException extends IllegalStateException {
	private static final long serialVersionUID = 2L;

	private static final String TMPL =
			"got insane sequence number %d: expected maximum %d (%s)";

	private static final String MID = "totally bad sequence";

	private static final String END = "non-empty terminal-only packet";

	InsaneSequenceNumberException(int maxNum, int seqNum) {
		super(format(TMPL, seqNum, maxNum, (maxNum == seqNum ? END : MID)));
	}
}<|MERGE_RESOLUTION|>--- conflicted
+++ resolved
@@ -383,15 +383,9 @@
 					 * retrieves for that recording region have to be done the
 					 * same way to get the data in the DB in the right order.
 					 */
-<<<<<<< HEAD
-					for (Region region : regionsOnCore) {
-						ByteBuffer data = dl.doDownload(item.monitor, region);
-						if (nonNull(SPINNAKER_COMPARE_DOWNLOAD)) {
-=======
 					for (var region : regionsOnCore) {
 						var data = dl.doDownload(item.monitor, region);
-						if (SPINNAKER_COMPARE_DOWNLOAD != null) {
->>>>>>> 08bb0bca
+						if (nonNull(SPINNAKER_COMPARE_DOWNLOAD)) {
 							compareDownloadWithSCP(region, data);
 						}
 						storeData(region, data);
@@ -410,13 +404,8 @@
 		}
 
 		// Sanity check the inputs
-<<<<<<< HEAD
-		for (Gather g : gatherers) {
+		for (var g : gatherers) {
 			if (isNull(machine.getChipAt(g).ipAddress)) {
-=======
-		for (var g : gatherers) {
-			if (machine.getChipAt(g).ipAddress == null) {
->>>>>>> 08bb0bca
 				throw new IllegalStateException(
 						"gatherer on chip without IP address: "
 								+ g.asChipLocation());
