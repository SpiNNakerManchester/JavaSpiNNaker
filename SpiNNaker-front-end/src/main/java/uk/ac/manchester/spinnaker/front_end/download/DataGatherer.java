/*
 * Copyright (c) 2018-2020 The University of Manchester
 *
 * This program is free software: you can redistribute it and/or modify
 * it under the terms of the GNU General Public License as published by
 * the Free Software Foundation, either version 3 of the License, or
 * (at your option) any later version.
 *
 * This program is distributed in the hope that it will be useful,
 * but WITHOUT ANY WARRANTY; without even the implied warranty of
 * MERCHANTABILITY or FITNESS FOR A PARTICULAR PURPOSE.  See the
 * GNU General Public License for more details.
 *
 * You should have received a copy of the GNU General Public License
 * along with this program.  If not, see <http://www.gnu.org/licenses/>.
 */
package uk.ac.manchester.spinnaker.front_end.download;

import static java.lang.String.format;
import static java.lang.System.getProperty;
import static java.lang.Thread.sleep;
import static java.nio.ByteBuffer.allocate;
import static java.util.stream.Collectors.toUnmodifiableList;
import static org.slf4j.LoggerFactory.getLogger;
import static uk.ac.manchester.spinnaker.front_end.Constants.PARALLEL_SIZE;
import static uk.ac.manchester.spinnaker.front_end.DebuggingUtils.compareBuffers;
import static uk.ac.manchester.spinnaker.front_end.download.MissingSequenceNumbersMessage.createMessages;
import static uk.ac.manchester.spinnaker.messages.Constants.SDP_PAYLOAD_WORDS;
import static uk.ac.manchester.spinnaker.messages.Constants.WORD_SIZE;
import static uk.ac.manchester.spinnaker.utils.MathUtils.ceildiv;

import java.io.IOException;
import java.nio.ByteBuffer;
import java.util.ArrayList;
import java.util.BitSet;
import java.util.HashMap;
import java.util.List;
import java.util.Map;
import java.util.stream.Stream;

import org.slf4j.Logger;

import com.google.errorprone.annotations.ForOverride;
import com.google.errorprone.annotations.MustBeClosed;
import com.google.errorprone.annotations.OverridingMethodsMustInvokeSuper;

<<<<<<< HEAD
import uk.ac.manchester.spinnaker.alloc.client.SpallocClient;
=======
import difflib.ChangeDelta;
import difflib.Chunk;
import difflib.DeleteDelta;
import difflib.InsertDelta;
>>>>>>> 550dfd86
import uk.ac.manchester.spinnaker.connections.MostDirectConnectionSelector;
import uk.ac.manchester.spinnaker.front_end.BasicExecutor;
import uk.ac.manchester.spinnaker.front_end.BasicExecutor.SimpleCallable;
import uk.ac.manchester.spinnaker.front_end.BoardLocalSupport;
import uk.ac.manchester.spinnaker.front_end.NoDropPacketContext;
import uk.ac.manchester.spinnaker.front_end.Progress;
import uk.ac.manchester.spinnaker.front_end.download.request.Gather;
import uk.ac.manchester.spinnaker.front_end.download.request.Monitor;
import uk.ac.manchester.spinnaker.front_end.download.request.Placement;
import uk.ac.manchester.spinnaker.front_end.dse.SystemRouterTableContext;
import uk.ac.manchester.spinnaker.machine.ChipLocation;
import uk.ac.manchester.spinnaker.machine.Machine;
import uk.ac.manchester.spinnaker.storage.BufferManagerStorage;
import uk.ac.manchester.spinnaker.storage.BufferManagerStorage.Region;
import uk.ac.manchester.spinnaker.storage.StorageException;
import uk.ac.manchester.spinnaker.transceiver.ProcessException;
import uk.ac.manchester.spinnaker.transceiver.TransceiverInterface;
import uk.ac.manchester.spinnaker.utils.UsedInJavadocOnly;
import uk.ac.manchester.spinnaker.utils.ValueHolder;

/**
 * Implementation of the SpiNNaker Fast Data Download Protocol.
 *
 * @author Donal Fellows
 * @author Alan Stokes
 */
@SuppressWarnings("deprecation")
public abstract sealed class DataGatherer extends BoardLocalSupport implements
		AutoCloseable permits DirectDataGatherer, RecordingRegionDataGatherer {
	/**
	 * Logger for the gatherer.
	 */
	protected static final Logger log = getLogger(DataGatherer.class);

	/** The maximum number of times to retry. */
	private static final int TIMEOUT_RETRY_LIMIT = 15;

	/**
	 * The time delay between sending each message. In
	 * {@linkplain java.util.concurrent.TimeUnit#MILLISECONDS milliseconds}.
	 */
	private static final int DELAY_PER_SEND = 10;

	/**
	 * The timeout when receiving a message. In
	 * {@linkplain java.util.concurrent.TimeUnit#MILLISECONDS milliseconds}.
	 */
	private static final int TIMEOUT_PER_RECEIVE = 2000;

	/**
	 * The <i>extra</i> timeout for processing the message queue. In
	 * {@linkplain java.util.concurrent.TimeUnit#MILLISECONDS milliseconds}.
	 */
	private static final int INTERNAL_DELAY = 100;

	/**
	 * What is the maximum number of payload <em>words</em> in a packet that
	 * also has a sequence number? This is one less than the total maximum
	 * number of words in an SDP packet; that extra word is the control word
	 * which encodes the sequence number and the end-of-stream flag.
	 */
	private static final int DATA_WORDS_PER_PACKET = SDP_PAYLOAD_WORDS - 2;

	/**
	 * Mask used to pick out the bit that says whether a sequence number is the
	 * last in a stream.
	 */
	private static final int LAST_MESSAGE_FLAG_BIT_MASK = 0x80000000;

	/** Message used to report problems. */
	private static final String TIMEOUT_MESSAGE = "failed to hear from the "
			+ "machine (please try removing firewalls)";

	private static final String SPINNAKER_COMPARE_DOWNLOAD =
			getProperty("spinnaker.compare.download");

	private final BasicExecutor pool;

	private int missCount;

	/**
	 * Create an instance of the protocol implementation. (Subclasses handle
	 * where to put it afterwards.)
	 *
	 * @param transceiver
	 *            How to talk to the SpiNNaker system via SCP. Where the system
	 *            is located.
	 * @param machine
	 *            The description of the SpiNNaker machine being talked to.
	 * @throws ProcessException
	 *             If we can't discover the machine details due to SpiNNaker
	 *             rejecting messages
	 * @throws IOException
	 *             If we can't discover the machine details due to I/O problems
	 */
	@MustBeClosed
	@SuppressWarnings("MustBeClosed")
	public DataGatherer(TransceiverInterface transceiver, Machine machine)
			throws IOException, ProcessException {
		super(transceiver, machine);
		this.pool = new BasicExecutor(PARALLEL_SIZE);
		this.missCount = 0;
	}

	@Override
	@OverridingMethodsMustInvokeSuper
	public void close() throws InterruptedException {
		pool.close();
	}

	private static final String META_LABEL = "reading region metadata";

	private static final String FAST_LABEL = "high-speed transfers";

	/**
	 * Download he contents of the regions that are described through the data
	 * gatherers.
	 *
	 * @param gatherers
	 *            The data gatherer information for the boards.
	 * @return The total number of missed packets. Misses are retried, so this
	 *         is just an assessment of data transfer quality.
	 * @throws IOException
	 *             If IO fails.
	 * @throws ProcessException
	 *             If SpiNNaker rejects a message.
	 * @throws StorageException
	 *             If DB access goes wrong.
	 * @throws InterruptedException
	 *             If communications are interrupted.
	 */
	public int gather(List<Gather> gatherers) throws IOException,
			ProcessException, StorageException, InterruptedException {
		sanityCheck(gatherers);
		var workSize = new ValueHolder<>(0);
		Map<ChipLocation, List<WorkItems>> work;
		try (var bar = new Progress(countPlacements(gatherers), META_LABEL)) {
			work = discoverActualWork(gatherers, workSize, bar);
		}
		var conns = createConnections(gatherers, work);
		try (var s = new SystemRouterTableContext(txrx,
				gatherers.stream().flatMap(g -> g.getMonitors().stream()));
				var p = new NoDropPacketContext(txrx,
						gatherers.stream()
								.flatMap(g -> g.getMonitors().stream()),
						gatherers.stream());
				var bar = new Progress(workSize.getValue(), FAST_LABEL)) {
			log.info("launching {} parallel high-speed download tasks",
					work.size());
			parallel(work.keySet().stream().map(key -> {
				return () -> fastDownload(work.get(key), conns.get(key), bar);
			}));
		} finally {
			log.info("shutting down high-speed download connections");
			for (var c : conns.values()) {
				c.close();
			}
		}
		return missCount;
	}

	private int countPlacements(List<Gather> gatherers) {
		var gaths = gatherers.parallelStream();
		var mons = gaths.flatMap(g -> g.getMonitors().stream());
		return mons.mapToInt(m -> m.getPlacements().size()).sum();
	}

	/**
	 * Trivial record holding the pairing of monitor and list of lists of memory
	 * blocks.
	 *
	 * @author Donal Fellows
	 * @param monitor
	 *            Monitor that is used to download the regions.
	 * @param regions
	 *            List of information about where to download. The inner
	 *            sub-lists are ordered, and are either one or two items long to
	 *            represent what pieces of memory should really be downloaded.
	 *            The outer list could theoretically be done in any order... but
	 *            needs to be processed single-threaded anyway.
	 */
	private record WorkItems(Monitor monitor, List<List<Region>> regions) {
	}

	/**
	 * Query the machine to discover what actual pieces of memory the recording
	 * region IDs of the placements of the vertices attached to the monitors
	 * associated with the data speed up packet gatherers are.
	 *
	 * @param gatherers
	 *            The gatherer information.
	 * @param workSize
	 *            Where to write how much work there is to actually do.
	 * @param bar
	 *            The progress bar.
	 * @return What each board (as represented by the chip location of its data
	 *         speed up packet gatherer) has to be downloaded.
	 * @throws IOException
	 *             If IO fails.
	 * @throws ProcessException
	 *             If SpiNNaker rejects a message.
	 * @throws StorageException
	 *             If DB access goes wrong.
	 * @throws InterruptedException
	 *             If communications are interrupted.
	 */
	private Map<ChipLocation, List<WorkItems>> discoverActualWork(
			List<Gather> gatherers, ValueHolder<Integer> workSize, Progress bar)
			throws IOException, ProcessException, StorageException,
			InterruptedException {
		log.info("discovering regions to download");
		var work = new HashMap<ChipLocation, List<WorkItems>>();
		int count = 0;
		for (var g : gatherers) {
			var workitems = new ArrayList<WorkItems>();
			for (var m : g.getMonitors()) {
				m.updateTransactionIdFromMachine(txrx);

				for (var p : m.getPlacements()) {
					var regions = new ArrayList<List<Region>>();
					for (int id : p.vertex().recordedRegionIds()) {
						var r = getRegion(p, id);
						if (!r.isEmpty()) {
							regions.add(r);
						}
						count += r.size();
					}
					if (!regions.isEmpty()) {
						workitems.add(new WorkItems(m, regions));
					}
					bar.update();
				}

			}
			// Totally empty boards can be ignored
			if (!workitems.isEmpty()) {
				work.put(g.asChipLocation(), workitems);
			}
		}
		log.info("found {} regions to download", count);
		workSize.setValue(count);
		return work;
	}

	/**
	 * Build the connections to the gatherers and reprogram the IP tags on the
	 * machine to talk to them.
	 *
	 * @param gatherers
	 *            The data speed up gatherer descriptions.
	 * @param work
	 *            What work has been found to do. Used to filter out connections
	 *            to boards with nothing to do.
	 * @return The map from the location of the gatherer to the connection to
	 *         talk and listen to it.
	 * @throws IOException
	 *             If IO fails.
	 * @throws ProcessException
	 *             If SpiNNaker rejects a message.
	 * @throws InterruptedException
	 *             If communications are interrupted.
	 */
	@SuppressWarnings("MustBeClosed")
	private Map<ChipLocation, GatherDownloadConnection> createConnections(
			List<Gather> gatherers, Map<ChipLocation, ?> work)
			throws IOException, ProcessException, InterruptedException {
		log.info("building high-speed data connections and configuring IPtags");
		var connections = new HashMap<ChipLocation, GatherDownloadConnection>();
		for (var g : gatherers) {
			var gathererChip = g.asChipLocation();
			if (!work.containsKey(gathererChip)) {
				continue;
			}
<<<<<<< HEAD
			var conn = new GatherDownloadConnection(
					(job != null) ? job.getConnection(gathererChip)
							: txrx.locateSpinnakerConnection(
									g.getIptag().getBoardAddress()));
=======
			var conn = new GatherDownloadConnection(txrx.createScpConnection(
					gathererChip, g.getIptag().getBoardAddress()));
>>>>>>> 550dfd86
			conn.setIPTag(txrx, g.getIptag());
			connections.put(gathererChip, conn);
		}
		return connections;
	}

	/**
	 * Wrapper around the thread pool to sanitise the exceptions.
	 *
	 * @param tasks
	 *            The tasks to run in the pool.
	 * @throws IOException
	 *             If IO fails.
	 * @throws ProcessException
	 *             If SpiNNaker rejects a message.
	 * @throws StorageException
	 *             If DB access goes wrong.
	 * @throws InterruptedException
	 *             If communications are interrupted.
	 */
	private void parallel(Stream<SimpleCallable> tasks) throws IOException,
			ProcessException, StorageException, InterruptedException {
		try {
			pool.submitTasks(tasks).awaitAndCombineExceptions();
		} catch (IOException | StorageException | ProcessException
				| InterruptedException | RuntimeException e) {
			throw e;
		} catch (Exception e) {
			throw new RuntimeException("unexpected exception", e);
		}
	}

	/**
	 * Do the fast downloads for a particular board.
	 *
	 * @param work
	 *            The items to be downloaded for that board.
	 * @param conn
	 *            The connection for talking to the board.
	 * @param bar
	 *            The progress bar.
	 * @throws IOException
	 *             If IO fails.
	 * @throws StorageException
	 *             If DB access goes wrong.
	 * @throws TimeoutException
	 *             If a download times out unrecoverably.
	 * @throws ProcessException
	 *             If anything unexpected goes wrong.
	 * @throws InterruptedException
	 *             If communications are interrupted.
	 */
	private void fastDownload(List<WorkItems> work,
			GatherDownloadConnection conn, Progress bar)
			throws IOException, StorageException, TimeoutException,
			ProcessException, InterruptedException {
		try (var c = new BoardLocal(conn.getChip())) {
			log.info("processing fast downloads for {}", conn.getChip());
			var dl = new Downloader(conn);
			for (var item : work) {
				for (var regionsOnCore : item.regions()) {
					/*
					 * Once there's something too small, all subsequent
					 * retrieves for that recording region have to be done the
					 * same way to get the data in the DB in the right order.
					 */
					for (var region : regionsOnCore) {
						var data = dl.doDownload(item.monitor(), region);
						if (SPINNAKER_COMPARE_DOWNLOAD != null) {
							compareDownloadWithSCP(region, data);
						}
						storeData(region, data);
						bar.update();
					}
				}
			}
		}
	}

	private void sanityCheck(List<Gather> gatherers) {
		var sel = txrx.getScampConnectionSelector();
		var s = (sel instanceof MostDirectConnectionSelector<?> ss ? ss : null);

		// Sanity check the inputs
		for (var g : gatherers) {
			if (machine.getChipAt(g).ipAddress == null) {
				throw new IllegalStateException(
						"gatherer on chip without IP address: "
								+ g.asChipLocation());
			}
			if (s != null && !s.hasDirectConnectionFor(machine.getChipAt(g))) {
				throw new IllegalStateException(
						"gatherer at " + g.asCoreLocation()
								+ " without direct route in transceiver");
			}
		}
	}

	private void compareDownloadWithSCP(Region r, ByteBuffer data)
			throws IOException, ProcessException, InterruptedException {
		var data2 = txrx.readMemory(r.core.asChipLocation(), r.startAddress,
				r.size);
		if (data.remaining() != data2.remaining()) {
			log.error("different buffer sizes: {} with gatherer, {} with SCP",
					data.remaining(), data2.remaining());
		}
		compareBuffers(data, data2, log);
	}

	/**
	 * Work out exactly where is going to be downloaded. The elements of the
	 * list this method returns will end up directing what calls to
	 * {@link #storeData(BufferManagerStorage.Region,ByteBuffer) storeData(...)}
	 * are done, and the order in which they are done.
	 * <p>
	 * The recording region memory management scheme effectively requires this
	 * to be a list of zero, one or two elements, but the {@link DataGatherer}
	 * class does not care.
	 *
	 * @param placement
	 *            The placement information.
	 * @param regionID
	 *            The region ID.
	 * @return The region descriptors that are the actual download instructions.
	 *         May be unmodifiable.
	 * @throws IOException
	 *             If communication fails.
	 * @throws ProcessException
	 *             If SpiNNaker rejects a message.
	 * @throws StorageException
	 *             If the database doesn't like something.
	 * @throws InterruptedException
	 *             If communications are interrupted.
	 */
	@UsedInJavadocOnly(BufferManagerStorage.class)
	@ForOverride
	protected abstract List<Region> getRegion(Placement placement, int regionID)
			throws IOException, ProcessException, StorageException,
			InterruptedException;

	/**
	 * Store the data retrieved from a region. Called (at most) once for each
	 * element in the list returned by {@link #getRegion(Placement,int)
	 * getRegion(...)}, <i>in order</i>. No guarantee is made about which thread
	 * will call this method.
	 *
	 * @param r
	 *            Where the data came from.
	 * @param data
	 *            The data that was retrieved.
	 * @throws StorageException
	 *             If the database refuses to do the store.
	 */
	@ForOverride
	protected abstract void storeData(Region r, ByteBuffer data)
			throws StorageException;

	/**
	 * Class used to manage a download. Every instance <em>must only</em> ever
	 * be used from one thread.
	 *
	 * @author Donal Fellows
	 */
	private final class Downloader {
		private final GatherDownloadConnection conn;

		/**
		 * Whether a packet has previously been received on this connection
		 * since it was configured to talk to the current core; if not, it's
		 * probably a dead connection or problem with the core causing the
		 * failure.
		 */
		private boolean received;

		private int timeoutcount;

		/** A flag for each packet sequence number that is expected. */
		private BitSet expectedSeqNums;

		private int maxSeqNum;

		private ByteBuffer dataReceiver;

		private Monitor monitorCore;

		private List<Integer> lastRequested;

		/**
		 * Create an instance.
		 *
		 * @param connection
		 *            The connection used to send messages.
		 */
		private Downloader(GatherDownloadConnection connection) {
			conn = connection;
		}

		/**
		 * Do the downloading.
		 *
		 * @param extraMonitor
		 *            Where to download from.
		 * @param region
		 *            What to download.
		 * @return The downloaded data, or {@code null} if an unrecoverable
		 *         error occurred.
		 * @throws IOException
		 *             If anything unexpected goes wrong.
		 * @throws TimeoutException
		 *             If a download times out unrecoverably.
		 * @throws ProcessException
		 *             If anything unexpected goes wrong.
		 * @throws InterruptedException
		 *             If communications are interrupted.
		 */
		ByteBuffer doDownload(Monitor extraMonitor, Region region)
				throws IOException, TimeoutException, ProcessException,
				InterruptedException {
			monitorCore = extraMonitor;
			dataReceiver = allocate(region.size);
			/*
			 * Tricky point: where an amount of data to be downloaded is exactly
			 * a multiple of the number of payload words per packet, we need an
			 * extra packet because the data gatherer executable sends the data
			 * before it knows whether it has reached the end (and the extra
			 * monitors don't know about the chunking).
			 *
			 * This translates into needing to add one here.
			 */
			maxSeqNum = ceildiv(region.size, DATA_WORDS_PER_PACKET * WORD_SIZE);
			expectedSeqNums = new BitSet(maxSeqNum);
			expectedSeqNums.set(0, maxSeqNum);
			lastRequested = expectedSeqs();
			received = false;
			timeoutcount = 0;
			monitorCore.updateTransactionId();
			log.debug(
					"extracting data from {} with size {} with "
							+ "transaction id {}",
					region.startAddress, region.size,
					monitorCore.getTransactionId());
			conn.sendStart(monitorCore.asCoreLocation(), region.startAddress,
					region.size, monitorCore.getTransactionId());
			try {
				boolean finished;
				do {
					finished = processOnePacket(TIMEOUT_PER_RECEIVE,
							monitorCore.getTransactionId());
				} while (!finished);
				conn.sendClear(monitorCore.asCoreLocation(),
						monitorCore.getTransactionId());
			} catch (TimeoutException e) {
				if (received) {
					log.warn(
							"received only some of the packets from <{}> "
									+ "for {}; has something crashed?",
							monitorCore, region);
				}
				throw e;
			} finally {
				if (!received) {
					log.warn("never actually received any packets from "
							+ "<{}> for {}", monitorCore, region);
				}
			}
			dataReceiver.position(0);
			try {
				return dataReceiver;
			} finally {
				dataReceiver = null;
			}
		}

		/**
		 * Take one message off the queue and process it.
		 *
		 * @param timeout
		 *            How long to wait for the queue to deliver a packet, in
		 *            milliseconds.
		 * @param transactionId
		 *            The transaction id of this stream.
		 * @return True if we have finished.
		 * @throws IOException
		 *             If packet reception or retransmission requesting fails.
		 * @throws TimeoutException
		 *             If we have a full timeout, or if we are flailing around,
		 *             making no progress.
		 * @throws InterruptedException
		 *             If communications are interrupted.
		 */
		private boolean processOnePacket(int timeout, int transactionId)
				throws IOException, TimeoutException, InterruptedException {
			var p = conn.getNextPacket(timeout + INTERNAL_DELAY);
			if (p.hasRemaining()) {
				received = true;
				timeoutcount = 0;
				return processData(p, transactionId);
			}
			log.debug("failed to receive on connection {}.", conn);
			return processTimeout(transactionId);
		}

		/**
		 * Process a single received packet.
		 *
		 * @param data
		 *            The content of the packet.
		 * @param transactionId
		 *            The transaction id of this stream.
		 * @return True if we have finished.
		 * @throws IOException
		 *             If the packet is an end-of-stream packet yet there are
		 *             packets outstanding, and the retransmission causes an
		 *             error.
		 * @throws TimeoutException
		 *             If we are flailing around, making no progress.
		 * @throws InterruptedException
		 *             If we are interrupted.
		 */
		private boolean processData(ByteBuffer data, int transactionId)
				throws IOException, TimeoutException, InterruptedException {
			int seqNum = data.getInt();
			int responseTransactionId = data.getInt();

			if (responseTransactionId != transactionId) {
				return false;
			}

			var isEndOfStream = ((seqNum & LAST_MESSAGE_FLAG_BIT_MASK) != 0);
			seqNum &= ~LAST_MESSAGE_FLAG_BIT_MASK;

			if (seqNum > maxSeqNum || seqNum < 0) {
				throw new InsaneSequenceNumberException(maxSeqNum, seqNum);
			}
			int len = data.remaining();
			if (len != DATA_WORDS_PER_PACKET * WORD_SIZE && len != 0
					&& seqNum < maxSeqNum - 1) {
				log.warn("short packet ({} bytes) in non-terminal position "
						+ "(seq: {})", len, seqNum);
			}
			if (data.hasRemaining()) {
				int offset = seqNum * DATA_WORDS_PER_PACKET * WORD_SIZE;
				if (log.isDebugEnabled()) {
					log.debug("storing {} bytes at position {} of {}",
							data.remaining(), offset, dataReceiver.limit());
				}
				dataReceiver.position(offset);
				dataReceiver.put(data);
				expectedSeqNums.clear(seqNum);
			}
			if (!isEndOfStream) {
				return false;
			}
			return retransmitMissingSequences(transactionId);
		}

		/**
		 * Process the fact that the message queue was in a timeout state.
		 *
		 * @param transactionId
		 *            The transaction id of this stream
		 * @return True if we have finished.
		 * @throws IOException
		 *             If there are packets outstanding, and the retransmission
		 *             causes an error.
		 * @throws TimeoutException
		 *             If we have a full timeout.
		 * @throws InterruptedException
		 *             If we are interrupted.
		 */
		private boolean processTimeout(int transactionId)
				throws IOException, TimeoutException, InterruptedException {
			if (++timeoutcount > TIMEOUT_RETRY_LIMIT) {
				log.error(TIMEOUT_MESSAGE);
				throw new TimeoutException();
			}

			// retransmit missing packets
			log.debug("doing reinjection");
			return retransmitMissingSequences(transactionId);
		}

		/**
		 * Request that the extra monitor core retransmit some packets. Does
		 * nothing if there are no packets missing.
		 *
		 * @param transactionId
		 *            The transaction id of this stream
		 * @return Whether there were really any packets to retransmit.
		 * @throws IOException
		 *             If there are failures.
		 * @throws TimeoutException
		 *             If we are flailing around, making no progress.
		 * @throws InterruptedException
		 *             If interrupted.
		 */
		private boolean retransmitMissingSequences(int transactionId)
				throws IOException, TimeoutException, InterruptedException {
			int numMissing = expectedSeqNums.cardinality();
			if (numMissing < 1) {
				return true;
			}
			log.debug("there are {} missing packets in message from {}",
					numMissing, monitorCore);

			// Build a list of the sequence numbers of all missing packets
			var missingSeqs = expectedSeqs();
			missCount += numMissing;

			log.debug("missing sequence numbers: {}", missingSeqs);
			if (missingSeqs.size() > lastRequested.size()) {
				log.warn("what is going on?");
				log.warn("last:{}", lastRequested);
				log.warn("this:{}", missingSeqs);
			}
			lastRequested = missingSeqs;

			// Transmit missing sequences as a new SDP Packet
			for (var msg : createMessages(monitorCore, missingSeqs,
					transactionId)) {
				sleep(DELAY_PER_SEND);
				conn.sendMissing(msg);
			}
			return false;
		}

		/**
		 * @return The expected sequence numbers, as an ordered list.
		 */
		private List<Integer> expectedSeqs() {
			return expectedSeqNums.stream().boxed()
					.collect(toUnmodifiableList());
		}
	}
}

/**
 * Exception that indicates a total (i.e., unrecoverable) failure to do a
 * download.
 *
 * @author Donal Fellows
 */
final class TimeoutException extends Exception {
	private static final long serialVersionUID = 1L;
}

/**
 * Exception that indicates a bad sequence number in a download.
 *
 * @author Donal Fellows
 */
final class InsaneSequenceNumberException extends IllegalStateException {
	private static final long serialVersionUID = 2L;

	private static final String MID = "totally bad sequence";

	private static final String END = "non-empty terminal-only packet";

	InsaneSequenceNumberException(int maxNum, int seqNum) {
		super(format("got insane sequence number %d: expected maximum %d (%s)",
				seqNum, maxNum, (maxNum == seqNum ? END : MID)));
	}
}<|MERGE_RESOLUTION|>--- conflicted
+++ resolved
@@ -44,14 +44,6 @@
 import com.google.errorprone.annotations.MustBeClosed;
 import com.google.errorprone.annotations.OverridingMethodsMustInvokeSuper;
 
-<<<<<<< HEAD
-import uk.ac.manchester.spinnaker.alloc.client.SpallocClient;
-=======
-import difflib.ChangeDelta;
-import difflib.Chunk;
-import difflib.DeleteDelta;
-import difflib.InsertDelta;
->>>>>>> 550dfd86
 import uk.ac.manchester.spinnaker.connections.MostDirectConnectionSelector;
 import uk.ac.manchester.spinnaker.front_end.BasicExecutor;
 import uk.ac.manchester.spinnaker.front_end.BasicExecutor.SimpleCallable;
@@ -325,15 +317,8 @@
 			if (!work.containsKey(gathererChip)) {
 				continue;
 			}
-<<<<<<< HEAD
-			var conn = new GatherDownloadConnection(
-					(job != null) ? job.getConnection(gathererChip)
-							: txrx.locateSpinnakerConnection(
-									g.getIptag().getBoardAddress()));
-=======
 			var conn = new GatherDownloadConnection(txrx.createScpConnection(
 					gathererChip, g.getIptag().getBoardAddress()));
->>>>>>> 550dfd86
 			conn.setIPTag(txrx, g.getIptag());
 			connections.put(gathererChip, conn);
 		}
