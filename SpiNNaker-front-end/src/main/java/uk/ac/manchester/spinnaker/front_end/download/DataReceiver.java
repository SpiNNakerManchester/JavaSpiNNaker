/*
 * Copyright (c) 2018-2019 The University of Manchester
 *
 * This program is free software: you can redistribute it and/or modify
 * it under the terms of the GNU General Public License as published by
 * the Free Software Foundation, either version 3 of the License, or
 * (at your option) any later version.
 *
 * This program is distributed in the hope that it will be useful,
 * but WITHOUT ANY WARRANTY; without even the implied warranty of
 * MERCHANTABILITY or FITNESS FOR A PARTICULAR PURPOSE.  See the
 * GNU General Public License for more details.
 *
 * You should have received a copy of the GNU General Public License
 * along with this program.  If not, see <http://www.gnu.org/licenses/>.
 */
package uk.ac.manchester.spinnaker.front_end.download;

import static java.nio.ByteBuffer.allocate;
import static org.slf4j.LoggerFactory.getLogger;
import static uk.ac.manchester.spinnaker.front_end.download.RecordingRegion.getRecordingRegionDescriptors;

import java.io.IOException;
import java.nio.ByteBuffer;
import java.util.ArrayList;
import java.util.List;
import java.util.stream.Stream;

import org.slf4j.Logger;

import uk.ac.manchester.spinnaker.front_end.BasicExecutor;
import uk.ac.manchester.spinnaker.front_end.BoardLocalSupport;
import uk.ac.manchester.spinnaker.front_end.download.request.Placement;
import uk.ac.manchester.spinnaker.machine.HasCoreLocation;
import uk.ac.manchester.spinnaker.machine.Machine;
import uk.ac.manchester.spinnaker.machine.MemoryLocation;
import uk.ac.manchester.spinnaker.machine.RegionLocation;
import uk.ac.manchester.spinnaker.storage.BufferManagerStorage;
import uk.ac.manchester.spinnaker.storage.StorageException;
import uk.ac.manchester.spinnaker.transceiver.ProcessException;
import uk.ac.manchester.spinnaker.transceiver.TransceiverInterface;
import uk.ac.manchester.spinnaker.utils.DefaultMap;

/**
 * Stripped down version of the BufferManager for early testing.
 *
 * @see <a href=
 *      "https://github.com/SpiNNakerManchester/SpiNNFrontEndCommon/blob/master/spinn_front_end_common/interface/buffer_management/buffer_manager.py">
 *      Python Version</a>
 *
 * @author Christian-B
 */
public class DataReceiver extends BoardLocalSupport {
	private final TransceiverInterface txrx;

	private final BufferedReceivingData receivedData;

	private final Machine machine;

	private static final Logger log = getLogger(DataReceiver.class);

	/**
	 * Creates a new mini Buffer Manager.
	 *
	 * @param tranceiver
	 *            Transceiver to get data via.
	 * @param machine
	 *            The SpiNNaker system to get the data from.
	 * @param storage
	 *            How to talk to the database.
	 */
	public DataReceiver(TransceiverInterface tranceiver, Machine machine,
			BufferManagerStorage storage) {
		super(machine);
		txrx = tranceiver;
		// storage area for received data from cores
		receivedData = new BufferedReceivingData(storage);
		this.machine = machine;
	}

	private Stream<? extends List<Placement>> partitionByBoard(
			List<Placement> placements) {
		var map = new DefaultMap<>(ArrayList<Placement>::new);
		for (var p : placements) {
			map.get(machine.getChipAt(p).nearestEthernet).add(p);
		}
		return map.values().stream();
	}

	/**
	 * Gets the data for a list of placements in parallel.
	 *
	 * @param placements
	 *            List of placements.
	 * @param parallelFactor
	 *            Number of threads to use.
	 * @throws IOException
	 *             if communications fail
	 * @throws ProcessException
	 *             if SpiNNaker rejects a message
	 * @throws StorageException
	 *             if database access fails
	 */
	public void getDataForPlacementsParallel(List<Placement> placements,
			int parallelFactor)
			throws IOException, StorageException, ProcessException {
<<<<<<< HEAD
		try (var exec = new BasicExecutor(parallelFactor)) {
			/*
			 * Checkstyle gets the indentation rules wrong for the next
			 * statement.
			 */
			// CHECKSTYLE:OFF
			// get data on a by-the-board basis
			var tasks = exec.submitTasks(partitionByBoard(placements)
					.map(places -> () -> getDataForPlacements(places)));
			// CHECKSTYLE:ON
			tasks.awaitAndCombineExceptions();
=======
		try (BasicExecutor exec = new BasicExecutor(parallelFactor)) {
			// get data on a by-the-board basis
			exec.submitTasks(partitionByBoard(placements), places -> {
				return () -> getDataForPlacements(places);
			}).awaitAndCombineExceptions();
>>>>>>> a4ac2581
		} catch (IOException | StorageException | ProcessException
				| RuntimeException e) {
			throw e;
		} catch (Exception e) {
			// CHECKSTYLE:OFF
			// This code should be unreachable
			throw new RuntimeException("unexpected exception", e);
			// CHECKSTYLE:ON
		}
	}

	/**
	 * Gets the data for a list of placements.
	 * <p>
	 * Note: This method is subject to change as best way to pass in placement
	 * data is determined.
	 *
	 * @param placements
	 *            List of placements.
	 * @throws IOException
	 *             if communications fail
	 * @throws ProcessException
	 *             if SpiNNaker rejects a message
	 * @throws StorageException
	 *             if database access fails
	 */
	public void getDataForPlacements(List<Placement> placements)
			throws IOException, StorageException, ProcessException {
		// get data
		try (var c = new BoardLocal(placements.get(0))) {
			for (var placement : placements) {
				for (int recordingRegionId : placement.getVertex()
						.getRecordedRegionIds()) {
					getDataForPlacement(placement, recordingRegionId);
				}
			}
		}
	}

	private void getDataForPlacement(Placement placement, int recordingRegionId)
			throws IOException, StorageException, ProcessException {
		// Combine placement.x, placement.y, placement.p, recording_region_id
		var location = new RegionLocation(placement, recordingRegionId);

		// Read the data if not already received
		if (receivedData.isDataFromRegionFlushed(location)) {
			return;
		}

		// Ensure the recording regions are stored
		var coreLocation = location.asCoreLocation();
		if (!receivedData.isRecordingRegionsStored(coreLocation)) {
			var regions = getRecordingRegionDescriptors(txrx, placement);
			receivedData.storeRecordingRegions(coreLocation, regions);
		}

		// Read the data
		var region = receivedData.getRecordingRegion(location);
		readSomeData(location, region.data, region.size);
	}

	private static final long MAX_UINT = 0xFFFFFFFFL;

	private static boolean is32bit(long value) {
		return value >= 0 && value <= MAX_UINT;
	}

	private void readSomeData(RegionLocation location, MemoryLocation address,
			long length)
			throws IOException, StorageException, ProcessException {
		if (!is32bit(length)) {
			throw new IllegalArgumentException("non-32-bit argument");
		}
		if (log.isDebugEnabled()) {
			log.debug("< Reading {} bytes from {} at {}", length, location,
					address);
		}
		var data = requestData(location, address, (int) length);
		receivedData.flushingDataFromRegion(location, data);
	}

	/**
	 * Read memory from SDRAM on SpiNNaker.
	 *
	 * @param placement
	 *            The coords where data is to be extracted from.
	 * @param address
	 *            The memory address to start at
	 * @param length
	 *            The number of bytes to extract
	 * @return data as a byte array
	 * @throws IOException
	 *             if communications fail
	 */
	private ByteBuffer requestData(HasCoreLocation location,
			MemoryLocation address, int length)
			throws IOException, ProcessException {
		if (length < 1) {
			// Crazy negative lengths get an exception
			return allocate(length);
		}
		return txrx.readMemory(location.getScampCore(), address, length);
	}
}<|MERGE_RESOLUTION|>--- conflicted
+++ resolved
@@ -104,25 +104,11 @@
 	public void getDataForPlacementsParallel(List<Placement> placements,
 			int parallelFactor)
 			throws IOException, StorageException, ProcessException {
-<<<<<<< HEAD
 		try (var exec = new BasicExecutor(parallelFactor)) {
-			/*
-			 * Checkstyle gets the indentation rules wrong for the next
-			 * statement.
-			 */
-			// CHECKSTYLE:OFF
-			// get data on a by-the-board basis
-			var tasks = exec.submitTasks(partitionByBoard(placements)
-					.map(places -> () -> getDataForPlacements(places)));
-			// CHECKSTYLE:ON
-			tasks.awaitAndCombineExceptions();
-=======
-		try (BasicExecutor exec = new BasicExecutor(parallelFactor)) {
 			// get data on a by-the-board basis
 			exec.submitTasks(partitionByBoard(placements), places -> {
 				return () -> getDataForPlacements(places);
 			}).awaitAndCombineExceptions();
->>>>>>> a4ac2581
 		} catch (IOException | StorageException | ProcessException
 				| RuntimeException e) {
 			throw e;
