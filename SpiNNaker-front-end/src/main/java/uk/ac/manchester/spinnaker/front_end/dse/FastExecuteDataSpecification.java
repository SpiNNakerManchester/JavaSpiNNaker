/*
 * Copyright (c) 2019-2020 The University of Manchester
 *
 * This program is free software: you can redistribute it and/or modify
 * it under the terms of the GNU General Public License as published by
 * the Free Software Foundation, either version 3 of the License, or
 * (at your option) any later version.
 *
 * This program is distributed in the hope that it will be useful,
 * but WITHOUT ANY WARRANTY; without even the implied warranty of
 * MERCHANTABILITY or FITNESS FOR A PARTICULAR PURPOSE.  See the
 * GNU General Public License for more details.
 *
 * You should have received a copy of the GNU General Public License
 * along with this program.  If not, see <http://www.gnu.org/licenses/>.
 */
package uk.ac.manchester.spinnaker.front_end.dse;

import static difflib.DiffUtils.diff;
import static java.lang.Integer.toUnsignedLong;
import static java.lang.String.format;
import static java.lang.System.getProperty;
import static java.lang.System.nanoTime;
import static java.nio.ByteOrder.LITTLE_ENDIAN;
import static java.nio.charset.StandardCharsets.UTF_8;
import static java.util.stream.Collectors.toList;
import static java.util.stream.IntStream.range;
import static org.slf4j.LoggerFactory.getLogger;
import static uk.ac.manchester.spinnaker.front_end.Constants.CORE_DATA_SDRAM_BASE_TAG;
import static uk.ac.manchester.spinnaker.front_end.Constants.PARALLEL_SIZE;
import static uk.ac.manchester.spinnaker.front_end.dse.FastDataInProtocol.computeNumPackets;
import static uk.ac.manchester.spinnaker.messages.Constants.NBBY;
import static uk.ac.manchester.spinnaker.utils.UnitConstants.NSEC_PER_SEC;
import static uk.ac.manchester.spinnaker.data_spec.Constants.APP_PTR_TABLE_BYTE_SIZE;

import java.io.BufferedWriter;
import java.io.File;
import java.io.FileOutputStream;
import java.io.IOException;
import java.io.OutputStreamWriter;
import java.io.PrintWriter;
import java.net.SocketTimeoutException;
import java.nio.ByteBuffer;
import java.nio.IntBuffer;
import java.util.ArrayList;
import java.util.BitSet;
import java.util.HashMap;
import java.util.LinkedList;
import java.util.List;
import java.util.Map;

import org.slf4j.Logger;

import difflib.ChangeDelta;
import difflib.Chunk;
import difflib.DeleteDelta;
import difflib.InsertDelta;
import uk.ac.manchester.spinnaker.data_spec.DataSpecificationException;
import uk.ac.manchester.spinnaker.data_spec.Executor;
import uk.ac.manchester.spinnaker.data_spec.MemoryRegionReal;
import uk.ac.manchester.spinnaker.front_end.BasicExecutor;
import uk.ac.manchester.spinnaker.front_end.BoardLocalSupport;
import uk.ac.manchester.spinnaker.front_end.NoDropPacketContext;
import uk.ac.manchester.spinnaker.front_end.Progress;
import uk.ac.manchester.spinnaker.front_end.download.request.Gather;
import uk.ac.manchester.spinnaker.front_end.download.request.Monitor;
import uk.ac.manchester.spinnaker.machine.ChipLocation;
import uk.ac.manchester.spinnaker.machine.CoreLocation;
import uk.ac.manchester.spinnaker.machine.CoreSubsets;
import uk.ac.manchester.spinnaker.machine.HasChipLocation;
import uk.ac.manchester.spinnaker.machine.Machine;
import uk.ac.manchester.spinnaker.machine.MemoryLocation;
import uk.ac.manchester.spinnaker.messages.model.AppID;
import uk.ac.manchester.spinnaker.storage.ConnectionProvider;
import uk.ac.manchester.spinnaker.storage.DSEStorage;
import uk.ac.manchester.spinnaker.storage.DSEStorage.CoreToLoad;
import uk.ac.manchester.spinnaker.storage.DSEStorage.Ethernet;
import uk.ac.manchester.spinnaker.storage.StorageException;
import uk.ac.manchester.spinnaker.transceiver.ProcessException;
import uk.ac.manchester.spinnaker.transceiver.SpinnmanException;
import uk.ac.manchester.spinnaker.transceiver.Transceiver;
import uk.ac.manchester.spinnaker.utils.MathUtils;

/**
 * Implementation of the Data Specification Executor that uses the Fast Data In
 * protocol to upload the results to a SpiNNaker machine.
 *
 * @author Donal Fellows
 * @author Alan Stokes
 */
public class FastExecuteDataSpecification extends BoardLocalSupport
		implements AutoCloseable {
	private static final Logger log =
			getLogger(FastExecuteDataSpecification.class);

	private static final String SPINNAKER_COMPARE_UPLOAD =
			getProperty("spinnaker.compare.upload");

	private static final String LOADING_MSG =
			"loading data specifications onto SpiNNaker";

	private static final String IN_REPORT_NAME =
			"speeds_gained_in_speed_up_process.tsv";

	/** One kilo-binary unit multiplier. */
	private static final int ONE_KI = 1024;

	private static final int TIMEOUT_RETRY_LIMIT = 100;

	/** flag for saying missing all SEQ numbers. */
	private static final int FLAG_FOR_MISSING_ALL_SEQUENCES = 0xFFFFFFFE;

	/** Sequence number that marks the end of a sequence number stream. */
	private static final int MISSING_SEQS_END = -1;

	private final Transceiver txrx;

	private final Map<ChipLocation, Gather> gathererForChip;

	private final Map<ChipLocation, Monitor> monitorForChip;

	private final Map<ChipLocation, CoreSubsets> monitorsForBoard;

	private final BasicExecutor executor;

	private final Machine machine;

	private boolean writeReports = false;

	private File reportPath = null;

	/**
	 * Create an instance of this class.
	 *
	 * @param machine
	 *            The SpiNNaker machine description.
	 * @param gatherers
	 *            The description of where the gatherers and monitors are.
	 * @param reportDir
	 *            Where to write reports, or {@code null} if no reports are to
	 *            be written.
	 * @throws IOException
	 *             If IO goes wrong.
	 * @throws ProcessException
	 *             If SpiNNaker rejects a message.
	 * @throws IllegalStateException
	 *             If something really strange occurs with talking to the BMP;
	 *             this constructor should not be doing that!
	 */
	public FastExecuteDataSpecification(Machine machine, List<Gather> gatherers,
			File reportDir) throws IOException, ProcessException {
		super(machine);
		if (SPINNAKER_COMPARE_UPLOAD != null) {
			log.warn("detailed comparison of uploaded data enabled; "
					+ "this may destabilize the protocol");
		}
		this.machine = machine;
		executor = new BasicExecutor(PARALLEL_SIZE);

		if (reportDir != null) {
			writeReports = true;
			reportPath = new File(reportDir, IN_REPORT_NAME);
		}

		gathererForChip = new HashMap<>();
		monitorForChip = new HashMap<>();
		monitorsForBoard = new HashMap<>();

		try {
			txrx = new Transceiver(machine);
		} catch (ProcessException e) {
			throw e;
		} catch (SpinnmanException e) {
			throw new IllegalStateException("failed to talk to BMP, "
					+ "but that shouldn't have happened at all", e);
		}

		buildMaps(gatherers);
	}

	private void buildMaps(List<Gather> gatherers)
			throws IOException, ProcessException {
		for (var g : gatherers) {
			g.updateTransactionIdFromMachine(txrx);
			var gathererChip = g.asChipLocation();
			gathererForChip.put(gathererChip, g);
			var boardMonitorCores = monitorsForBoard
					.computeIfAbsent(gathererChip, x -> new CoreSubsets());
			for (var m : g.getMonitors()) {
				var monitorChip = m.asChipLocation();
				gathererForChip.put(monitorChip, g);
				monitorForChip.put(monitorChip, m);
				boardMonitorCores.addCore(m.asCoreLocation());
			}
		}
	}

	/**
	 * Execute all application data specifications that a particular connection
	 * knows about, storing back in the database the information collected about
	 * those executions. Data is transferred using the Fast Data In protocol.
	 *
	 * @param connection
	 *            The handle to the database.
	 * @throws StorageException
	 *             If the database can't be talked to.
	 * @throws IOException
	 *             If the transceiver can't talk to its sockets.
	 * @throws ProcessException
	 *             If SpiNNaker rejects a message.
	 * @throws DataSpecificationException
	 *             If a data specification in the database is invalid.
	 * @throws IllegalStateException
	 *             If an unexpected exception occurs in any of the parallel
	 *             tasks.
	 */
	public void loadCores(ConnectionProvider<DSEStorage> connection)
			throws StorageException, IOException, ProcessException,
			DataSpecificationException {
		var storage = connection.getStorageInterface();
		var ethernets = storage.listEthernetsToLoad();
		int opsToRun = storage.countWorkRequired();
		try (var bar = new Progress(opsToRun, LOADING_MSG)) {
			executor.submitTasks(ethernets, board -> {
				return () -> loadBoard(board, storage, bar);
			}).awaitAndCombineExceptions();
		} catch (StorageException | IOException | ProcessException
				| DataSpecificationException | RuntimeException e) {
			throw e;
		} catch (Exception e) {
			throw new IllegalStateException("unexpected exception", e);
		}
	}

	private void loadBoard(Ethernet board, DSEStorage storage, Progress bar)
			throws IOException, ProcessException,
			DataSpecificationException, StorageException {
		var cores = storage.listCoresToLoad(board, false);
		if (cores.isEmpty()) {
			log.info("no cores need loading on board; skipping");
			return;
		}
		log.info("loading data onto {} cores on board", cores.size());
		try (var worker = new BoardWorker(board, storage, bar)) {
			var addresses = new HashMap<CoreToLoad, MemoryLocation>();
			for (var ctl : cores) {
				var start = malloc(ctl, ctl.sizeToWrite);
				txrx.writeUser0(ctl.core, start.address);
				addresses.put(ctl, start);
			}

			try (var routers = worker.systemRouterTables();
					var context = worker.dontDropPackets(
							gathererForChip.get(board.location))) {
				for (var ctl : cores) {
					worker.loadCore(ctl, gathererForChip.get(board.location),
							addresses.get(ctl));
				}
				log.info("finished sending data in for this board");
			} catch (Exception e) {
				log.warn("failure in core loading", e);
				throw e;
			}
		}
	}

	private MemoryLocation malloc(CoreToLoad ctl, Integer bytesUsed)
			throws IOException, ProcessException {
		return txrx.mallocSDRAM(ctl.core.getScampCore(), bytesUsed,
				new AppID(ctl.appID),
				ctl.core.getP() + CORE_DATA_SDRAM_BASE_TAG);
	}

	@Override
	public void close() throws IOException {
		try {
			txrx.close();
		} catch (IOException | RuntimeException e) {
			throw e;
		} catch (Exception e) {
			throw new IllegalStateException("unexpected failure in close", e);
		}
	}

	/**
	 * Opens a file for writing text.
	 *
	 * @param file
	 *            The file to open
	 * @param append
	 *            Whether to open in append mode; if {@code false}, the file
	 *            will be created or overwritten.
	 * @return The stream to use to do the writing.
	 * @throws IOException
	 *             If anything goes wrong with creating or opening the file.
	 */
	private static PrintWriter open(File file, boolean append)
			throws IOException {
		return new PrintWriter(new BufferedWriter(new OutputStreamWriter(
				new FileOutputStream(file, append), UTF_8)));
	}

	/**
	 * Writes (part of) the report describing what data transfer rates were
	 * achieved.
	 *
	 * @param chip
	 *            Which chip was the data bound for?
	 * @param timeDiff
	 *            How long did the transfer take, in nanoseconds.
	 * @param size
	 *            How many bytes were transferred?
	 * @param baseAddress
	 *            Where were the bytes written to?
	 * @param missingNumbers
	 *            What were the missing sequence numbers at each stage.
	 * @throws IOException
	 *             If IO fails.
	 */
	public synchronized void writeReport(HasChipLocation chip, long timeDiff,
			int size, MemoryLocation baseAddress, Object missingNumbers)
			throws IOException {
		if (!reportPath.exists()) {
			try (var w = open(reportPath, false)) {
				w.println("x" + "\ty" + "\tSDRAM address" + "\tsize/bytes"
						+ "\ttime taken/s" + "\ttransfer rate/(Mb/s)"
						+ "\tmissing sequence numbers");
			}
		}

		float timeTaken = timeDiff / (float) NSEC_PER_SEC;
		float megabits = (size * (long) NBBY) / (float) (ONE_KI * ONE_KI);
		String mbs;
		if (timeDiff == 0) {
			mbs = "unknown, below threshold";
		} else {
			mbs = format("%f", megabits / timeTaken);
		}
		try (var w = open(reportPath, true)) {
			w.printf("%d\t%d\t%s\t%d\t%f\t%s\t%s\n", chip.getX(), chip.getY(),
					baseAddress, toUnsignedLong(size), timeTaken, mbs,
					missingNumbers);
		}
	}

	private static void compareBuffers(ByteBuffer original,
			ByteBuffer downloaded) {
		for (int i = 0; i < original.remaining(); i++) {
			if (original.get(i) != downloaded.get(i)) {
				log.error("downloaded buffer contents different");
				for (var delta : diff(list(original), list(downloaded))
						.getDeltas()) {
					if (delta instanceof ChangeDelta) {
						var delete = delta.getOriginal();
						var insert = delta.getRevised();
						log.warn(
								"swapped {} bytes (SCP) for {} (gather) "
										+ "at {}->{}",
								delete.getLines().size(),
								insert.getLines().size(), delete.getPosition(),
								insert.getPosition());
						log.info("change {} -> {}", describeChunk(delete),
								describeChunk(insert));
					} else if (delta instanceof DeleteDelta) {
						var delete = delta.getOriginal();
						log.warn("gather deleted {} bytes at {}",
								delete.getLines().size(), delete.getPosition());
						log.info("delete {}", describeChunk(delete));
					} else if (delta instanceof InsertDelta) {
						var insert = delta.getRevised();
						log.warn("gather inserted {} bytes at {}",
								insert.getLines().size(), insert.getPosition());
						log.info("insert {}", describeChunk(insert));
					}
				}
				break;
			}
		}
	}

	private static List<Byte> list(ByteBuffer buffer) {
		var l = new ArrayList<Byte>();
		var b = buffer.asReadOnlyBuffer();
		while (b.hasRemaining()) {
			l.add(b.get());
		}
		return l;
	}

	private static List<String> describeChunk(Chunk<Byte> chunk) {
		return chunk.getLines().stream().map(MathUtils::hexbyte)
				.collect(toList());
	}

	/**
	 * The worker class that handles a particular board of a SpiNNaker machine.
	 * Instances of this class are only ever used from a single thread.
	 *
	 * @author Donal Fellows
	 * @author Alan Stokes
	 */
	private class BoardWorker implements AutoCloseable {
		private Ethernet board;

		private DSEStorage storage;

		private Progress bar;

		private ThrottledConnection connection;

		private MissingRecorder missingSequenceNumbers;

		private BoardLocal logContext;

		private ExecutionContext execContext;

		BoardWorker(Ethernet board, DSEStorage storage, Progress bar)
				throws IOException, ProcessException {
			this.board = board;
			this.logContext = new BoardLocal(board.location);
			this.storage = storage;
			this.bar = bar;
			this.execContext = new ExecutionContext(txrx);
			connection = new ThrottledConnection(txrx, board,
					gathererForChip.get(board.location).getIptag());
		}

		@Override
		public void close() throws IOException, ProcessException,
				DataSpecificationException {
			execContext.close();
			logContext.close();
			connection.close();
		}

		/**
		 * Execute a data specification and load the results onto a core.
		 *
		 * @param ctl
		 *            The definition of what to run and where to send the
		 *            results.
		 * @param transactionId
		 *            The transaction id for the stream.
		 * @throws IOException
		 *             If anything goes wrong with I/O.
		 * @throws ProcessException
		 *             If SCAMP rejects the request.
		 * @throws DataSpecificationException
		 *             If the instructions to build the data are wrong.
		 * @throws StorageException
		 *             If the database access fails.
		 */
		protected void loadCore(CoreToLoad ctl, Gather gather,
				MemoryLocation start) throws IOException, ProcessException,
				DataSpecificationException, StorageException {
			ByteBuffer ds;
			try {
				ds = ctl.getDataSpec();
			} catch (StorageException e) {
				throw new DataSpecificationException(format(
						"failed to read data specification on "
								+ "core %s of board %s (%s)",
						ctl.core, board.location, board.ethernetAddress), e);
			}
			try (var executor = new Executor(ds,
					machine.getChipAt(ctl.core).sdram)) {
				int writes = loadCoreFromExecutor(ctl, gather, start, executor,
						execContext);
				log.info("loaded {} memory regions (including metadata "
						+ "pseudoregion) for {}", writes, ctl.core);
			} catch (DataSpecificationException e) {
				throw new DataSpecificationException(format(
						"failed to execute data specification on "
								+ "core %s of board %s (%s)",
						ctl.core, board.location, board.ethernetAddress), e);
			} catch (IOException e) {
				throw new IOException(format(
						"failed to upload built data to "
								+ "core %s of board %s (%s)",
						ctl.core, board.location, board.ethernetAddress), e);
			} catch (StorageException e) {
				throw new StorageException(format(
						"failed to record results of data specification for "
								+ "core %s of board %s (%s)",
						ctl.core, board.location, board.ethernetAddress), e);
			}
		}

		private int loadCoreFromExecutor(CoreToLoad ctl, Gather gather,
				MemoryLocation start, Executor executor,
				ExecutionContext execContext) throws DataSpecificationException,
				IOException, ProcessException, StorageException {
			execContext.execute(executor, ctl.core, start);
			int size = executor.getConstructedDataSize();
			if (log.isInfoEnabled()) {
				log.info(
						"generated {} bytes to load onto {} into memory "
								+ "starting at {}",
						size, ctl.core, start);
			}
			int written = APP_PTR_TABLE_BYTE_SIZE;
			int writeCount = 1;

			for (var r : executor.writableRegions()) {
				written += writeRegion(ctl.core, r, gather);
				writeCount++;
				if (SPINNAKER_COMPARE_UPLOAD != null) {
					var readBack = txrx.readMemory(ctl.core,
							r.getRegionBase(), r.getRegionData().remaining());
					compareBuffers(r.getRegionData(), readBack);
				}
			}

			bar.update();
			storage.saveLoadingMetadata(ctl, start, size, written);
			return writeCount;
		}

		/**
		 * A list of bitfields. Knows how to install and uninstall itself from
		 * the general execution flow.
		 *
		 * @author Donal Fellows
		 */
		@SuppressWarnings("serial")
		private class MissingRecorder extends LinkedList<BitSet>
				implements AutoCloseable {
			MissingRecorder() {
				missingSequenceNumbers = this;
			}

			@Override
			public void close() {
				missingSequenceNumbers = null;
			}

			/**
			 * Give me a new bitfield, recorded in this class.
			 *
			 * @param expectedMax
			 *            How big should the bitfield be?
			 * @return The bitfield.
			 */
			BitSet issueNew(int expectedMax) {
				var s = new BitSet(expectedMax);
				addLast(s);
				return s;
			}

			/**
			 * Issue the report based on what we recorded, if appropriate.
			 *
			 * @param core
			 *            What core were we recording for?
			 * @param time
			 *            How long did the loading take?
			 * @param size
			 *            How much data was moved?
			 * @param addr
			 *            Where on the core was the data moved to?
			 * @throws IOException
			 *             If anything goes wrong with writing.
			 */
			void report(CoreLocation core, long time, int size,
					MemoryLocation addr) throws IOException {
				if (writeReports) {
					writeReport(core, time, size, addr, this);
				}
			}
		}

		/**
		 * Writes the contents of a region. Caller is responsible for ensuring
		 * this method has work to do.
		 *
		 * @param core
		 *            Which core to write to. Does not need to refer to a
		 *            monitor core.
		 * @param region
		 *            The region to write.
		 * @param transactionId
		 *            the transaction id for the stream
		 * @return How many bytes were actually written.
		 * @throws IOException
		 *             If anything goes wrong with I/O.
		 * @throws ProcessException
		 *             If SCAMP rejects the request.
		 */
		private int writeRegion(CoreLocation core, MemoryRegionReal region,
<<<<<<< HEAD
				Gather gather) throws IOException, ProcessException {
=======
				MemoryLocation baseAddress, Gather gather)
				throws IOException, ProcessException {
>>>>>>> 5f7219c5
			var data = region.getRegionData().duplicate();
			int baseAddress = region.getRegionBase();

			data.flip();
			int written = data.remaining();
			try (var recorder = new MissingRecorder()) {
				long start = nanoTime();
				fastWrite(core, baseAddress, data, gather);
				long end = nanoTime();
				recorder.report(core, end - start, data.limit(), baseAddress);
			}
			return written;
		}

		/**
		 * Put the board in don't-drop-packets mode.
		 *
		 * @param core
		 *            The core location of the gatherer for the board to set to
		 *            don't drop packets.
		 * @return An object that, when closed, will put the board back in
		 *         standard mode.
		 * @throws IOException
		 *             If anything goes wrong with communication.
		 * @throws ProcessException
		 *             If SpiNNaker rejects a message.
		 */
		NoDropPacketContext dontDropPackets(Gather core)
				throws IOException, ProcessException {
			return new NoDropPacketContext(txrx,
					monitorsForBoard.get(board.location), core);
		}

		/**
		 * Install the system router tables across the board.
		 *
		 * @return An object that, when closed, will put the board back in
		 *         application mode.
		 * @throws IOException
		 *             If anything goes wrong with communication.
		 * @throws ProcessException
		 *             If SpiNNaker rejects a message.
		 */
		SystemRouterTableContext systemRouterTables()
				throws IOException, ProcessException {
			return new SystemRouterTableContext(txrx,
					monitorsForBoard.get(board.location));
		}

		/**
		 * This is the implementation of the actual fast data in protocol.
		 *
		 * @param core
		 *            Where the data is going to.
		 * @param baseAddress
		 *            Whether the data will be written.
		 * @param data
		 *            The data to be written.
		 *
		 * @param trasnactionId
		 *            The transaction id for this stream.
		 * @throws IOException
		 *             If IO fails.
		 */
		private void fastWrite(CoreLocation core, MemoryLocation baseAddress,
				ByteBuffer data, Gather gather) throws IOException {
			int timeoutCount = 0;
			int numPackets = computeNumPackets(data);
			var protocol = new GathererProtocol(core);
			int transactionId = gather.getNextTransactionId();

			outerLoop: while (true) {
				// Do the initial blast of data
				sendInitialPackets(baseAddress, data, protocol, transactionId,
						numPackets);
				/*
				 * Don't create a missing buffer until at least one packet has
				 * come back.
				 */
				BitSet missing = null;

				// Wait for confirmation and do required retransmits
				innerLoop: while (true) {
					try {
						var packet = connection.receiveWithAddress();
						var buf = packet.getByteBuffer();
						var received = buf.order(LITTLE_ENDIAN).asIntBuffer();
						timeoutCount = 0; // Reset the timeout counter
						int command = received.get();
						try {
							// read transaction id
							var commandCode =
									FastDataInCommandID.forValue(command);
							int thisTransactionId = received.get();

							// if wrong transaction id, ignore packet
							if (thisTransactionId != transactionId) {
								continue innerLoop;
							}

							// Decide what to do with the packet
							switch (commandCode) {
							case RECEIVE_FINISHED_DATA_IN:
								// We're done!
								break outerLoop;

							case RECEIVE_MISSING_SEQ_DATA_IN:
								if (!received.hasRemaining()) {
									throw new BadDataInMessageException(
											received.get(0), received);
								}
								log.debug(
										"another packet (#{}) of missing "
												+ "sequence numbers;",
										received.get(1));
								break;
							default:
								throw new BadDataInMessageException(
										received.get(0), received);
							}

							/*
							 * The currently received packet has missing
							 * sequence numbers. Accumulate and dispatch
							 * transactionId when we've got them all.
							 */
							if (missing == null) {
								missing = missingSequenceNumbers.issueNew(
										numPackets);
							}
							var flags = addMissedSeqNums(
									received, missing, numPackets);

							/*
							 * Check that you've seen something that implies
							 * ready to retransmit.
							 */
							if (flags.seenAll || flags.seenEnd) {
								retransmitMissingPackets(protocol, data,
										missing, transactionId);
								missing.clear();
							}
						} catch (IllegalArgumentException e) {
							log.error("Unexpected command code " + command
									+ " received from " + packet.getAddress());
						}
					} catch (SocketTimeoutException e) {
						if (timeoutCount++ > TIMEOUT_RETRY_LIMIT) {
							log.error(
									"ran out of attempts on transaction {}"
											+ " due to timeouts.",
									transactionId);
							throw e;
						}
						/*
						 * If we never received a packet, we will never have
						 * created the buffer, so send everything again
						 */
						if (missing == null) {
							log.debug("full timeout; resending initial "
									+ "packets for stream with transaction "
									+ "id {}", transactionId);
							continue outerLoop;
						}
						log.info(
								"timeout {} on transaction {} sending to {}"
										+ " via {}",
								timeoutCount, transactionId, core,
								gather.asCoreLocation());
						retransmitMissingPackets(protocol, data, missing,
								transactionId);
						missing.clear();
					}
				}
			}
		}

		private SeenFlags addMissedSeqNums(IntBuffer received, BitSet seqNums,
				int expectedMax) {
			var flags = new SeenFlags();
			var addedEnd = "";
			var addedAll = "";
			int actuallyAdded = 0;
			while (received.hasRemaining()) {
				int num = received.get();

				if (num == MISSING_SEQS_END) {
					addedEnd = "and saw END marker";
					flags.seenEnd = true;
					break;
				}
				if (num == FLAG_FOR_MISSING_ALL_SEQUENCES) {
					addedAll = "by finding ALL missing marker";
					flags.seenAll = true;
					for (int seqNum = 0; seqNum < expectedMax; seqNum++) {
						seqNums.set(seqNum);
						actuallyAdded++;
					}
					break;
				}

				seqNums.set(num);
				actuallyAdded++;
				if (num < 0 || num > expectedMax) {
					throw new CrazySequenceNumberException(num, received);
				}
			}
			log.debug("added {} missed packets, {}{}", actuallyAdded, addedEnd,
					addedAll);
			return flags;
		}

		private int sendInitialPackets(MemoryLocation baseAddress,
				ByteBuffer data, GathererProtocol protocol, int transactionId,
				int numPackets) throws IOException {
			log.info("streaming {} bytes in {} packets using transaction {}",
					data.remaining(), numPackets, transactionId);
			log.debug("sending packet #{}", 0);
			connection.send(protocol.dataToLocation(baseAddress, numPackets,
					transactionId));
			for (int seqNum = 0; seqNum < numPackets; seqNum++) {
				log.debug("sending packet #{}", seqNum);
				connection.send(protocol.seqData(data, seqNum, transactionId));
			}
			log.debug("sending terminating packet");
			connection.send(protocol.tellDataIn(transactionId));
			return numPackets;
		}

		private void retransmitMissingPackets(GathererProtocol protocol,
				ByteBuffer dataToSend, BitSet missingSeqNums, int transactionId)
				throws IOException {
			log.info("retransmitting {} packets", missingSeqNums.cardinality());

			missingSeqNums.stream().forEach(seqNum -> {
				log.debug("resending packet #{}", seqNum);
				try {
					connection.send(protocol.seqData(dataToSend, seqNum,
							transactionId));
				} catch (IOException e) {
					log.error(
							"missing sequence packet with id {}-{} "
									+ "failed to transmit",
							seqNum, transactionId, e);
				}
			});
			log.debug("sending terminating packet");
			connection.send(protocol.tellDataIn(transactionId));
		}
	}

	/**
	 * Manufactures Fast Data In protocol messages.
	 *
	 * @author Donal Fellows
	 */
	private class GathererProtocol extends FastDataInProtocol {
		private GathererProtocol(ChipLocation chip, boolean ignored) {
			super(machine, gathererForChip.get(chip), monitorForChip.get(chip));
		}

		/**
		 * Create an instance of this for pushing data to a given chip's SDRAM.
		 *
		 * @param chip
		 *            The chip where the data is to be pushed. What extra
		 *            monitor and data gatherer to route it via are determined
		 *            from the board context.
		 */
		GathererProtocol(HasChipLocation chip) {
			this(chip.asChipLocation(), false);
		}
	}

	/**
	 * Contains flags for seen missing sequence numbers.
	 *
	 * @author Alan Stokes
	 */
	private static class SeenFlags {
		boolean seenEnd;

		boolean seenAll;
	}

	/**
	 * Exception thrown when something mad comes back off SpiNNaker.
	 *
	 * @author Donal Fellows
	 */
	static class BadDataInMessageException extends RuntimeException {
		private static final long serialVersionUID = 1L;

		BadDataInMessageException(int code, IntBuffer message) {
			super("unexpected response code: " + toUnsignedLong(code));
			log.warn("bad message payload: {}", range(0, message.limit())
					.map(i -> message.get(i)).boxed().collect(toList()));
		}
	}

	/**
	 * Exception thrown when something mad comes back off SpiNNaker.
	 *
	 * @author Donal Fellows
	 * @author Alan Stokes
	 */
	static class CrazySequenceNumberException extends RuntimeException {
		private static final long serialVersionUID = 1L;

		CrazySequenceNumberException(int remaining, IntBuffer message) {
			super("crazy number of missing packets: "
					+ toUnsignedLong(remaining));
			log.warn("bad message payload: {}", range(0, message.limit())
					.map(i -> message.get(i)).boxed().collect(toList()));
		}
	}
}<|MERGE_RESOLUTION|>--- conflicted
+++ resolved
@@ -587,14 +587,9 @@
 		 *             If SCAMP rejects the request.
 		 */
 		private int writeRegion(CoreLocation core, MemoryRegionReal region,
-<<<<<<< HEAD
 				Gather gather) throws IOException, ProcessException {
-=======
-				MemoryLocation baseAddress, Gather gather)
-				throws IOException, ProcessException {
->>>>>>> 5f7219c5
 			var data = region.getRegionData().duplicate();
-			int baseAddress = region.getRegionBase();
+			MemoryLocation baseAddress = region.getRegionBase();
 
 			data.flip();
 			int written = data.remaining();
