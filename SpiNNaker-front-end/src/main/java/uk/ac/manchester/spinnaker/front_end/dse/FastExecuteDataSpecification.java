--- conflicted
+++ resolved
@@ -515,27 +515,16 @@
 			int written = APP_PTR_TABLE_BYTE_SIZE;
 			int writeCount = 1;
 
-<<<<<<< HEAD
-			for (MemoryRegion reg : executor.regions()) {
-				MemoryRegionReal r = getRealRegionOrNull(reg);
-				if (isNull(r)) {
-=======
 			for (var reg : executor.regions()) {
 				var r = getRealRegionOrNull(reg);
-				if (r == null) {
->>>>>>> 08bb0bca
+				if (isNull(r)) {
 					continue;
 				}
 
 				written += writeRegion(ctl.core, r, r.getRegionBase(), gather);
 				writeCount++;
-<<<<<<< HEAD
 				if (nonNull(SPINNAKER_COMPARE_UPLOAD)) {
-					ByteBuffer readBack = txrx.readMemory(ctl.core,
-=======
-				if (SPINNAKER_COMPARE_UPLOAD != null) {
 					var readBack = txrx.readMemory(ctl.core,
->>>>>>> 08bb0bca
 							r.getRegionBase(), r.getRegionData().remaining());
 					compareBuffers(r.getRegionData(), readBack);
 				}
