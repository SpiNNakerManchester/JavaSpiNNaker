--- conflicted
+++ resolved
@@ -148,14 +148,8 @@
 			File reportDir)
 			throws IOException, ProcessException, InterruptedException {
 		super(machine);
-<<<<<<< HEAD
 		if (nonNull(SPINNAKER_COMPARE_UPLOAD)) {
 			log.warn("detailed comparison of uploaded data enabled; "
-=======
-		if (SPINNAKER_COMPARE_UPLOAD != null) {
-			log.warn(
-					"detailed comparison of uploaded data enabled; "
->>>>>>> d6622a4e
 					+ "this may destabilize the protocol");
 		}
 
