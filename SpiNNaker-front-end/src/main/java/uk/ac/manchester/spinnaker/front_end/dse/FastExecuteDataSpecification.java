--- conflicted
+++ resolved
@@ -96,12 +96,7 @@
 
 	private static final String LOADING_MSG =
 			"loading data specifications onto SpiNNaker";
-<<<<<<< HEAD
-=======
-
-	private static final int REGION_TABLE_SIZE = MAX_MEM_REGIONS * WORD_SIZE;
-
->>>>>>> 94835e5c
+
 	private static final String IN_REPORT_NAME =
 			"speeds_gained_in_speed_up_process.tsv";
 
