--- conflicted
+++ resolved
@@ -242,21 +242,11 @@
 			return;
 		}
 		log.info("loading data onto {} cores on board", cores.size());
-<<<<<<< HEAD
 		try (var worker = new BoardWorker(board, storage, bar)) {
-			var addresses = new HashMap<CoreToLoad, Integer>();
+			var addresses = new HashMap<CoreToLoad, MemoryLocation>();
 			for (var ctl : cores) {
-				int start = malloc(ctl, ctl.sizeToWrite);
-				int user0 = txrx.getUser0RegisterAddress(ctl.core);
-				txrx.writeMemory(ctl.core.getScampCore(), user0, start);
-=======
-		try (BoardWorker worker = new BoardWorker(board, storage, bar)) {
-			HashMap<CoreToLoad, MemoryLocation> addresses =
-					new HashMap<CoreToLoad, MemoryLocation>();
-			for (CoreToLoad ctl : cores) {
-				MemoryLocation start = malloc(ctl, ctl.sizeToWrite);
+				var start = malloc(ctl, ctl.sizeToWrite);
 				txrx.writeUser0(ctl.core, start.address);
->>>>>>> 84db0fb2
 				addresses.put(ctl, start);
 			}
 
@@ -358,17 +348,10 @@
 		} else {
 			mbs = format("%f", megabits / timeTaken);
 		}
-<<<<<<< HEAD
 		try (var w = open(reportPath, true)) {
-			w.printf("%d\t%d\t%#08x\t%d\t%f\t%s\t%s\n", chip.getX(),
-					chip.getY(), toUnsignedLong(baseAddress),
-					toUnsignedLong(size), timeTaken, mbs, missingNumbers);
-=======
-		try (PrintWriter w = open(reportPath, true)) {
 			w.printf("%d\t%d\t%s\t%d\t%f\t%s\t%s\n", chip.getX(), chip.getY(),
 					baseAddress, toUnsignedLong(size), timeTaken, mbs,
 					missingNumbers);
->>>>>>> 84db0fb2
 		}
 	}
 
