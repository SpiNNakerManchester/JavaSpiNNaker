--- conflicted
+++ resolved
@@ -360,21 +360,13 @@
 	 *             If the proxy URI is invalid
 	 */
 	public static void downloadRun(String placementsJsonFile,
-<<<<<<< HEAD
 			String machineJsonFile, String databasePath) throws IOException,
-			SpinnmanException, StorageException, InterruptedException {
-		var placements = getPlacements(placementsJsonFile);
-		var machine = getMachine(machineJsonFile);
-		var db = getDatabase(databasePath);
-=======
-			String machineJsonFile, String runFolder) throws IOException,
 			SpinnmanException, StorageException, InterruptedException,
 			URISyntaxException {
 		var placements = getPlacements(placementsJsonFile);
 		var machine = getMachine(machineJsonFile);
-		var db = getDatabase(runFolder);
+		var db = getDatabase(databasePath);
 		var job = getJob(db);
->>>>>>> 9daf5c1d
 
 		try (var trans = getTransceiver(machine, job)) {
 			var r = new DataReceiver(trans, machine, db);
@@ -404,27 +396,17 @@
 	 *             If the URI of the proxy is invalid
 	 */
 	public static void gatherRun(String gatherersJsonFile,
-<<<<<<< HEAD
-			String machineJsonFile, String databasePath) throws IOException,
-			SpinnmanException, StorageException, InterruptedException {
-		var gathers = getGatherers(gatherersJsonFile);
-		var machine = getMachine(machineJsonFile);
-		var db = getDatabase(databasePath);
-		try (var trans = new Transceiver(machine);
-				var r = new RecordingRegionDataGatherer(trans, machine, db)) {
-=======
-			String machineJsonFile, String runFolder) throws IOException,
+			String machineJsonFile, String  databasePath) throws IOException,
 			SpinnmanException, StorageException, InterruptedException,
 			URISyntaxException {
 		var gathers = getGatherers(gatherersJsonFile);
 		var machine = getMachine(machineJsonFile);
-		var db = getDatabase(runFolder);
+		var db = getDatabase(databasePath);
 		var job = getJob(db);
 
 		try (var trans = getTransceiver(machine, job);
 				var r = new RecordingRegionDataGatherer(
 						trans, machine, db, job)) {
->>>>>>> 9daf5c1d
 			int misses = r.gather(gathers);
 			getLogger(CommandLineInterface.class).info("total misses: {}",
 					misses);
