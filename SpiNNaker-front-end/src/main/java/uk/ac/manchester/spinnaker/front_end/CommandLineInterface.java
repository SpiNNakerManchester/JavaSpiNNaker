/*
 * Copyright (c) 2018-2019 The University of Manchester
 *
 * This program is free software: you can redistribute it and/or modify
 * it under the terms of the GNU General Public License as published by
 * the Free Software Foundation, either version 3 of the License, or
 * (at your option) any later version.
 *
 * This program is distributed in the hope that it will be useful,
 * but WITHOUT ANY WARRANTY; without even the implied warranty of
 * MERCHANTABILITY or FITNESS FOR A PARTICULAR PURPOSE.  See the
 * GNU General Public License for more details.
 *
 * You should have received a copy of the GNU General Public License
 * along with this program.  If not, see <http://www.gnu.org/licenses/>.
 */
package uk.ac.manchester.spinnaker.front_end;

import static java.lang.System.err;
import static java.lang.System.exit;
import static java.lang.System.out;
import static org.slf4j.LoggerFactory.getLogger;
import static uk.ac.manchester.spinnaker.front_end.Constants.PARALLEL_SIZE;
import static uk.ac.manchester.spinnaker.front_end.LogControl.setLoggerDir;
import static uk.ac.manchester.spinnaker.machine.bean.MapperFactory.createMapper;

import java.io.File;
import java.io.FileReader;
import java.io.IOException;
import java.util.List;
import java.util.Properties;
import java.util.concurrent.ExecutionException;

import com.fasterxml.jackson.core.JsonParseException;
import com.fasterxml.jackson.databind.JsonMappingException;
import com.fasterxml.jackson.databind.ObjectMapper;

import uk.ac.manchester.spinnaker.connections.LocateConnectedMachineIPAddress;
import uk.ac.manchester.spinnaker.data_spec.DataSpecificationException;
import uk.ac.manchester.spinnaker.front_end.download.DataReceiver;
import uk.ac.manchester.spinnaker.front_end.download.RecordingRegionDataGatherer;
import uk.ac.manchester.spinnaker.front_end.download.request.Gather;
import uk.ac.manchester.spinnaker.front_end.download.request.Placement;
import uk.ac.manchester.spinnaker.front_end.dse.FastExecuteDataSpecification;
import uk.ac.manchester.spinnaker.front_end.dse.HostExecuteDataSpecification;
import uk.ac.manchester.spinnaker.front_end.iobuf.IobufRequest;
import uk.ac.manchester.spinnaker.front_end.iobuf.IobufRetriever;
import uk.ac.manchester.spinnaker.machine.Machine;
import uk.ac.manchester.spinnaker.machine.bean.MachineBean;
import uk.ac.manchester.spinnaker.storage.BufferManagerDatabaseEngine;
import uk.ac.manchester.spinnaker.storage.BufferManagerStorage;
import uk.ac.manchester.spinnaker.storage.DSEDatabaseEngine;
import uk.ac.manchester.spinnaker.storage.StorageException;
import uk.ac.manchester.spinnaker.transceiver.SpinnmanException;
import uk.ac.manchester.spinnaker.transceiver.Transceiver;

/**
 * The main command line interface.
 *
 * @author Donal Fellows
 */
public final class CommandLineInterface {
	private CommandLineInterface() {
	}

	private static final String JAR_FILE;

	@SuppressWarnings("unused")
	private static final String MAIN_CLASS;

	private static final String VERSION;

	private static final ObjectMapper MAPPER = createMapper();

	private static final String BUFFER_DB_FILE = "buffer.sqlite3";

	static {
		var cls = CommandLineInterface.class;
		var prop = new Properties();
		try {
			prop.load(cls.getClassLoader()
					.getResourceAsStream("command-line.properties"));
		} catch (IOException e) {
			getLogger(cls).error("failed to read properties", e);
			exit(2);
		}
		JAR_FILE = prop.getProperty("jar");
		MAIN_CLASS = prop.getProperty("mainClass");
		VERSION = prop.getProperty("version");
	}

	private static void wrongArgs(String cmd, String args) {
		err.printf("wrong # args: must be \"java -jar %s %s %s\"\n",
				JAR_FILE, cmd, args);
		exit(1);
	}

	/**
	 * The main command line interface. Dispatches to other classes based on the
	 * first argument, which is a command word.
	 *
	 * @param args
	 *            The command line arguments.
	 */
	public static void main(String... args) {
		if (args.length < 1) {
			err.printf(
					"wrong # args: must be \"java -jar %s <command> ...\"\n",
					JAR_FILE);
			exit(1);
		}
		try {
			switch (args[0]) {
			case CLICommands.GATHER:
				if (args.length != NUM_DOWNLOAD_ARGS) {
					wrongArgs(CLICommands.GATHER,
							"<gatherFile> <machineFile> <runFolder>");
				}
				setLoggerDir(args[THIRD]);
				gatherRun(args[1], args[2], args[THIRD]);
				exit(0);

			case CLICommands.DOWNLOAD:
				if (args.length != NUM_DOWNLOAD_ARGS) {
					wrongArgs(CLICommands.DOWNLOAD,
							"<placementFile> <machineFile> <runFolder>");
				}
				setLoggerDir(args[THIRD]);
				downloadRun(args[1], args[2], args[THIRD]);
				exit(0);

			case CLICommands.DSE:
				if (args.length != NUM_DSE_ARGS) {
					wrongArgs(CLICommands.DSE, "<machineFile> <runFolder>");
				}
				setLoggerDir(args[2]);
				dseRun(args[1], args[2], null);
				exit(0);

			case CLICommands.DSE_SYS:
				if (args.length != NUM_DSE_ARGS) {
					wrongArgs(CLICommands.DSE_SYS, "<machineFile> <runFolder>");
				}
				setLoggerDir(args[2]);
				dseRun(args[1], args[2], false);
				exit(0);

			case CLICommands.DSE_APP:
				if (args.length != NUM_DSE_ARGS) {
					wrongArgs(CLICommands.DSE_APP, "<machineFile> <runFolder>");
				}
				setLoggerDir(args[2]);
				dseRun(args[1], args[2], true);
				exit(0);

			case CLICommands.DSE_APP_MON:
				if (args.length != NUM_DSE_APP_MON_ARGS
						&& args.length != NUM_DSE_APP_MON_ARGS + 1) {
					wrongArgs(CLICommands.DSE_APP_MON,
							"<gatherFile> <machineFile> <runFolder> "
									+ "?<reportFolder>?");
				}
				setLoggerDir(args[THIRD]);
				dseAppMonRun(args[1], args[2], args[THIRD],
						args.length > NUM_DSE_APP_MON_ARGS ? args[FOURTH]
								: null);
				exit(0);

			case CLICommands.IOBUF:
				if (args.length != NUM_IOBUF_ARGS) {
					wrongArgs(CLICommands.IOBUF,
							"<machineFile> <iobufMapFile> <runFolder>");
				}
				setLoggerDir(args[THIRD]);
				iobufRun(args[1], args[2], args[THIRD]);
				exit(0);

			case CLICommands.LISTEN:
				LocateConnectedMachineIPAddress.main(args);
				return;

			case CLICommands.VERSION:
				System.out.println(VERSION);
				exit(0);

			default:
				err.printf("unknown command \"%s\": must be one of %s\n",
						args[0], CLICommands.list());
				exit(1);
			}
		} catch (Throwable t) {
			t.printStackTrace(err);
			exit(2);
		}
	}

	private static final int NUM_DOWNLOAD_ARGS = 4;

	private static final int THIRD = 3;

	private static final int FOURTH = 4;

	private static final int NUM_DSE_ARGS = 3;

	private static final int NUM_DSE_APP_MON_ARGS = 4;

	private static final String DSE_DB_FILE = "ds.sqlite3";

	private static final int NUM_IOBUF_ARGS = 4;

	/**
	 * Run the data specifications in parallel.
	 *
	 * @param machineJsonFile
	 *            Name of file containing JSON description of overall machine.
	 * @param runFolder
	 *            Name of directory containing per-run information (i.e., the
	 *            database that holds the data specifications to execute).
	 * @param filterSystemCores
	 *            If {@code true}, only run the DSE for application vertices.
	 *            If {@code false}, only run the DSE for system vertices. If
	 *            {@code null}, run the DSE for all vertices.
	 * @throws IOException
	 *             If the communications fail.
	 * @throws SpinnmanException
	 *             If a BMP is uncontactable or SpiNNaker rejects a message.
	 * @throws StorageException
	 *             If the database is in an illegal state.
	 * @throws ExecutionException
	 *             If there was a problem in the parallel queue.
	 * @throws InterruptedException
	 *             If the wait for everything to complete is interrupted.
	 * @throws DataSpecificationException
	 *             If an invalid data specification file is executed.
	 */
	public static void dseRun(String machineJsonFile, String runFolder,
			Boolean filterSystemCores) throws IOException, SpinnmanException,
			StorageException, ExecutionException, InterruptedException,
			DataSpecificationException {
		var machine = getMachine(machineJsonFile);
		var database = new DSEDatabaseEngine(new File(runFolder, DSE_DB_FILE));

		try (var dseExec = new HostExecuteDataSpecification(machine)) {
			if (filterSystemCores == null) {
				dseExec.loadAllCores(database);
			} else if (filterSystemCores) {
				dseExec.loadApplicationCores(database);
			} else {
				dseExec.loadSystemCores(database);
			}
		}
	}

	/**
	 * Run the data specifications in parallel.
	 *
	 * @param gatherersJsonFile
	 *            Name of file containing JSON description of gatherers.
	 * @param machineJsonFile
	 *            Name of file containing JSON description of overall machine.
	 * @param runFolder
	 *            Name of directory containing per-run information (i.e., the
	 *            database that holds the data specifications to execute).
	 * @param reportFolder
	 *            Name of directory containing reports. If {@code null}, no
	 *            report will be written.
	 * @throws IOException
	 *             If the communications fail.
	 * @throws SpinnmanException
	 *             If a BMP is uncontactable or SpiNNaker rejects a message.
	 * @throws StorageException
	 *             If the database is in an illegal state.
	 * @throws ExecutionException
	 *             If there was a problem in the parallel queue.
	 * @throws InterruptedException
	 *             If the wait for everything to complete is interrupted.
	 * @throws DataSpecificationException
	 *             If an invalid data specification file is executed.
	 */
	public static void dseAppMonRun(String gatherersJsonFile,
			String machineJsonFile, String runFolder, String reportFolder)
			throws IOException, SpinnmanException, StorageException,
			ExecutionException, InterruptedException,
			DataSpecificationException {
		var gathers = getGatherers(gatherersJsonFile);
		var machine = getMachine(machineJsonFile);
		var database = new DSEDatabaseEngine(new File(runFolder, DSE_DB_FILE));
		var reportDir = reportFolder == null ? null : new File(reportFolder);

		try (var dseExec = new FastExecuteDataSpecification(
				machine, gathers, reportDir)) {
			dseExec.loadCores(database);
		}
	}

	/**
	 * Retrieve IOBUFs in parallel.
	 *
	 * @param machineJsonFile
	 *            Name of file containing JSON description of overall machine.
	 * @param iobufMapFile
	 *            Name of file containing mapping from APLX executable names
	 *            (full paths) to what cores are running those executables.
	 * @param runFolder
	 *            Name of directory containing per-run information (i.e., the
	 *            database that holds the data specifications to execute).
	 * @throws IOException
	 *             If the communications fail.
	 * @throws SpinnmanException
	 *             If a BMP is uncontactable or SpiNNaker rejects a message.
	 */
	public static void iobufRun(String machineJsonFile, String iobufMapFile,
			String runFolder) throws IOException, SpinnmanException {
		var machine = getMachine(machineJsonFile);
		var request = getIobufRequest(iobufMapFile);

		var retriever = new IobufRetriever(new Transceiver(machine),
				machine, PARALLEL_SIZE);
<<<<<<< HEAD
		NotableMessages result =
				retriever.retrieveIobufContents(request, runFolder);
		MAPPER.writeValue(out, result);
=======
		var result = retriever.retrieveIobufContents(request, runFolder);
		MAPPER.writeValue(System.out, result);
>>>>>>> ca30b949
	}

	/**
	 * Download data without using data gatherer cores.
	 *
	 * @param placementsJsonFile
	 *            Name of file containing JSON description of placements.
	 * @param machineJsonFile
	 *            Name of file containing JSON description of overall machine.
	 * @param runFolder
	 *            Name of directory containing per-run information (i.e., the
	 *            database that receives the output).
	 * @throws IOException
	 *             If the communications fail
	 * @throws SpinnmanException
	 *             If a BMP is uncontactable or SpiNNaker rejects a message
	 * @throws StorageException
	 *             If the database is in an illegal state
	 */
	public static void downloadRun(String placementsJsonFile,
			String machineJsonFile, String runFolder) throws IOException,
			SpinnmanException, StorageException {
		var placements = getPlacements(placementsJsonFile);
		var machine = getMachine(machineJsonFile);
		var trans = new Transceiver(machine);
		var database = getDatabase(runFolder);

		var receiver = new DataReceiver(trans, machine, database);
		receiver.getDataForPlacementsParallel(placements, PARALLEL_SIZE);
	}

	/**
	 * Download data using data gatherer cores.
	 *
	 * @param gatherersJsonFile
	 *            Name of file containing JSON description of gatherers.
	 * @param machineJsonFile
	 *            Name of file containing JSON description of overall machine.
	 * @param runFolder
	 *            Name of directory containing per-run information (i.e., the
	 *            database that receives the output).
	 * @throws IOException
	 *             If the communications fail
	 * @throws SpinnmanException
	 *             If a BMP is uncontactable or SpiNNaker rejects a message
	 * @throws StorageException
	 *             If the database is in an illegal state
	 * @throws InterruptedException
	 *             If things are interrupted while waiting for all the downloads
	 *             to be done
	 */
	public static void gatherRun(String gatherersJsonFile,
			String machineJsonFile, String runFolder) throws IOException,
			SpinnmanException, StorageException, InterruptedException {
		var gathers = getGatherers(gatherersJsonFile);
		var machine = getMachine(machineJsonFile);
		var trans = new Transceiver(machine);
		var database = getDatabase(runFolder);

		try (var runner = new RecordingRegionDataGatherer(
				trans, machine, database)) {
			int misses = runner.gather(gathers);
			getLogger(CommandLineInterface.class).info("total misses: {}",
					misses);
		}
	}

	private static Machine getMachine(String filename)
			throws JsonParseException, JsonMappingException, IOException {
		try (var machineReader = new FileReader(filename)) {
			return new Machine(
					MAPPER.readValue(machineReader, MachineBean.class));
		}
	}

	private static IobufRequest getIobufRequest(String filename)
			throws IOException {
		try (var gatherReader = new FileReader(filename)) {
			return MAPPER.readValue(gatherReader, IobufRequest.class);
		}
	}

	private static List<Gather> getGatherers(String filename)
			throws IOException {
		try (var gatherReader = new FileReader(filename)) {
			return MAPPER.readValue(gatherReader, Gather.LIST);
		}
	}

	private static List<Placement> getPlacements(String placementsFile)
			throws IOException {
		try (var placementReader = new FileReader(placementsFile)) {
			return MAPPER.readValue(placementReader, Placement.LIST);
		}
	}

	private static BufferManagerStorage getDatabase(String runFolder) {
		return new BufferManagerDatabaseEngine(
				new File(runFolder, BUFFER_DB_FILE)).getStorageInterface();
	}
}

/**
 * The names of supported commands.
 *
 * @author Donal Fellows
 */
interface CLICommands {
	/** The fast-data-out download command name. */
	String GATHER = "gather";

	/** The SCP-based download command name. */
	String DOWNLOAD = "download";

	/** The basic DSE command name. */
	String DSE = "dse";

	/** The system DSE command name. */
	String DSE_SYS = "dse_sys";

	/** The application DSE command name. */
	String DSE_APP = "dse_app";

	/** The application DSE (with fast-data-in) command name. */
	String DSE_APP_MON = "dse_app_mon";

	/** The IOBUF-retrieval command name. */
	String IOBUF = "iobuf";

	/** The listen-for-an-unbooted-machine command name. */
	String LISTEN = "listen_for_unbooted";

	/** The version command name. */
	String VERSION = "version";

	/** All the command names. Sorted. */
	String[] ALL = {
		DOWNLOAD, DSE, DSE_APP, DSE_APP_MON, DSE_SYS, GATHER, IOBUF, LISTEN,
		VERSION
	};

	/**
	 * @return A human-readable list of all command names.
	 */
	static String list() {
		var sb = new StringBuilder();
		String sep = "";
		for (var item : ALL) {
			sb.append(sep);
			sep = ", ";
			if (item == VERSION) {
				sb.append("or ");
			}
			sb.append(item);
		}
		return sb.toString();
	}
}<|MERGE_RESOLUTION|>--- conflicted
+++ resolved
@@ -316,14 +316,8 @@
 
 		var retriever = new IobufRetriever(new Transceiver(machine),
 				machine, PARALLEL_SIZE);
-<<<<<<< HEAD
-		NotableMessages result =
-				retriever.retrieveIobufContents(request, runFolder);
+		var result = retriever.retrieveIobufContents(request, runFolder);
 		MAPPER.writeValue(out, result);
-=======
-		var result = retriever.retrieveIobufContents(request, runFolder);
-		MAPPER.writeValue(System.out, result);
->>>>>>> ca30b949
 	}
 
 	/**
