/*
 * Copyright (c) 2018-2019 The University of Manchester
 *
 * This program is free software: you can redistribute it and/or modify
 * it under the terms of the GNU General Public License as published by
 * the Free Software Foundation, either version 3 of the License, or
 * (at your option) any later version.
 *
 * This program is distributed in the hope that it will be useful,
 * but WITHOUT ANY WARRANTY; without even the implied warranty of
 * MERCHANTABILITY or FITNESS FOR A PARTICULAR PURPOSE.  See the
 * GNU General Public License for more details.
 *
 * You should have received a copy of the GNU General Public License
 * along with this program.  If not, see <http://www.gnu.org/licenses/>.
 */
package uk.ac.manchester.spinnaker.front_end;

import static java.nio.charset.StandardCharsets.UTF_8;
import static org.slf4j.LoggerFactory.getLogger;
import static picocli.CommandLine.ExitCode.USAGE;
import static uk.ac.manchester.spinnaker.alloc.client.SpallocClientFactory.getJobFromProxyInfo;
import static uk.ac.manchester.spinnaker.front_end.CommandDescriptions.DOWNLOAD_DESC;
import static uk.ac.manchester.spinnaker.front_end.CommandDescriptions.DSE_APP_DESC;
import static uk.ac.manchester.spinnaker.front_end.CommandDescriptions.DSE_DESC;
import static uk.ac.manchester.spinnaker.front_end.CommandDescriptions.DSE_MON_DESC;
import static uk.ac.manchester.spinnaker.front_end.CommandDescriptions.DSE_SYS_DESC;
import static uk.ac.manchester.spinnaker.front_end.CommandDescriptions.GATHER_DESC;
import static uk.ac.manchester.spinnaker.front_end.CommandDescriptions.IOBUF_DESC;
import static uk.ac.manchester.spinnaker.front_end.CommandDescriptions.LISTEN_DESC;
import static uk.ac.manchester.spinnaker.front_end.Constants.PARALLEL_SIZE;
import static uk.ac.manchester.spinnaker.front_end.LogControl.setLoggerDir;
import static uk.ac.manchester.spinnaker.front_end.ParamDescriptions.GATHER;
import static uk.ac.manchester.spinnaker.front_end.ParamDescriptions.MACHINE;
import static uk.ac.manchester.spinnaker.front_end.ParamDescriptions.MAP;
import static uk.ac.manchester.spinnaker.front_end.ParamDescriptions.PLACEMENT;
import static uk.ac.manchester.spinnaker.front_end.ParamDescriptions.REPORT;
import static uk.ac.manchester.spinnaker.front_end.ParamDescriptions.RUN;
import static uk.ac.manchester.spinnaker.machine.bean.MapperFactory.createMapper;

import java.io.File;
import java.io.FileReader;
import java.io.IOException;
import java.net.URISyntaxException;
import java.util.List;
import java.util.Optional;
import java.util.Properties;
import java.util.concurrent.ExecutionException;
import java.util.function.Supplier;

import com.fasterxml.jackson.databind.ObjectMapper;
import com.google.errorprone.annotations.MustBeClosed;

import picocli.CommandLine;
import picocli.CommandLine.ArgGroup;
import picocli.CommandLine.Command;
import picocli.CommandLine.IModelTransformer;
import picocli.CommandLine.ITypeConverter;
import picocli.CommandLine.Mixin;
import picocli.CommandLine.Model.CommandSpec;
import picocli.CommandLine.Parameters;
import picocli.CommandLine.TypeConversionException;
import uk.ac.manchester.spinnaker.alloc.client.SpallocClient;
import uk.ac.manchester.spinnaker.connections.LocateConnectedMachineIPAddress;
import uk.ac.manchester.spinnaker.data_spec.DataSpecificationException;
import uk.ac.manchester.spinnaker.front_end.download.DataReceiver;
import uk.ac.manchester.spinnaker.front_end.download.RecordingRegionDataGatherer;
import uk.ac.manchester.spinnaker.front_end.download.request.Gather;
import uk.ac.manchester.spinnaker.front_end.download.request.Placement;
import uk.ac.manchester.spinnaker.front_end.dse.FastExecuteDataSpecification;
import uk.ac.manchester.spinnaker.front_end.dse.HostExecuteDataSpecification;
import uk.ac.manchester.spinnaker.front_end.iobuf.IobufRequest;
import uk.ac.manchester.spinnaker.front_end.iobuf.IobufRetriever;
import uk.ac.manchester.spinnaker.machine.Machine;
import uk.ac.manchester.spinnaker.machine.bean.MachineBean;
import uk.ac.manchester.spinnaker.storage.BufferManagerDatabaseEngine;
import uk.ac.manchester.spinnaker.storage.BufferManagerStorage;
import uk.ac.manchester.spinnaker.storage.DSEDatabaseEngine;
import uk.ac.manchester.spinnaker.storage.ProxyAwareStorage;
import uk.ac.manchester.spinnaker.storage.StorageException;
import uk.ac.manchester.spinnaker.transceiver.SpinnmanException;
import uk.ac.manchester.spinnaker.transceiver.Transceiver;
import uk.ac.manchester.spinnaker.transceiver.TransceiverInterface;
import uk.ac.manchester.spinnaker.utils.ValueHolder;

/**
 * The main command line interface.
 *
 * @author Donal Fellows
 */
@Command(subcommands = CommandLine.HelpCommand.class, //
		mixinStandardHelpOptions = true, //
		modelTransformer = CommandLineInterface.BuildPropsLoader.class)
public final class CommandLineInterface {
	private CommandLineInterface() {
	}

	private static final ObjectMapper MAPPER = createMapper();

	private static final String BUFFER_DB_FILE = "buffer.sqlite3";

	private static final String DSE_DB_FILE = "ds.sqlite3";

	private static final String PROPS = "command-line.properties";

	static class BuildPropsLoader implements IModelTransformer {
		private Properties loadProps() throws IOException {
			var prop = new Properties();
			try (var clp = getClass().getResourceAsStream(PROPS)) {
				prop.load(clp);
			}
			return prop;
		}

		@Override
		public CommandSpec transform(CommandSpec commandSpec) {
			try {
				var prop = loadProps();
				var jar = prop.getProperty("jar");
				var ver = prop.getProperty("version");

				commandSpec.name("java -jar " + jar);
				commandSpec.version(jar + " version " + ver);
			} catch (IOException e) {
				e.printStackTrace();
				System.exit(USAGE);
			}
			return commandSpec;
		}
	}

	@Command(name = "listen_for_unbooted", description = LISTEN_DESC)
	private void listen() throws IOException {
		LocateConnectedMachineIPAddress.main();
	}

	/**
	 * The main command line interface. Dispatches to other classes based on the
	 * first argument, which is a command word.
	 *
	 * @param args
	 *            The command line arguments.
	 */
	// TODO rewrite to use picocli?
	public static void main(String... args) {
<<<<<<< HEAD
		if (args.length < 1) {
			err.printf(
					"wrong # args: must be \"java -jar %s <command> ...\"\n",
					JAR_FILE);
			exit(1);
		}
		try {
			switch (args[0]) {
			case CLICommands.GATHER:
				if (args.length != NUM_DOWNLOAD_ARGS) {
					wrongArgs(CLICommands.GATHER,
							"<gatherFile> <machineFile> <runFolder>");
				}
				setLoggerDir(args[THIRD]);
				gatherRun(args[1], args[2], args[THIRD]);
				exit(0);

			case CLICommands.DOWNLOAD:
				if (args.length != NUM_DOWNLOAD_ARGS) {
					wrongArgs(CLICommands.DOWNLOAD,
							"<placementFile> <machineFile> <runFolder>");
				}
				setLoggerDir(args[THIRD]);
				downloadRun(args[1], args[2], args[THIRD]);
				exit(0);

			case CLICommands.DSE:
				if (args.length != NUM_DSE_ARGS) {
					wrongArgs(CLICommands.DSE, "<machineFile> <runFolder>");
				}
				setLoggerDir(args[2]);
				dseRun(args[1], args[2], null);
				exit(0);

			case CLICommands.DSE_SYS:
				if (args.length != NUM_DSE_ARGS) {
					wrongArgs(CLICommands.DSE_SYS, "<machineFile> <runFolder>");
				}
				setLoggerDir(args[2]);
				dseRun(args[1], args[2], false);
				exit(0);

			case CLICommands.DSE_APP:
				if (args.length != NUM_DSE_ARGS) {
					wrongArgs(CLICommands.DSE_APP, "<machineFile> <runFolder>");
				}
				setLoggerDir(args[2]);
				dseRun(args[1], args[2], true);
				exit(0);

			case CLICommands.DSE_APP_MON:
				if (args.length != NUM_DSE_APP_MON_ARGS
						&& args.length != NUM_DSE_APP_MON_ARGS + 1) {
					wrongArgs(CLICommands.DSE_APP_MON,
							"<gatherFile> <machineFile> <runFolder> "
									+ "?<reportFolder>?");
				}
				setLoggerDir(args[THIRD]);
				dseAppMonRun(args[1], args[2], args[THIRD],
						args.length > NUM_DSE_APP_MON_ARGS ? args[FOURTH]
								: null);
				exit(0);

			case CLICommands.IOBUF:
				if (args.length != NUM_IOBUF_ARGS) {
					wrongArgs(CLICommands.IOBUF,
							"<machineFile> <iobufMapFile> <runFolder>");
				}
				setLoggerDir(args[THIRD]);
				iobufRun(args[1], args[2], args[THIRD]);
				exit(0);

			case CLICommands.LISTEN:
				LocateConnectedMachineIPAddress.main(args);
				exit(0);

			case CLICommands.VERSION:
				System.out.println(VERSION);
				exit(0);

			default:
				err.printf("unknown command \"%s\": must be one of %s\n",
						args[0], CLICommands.list());
				exit(1);
			}
		} catch (Throwable t) {
			t.printStackTrace(err);
			exit(2);
=======
		var cmd = new CommandLine(new CommandLineInterface());
		if (args.length == 0) {
			cmd.usage(cmd.getErr());
			System.exit(USAGE);
		} else {
			System.exit(cmd.execute(args));
>>>>>>> 0be4bb3b
		}
	}

	static CommandSpec getSpec() {
		return new CommandLine(new CommandLineInterface()).getCommandSpec();
	}

	// Wrappers because of three configurations varying in one parameter
	@Command(name = "dse", description = DSE_DESC)
	private void dseAllCores(@Mixin MachineParam machine,
			@Mixin RunFolder runFolder)
			throws Exception {
		runDSEUploadingViaClassicTransfer(machine.get(), runFolder.get(), null);
	}

	@Command(name = "dse_sys", description = DSE_SYS_DESC)
	private void dseSystemCores(
			@Mixin MachineParam machine,
			@Mixin RunFolder runFolder)
			throws Exception {
		runDSEUploadingViaClassicTransfer(machine.get(), runFolder.get(),
				false);
	}

	@Command(name = "dse_app", description = DSE_APP_DESC)
	private void dseApplicationCores(
			@Mixin MachineParam machine,
			@Mixin RunFolder runFolder)
			throws Exception {
		runDSEUploadingViaClassicTransfer(machine.get(), runFolder.get(), true);
	}

	@FunctionalInterface
	interface HostDSEFactory {
		HostExecuteDataSpecification create(Machine m, DSEDatabaseEngine db)
				throws IOException, SpinnmanException, StorageException,
				ExecutionException, InterruptedException, URISyntaxException;
	}

	/**
	 * Makes {@link HostExecuteDataSpecification} instances. Allows for
	 * injection of debugging tooling.
	 */
	static HostDSEFactory hostFactory = HostExecuteDataSpecification::new;

	@FunctionalInterface
	interface FastDSEFactory {
		FastExecuteDataSpecification create(Machine machine,
				List<Gather> gatherers, File reportDir, DSEDatabaseEngine db)
				throws IOException, SpinnmanException, StorageException,
				ExecutionException, InterruptedException, URISyntaxException;
	}

	/**
	 * Makes {@link FastExecuteDataSpecification} instances. Allows for
	 * injection of debugging tooling.
	 */
	static FastDSEFactory fastFactory = FastExecuteDataSpecification::new;

	/**
	 * Run the data specifications in parallel.
	 *
	 * @param machine
	 *            Description of overall machine.
	 * @param runFolder
	 *            Directory containing per-run information (i.e., the database
	 *            that holds the data specifications to execute).
	 * @param filterSystemCores
	 *            If {@code true}, only run the DSE for application vertices. If
	 *            {@code false}, only run the DSE for system vertices. If
	 *            {@code null}, run the DSE for all vertices.
	 * @throws IOException
	 *             If the communications fail.
	 * @throws SpinnmanException
	 *             If a BMP is uncontactable or SpiNNaker rejects a message.
	 * @throws StorageException
	 *             If the database is in an illegal state.
	 * @throws ExecutionException
	 *             If there was a problem in the parallel queue.
	 * @throws InterruptedException
	 *             If the wait for everything to complete is interrupted.
	 * @throws DataSpecificationException
	 *             If an invalid data specification file is executed.
	 * @throws URISyntaxException
	 *             If the proxy URI is provided but not valid.
	 */
	public void runDSEUploadingViaClassicTransfer(Machine machine,
			File runFolder, Boolean filterSystemCores)
			throws IOException, SpinnmanException, StorageException,
			ExecutionException, InterruptedException,
			DataSpecificationException, URISyntaxException {
		setLoggerDir(runFolder);
		var db = getDataSpecDB(runFolder);

		try (var dseExec = hostFactory.create(machine, db)) {
			if (filterSystemCores == null) {
				dseExec.loadAllCores();
			} else if (filterSystemCores) {
				dseExec.loadApplicationCores();
			} else {
				dseExec.loadSystemCores();
			}
		}
	}

	/**
	 * Run the data specifications in parallel.
	 *
	 * @param gatherers
	 *            List of descriptions of gatherers.
	 * @param machine
	 *            Description of overall machine.
	 * @param runFolder
	 *            Directory containing per-run information (i.e., the database
	 *            that holds the data specifications to execute).
	 * @param reportFolder
	 *            Directory containing reports. If {@link Optional#empty()}, no
	 *            report will be written.
	 * @throws IOException
	 *             If the communications fail.
	 * @throws SpinnmanException
	 *             If a BMP is uncontactable or SpiNNaker rejects a message.
	 * @throws StorageException
	 *             If the database is in an illegal state.
	 * @throws ExecutionException
	 *             If there was a problem in the parallel queue.
	 * @throws InterruptedException
	 *             If the wait for everything to complete is interrupted.
	 * @throws DataSpecificationException
	 *             If an invalid data specification file is executed.
	 * @throws URISyntaxException
	 *             If a proxy URI is provided but invalid.
	 */
	@Command(name = "dse_app_mon", description = DSE_MON_DESC)
	public void runDSEForAppCoresUploadingViaMonitorStreaming(
			@Mixin GatherersParam gatherers,
			@Mixin MachineParam machine,
			@Mixin RunFolder runFolder,
			@Parameters(description = REPORT, arity = "0..1", index = "3")
			Optional<File> reportFolder)
			throws IOException, SpinnmanException, StorageException,
			ExecutionException, InterruptedException,
			DataSpecificationException, URISyntaxException {
		setLoggerDir(runFolder.get());
		var db = getDataSpecDB(runFolder.get());

		try (var dseExec = fastFactory.create(machine.get(), gatherers.get(),
				reportFolder.orElse(null), db)) {
			dseExec.loadCores();
		}
	}

	/**
	 * Retrieve IOBUFs in parallel.
	 *
	 * @param machine
	 *            Description of overall machine.
	 * @param iobuf
	 *            Mapping from APLX executable names (full paths) to what cores
	 *            are running those executables, and which we will download
	 *            IOBUFs for.
	 * @param runFolder
	 *            Name of directory containing per-run information (i.e., the
	 *            database that holds the data specifications to execute).
	 * @throws IOException
	 *             If the communications fail.
	 * @throws SpinnmanException
	 *             If a BMP is uncontactable or SpiNNaker rejects a message.
	 * @throws InterruptedException
	 *             If interrupted (not expected).
	 * @throws URISyntaxException
	 *             If the proxy URI is invalid
	 * @throws StorageException
	 *             If there is an error reading the database
	 */
	@Command(name = "iobuf", description = IOBUF_DESC)
	public void retrieveIOBUFs(
			@Mixin MachineParam machine,
			@Mixin IobufMapParam iobuf,
			@Mixin RunFolder runFolder)
			throws IOException, SpinnmanException, InterruptedException,
			StorageException, URISyntaxException {
		setLoggerDir(runFolder.get());
		var db = getBufferManagerDB(runFolder.get());
		var job = getJob(db);

		try (var txrx = getTransceiver(machine.get(), job);
				var r = new IobufRetriever(txrx, machine.get(),
						PARALLEL_SIZE)) {
			var result = r.retrieveIobufContents(iobuf.get(), runFolder.get());
			MAPPER.writeValue(System.out, result);
		}
	}

	/**
	 * Download data without using data gatherer cores.
	 *
	 * @param placements
	 *            List of descriptions of binary placements.
	 * @param machine
	 *            Description of overall machine.
	 * @param runFolder
	 *            Directory containing per-run information (i.e., the database
	 *            that receives the output).
	 * @throws IOException
	 *             If the communications fail
	 * @throws SpinnmanException
	 *             If a BMP is uncontactable or SpiNNaker rejects a message
	 * @throws StorageException
	 *             If the database is in an illegal state
	 * @throws InterruptedException
	 *             If communications are interrupted.
	 * @throws URISyntaxException
	 *             If the proxy URI is invalid
	 */
	@Command(name = "download", description = DOWNLOAD_DESC)
	public void downloadRecordingChannelsViaClassicTransfer(
			@Mixin PlacementsParam placements,
			@Mixin MachineParam machine,
			@Mixin RunFolder runFolder)
			throws IOException, SpinnmanException, StorageException,
			InterruptedException, URISyntaxException {
		setLoggerDir(runFolder.get());
		var db = getBufferManagerDB(runFolder.get());
		var job = getJob(db);

		try (var trans = getTransceiver(machine.get(), job)) {
			var r = new DataReceiver(trans, machine.get(), db);
			r.getDataForPlacementsParallel(placements.get(), PARALLEL_SIZE);
		}
	}

	/**
	 * Download data using data gatherer cores.
	 *
	 * @param gatherers
	 *            List of descriptions of gatherers.
	 * @param machine
	 *            Description of overall machine.
	 * @param runFolder
	 *            Directory containing per-run information (i.e., the database
	 *            that receives the output).
	 * @throws IOException
	 *             If the communications fail
	 * @throws SpinnmanException
	 *             If a BMP is uncontactable or SpiNNaker rejects a message
	 * @throws StorageException
	 *             If the database is in an illegal state
	 * @throws InterruptedException
	 *             If things are interrupted while waiting for all the downloads
	 *             to be done
	 * @throws URISyntaxException
	 *             If the URI of the proxy is invalid
	 */
	@Command(name = "gather", description = GATHER_DESC)
	public void downloadRecordingChannelsViaMonitorStreaming(
			@Mixin GatherersParam gatherers,
			@Mixin MachineParam machine,
			@Mixin RunFolder runFolder)
			throws IOException, SpinnmanException, StorageException,
			InterruptedException, URISyntaxException {
		setLoggerDir(runFolder.get());
		var db = getBufferManagerDB(runFolder.get());
		var job = getJob(db);

		try (var trans = getTransceiver(machine.get(), job);
				var r = new RecordingRegionDataGatherer(trans, machine.get(),
						db, job)) {
			int misses = r.gather(gatherers.get());
			getLogger(CommandLineInterface.class).info("total misses: {}",
					misses);
		}
	}

	/**
	 * Argument handler for the {@code <machineFile>} parameter.
	 * <p>
	 * Do not make instances of this class yourself; leave that to picocli.
	 *
	 * @author Donal Fellows
	 * @see ArgGroup
	 * @see Parameters
	 */
	public static class MachineParam implements Supplier<Machine> {
		/** The machine. */
		@Parameters(paramLabel = "<machineFile>", description = MACHINE, //
				converter = Converter.class)
		private Machine machine;

		/** @return The machine parsed from the named file. */
		@Override
		public Machine get() {
			return machine;
		}

		static class Converter implements ITypeConverter<Machine> {
			@Override
			public Machine convert(String filename) throws IOException {
				try (var reader = new FileReader(filename, UTF_8)) {
					return new Machine(
							MAPPER.readValue(reader, MachineBean.class));
				}
			}
		}
	}

	/**
	 * Argument handler for the {@code <iobufMapFile>} parameter.
	 * <p>
	 * Do not make instances of this class yourself; leave that to picocli.
	 *
	 * @author Donal Fellows
	 * @see ArgGroup
	 * @see Parameters
	 */
	public static class IobufMapParam implements Supplier<IobufRequest> {
		/** The request. */
		@Parameters(paramLabel = "<iobufMapFile>", description = MAP, //
				converter = Converter.class)
		private IobufRequest request;

		/** @return The request parsed from the named file. */
		@Override
		public IobufRequest get() {
			return request;
		}

		static class Converter implements ITypeConverter<IobufRequest> {
			@Override
			public IobufRequest convert(String filename) throws IOException {
				try (var reader = new FileReader(filename, UTF_8)) {
					return MAPPER.readValue(reader, IobufRequest.class);
				}
			}
		}
	}

	/**
	 * Argument handler for the {@code <gatherFile>} parameter.
	 * <p>
	 * Do not make instances of this class yourself; leave that to picocli.
	 *
	 * @author Donal Fellows
	 * @see ArgGroup
	 * @see Parameters
	 */
	public static class GatherersParam implements Supplier<List<Gather>> {
		/** The gatherers. */
		@Parameters(paramLabel = "<gatherFile>", description = GATHER, //
				converter = Converter.class)
		private Supplier<List<Gather>> gatherers;

		/** @return The gatherers parsed from the named file. */
		@Override
		public List<Gather> get() {
			return gatherers.get();
		}

		static class Converter
				implements ITypeConverter<Supplier<List<Gather>>> {
			@Override
			public Supplier<List<Gather>> convert(String filename)
					throws IOException {
				try (var reader = new FileReader(filename, UTF_8)) {
					var g = MAPPER.readValue(reader, Gather.LIST);
					return () -> g;
				}
			}
		}
	}

	/**
	 * Argument handler for the {@code <placementFile>} parameter.
	 * <p>
	 * Do not make instances of this class yourself; leave that to picocli.
	 *
	 * @author Donal Fellows
	 * @see ArgGroup
	 * @see Parameters
	 */
	public static class PlacementsParam implements Supplier<List<Placement>> {
		/** The placements. */
		@Parameters(paramLabel = "<placementFile>", description = PLACEMENT, //
				converter = Converter.class)
		private Supplier<List<Placement>> placements;

		/** @return The placements parsed from the named file. */
		@Override
		public List<Placement> get() {
			return placements.get();
		}

		static class Converter
				implements ITypeConverter<Supplier<List<Placement>>> {
			@Override
			public Supplier<List<Placement>> convert(String filename)
					throws IOException {
				try (var reader = new FileReader(filename, UTF_8)) {
					var p = MAPPER.readValue(reader, Placement.LIST);
					return () -> p;
				}
			}
		}
	}

	/**
	 * Argument handler for the {@code <runFolder>} parameter.
	 * <p>
	 * Do not make instances of this class yourself; leave that to picocli.
	 *
	 * @author Donal Fellows
	 * @see ArgGroup
	 * @see Parameters
	 */
	public static class RunFolder implements Supplier<File> {
		@Parameters(description = RUN, converter = Converter.class, arity = "1")
		private ValueHolder<File> runFolder = new ValueHolder<>();

		/** @return The folder for the run. */
		@Override
		public File get() {
			return runFolder.getValue();
		}

		static class Converter implements ITypeConverter<ValueHolder<File>> {
			@Override
			public ValueHolder<File> convert(String filename)
					throws IOException {
				var f = new File(filename);
				if (!f.isDirectory()) {
					throw new TypeConversionException(
							"<runFolder> must be a directory");
				}
				return new ValueHolder<>(f);
			}
		}
	}

	private static DSEDatabaseEngine getDataSpecDB(File runFolder) {
		return new DSEDatabaseEngine(new File(runFolder, DSE_DB_FILE));
	}

	private static BufferManagerStorage getBufferManagerDB(File runFolder) {
		return new BufferManagerDatabaseEngine(
				new File(runFolder, BUFFER_DB_FILE)).getStorageInterface();
	}

	private static SpallocClient.Job getJob(ProxyAwareStorage storage)
			throws StorageException, IOException {
		return getJobFromProxyInfo(storage.getProxyInformation());
	}

	@MustBeClosed
	private static TransceiverInterface getTransceiver(Machine machine,
			SpallocClient.Job job)
			throws IOException, SpinnmanException, InterruptedException {
		if (job == null) {
			return new Transceiver(machine);
		}
		return job.getTransceiver();
	}
}

/**
 * The descriptions of various commands.
 *
 * @author Donal Fellows
 */
interface CommandDescriptions {
	/** Description of {@code download} command. */
	String DOWNLOAD_DESC = "Retrieve recording regions using "
			+ "classic SpiNNaker control protocol transfers.";

	/** Description of {@code gather} command. */
	String GATHER_DESC = "Retrieve recording regions using the "
			+ "fast data streaming protocol. "
			+ "Requires system cores to be fully configured.";

	/** Description of {@code dse} command. */
	String DSE_DESC = "Evaluate data specifications for all cores and upload "
			+ "the results to SpiNNaker using the classic protocol.";

	/** Description of {@code dse_app} command. */
	String DSE_APP_DESC = "Evaluate data specifications for application cores "
			+ "and upload the results to SpiNNaker using the classic protocol.";

	/** Description of {@code dse_app_mon} command. */
	String DSE_MON_DESC = "Evaluate data specifications for application cores "
			+ "and upload the results to SpiNNaker using the fast data "
			+ "streaming protocol. "
			+ "Requires system cores to be fully configured, so "
			+ "can't be used to set up system cores.";

	/** Description of {@code dse_sys} command. */
	String DSE_SYS_DESC = "Evaluate data specifications for system cores and "
			+ "upload the results to SpiNNaker (always uses the classic "
			+ "protocol).";

	/** Description of {@code iobuf} command. */
	String IOBUF_DESC = "Download the contents "
			+ "of the IOBUF buffers and process them.";

	/** Description of {@code listen_for_unbooted} command. */
	String LISTEN_DESC = "Listen for unbooted SpiNNaker boards on the local "
			+ "network. Depends on receiving broadcast UDP messages.";
}

/**
 * The descriptions of various parameters to commands, many of which are shared.
 *
 * @author Donal Fellows
 */
interface ParamDescriptions {
	/** Description of {@code gatherFile} parameter. */
	String GATHER = "The name of the gatherer description JSON file.";

	/** Description of {@code machineFile} parameter. */
	String MACHINE = "The name of the machine description JSON file.";

	/** Description of {@code iobufMapFile} parameter. */
	String MAP = "The name of the IOBUF map description file.";

	/** Description of {@code placementFile} parameter. */
	String PLACEMENT = "The name of the placement description JSON file.";

	/** Description of {@code reportFolder} parameter. */
	String REPORT = "The name of the run's reporting folder. "
			+ "If not provided, no report will be written.";

	/** Description of {@code runFolder} parameter. */
	String RUN = "The name of the run data folder.";
}<|MERGE_RESOLUTION|>--- conflicted
+++ resolved
@@ -141,105 +141,13 @@
 	 * @param args
 	 *            The command line arguments.
 	 */
-	// TODO rewrite to use picocli?
 	public static void main(String... args) {
-<<<<<<< HEAD
-		if (args.length < 1) {
-			err.printf(
-					"wrong # args: must be \"java -jar %s <command> ...\"\n",
-					JAR_FILE);
-			exit(1);
-		}
-		try {
-			switch (args[0]) {
-			case CLICommands.GATHER:
-				if (args.length != NUM_DOWNLOAD_ARGS) {
-					wrongArgs(CLICommands.GATHER,
-							"<gatherFile> <machineFile> <runFolder>");
-				}
-				setLoggerDir(args[THIRD]);
-				gatherRun(args[1], args[2], args[THIRD]);
-				exit(0);
-
-			case CLICommands.DOWNLOAD:
-				if (args.length != NUM_DOWNLOAD_ARGS) {
-					wrongArgs(CLICommands.DOWNLOAD,
-							"<placementFile> <machineFile> <runFolder>");
-				}
-				setLoggerDir(args[THIRD]);
-				downloadRun(args[1], args[2], args[THIRD]);
-				exit(0);
-
-			case CLICommands.DSE:
-				if (args.length != NUM_DSE_ARGS) {
-					wrongArgs(CLICommands.DSE, "<machineFile> <runFolder>");
-				}
-				setLoggerDir(args[2]);
-				dseRun(args[1], args[2], null);
-				exit(0);
-
-			case CLICommands.DSE_SYS:
-				if (args.length != NUM_DSE_ARGS) {
-					wrongArgs(CLICommands.DSE_SYS, "<machineFile> <runFolder>");
-				}
-				setLoggerDir(args[2]);
-				dseRun(args[1], args[2], false);
-				exit(0);
-
-			case CLICommands.DSE_APP:
-				if (args.length != NUM_DSE_ARGS) {
-					wrongArgs(CLICommands.DSE_APP, "<machineFile> <runFolder>");
-				}
-				setLoggerDir(args[2]);
-				dseRun(args[1], args[2], true);
-				exit(0);
-
-			case CLICommands.DSE_APP_MON:
-				if (args.length != NUM_DSE_APP_MON_ARGS
-						&& args.length != NUM_DSE_APP_MON_ARGS + 1) {
-					wrongArgs(CLICommands.DSE_APP_MON,
-							"<gatherFile> <machineFile> <runFolder> "
-									+ "?<reportFolder>?");
-				}
-				setLoggerDir(args[THIRD]);
-				dseAppMonRun(args[1], args[2], args[THIRD],
-						args.length > NUM_DSE_APP_MON_ARGS ? args[FOURTH]
-								: null);
-				exit(0);
-
-			case CLICommands.IOBUF:
-				if (args.length != NUM_IOBUF_ARGS) {
-					wrongArgs(CLICommands.IOBUF,
-							"<machineFile> <iobufMapFile> <runFolder>");
-				}
-				setLoggerDir(args[THIRD]);
-				iobufRun(args[1], args[2], args[THIRD]);
-				exit(0);
-
-			case CLICommands.LISTEN:
-				LocateConnectedMachineIPAddress.main(args);
-				exit(0);
-
-			case CLICommands.VERSION:
-				System.out.println(VERSION);
-				exit(0);
-
-			default:
-				err.printf("unknown command \"%s\": must be one of %s\n",
-						args[0], CLICommands.list());
-				exit(1);
-			}
-		} catch (Throwable t) {
-			t.printStackTrace(err);
-			exit(2);
-=======
 		var cmd = new CommandLine(new CommandLineInterface());
 		if (args.length == 0) {
 			cmd.usage(cmd.getErr());
 			System.exit(USAGE);
 		} else {
 			System.exit(cmd.execute(args));
->>>>>>> 0be4bb3b
 		}
 	}
 
