--- conflicted
+++ resolved
@@ -242,13 +242,8 @@
 		var db = new DSEDatabaseEngine(new File(runFolder, DSE_DB_FILE));
 
 		try (var dseExec = new HostExecuteDataSpecification(machine)) {
-<<<<<<< HEAD
 			if (isNull(filterSystemCores)) {
-				dseExec.loadAllCores(database);
-=======
-			if (filterSystemCores == null) {
 				dseExec.loadAllCores(db);
->>>>>>> f2ee4a30
 			} else if (filterSystemCores) {
 				dseExec.loadApplicationCores(db);
 			} else {
@@ -290,13 +285,8 @@
 			DataSpecificationException {
 		var gathers = getGatherers(gatherersJsonFile);
 		var machine = getMachine(machineJsonFile);
-<<<<<<< HEAD
-		var database = new DSEDatabaseEngine(new File(runFolder, DSE_DB_FILE));
+		var db = new DSEDatabaseEngine(new File(runFolder, DSE_DB_FILE));
 		var reportDir = isNull(reportFolder) ? null : new File(reportFolder);
-=======
-		var db = new DSEDatabaseEngine(new File(runFolder, DSE_DB_FILE));
-		var reportDir = reportFolder == null ? null : new File(reportFolder);
->>>>>>> f2ee4a30
 
 		try (var dseExec = new FastExecuteDataSpecification(
 				machine, gathers, reportDir)) {
