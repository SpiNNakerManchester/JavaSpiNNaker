/*
 * Copyright (c) 2018-2019 The University of Manchester
 *
 * This program is free software: you can redistribute it and/or modify
 * it under the terms of the GNU General Public License as published by
 * the Free Software Foundation, either version 3 of the License, or
 * (at your option) any later version.
 *
 * This program is distributed in the hope that it will be useful,
 * but WITHOUT ANY WARRANTY; without even the implied warranty of
 * MERCHANTABILITY or FITNESS FOR A PARTICULAR PURPOSE.  See the
 * GNU General Public License for more details.
 *
 * You should have received a copy of the GNU General Public License
 * along with this program.  If not, see <http://www.gnu.org/licenses/>.
 */
package uk.ac.manchester.spinnaker.front_end;

import static java.nio.charset.StandardCharsets.UTF_8;
import static org.slf4j.LoggerFactory.getLogger;
import static picocli.CommandLine.ExitCode.USAGE;
import static uk.ac.manchester.spinnaker.alloc.client.SpallocClientFactory.getJobFromProxyInfo;
import static uk.ac.manchester.spinnaker.front_end.CommandDescriptions.DOWNLOAD_DESC;
import static uk.ac.manchester.spinnaker.front_end.CommandDescriptions.DSE_APP_DESC;
import static uk.ac.manchester.spinnaker.front_end.CommandDescriptions.DSE_DESC;
import static uk.ac.manchester.spinnaker.front_end.CommandDescriptions.DSE_MON_DESC;
import static uk.ac.manchester.spinnaker.front_end.CommandDescriptions.DSE_SYS_DESC;
import static uk.ac.manchester.spinnaker.front_end.CommandDescriptions.GATHER_DESC;
import static uk.ac.manchester.spinnaker.front_end.CommandDescriptions.IOBUF_DESC;
import static uk.ac.manchester.spinnaker.front_end.CommandDescriptions.LISTEN_DESC;
import static uk.ac.manchester.spinnaker.front_end.Constants.PARALLEL_SIZE;
import static uk.ac.manchester.spinnaker.front_end.LogControl.setLoggerDir;
import static uk.ac.manchester.spinnaker.front_end.ParamDescriptions.GATHER;
import static uk.ac.manchester.spinnaker.front_end.ParamDescriptions.MACHINE;
import static uk.ac.manchester.spinnaker.front_end.ParamDescriptions.MAP;
import static uk.ac.manchester.spinnaker.front_end.ParamDescriptions.PLACEMENT;
import static uk.ac.manchester.spinnaker.front_end.ParamDescriptions.REPORT;
import static uk.ac.manchester.spinnaker.front_end.ParamDescriptions.RUN;
import static uk.ac.manchester.spinnaker.machine.bean.MapperFactory.createMapper;

import java.io.File;
import java.io.FileReader;
import java.io.IOException;
import java.net.URISyntaxException;
import java.util.List;
import java.util.Optional;
import java.util.Properties;
import java.util.concurrent.ExecutionException;
import java.util.function.Supplier;

import com.fasterxml.jackson.databind.ObjectMapper;
import com.google.errorprone.annotations.MustBeClosed;

import picocli.CommandLine;
import picocli.CommandLine.ArgGroup;
import picocli.CommandLine.Command;
import picocli.CommandLine.IModelTransformer;
import picocli.CommandLine.ITypeConverter;
import picocli.CommandLine.Mixin;
import picocli.CommandLine.Model.CommandSpec;
import picocli.CommandLine.Parameters;
import picocli.CommandLine.TypeConversionException;
import uk.ac.manchester.spinnaker.alloc.client.SpallocClient;
import uk.ac.manchester.spinnaker.connections.LocateConnectedMachineIPAddress;
import uk.ac.manchester.spinnaker.data_spec.DataSpecificationException;
import uk.ac.manchester.spinnaker.front_end.download.DataReceiver;
import uk.ac.manchester.spinnaker.front_end.download.RecordingRegionDataGatherer;
import uk.ac.manchester.spinnaker.front_end.download.request.Gather;
import uk.ac.manchester.spinnaker.front_end.download.request.Placement;
import uk.ac.manchester.spinnaker.front_end.dse.FastExecuteDataSpecification;
import uk.ac.manchester.spinnaker.front_end.dse.HostExecuteDataSpecification;
import uk.ac.manchester.spinnaker.front_end.iobuf.IobufRequest;
import uk.ac.manchester.spinnaker.front_end.iobuf.IobufRetriever;
import uk.ac.manchester.spinnaker.machine.Machine;
import uk.ac.manchester.spinnaker.machine.bean.MachineBean;
import uk.ac.manchester.spinnaker.storage.BufferManagerDatabaseEngine;
import uk.ac.manchester.spinnaker.storage.BufferManagerStorage;
import uk.ac.manchester.spinnaker.storage.DSEDatabaseEngine;
import uk.ac.manchester.spinnaker.storage.ProxyAwareStorage;
import uk.ac.manchester.spinnaker.storage.StorageException;
import uk.ac.manchester.spinnaker.transceiver.SpinnmanException;
import uk.ac.manchester.spinnaker.transceiver.Transceiver;
import uk.ac.manchester.spinnaker.transceiver.TransceiverInterface;
import uk.ac.manchester.spinnaker.utils.ValueHolder;

/**
 * The main command line interface.
 *
 * @author Donal Fellows
 */
@Command(subcommands = CommandLine.HelpCommand.class, //
		mixinStandardHelpOptions = true, //
		modelTransformer = CommandLineInterface.BuildPropsLoader.class)
public final class CommandLineInterface {
	private CommandLineInterface() {
	}

	private static final ObjectMapper MAPPER = createMapper();

	private static final String BUFFER_DB_FILE = "buffer.sqlite3";

	private static final String DSE_DB_FILE = "ds.sqlite3";

	private static final String PROPS = "command-line.properties";

<<<<<<< HEAD
	static {
		var cls = CommandLineInterface.class;
		var prop = new Properties();
		try {
			prop.load(cls.getResourceAsStream("command-line.properties"));
		} catch (IOException | NullPointerException e) {
			getLogger(cls).error("failed to read properties", e);
			exit(2);
=======
	static class BuildPropsLoader implements IModelTransformer {
		private Properties loadProps() throws IOException {
			var prop = new Properties();
			try (var clp = getClass().getResourceAsStream(PROPS)) {
				prop.load(clp);
			}
			return prop;
		}

		@Override
		public CommandSpec transform(CommandSpec commandSpec) {
			try {
				var prop = loadProps();
				var jar = prop.getProperty("jar");
				var ver = prop.getProperty("version");

				commandSpec.name("java -jar " + jar);
				commandSpec.version(jar + " version " + ver);
			} catch (IOException e) {
				e.printStackTrace();
				System.exit(USAGE);
			}
			return commandSpec;
>>>>>>> ce7820d3
		}
	}

	@Command(name = "listen_for_unbooted", description = LISTEN_DESC)
	private void listen() throws IOException {
		LocateConnectedMachineIPAddress.main();
	}

	/**
	 * The main command line interface. Dispatches to other classes based on the
	 * first argument, which is a command word.
	 *
	 * @param args
	 *            The command line arguments.
	 */
	public static void main(String... args) {
<<<<<<< HEAD
		if (args.length < 1) {
			err.printf(
					"wrong # args: must be \"java -jar %s <command> ...\"\n",
					JAR_FILE);
			exit(1);
		}
		try {
			switch (args[0]) {
			case CLICommands.GATHER:
				if (args.length != NUM_DOWNLOAD_ARGS) {
					wrongArgs(CLICommands.GATHER,
							"<gatherFile> <machineFile> <runFolder>");
				}
				setLoggerDir(args[FOURTH]);
				gatherRun(args[1], args[2], args[THIRD]);
				exit(0);

			case CLICommands.DOWNLOAD:
				if (args.length != NUM_DOWNLOAD_ARGS) {
					wrongArgs(CLICommands.DOWNLOAD,
							"<placementFile> <machineFile> <runFolder>");
				}
				setLoggerDir(args[FOURTH]);
				downloadRun(args[1], args[2], args[THIRD]);
				exit(0);

			case CLICommands.DSE:
				if (args.length != NUM_DSE_ARGS) {
					wrongArgs(CLICommands.DSE, "<machineFile> <runFolder>");
				}
				setLoggerDir(args[2]);
				dseRun(args[1], args[2], null);
				exit(0);

			case CLICommands.DSE_SYS:
				if (args.length != NUM_DSE_ARGS) {
					wrongArgs(CLICommands.DSE_SYS, "<machineFile> <runFolder>");
				}
				setLoggerDir(args[2]);
				dseRun(args[1], args[2], false);
				exit(0);

			case CLICommands.DSE_APP:
				if (args.length != NUM_DSE_ARGS) {
					wrongArgs(CLICommands.DSE_APP, "<machineFile> <runFolder>");
				}
				setLoggerDir(args[2]);
				dseRun(args[1], args[2], true);
				exit(0);

			case CLICommands.DSE_APP_MON:
				if (args.length != NUM_DSE_APP_MON_ARGS
						&& args.length != NUM_DSE_APP_MON_ARGS + 1) {
					wrongArgs(CLICommands.DSE_APP_MON,
							"<gatherFile> <machineFile> <runFolder> "
									+ "?<reportFolder>?");
				}
				setLoggerDir(args[THIRD]);
				dseAppMonRun(args[1], args[2], args[THIRD],
						args.length > NUM_DSE_APP_MON_ARGS ? args[FOURTH]
								: null);
				exit(0);

			case CLICommands.IOBUF:
				if (args.length != NUM_IOBUF_ARGS) {
					wrongArgs(CLICommands.IOBUF,
							"<machineFile> <iobufMapFile> <runFolder>");
				}
				setLoggerDir(args[THIRD]);
				iobufRun(args[1], args[2], args[THIRD]);
				exit(0);

			case CLICommands.LISTEN:
				LocateConnectedMachineIPAddress.main(args);
				return;

			case CLICommands.VERSION:
				System.out.println(VERSION);
				exit(0);

			default:
				err.printf("unknown command \"%s\": must be one of %s\n",
						args[0], CLICommands.list());
				exit(1);
			}
		} catch (Throwable t) {
			t.printStackTrace(err);
			exit(2);
		}
	}

	private static final int NUM_DOWNLOAD_ARGS = 5;
=======
		var cmd = new CommandLine(new CommandLineInterface());
		if (args.length == 0) {
			cmd.usage(cmd.getErr());
			System.exit(USAGE);
		} else {
			System.exit(cmd.execute(args));
		}
	}

	static CommandSpec getSpec() {
		return new CommandLine(new CommandLineInterface()).getCommandSpec();
	}
>>>>>>> ce7820d3

	// Wrappers because of three configurations varying in one parameter
	@Command(name = "dse", description = DSE_DESC)
	private void dseAllCores(@Mixin MachineParam machine,
			@Mixin RunFolder runFolder)
			throws Exception {
		runDSEUploadingViaClassicTransfer(machine.get(), runFolder.get(), null);
	}

	@Command(name = "dse_sys", description = DSE_SYS_DESC)
	private void dseSystemCores(
			@Mixin MachineParam machine,
			@Mixin RunFolder runFolder)
			throws Exception {
		runDSEUploadingViaClassicTransfer(machine.get(), runFolder.get(),
				false);
	}

	@Command(name = "dse_app", description = DSE_APP_DESC)
	private void dseApplicationCores(
			@Mixin MachineParam machine,
			@Mixin RunFolder runFolder)
			throws Exception {
		runDSEUploadingViaClassicTransfer(machine.get(), runFolder.get(), true);
	}

	@FunctionalInterface
	interface HostDSEFactory {
		HostExecuteDataSpecification create(Machine m, DSEDatabaseEngine db)
				throws IOException, SpinnmanException, StorageException,
				ExecutionException, InterruptedException, URISyntaxException;
	}

	/**
	 * Makes {@link HostExecuteDataSpecification} instances. Allows for
	 * injection of debugging tooling.
	 */
	static HostDSEFactory hostFactory = HostExecuteDataSpecification::new;

	@FunctionalInterface
	interface FastDSEFactory {
		FastExecuteDataSpecification create(Machine machine,
				List<Gather> gatherers, File reportDir, DSEDatabaseEngine db)
				throws IOException, SpinnmanException, StorageException,
				ExecutionException, InterruptedException, URISyntaxException;
	}

	/**
	 * Makes {@link FastExecuteDataSpecification} instances. Allows for
	 * injection of debugging tooling.
	 */
	static FastDSEFactory fastFactory = FastExecuteDataSpecification::new;

	/**
	 * Run the data specifications in parallel.
	 *
	 * @param machine
	 *            Description of overall machine.
	 * @param runFolder
	 *            Directory containing per-run information (i.e., the database
	 *            that holds the data specifications to execute).
	 * @param filterSystemCores
	 *            If {@code true}, only run the DSE for application vertices. If
	 *            {@code false}, only run the DSE for system vertices. If
	 *            {@code null}, run the DSE for all vertices.
	 * @throws IOException
	 *             If the communications fail.
	 * @throws SpinnmanException
	 *             If a BMP is uncontactable or SpiNNaker rejects a message.
	 * @throws StorageException
	 *             If the database is in an illegal state.
	 * @throws ExecutionException
	 *             If there was a problem in the parallel queue.
	 * @throws InterruptedException
	 *             If the wait for everything to complete is interrupted.
	 * @throws DataSpecificationException
	 *             If an invalid data specification file is executed.
	 * @throws URISyntaxException
	 *             If the proxy URI is provided but not valid.
	 */
	public void runDSEUploadingViaClassicTransfer(Machine machine,
			File runFolder, Boolean filterSystemCores)
			throws IOException, SpinnmanException, StorageException,
			ExecutionException, InterruptedException,
			DataSpecificationException, URISyntaxException {
		setLoggerDir(runFolder);
		var db = getDataSpecDB(runFolder);

		try (var dseExec = hostFactory.create(machine, db)) {
			if (filterSystemCores == null) {
				dseExec.loadAllCores();
			} else if (filterSystemCores) {
				dseExec.loadApplicationCores();
			} else {
				dseExec.loadSystemCores();
			}
		}
	}

	/**
	 * Run the data specifications in parallel.
	 *
	 * @param gatherers
	 *            List of descriptions of gatherers.
	 * @param machine
	 *            Description of overall machine.
	 * @param runFolder
	 *            Directory containing per-run information (i.e., the database
	 *            that holds the data specifications to execute).
	 * @param reportFolder
	 *            Directory containing reports. If {@link Optional#empty()}, no
	 *            report will be written.
	 * @throws IOException
	 *             If the communications fail.
	 * @throws SpinnmanException
	 *             If a BMP is uncontactable or SpiNNaker rejects a message.
	 * @throws StorageException
	 *             If the database is in an illegal state.
	 * @throws ExecutionException
	 *             If there was a problem in the parallel queue.
	 * @throws InterruptedException
	 *             If the wait for everything to complete is interrupted.
	 * @throws DataSpecificationException
	 *             If an invalid data specification file is executed.
	 * @throws URISyntaxException
	 *             If a proxy URI is provided but invalid.
	 */
	@Command(name = "dse_app_mon", description = DSE_MON_DESC)
	public void runDSEForAppCoresUploadingViaMonitorStreaming(
			@Mixin GatherersParam gatherers,
			@Mixin MachineParam machine,
			@Mixin RunFolder runFolder,
			@Parameters(description = REPORT, arity = "0..1", index = "3")
			Optional<File> reportFolder)
			throws IOException, SpinnmanException, StorageException,
			ExecutionException, InterruptedException,
			DataSpecificationException, URISyntaxException {
		setLoggerDir(runFolder.get());
		var db = getDataSpecDB(runFolder.get());

		try (var dseExec = fastFactory.create(machine.get(), gatherers.get(),
				reportFolder.orElse(null), db)) {
			dseExec.loadCores();
		}
	}

	/**
	 * Retrieve IOBUFs in parallel.
	 *
	 * @param machine
	 *            Description of overall machine.
	 * @param iobuf
	 *            Mapping from APLX executable names (full paths) to what cores
	 *            are running those executables, and which we will download
	 *            IOBUFs for.
	 * @param runFolder
	 *            Name of directory containing per-run information (i.e., the
	 *            database that holds the data specifications to execute).
	 * @throws IOException
	 *             If the communications fail.
	 * @throws SpinnmanException
	 *             If a BMP is uncontactable or SpiNNaker rejects a message.
	 * @throws InterruptedException
	 *             If interrupted (not expected).
	 * @throws URISyntaxException
	 *             If the proxy URI is invalid
	 * @throws StorageException
	 *             If there is an error reading the database
	 */
	@Command(name = "iobuf", description = IOBUF_DESC)
	public void retrieveIOBUFs(
			@Mixin MachineParam machine,
			@Mixin IobufMapParam iobuf,
			@Mixin RunFolder runFolder)
			throws IOException, SpinnmanException, InterruptedException,
			StorageException, URISyntaxException {
		setLoggerDir(runFolder.get());
		var db = getBufferManagerDB(runFolder.get());
		var job = getJob(db);

		try (var txrx = getTransceiver(machine.get(), job);
				var r = new IobufRetriever(txrx, machine.get(),
						PARALLEL_SIZE)) {
			var result = r.retrieveIobufContents(iobuf.get(), runFolder.get());
			MAPPER.writeValue(System.out, result);
		}
	}

	/**
	 * Download data without using data gatherer cores.
	 *
<<<<<<< HEAD
	 * @param placementsJsonFile
	 *            Name of file containing JSON description of placements.
	 * @param machineJsonFile
	 *            Name of file containing JSON description of overall machine.
	 * @param databasePath
	 *            Path to the database that receives the output.
=======
	 * @param placements
	 *            List of descriptions of binary placements.
	 * @param machine
	 *            Description of overall machine.
	 * @param runFolder
	 *            Directory containing per-run information (i.e., the database
	 *            that receives the output).
>>>>>>> ce7820d3
	 * @throws IOException
	 *             If the communications fail
	 * @throws SpinnmanException
	 *             If a BMP is uncontactable or SpiNNaker rejects a message
	 * @throws StorageException
	 *             If the database is in an illegal state
	 * @throws InterruptedException
	 *             If communications are interrupted.
	 * @throws URISyntaxException
	 *             If the proxy URI is invalid
	 */
<<<<<<< HEAD
	public static void downloadRun(String placementsJsonFile,
			String machineJsonFile, String databasePath) throws IOException,
			SpinnmanException, StorageException, InterruptedException,
			URISyntaxException {
		var placements = getPlacements(placementsJsonFile);
		var machine = getMachine(machineJsonFile);
		var db = getDatabase(databasePath);
=======
	@Command(name = "download", description = DOWNLOAD_DESC)
	public void downloadRecordingChannelsViaClassicTransfer(
			@Mixin PlacementsParam placements,
			@Mixin MachineParam machine,
			@Mixin RunFolder runFolder)
			throws IOException, SpinnmanException, StorageException,
			InterruptedException, URISyntaxException {
		setLoggerDir(runFolder.get());
		var db = getBufferManagerDB(runFolder.get());
>>>>>>> ce7820d3
		var job = getJob(db);

		try (var trans = getTransceiver(machine.get(), job)) {
			var r = new DataReceiver(trans, machine.get(), db);
			r.getDataForPlacementsParallel(placements.get(), PARALLEL_SIZE);
		}
	}

	/**
	 * Download data using data gatherer cores.
	 *
<<<<<<< HEAD
	 * @param gatherersJsonFile
	 *            Name of file containing JSON description of gatherers.
	 * @param machineJsonFile
	 *            Name of file containing JSON description of overall machine.
	 * @param databasePath
	 *            Path to the database that receives the output.
=======
	 * @param gatherers
	 *            List of descriptions of gatherers.
	 * @param machine
	 *            Description of overall machine.
	 * @param runFolder
	 *            Directory containing per-run information (i.e., the database
	 *            that receives the output).
>>>>>>> ce7820d3
	 * @throws IOException
	 *             If the communications fail
	 * @throws SpinnmanException
	 *             If a BMP is uncontactable or SpiNNaker rejects a message
	 * @throws StorageException
	 *             If the database is in an illegal state
	 * @throws InterruptedException
	 *             If things are interrupted while waiting for all the downloads
	 *             to be done
	 * @throws URISyntaxException
	 *             If the URI of the proxy is invalid
	 */
<<<<<<< HEAD
	public static void gatherRun(String gatherersJsonFile,
			String machineJsonFile, String  databasePath) throws IOException,
			SpinnmanException, StorageException, InterruptedException,
			URISyntaxException {
		var gathers = getGatherers(gatherersJsonFile);
		var machine = getMachine(machineJsonFile);
		var db = getDatabase(databasePath);
=======
	@Command(name = "gather", description = GATHER_DESC)
	public void downloadRecordingChannelsViaMonitorStreaming(
			@Mixin GatherersParam gatherers,
			@Mixin MachineParam machine,
			@Mixin RunFolder runFolder)
			throws IOException, SpinnmanException, StorageException,
			InterruptedException, URISyntaxException {
		setLoggerDir(runFolder.get());
		var db = getBufferManagerDB(runFolder.get());
>>>>>>> ce7820d3
		var job = getJob(db);

		try (var trans = getTransceiver(machine.get(), job);
				var r = new RecordingRegionDataGatherer(trans, machine.get(),
						db, job)) {
			int misses = r.gather(gatherers.get());
			getLogger(CommandLineInterface.class).info("total misses: {}",
					misses);
		}
	}

	/**
	 * Argument handler for the {@code <machineFile>} parameter.
	 * <p>
	 * Do not make instances of this class yourself; leave that to picocli.
	 *
	 * @author Donal Fellows
	 * @see ArgGroup
	 * @see Parameters
	 */
	public static class MachineParam implements Supplier<Machine> {
		/** The machine. */
		@Parameters(paramLabel = "<machineFile>", description = MACHINE, //
				converter = Converter.class)
		private Machine machine;

		/** @return The machine parsed from the named file. */
		@Override
		public Machine get() {
			return machine;
		}

		static class Converter implements ITypeConverter<Machine> {
			@Override
			public Machine convert(String filename) throws IOException {
				try (var reader = new FileReader(filename, UTF_8)) {
					return new Machine(
							MAPPER.readValue(reader, MachineBean.class));
				}
			}
		}
	}

	/**
	 * Argument handler for the {@code <iobufMapFile>} parameter.
	 * <p>
	 * Do not make instances of this class yourself; leave that to picocli.
	 *
	 * @author Donal Fellows
	 * @see ArgGroup
	 * @see Parameters
	 */
	public static class IobufMapParam implements Supplier<IobufRequest> {
		/** The request. */
		@Parameters(paramLabel = "<iobufMapFile>", description = MAP, //
				converter = Converter.class)
		private IobufRequest request;

		/** @return The request parsed from the named file. */
		@Override
		public IobufRequest get() {
			return request;
		}

		static class Converter implements ITypeConverter<IobufRequest> {
			@Override
			public IobufRequest convert(String filename) throws IOException {
				try (var reader = new FileReader(filename, UTF_8)) {
					return MAPPER.readValue(reader, IobufRequest.class);
				}
			}
		}
	}

	/**
	 * Argument handler for the {@code <gatherFile>} parameter.
	 * <p>
	 * Do not make instances of this class yourself; leave that to picocli.
	 *
	 * @author Donal Fellows
	 * @see ArgGroup
	 * @see Parameters
	 */
	public static class GatherersParam implements Supplier<List<Gather>> {
		/** The gatherers. */
		@Parameters(paramLabel = "<gatherFile>", description = GATHER, //
				converter = Converter.class)
		private Supplier<List<Gather>> gatherers;

		/** @return The gatherers parsed from the named file. */
		@Override
		public List<Gather> get() {
			return gatherers.get();
		}

		static class Converter
				implements ITypeConverter<Supplier<List<Gather>>> {
			@Override
			public Supplier<List<Gather>> convert(String filename)
					throws IOException {
				try (var reader = new FileReader(filename, UTF_8)) {
					var g = MAPPER.readValue(reader, Gather.LIST);
					return () -> g;
				}
			}
		}
	}

	/**
	 * Argument handler for the {@code <placementFile>} parameter.
	 * <p>
	 * Do not make instances of this class yourself; leave that to picocli.
	 *
	 * @author Donal Fellows
	 * @see ArgGroup
	 * @see Parameters
	 */
	public static class PlacementsParam implements Supplier<List<Placement>> {
		/** The placements. */
		@Parameters(paramLabel = "<placementFile>", description = PLACEMENT, //
				converter = Converter.class)
		private Supplier<List<Placement>> placements;

		/** @return The placements parsed from the named file. */
		@Override
		public List<Placement> get() {
			return placements.get();
		}

		static class Converter
				implements ITypeConverter<Supplier<List<Placement>>> {
			@Override
			public Supplier<List<Placement>> convert(String filename)
					throws IOException {
				try (var reader = new FileReader(filename, UTF_8)) {
					var p = MAPPER.readValue(reader, Placement.LIST);
					return () -> p;
				}
			}
		}
	}

<<<<<<< HEAD
	private static BufferManagerStorage getDatabase(String databasePath) {
=======
	/**
	 * Argument handler for the {@code <runFolder>} parameter.
	 * <p>
	 * Do not make instances of this class yourself; leave that to picocli.
	 *
	 * @author Donal Fellows
	 * @see ArgGroup
	 * @see Parameters
	 */
	public static class RunFolder implements Supplier<File> {
		@Parameters(description = RUN, converter = Converter.class, arity = "1")
		private ValueHolder<File> runFolder = new ValueHolder<>();

		/** @return The folder for the run. */
		@Override
		public File get() {
			return runFolder.getValue();
		}

		static class Converter implements ITypeConverter<ValueHolder<File>> {
			@Override
			public ValueHolder<File> convert(String filename)
					throws IOException {
				var f = new File(filename);
				if (!f.isDirectory()) {
					throw new TypeConversionException(
							"<runFolder> must be a directory");
				}
				return new ValueHolder<>(f);
			}
		}
	}

	private static DSEDatabaseEngine getDataSpecDB(File runFolder) {
		return new DSEDatabaseEngine(new File(runFolder, DSE_DB_FILE));
	}

	private static BufferManagerStorage getBufferManagerDB(File runFolder) {
>>>>>>> ce7820d3
		return new BufferManagerDatabaseEngine(
				new File(databasePath)).getStorageInterface();
	}

	private static SpallocClient.Job getJob(ProxyAwareStorage storage)
			throws StorageException, IOException {
		return getJobFromProxyInfo(storage.getProxyInformation());
	}

	@MustBeClosed
	private static TransceiverInterface getTransceiver(Machine machine,
			SpallocClient.Job job)
			throws IOException, SpinnmanException, InterruptedException {
		if (job == null) {
			return new Transceiver(machine);
		}
		return job.getTransceiver();
	}
}

/**
 * The descriptions of various commands.
 *
 * @author Donal Fellows
 */
interface CommandDescriptions {
	/** Description of {@code download} command. */
	String DOWNLOAD_DESC = "Retrieve recording regions using "
			+ "classic SpiNNaker control protocol transfers.";

	/** Description of {@code gather} command. */
	String GATHER_DESC = "Retrieve recording regions using the "
			+ "fast data streaming protocol. "
			+ "Requires system cores to be fully configured.";

	/** Description of {@code dse} command. */
	String DSE_DESC = "Evaluate data specifications for all cores and upload "
			+ "the results to SpiNNaker using the classic protocol.";

	/** Description of {@code dse_app} command. */
	String DSE_APP_DESC = "Evaluate data specifications for application cores "
			+ "and upload the results to SpiNNaker using the classic protocol.";

	/** Description of {@code dse_app_mon} command. */
	String DSE_MON_DESC = "Evaluate data specifications for application cores "
			+ "and upload the results to SpiNNaker using the fast data "
			+ "streaming protocol. "
			+ "Requires system cores to be fully configured, so "
			+ "can't be used to set up system cores.";

	/** Description of {@code dse_sys} command. */
	String DSE_SYS_DESC = "Evaluate data specifications for system cores and "
			+ "upload the results to SpiNNaker (always uses the classic "
			+ "protocol).";

	/** Description of {@code iobuf} command. */
	String IOBUF_DESC = "Download the contents "
			+ "of the IOBUF buffers and process them.";

	/** Description of {@code listen_for_unbooted} command. */
	String LISTEN_DESC = "Listen for unbooted SpiNNaker boards on the local "
			+ "network. Depends on receiving broadcast UDP messages.";
}

/**
 * The descriptions of various parameters to commands, many of which are shared.
 *
 * @author Donal Fellows
 */
interface ParamDescriptions {
	/** Description of {@code gatherFile} parameter. */
	String GATHER = "The name of the gatherer description JSON file.";

	/** Description of {@code machineFile} parameter. */
	String MACHINE = "The name of the machine description JSON file.";

	/** Description of {@code iobufMapFile} parameter. */
	String MAP = "The name of the IOBUF map description file.";

	/** Description of {@code placementFile} parameter. */
	String PLACEMENT = "The name of the placement description JSON file.";

	/** Description of {@code reportFolder} parameter. */
	String REPORT = "The name of the run's reporting folder. "
			+ "If not provided, no report will be written.";

	/** Description of {@code runFolder} parameter. */
	String RUN = "The name of the run data folder.";
}<|MERGE_RESOLUTION|>--- conflicted
+++ resolved
@@ -103,16 +103,6 @@
 
 	private static final String PROPS = "command-line.properties";
 
-<<<<<<< HEAD
-	static {
-		var cls = CommandLineInterface.class;
-		var prop = new Properties();
-		try {
-			prop.load(cls.getResourceAsStream("command-line.properties"));
-		} catch (IOException | NullPointerException e) {
-			getLogger(cls).error("failed to read properties", e);
-			exit(2);
-=======
 	static class BuildPropsLoader implements IModelTransformer {
 		private Properties loadProps() throws IOException {
 			var prop = new Properties();
@@ -136,7 +126,6 @@
 				System.exit(USAGE);
 			}
 			return commandSpec;
->>>>>>> ce7820d3
 		}
 	}
 
@@ -153,100 +142,6 @@
 	 *            The command line arguments.
 	 */
 	public static void main(String... args) {
-<<<<<<< HEAD
-		if (args.length < 1) {
-			err.printf(
-					"wrong # args: must be \"java -jar %s <command> ...\"\n",
-					JAR_FILE);
-			exit(1);
-		}
-		try {
-			switch (args[0]) {
-			case CLICommands.GATHER:
-				if (args.length != NUM_DOWNLOAD_ARGS) {
-					wrongArgs(CLICommands.GATHER,
-							"<gatherFile> <machineFile> <runFolder>");
-				}
-				setLoggerDir(args[FOURTH]);
-				gatherRun(args[1], args[2], args[THIRD]);
-				exit(0);
-
-			case CLICommands.DOWNLOAD:
-				if (args.length != NUM_DOWNLOAD_ARGS) {
-					wrongArgs(CLICommands.DOWNLOAD,
-							"<placementFile> <machineFile> <runFolder>");
-				}
-				setLoggerDir(args[FOURTH]);
-				downloadRun(args[1], args[2], args[THIRD]);
-				exit(0);
-
-			case CLICommands.DSE:
-				if (args.length != NUM_DSE_ARGS) {
-					wrongArgs(CLICommands.DSE, "<machineFile> <runFolder>");
-				}
-				setLoggerDir(args[2]);
-				dseRun(args[1], args[2], null);
-				exit(0);
-
-			case CLICommands.DSE_SYS:
-				if (args.length != NUM_DSE_ARGS) {
-					wrongArgs(CLICommands.DSE_SYS, "<machineFile> <runFolder>");
-				}
-				setLoggerDir(args[2]);
-				dseRun(args[1], args[2], false);
-				exit(0);
-
-			case CLICommands.DSE_APP:
-				if (args.length != NUM_DSE_ARGS) {
-					wrongArgs(CLICommands.DSE_APP, "<machineFile> <runFolder>");
-				}
-				setLoggerDir(args[2]);
-				dseRun(args[1], args[2], true);
-				exit(0);
-
-			case CLICommands.DSE_APP_MON:
-				if (args.length != NUM_DSE_APP_MON_ARGS
-						&& args.length != NUM_DSE_APP_MON_ARGS + 1) {
-					wrongArgs(CLICommands.DSE_APP_MON,
-							"<gatherFile> <machineFile> <runFolder> "
-									+ "?<reportFolder>?");
-				}
-				setLoggerDir(args[THIRD]);
-				dseAppMonRun(args[1], args[2], args[THIRD],
-						args.length > NUM_DSE_APP_MON_ARGS ? args[FOURTH]
-								: null);
-				exit(0);
-
-			case CLICommands.IOBUF:
-				if (args.length != NUM_IOBUF_ARGS) {
-					wrongArgs(CLICommands.IOBUF,
-							"<machineFile> <iobufMapFile> <runFolder>");
-				}
-				setLoggerDir(args[THIRD]);
-				iobufRun(args[1], args[2], args[THIRD]);
-				exit(0);
-
-			case CLICommands.LISTEN:
-				LocateConnectedMachineIPAddress.main(args);
-				return;
-
-			case CLICommands.VERSION:
-				System.out.println(VERSION);
-				exit(0);
-
-			default:
-				err.printf("unknown command \"%s\": must be one of %s\n",
-						args[0], CLICommands.list());
-				exit(1);
-			}
-		} catch (Throwable t) {
-			t.printStackTrace(err);
-			exit(2);
-		}
-	}
-
-	private static final int NUM_DOWNLOAD_ARGS = 5;
-=======
 		var cmd = new CommandLine(new CommandLineInterface());
 		if (args.length == 0) {
 			cmd.usage(cmd.getErr());
@@ -259,7 +154,6 @@
 	static CommandSpec getSpec() {
 		return new CommandLine(new CommandLineInterface()).getCommandSpec();
 	}
->>>>>>> ce7820d3
 
 	// Wrappers because of three configurations varying in one parameter
 	@Command(name = "dse", description = DSE_DESC)
@@ -451,14 +345,6 @@
 	/**
 	 * Download data without using data gatherer cores.
 	 *
-<<<<<<< HEAD
-	 * @param placementsJsonFile
-	 *            Name of file containing JSON description of placements.
-	 * @param machineJsonFile
-	 *            Name of file containing JSON description of overall machine.
-	 * @param databasePath
-	 *            Path to the database that receives the output.
-=======
 	 * @param placements
 	 *            List of descriptions of binary placements.
 	 * @param machine
@@ -466,7 +352,6 @@
 	 * @param runFolder
 	 *            Directory containing per-run information (i.e., the database
 	 *            that receives the output).
->>>>>>> ce7820d3
 	 * @throws IOException
 	 *             If the communications fail
 	 * @throws SpinnmanException
@@ -478,15 +363,6 @@
 	 * @throws URISyntaxException
 	 *             If the proxy URI is invalid
 	 */
-<<<<<<< HEAD
-	public static void downloadRun(String placementsJsonFile,
-			String machineJsonFile, String databasePath) throws IOException,
-			SpinnmanException, StorageException, InterruptedException,
-			URISyntaxException {
-		var placements = getPlacements(placementsJsonFile);
-		var machine = getMachine(machineJsonFile);
-		var db = getDatabase(databasePath);
-=======
 	@Command(name = "download", description = DOWNLOAD_DESC)
 	public void downloadRecordingChannelsViaClassicTransfer(
 			@Mixin PlacementsParam placements,
@@ -496,7 +372,6 @@
 			InterruptedException, URISyntaxException {
 		setLoggerDir(runFolder.get());
 		var db = getBufferManagerDB(runFolder.get());
->>>>>>> ce7820d3
 		var job = getJob(db);
 
 		try (var trans = getTransceiver(machine.get(), job)) {
@@ -508,14 +383,6 @@
 	/**
 	 * Download data using data gatherer cores.
 	 *
-<<<<<<< HEAD
-	 * @param gatherersJsonFile
-	 *            Name of file containing JSON description of gatherers.
-	 * @param machineJsonFile
-	 *            Name of file containing JSON description of overall machine.
-	 * @param databasePath
-	 *            Path to the database that receives the output.
-=======
 	 * @param gatherers
 	 *            List of descriptions of gatherers.
 	 * @param machine
@@ -523,7 +390,6 @@
 	 * @param runFolder
 	 *            Directory containing per-run information (i.e., the database
 	 *            that receives the output).
->>>>>>> ce7820d3
 	 * @throws IOException
 	 *             If the communications fail
 	 * @throws SpinnmanException
@@ -536,15 +402,6 @@
 	 * @throws URISyntaxException
 	 *             If the URI of the proxy is invalid
 	 */
-<<<<<<< HEAD
-	public static void gatherRun(String gatherersJsonFile,
-			String machineJsonFile, String  databasePath) throws IOException,
-			SpinnmanException, StorageException, InterruptedException,
-			URISyntaxException {
-		var gathers = getGatherers(gatherersJsonFile);
-		var machine = getMachine(machineJsonFile);
-		var db = getDatabase(databasePath);
-=======
 	@Command(name = "gather", description = GATHER_DESC)
 	public void downloadRecordingChannelsViaMonitorStreaming(
 			@Mixin GatherersParam gatherers,
@@ -554,7 +411,6 @@
 			InterruptedException, URISyntaxException {
 		setLoggerDir(runFolder.get());
 		var db = getBufferManagerDB(runFolder.get());
->>>>>>> ce7820d3
 		var job = getJob(db);
 
 		try (var trans = getTransceiver(machine.get(), job);
@@ -697,9 +553,6 @@
 		}
 	}
 
-<<<<<<< HEAD
-	private static BufferManagerStorage getDatabase(String databasePath) {
-=======
 	/**
 	 * Argument handler for the {@code <runFolder>} parameter.
 	 * <p>
@@ -738,9 +591,8 @@
 	}
 
 	private static BufferManagerStorage getBufferManagerDB(File runFolder) {
->>>>>>> ce7820d3
 		return new BufferManagerDatabaseEngine(
-				new File(databasePath)).getStorageInterface();
+				new File(runFolder, BUFFER_DB_FILE)).getStorageInterface();
 	}
 
 	private static SpallocClient.Job getJob(ProxyAwareStorage storage)
