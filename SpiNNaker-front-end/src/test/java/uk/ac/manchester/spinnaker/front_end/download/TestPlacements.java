--- conflicted
+++ resolved
@@ -16,10 +16,10 @@
  */
 package uk.ac.manchester.spinnaker.front_end.download;
 
+import java.io.IOException;
 import static org.junit.jupiter.api.Assertions.assertEquals;
 import static uk.ac.manchester.spinnaker.machine.bean.MapperFactory.createMapper;
 
-import java.io.IOException;
 import org.junit.jupiter.api.Test;
 
 import uk.ac.manchester.spinnaker.front_end.download.request.Placement;
@@ -31,53 +31,25 @@
  */
 public class TestPlacements {
 
-<<<<<<< HEAD
-    @Test
-    public void testVertexJson() throws IOException {
-        var url = TestPlacements.class.getResource("/vertex.json");
-        var fromJson = createMapper().readValue(url, Vertex.class);
-        assertEquals(1612972372, fromJson.getBaseAddress());
-    }
-
-    @Test
-    public void testPlacementJson() throws IOException {
-        var url = TestPlacements.class.getResource("/placement.json");
-        var fromJson = createMapper().readValue(url, Placement.class);
-        assertEquals(2, fromJson.getY());
-    }
-
-    @Test
-    public void testSimpleJson() throws IOException {
-        var url = TestPlacements.class.getResource("/simple.json");
-        var fromJson = createMapper().readValue(url, Placement.LIST);
-        assertEquals(2, fromJson.size());
-    }
-=======
 	@Test
 	public void testVertexJson() throws IOException {
-		URL url = TestPlacements.class.getResource("/vertex.json");
-		ObjectMapper mapper = MapperFactory.createMapper();
-		Vertex fromJson = mapper.readValue(url, Vertex.class);
+		var url = TestPlacements.class.getResource("/vertex.json");
+		var fromJson = createMapper().readValue(url, Vertex.class);
 		assertEquals(1612972372, fromJson.getBaseAddress());
 	}
 
 	@Test
 	public void testPlacementJson() throws IOException {
-		URL url = TestPlacements.class.getResource("/placement.json");
-		ObjectMapper mapper = MapperFactory.createMapper();
-		Placement fromJson = mapper.readValue(url, Placement.class);
+		var url = TestPlacements.class.getResource("/placement.json");
+		var fromJson = createMapper().readValue(url, Placement.class);
 		assertEquals(2, fromJson.getY());
 	}
 
 	@Test
 	public void testSimpleJson() throws IOException {
-		URL url = TestPlacements.class.getResource("/simple.json");
-		ObjectMapper mapper = MapperFactory.createMapper();
-		List<Placement> fromJson =
-				mapper.readValue(url, new TypeReference<List<Placement>>() {
-				});
+		var url = TestPlacements.class.getResource("/simple.json");
+		var fromJson = createMapper().readValue(url, Placement.LIST);
 		assertEquals(2, fromJson.size());
 	}
->>>>>>> 84db0fb2
 
 }