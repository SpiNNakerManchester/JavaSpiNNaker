/*
 * Copyright (c) 2019 The University of Manchester
 *
 * This program is free software: you can redistribute it and/or modify
 * it under the terms of the GNU General Public License as published by
 * the Free Software Foundation, either version 3 of the License, or
 * (at your option) any later version.
 *
 * This program is distributed in the hope that it will be useful,
 * but WITHOUT ANY WARRANTY; without even the implied warranty of
 * MERCHANTABILITY or FITNESS FOR A PARTICULAR PURPOSE.  See the
 * GNU General Public License for more details.
 *
 * You should have received a copy of the GNU General Public License
 * along with this program.  If not, see <http://www.gnu.org/licenses/>.
 */
package uk.ac.manchester.spinnaker.front_end;

import static java.lang.System.currentTimeMillis;
import static java.util.Arrays.asList;
import static java.util.stream.IntStream.range;
import static org.junit.jupiter.api.Assertions.*;

import java.io.IOException;
import java.util.concurrent.atomic.AtomicInteger;

import org.junit.jupiter.api.Test;

import uk.ac.manchester.spinnaker.utils.ValueHolder;

public class TestBasicExecutor {
	private static final int SHORT = 50;

	private static final int LONG = 500;

	private static final String TOKEN = "arbitrary";

	private static final String EXN_MSG_1 = "hiya";

	private static final String EXN_MSG_2 = "boo";

	@Test
	public void testRunOne() throws Exception {
		var val = new ValueHolder<>();

		try (var exe = new BasicExecutor(1)) {
			var t = exe.submitTasks(asList(() -> {
				val.setValue(true);
			}));
			t.awaitAndCombineExceptions();
		}

		assertEquals(true, val.getValue());
	}

	@Test
	public void testRunTwo() throws Exception {
		var val1 = new ValueHolder<>();
		var val2 = new ValueHolder<>();

		try (var exe = new BasicExecutor(1)) {
			var t = exe.submitTasks(asList(() -> {
				val1.setValue(true);
			}, () -> {
				val2.setValue(false);
			}));
			t.awaitAndCombineExceptions();
		}

		assertEquals(true, val1.getValue());
		assertEquals(false, val2.getValue());
	}

	@Test
	public void testRunThreeStream() throws Exception {
		var val1 = new ValueHolder<>();
		var val2 = new ValueHolder<>();
		var val3 = new ValueHolder<>();

		try (var exe = new BasicExecutor(1)) {
			val3.setValue(TOKEN);
			var t = exe.submitTasks(asList(val1, val2, val3).parallelStream()
					.map(val -> () -> val.setValue(val == val1)));
			t.awaitAndCombineExceptions();
		}

		assertEquals(true, val1.getValue());
		assertEquals(false, val2.getValue());
		assertEquals(false, val3.getValue());
	}

	@Test
	public void testRunTwoParallel() throws Exception {
		var val1 = new ValueHolder<>();
		var val2 = new ValueHolder<>();

		try (var exe = new BasicExecutor(2)) {
			var t = exe.submitTasks(asList(() -> {
				Thread.sleep(SHORT);
				val1.setValue(TOKEN);
			}, () -> {
				Thread.sleep(SHORT);
				val2.setValue(false);
			}));
			t.awaitAndCombineExceptions();
		}

		assertEquals(TOKEN, val1.getValue());
		assertEquals(false, val2.getValue());
	}

	private static final int SCALE = 10;

	@Test
	public void testRunTenParallel() throws Exception {
<<<<<<< HEAD
		final int SCALE = 10;
		var sum = new AtomicInteger(0);
=======
		AtomicInteger sum = new AtomicInteger(0);
>>>>>>> 84db0fb2
		long before, after;

		try (var exe = new BasicExecutor(SCALE)) {
			before = currentTimeMillis();
			var t = exe.submitTasks(range(0, SCALE).mapToObj(i -> () -> {
				Thread.sleep(SHORT);
				sum.addAndGet(i);
			}));
			t.awaitAndCombineExceptions();
			after = currentTimeMillis();
		}

		assertEquals(45, sum.get());
		long delta = after - before;
		long bound = SCALE * SHORT;
		assertNull(delta < bound ? null
				: "time taken (" + delta + "ms) was longer than " + bound
						+ "ms");
	}

	@Test
	public void testRunOneAndThrow() throws Exception {
		Exception e;

		try (var exe = new BasicExecutor(1)) {
			var t = exe.submitTasks(asList(() -> {
				throw new IOException(EXN_MSG_1);
			}));
			e = assertThrows(IOException.class,
					() -> t.awaitAndCombineExceptions());
		}

		assertEquals(EXN_MSG_1, e.getMessage());
	}

	@Test
	public void testRunTwoAndThrow() throws Exception {
		Exception e;

		try (var exe = new BasicExecutor(1)) {
			var t = exe.submitTasks(asList(() -> {
				throw new IOException(EXN_MSG_1);
			}, () -> {
				throw new RuntimeException(EXN_MSG_2);
			}));
			e = assertThrows(IOException.class,
					() -> t.awaitAndCombineExceptions());
		}

		assertEquals(EXN_MSG_1, e.getMessage());
		assertEquals(EXN_MSG_2, e.getSuppressed()[0].getMessage());
	}

	@Test
	public void testRunTwoParallelAndThrow() throws Exception {
		Exception e;

		try (var exe = new BasicExecutor(2)) {
			var t = exe.submitTasks(asList(() -> {
				Thread.sleep(LONG);
				throw new IOException(EXN_MSG_1);
			}, () -> {
				throw new RuntimeException(EXN_MSG_2);
			}));
			e = assertThrows(IOException.class,
					() -> t.awaitAndCombineExceptions());
		}

		assertEquals(EXN_MSG_1, e.getMessage());
		assertEquals(EXN_MSG_2, e.getSuppressed()[0].getMessage());
	}

	@Test
	public void testRunTwoOverParallelAndThrow() throws Exception {
		Exception e;

		try (var exe = new BasicExecutor(5)) {
			var t = exe.submitTasks(asList(() -> {
				Thread.sleep(LONG);
				throw new IOException(EXN_MSG_1);
			}, () -> {
				throw new RuntimeException(EXN_MSG_2);
			}));
			e = assertThrows(IOException.class,
					() -> t.awaitAndCombineExceptions());
		}

		assertEquals(EXN_MSG_1, e.getMessage());
		assertEquals(EXN_MSG_2, e.getSuppressed()[0].getMessage());
	}

	@Test
	public void testRunAgain() throws Exception {
		var val = new ValueHolder<>();
		Exception e;

		try (var exe = new BasicExecutor(2)) {
			var t = exe.submitTasks(asList(() -> {
				Thread.sleep(LONG);
				throw new IOException(EXN_MSG_1);
			}, () -> {
				throw new RuntimeException(EXN_MSG_2);
			}));
			e = assertThrows(IOException.class,
					() -> t.awaitAndCombineExceptions());

			var t2 = exe.submitTasks(asList(() -> {
				val.setValue(TOKEN);
			}));
			t2.awaitAndCombineExceptions();
		}

		assertEquals(EXN_MSG_1, e.getMessage());
		assertEquals(EXN_MSG_2, e.getSuppressed()[0].getMessage());
		assertEquals(TOKEN, val.getValue());
	}

	@Test
	public void testRunInterleaved() throws Exception {
		var val = new ValueHolder<>();
		Exception e;

		try (var exe = new BasicExecutor(2)) {
			var t = exe.submitTasks(asList(() -> {
				Thread.sleep(LONG);
				throw new IOException(EXN_MSG_1);
			}, () -> {
				throw new RuntimeException(EXN_MSG_2);
			}));
			var t2 = exe.submitTasks(asList(() -> {
				Thread.sleep(SHORT);
				val.setValue(TOKEN);
			}));

			t2.awaitAndCombineExceptions();
			e = assertThrows(IOException.class,
					() -> t.awaitAndCombineExceptions());
		}

		assertEquals(EXN_MSG_1, e.getMessage());
		assertEquals(EXN_MSG_2, e.getSuppressed()[0].getMessage());
		assertEquals(TOKEN, val.getValue());
	}

	@Test
	public void testRunInterleaved2() throws Exception {
		var val = new ValueHolder<>();
		Exception e;

		try (var exe = new BasicExecutor(2)) {
			var t = exe.submitTasks(asList(() -> {
				Thread.sleep(LONG);
				throw new IOException(EXN_MSG_1);
			}, () -> {
				throw new RuntimeException(EXN_MSG_2);
			}));
			var t2 = exe.submitTasks(asList(() -> {
				Thread.sleep(SHORT);
				val.setValue(TOKEN);
			}));

			e = assertThrows(IOException.class,
					() -> t.awaitAndCombineExceptions());
			t2.awaitAndCombineExceptions();
		}

		assertEquals(EXN_MSG_1, e.getMessage());
		assertEquals(EXN_MSG_2, e.getSuppressed()[0].getMessage());
		assertEquals(TOKEN, val.getValue());
	}

	@Test
	public void testMixedSuccess() throws Exception {
		var val = new ValueHolder<>();
		Exception e;

		try (var exe = new BasicExecutor(5)) {
			var t = exe.submitTasks(asList(() -> {
				Thread.sleep(LONG);
				throw new IOException(EXN_MSG_1);
			}, () -> {
				throw new RuntimeException(EXN_MSG_2);
			}, () -> {
				Thread.sleep(SHORT);
				val.setValue(TOKEN);
			}));

			e = assertThrows(IOException.class,
					() -> t.awaitAndCombineExceptions());
		}

		assertEquals(EXN_MSG_1, e.getMessage());
		assertEquals(EXN_MSG_2, e.getSuppressed()[0].getMessage());
		assertEquals(TOKEN, val.getValue());
	}
}<|MERGE_RESOLUTION|>--- conflicted
+++ resolved
@@ -113,12 +113,7 @@
 
 	@Test
 	public void testRunTenParallel() throws Exception {
-<<<<<<< HEAD
-		final int SCALE = 10;
 		var sum = new AtomicInteger(0);
-=======
-		AtomicInteger sum = new AtomicInteger(0);
->>>>>>> 84db0fb2
 		long before, after;
 
 		try (var exe = new BasicExecutor(SCALE)) {
