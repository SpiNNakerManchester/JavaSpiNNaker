<?xml version="1.0"?>
<!--
Copyright (c) 2018 The University of Manchester

This program is free software: you can redistribute it and/or modify
it under the terms of the GNU General Public License as published by
the Free Software Foundation, either version 3 of the License, or
(at your option) any later version.

This program is distributed in the hope that it will be useful,
but WITHOUT ANY WARRANTY; without even the implied warranty of
MERCHANTABILITY or FITNESS FOR A PARTICULAR PURPOSE.  See the
GNU General Public License for more details.

You should have received a copy of the GNU General Public License
along with this program.  If not, see <http://www.gnu.org/licenses/>.
-->
<project xmlns="http://maven.apache.org/POM/4.0.0" xmlns:xsi="http://www.w3.org/2001/XMLSchema-instance"
	xsi:schemaLocation="http://maven.apache.org/POM/4.0.0 http://maven.apache.org/xsd/maven-4.0.0.xsd">
	<modelVersion>4.0.0</modelVersion>
	<parent>
		<groupId>uk.ac.manchester.spinnaker</groupId>
		<artifactId>SpiNNaker</artifactId>
		<version>6.0.1-SNAPSHOT</version>
	</parent>
	<artifactId>SpiNNaker-front-end</artifactId>
	<properties>
		<main.class>uk.ac.manchester.spinnaker.front_end.CommandLineInterface</main.class>
		<exeJar>${project.build.finalName}.jar</exeJar>
	</properties>
	<dependencies>
		<dependency>
			<groupId>org.junit.jupiter</groupId>
			<artifactId>junit-jupiter</artifactId>
		</dependency>
		<dependency>
			<groupId>org.hamcrest</groupId>
			<artifactId>java-hamcrest</artifactId>
		</dependency>
		<dependency>
			<groupId>uk.ac.manchester.spinnaker</groupId>
			<artifactId>SpiNNaker-utils</artifactId>
		</dependency>
		<dependency>
			<groupId>uk.ac.manchester.spinnaker</groupId>
			<artifactId>SpiNNaker-storage</artifactId>
		</dependency>
		<dependency>
			<groupId>uk.ac.manchester.spinnaker</groupId>
			<artifactId>SpiNNaker-comms</artifactId>
		</dependency>
		<dependency>
			<groupId>uk.ac.manchester.spinnaker</groupId>
			<artifactId>SpiNNaker-data-specification</artifactId>
		</dependency>
		<dependency>
			<groupId>org.slf4j</groupId>
			<artifactId>slf4j-api</artifactId>
		</dependency>
		<dependency>
			<groupId>commons-cli</groupId>
			<artifactId>commons-cli</artifactId>
		</dependency>
		<dependency>
			<groupId>org.apache.logging.log4j</groupId>
			<artifactId>log4j-api</artifactId>
			<scope>compile</scope>
		</dependency>
		<dependency>
			<groupId>org.apache.logging.log4j</groupId>
			<artifactId>log4j-core</artifactId>
			<scope>compile</scope>
		</dependency>
		<dependency>
			<groupId>org.apache.logging.log4j</groupId>
			<artifactId>log4j-slf4j2-impl</artifactId>
		</dependency>
		<dependency>
			<groupId>com.googlecode.java-diff-utils</groupId>
			<artifactId>diffutils</artifactId>
		</dependency>
		<dependency>
			<groupId>org.apache.commons</groupId>
			<artifactId>commons-text</artifactId>
		</dependency>
		<dependency>
			<groupId>commons-io</groupId>
			<artifactId>commons-io</artifactId>
		</dependency>
		<dependency>
			<groupId>info.picocli</groupId>
			<artifactId>picocli</artifactId>
		</dependency>
		<dependency>
			<groupId>com.github.stefanbirkner</groupId>
			<artifactId>system-lambda</artifactId>
		</dependency>
	</dependencies>
	<description>The front-end interface. NB: not a GUI!</description>
	<name>SpiNNaker Front End Interface</name>
	<build>
		<resources>
			<resource>
				<directory>src/main/resources</directory>
			</resource>
			<resource>
				<directory>src/main/resources-filtered</directory>
				<filtering>true</filtering>
			</resource>
		</resources>
		<finalName>spinnaker-exe</finalName>
		<plugins>
			<plugin>
<<<<<<< HEAD
				<groupId>org.apache.maven.plugins</groupId>
				<artifactId>maven-jar-plugin</artifactId>
				<executions>
					<execution>
						<id>default-jar</id>
						<configuration>
							<forceCreation>true</forceCreation>
						</configuration>
					</execution>
				</executions>
=======
				<artifactId>maven-compiler-plugin</artifactId>
				<configuration>
					<parameters>true</parameters>
					<annotationProcessorPaths>
						<path>
							<groupId>info.picocli</groupId>
							<artifactId>picocli-codegen</artifactId>
							<version>${picocli.version}</version>
						</path>
					</annotationProcessorPaths>
					<compilerArgs>
						<arg>-Aproject=${project.groupId}/${project.artifactId}</arg>
					</compilerArgs>
				</configuration>
>>>>>>> d2768c34
			</plugin>
			<plugin>
				<artifactId>maven-shade-plugin</artifactId>
				<executions>
					<execution>
						<id>make-executable</id>
						<phase>package</phase>
						<goals>
							<goal>shade</goal>
						</goals>
					</execution>
				</executions>
			</plugin>
		</plugins>
	</build>
</project><|MERGE_RESOLUTION|>--- conflicted
+++ resolved
@@ -111,18 +111,7 @@
 		<finalName>spinnaker-exe</finalName>
 		<plugins>
 			<plugin>
-<<<<<<< HEAD
 				<groupId>org.apache.maven.plugins</groupId>
-				<artifactId>maven-jar-plugin</artifactId>
-				<executions>
-					<execution>
-						<id>default-jar</id>
-						<configuration>
-							<forceCreation>true</forceCreation>
-						</configuration>
-					</execution>
-				</executions>
-=======
 				<artifactId>maven-compiler-plugin</artifactId>
 				<configuration>
 					<parameters>true</parameters>
@@ -137,9 +126,21 @@
 						<arg>-Aproject=${project.groupId}/${project.artifactId}</arg>
 					</compilerArgs>
 				</configuration>
->>>>>>> d2768c34
 			</plugin>
 			<plugin>
+				<groupId>org.apache.maven.plugins</groupId>
+				<artifactId>maven-jar-plugin</artifactId>
+				<executions>
+					<execution>
+						<id>default-jar</id>
+						<configuration>
+							<forceCreation>true</forceCreation>
+						</configuration>
+					</execution>
+				</executions>
+			</plugin>
+			<plugin>
+				<groupId>org.apache.maven.plugins</groupId>
 				<artifactId>maven-shade-plugin</artifactId>
 				<executions>
 					<execution>
