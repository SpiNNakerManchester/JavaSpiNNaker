--- conflicted
+++ resolved
@@ -29,13 +29,6 @@
 			<artifactId>SpiNNaker-comms</artifactId>
 		</dependency>
 		<dependency>
-<<<<<<< HEAD
-			<groupId>uk.ac.manchester.spinnaker</groupId>
-			<artifactId>SpiNNaker-storage</artifactId>
-		</dependency>
-		<dependency>
-=======
->>>>>>> 2a560ef2
 			<groupId>org.slf4j</groupId>
 			<artifactId>slf4j-api</artifactId>
 		</dependency>
