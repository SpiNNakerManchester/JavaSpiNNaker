# yaml-language-server: $schema=https://json.schemastore.org/github-workflow.json

# Copyright (c) 2020-2022 The University of Manchester
#
# This program is free software: you can redistribute it and/or modify
# it under the terms of the GNU General Public License as published by
# the Free Software Foundation, either version 3 of the License, or
# (at your option) any later version.
#
# This program is distributed in the hope that it will be useful,
# but WITHOUT ANY WARRANTY; without even the implied warranty of
# MERCHANTABILITY or FITNESS FOR A PARTICULAR PURPOSE.  See the
# GNU General Public License for more details.
#
# You should have received a copy of the GNU General Public License
# along with this program.  If not, see <http://www.gnu.org/licenses/>.

name: Build and Test
on: 
  push:
    # On any push to any branch
  schedule:
    # Build daily on the default branch at 04:40
    - cron: "40 4 * * *"
env:
  SETTINGS_FILE: .github/settings.xml

jobs:
  compile:
    runs-on: ubuntu-latest
    strategy:
      matrix:
        # Minimum Java version!
        java: [17]
    steps:
    - uses: actions/checkout@v3
    - name: Set up JDK ${{ matrix.java }}
      uses: actions/setup-java@v3.9.0
      with:
        distribution: 'zulu'
        java-version: ${{ matrix.java }}
        cache: 'maven'

    - name: Compile
      run: mvn clean install --settings $SETTINGS_FILE -B -DskipTests=true -Dmaven.javadoc.skip=true -P "!jsp-precompile"
    - name: Resolve Remaining Dependencies
      # Explicit get of error_prone_core because of MDEP-830
      run: mvn dependency:resolve-plugins dependency:resolve dependency:get@fetch-error-prone --settings $SETTINGS_FILE -B -P "CheckForFIXME,ErrorProne,KeycloakClient,devtools"

  test:
    needs: compile
    runs-on: ubuntu-latest
    strategy:
      matrix:
        java: [17]
    steps:
    - uses: actions/checkout@v3
    - name: Set up JDK
      uses: actions/setup-java@v3.9.0
      with:
        distribution: 'zulu'
        java-version: ${{ matrix.java }}
        cache: 'maven'

    - name: Build with Java ${{ matrix.java }}
      run: mvn install --settings $SETTINGS_FILE -DskipTests=true -Dmaven.javadoc.skip=true
    - name: "Check: Test"
      run: mvn verify --settings $SETTINGS_FILE -Dmaven.javadoc.skip=true jacoco:report
    - name: "Report: Coverage via coveralls.io"
      run: |
        export CI_BRANCH=${BRANCH_NAME_OR_REF#refs/heads/}
        export CI_PULL_REQUEST=$(jq --raw-output .pull_request.number "$GITHUB_EVENT_PATH")
        mvn coveralls:report --settings $SETTINGS_FILE --no-transfer-progress -DrepoToken=$COVERALLS_SECRET
      env:
        CI_NAME: github
        BRANCH_NAME_OR_REF: ${{ github.head_ref || github.ref }}
        CI_BUILD_NUMBER: ${{ github.run_id }}
        CI_BUILD_URL: https://github.com/${{ github.repository }}/commit/${{ github.event.after }}/checks
        COVERALLS_SECRET: ${{ secrets.GITHUB_TOKEN }}
      continue-on-error: true
    - name: Upload Build (JDK 17 only)
      if: matrix.java == 17
      uses: actions/upload-artifact@v3
      with:
        name: spinnaker-exe.jar
        path: SpiNNaker-front-end/target/spinnaker-exe.jar
        retention-days: 5

  validate:
    needs: compile
    runs-on: ubuntu-latest
    strategy:
      matrix:
        java: [17]
    steps:
    - uses: actions/checkout@v3
    - name: Set up JDK ${{ matrix.java }}
      uses: actions/setup-java@v3.9.0
      with:
        distribution: 'zulu'
        java-version: ${{ matrix.java }}
        cache: 'maven'

    - name: "Check: Error Prone"
      run: mvn clean test-compile -P "ErrorProne,!jsp-precompile" --settings $SETTINGS_FILE
    - name: "Check: Code Style"
      run: mvn directory:highest-basedir@find-root checkstyle:check --settings $SETTINGS_FILE
    - name: "Check: Documentation"
      run: mvn javadoc:aggregate --settings $SETTINGS_FILE -P "!jsp-precompile"

  minor-style:
    needs: compile
    runs-on: ubuntu-latest
    steps:
    - uses: actions/checkout@v3
<<<<<<< HEAD
    - name: Set up JDK 17
      uses: actions/setup-java@v3.8.0
=======
    - name: Set up JDK 11
      uses: actions/setup-java@v3.9.0
>>>>>>> 9daf5c1d
      with:
        distribution: 'zulu'
        java-version: 17
        cache: 'maven'

    - name: "Check: No FIXMEs left"
      run: mvn exec:exec@check-for-fixme --settings $SETTINGS_FILE -P CheckForFIXME
    - name: "Check: copyright declarations"
      run: mvn apache-rat:check --settings $SETTINGS_FILE -V || (find . -type f -name 'rat*.txt' -print | xargs grep -l unapproved | xargs cat; exit 1)<|MERGE_RESOLUTION|>--- conflicted
+++ resolved
@@ -113,13 +113,8 @@
     runs-on: ubuntu-latest
     steps:
     - uses: actions/checkout@v3
-<<<<<<< HEAD
     - name: Set up JDK 17
-      uses: actions/setup-java@v3.8.0
-=======
-    - name: Set up JDK 11
       uses: actions/setup-java@v3.9.0
->>>>>>> 9daf5c1d
       with:
         distribution: 'zulu'
         java-version: 17
