--- conflicted
+++ resolved
@@ -137,13 +137,8 @@
     timeout-minutes: 5
     steps:
     - uses: actions/checkout@v4
-<<<<<<< HEAD
     - name: Set up JDK 17
-      uses: actions/setup-java@v3.12.0
-=======
-    - name: Set up JDK 11
       uses: actions/setup-java@v3.13.0
->>>>>>> e8f1c911
       with:
         distribution: 'zulu'
         java-version: 17
