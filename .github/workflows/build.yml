--- conflicted
+++ resolved
@@ -81,11 +81,7 @@
     runs-on: ubuntu-latest
     strategy:
       matrix:
-<<<<<<< HEAD
-        java: [11]
-=======
-        java: [8, 14]
->>>>>>> 1d7589d0
+        java: [11, 14]
     steps:
     - uses: actions/checkout@v3
     - name: Set up JDK ${{ matrix.java }}
