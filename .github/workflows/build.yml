# yaml-language-server: $schema=https://json.schemastore.org/github-workflow.json

# Copyright (c) 2020-2022 The University of Manchester
#
# Licensed under the Apache License, Version 2.0 (the "License");
# you may not use this file except in compliance with the License.
# You may obtain a copy of the License at
#
#     http://www.apache.org/licenses/LICENSE-2.0
#
# Unless required by applicable law or agreed to in writing, software
# distributed under the License is distributed on an "AS IS" BASIS,
# WITHOUT WARRANTIES OR CONDITIONS OF ANY KIND, either express or implied.
# See the License for the specific language governing permissions and
# limitations under the License.

name: Build and Test
on: 
  push:
    # On any push to any branch
  schedule:
    # Build daily on the default branch at 04:40
    - cron: "40 4 * * *"
env:
  SETTINGS_FILE: .github/settings.xml

jobs:
  compile:
    runs-on: ubuntu-latest
    strategy:
      matrix:
        # Minimum Java version!
        java: [17]
    steps:
    - uses: actions/checkout@v3
    - name: Set up JDK ${{ matrix.java }}
      uses: actions/setup-java@v3.10.0
      with:
        distribution: 'zulu'
        java-version: ${{ matrix.java }}
        cache: 'maven'

    - name: Compile
      run: mvn clean install --settings $SETTINGS_FILE -B -DskipTests=true -Dmaven.javadoc.skip=true -P "!jsp-precompile"
    - name: Resolve Remaining Dependencies
      # Explicit get of error_prone_core because of MDEP-830
      run: mvn dependency:resolve-plugins dependency:resolve dependency:get@fetch-error-prone --settings $SETTINGS_FILE -B -P "CheckForFIXME,ErrorProne,KeycloakClient,devtools"

  test:
    needs: compile
    runs-on: ubuntu-latest
    strategy:
      matrix:
        java: [17]
    steps:
    - uses: actions/checkout@v3
    - name: Set up JDK
      uses: actions/setup-java@v3.10.0
      with:
        distribution: 'zulu'
        java-version: ${{ matrix.java }}
        cache: 'maven'

    - name: Build with Java ${{ matrix.java }}
      run: mvn install --settings $SETTINGS_FILE -DskipTests=true -Dmaven.javadoc.skip=true
    - name: "Check: Test"
      run: mvn verify --settings $SETTINGS_FILE -Dmaven.javadoc.skip=true jacoco:report
    - name: "Report: Coverage via coveralls.io"
      run: |
        export CI_BRANCH=${BRANCH_NAME_OR_REF#refs/heads/}
        export CI_PULL_REQUEST=$(jq --raw-output .pull_request.number "$GITHUB_EVENT_PATH")
        mvn coveralls:report --settings $SETTINGS_FILE --no-transfer-progress -DrepoToken=$COVERALLS_SECRET
      env:
        CI_NAME: github
        BRANCH_NAME_OR_REF: ${{ github.head_ref || github.ref }}
        CI_BUILD_NUMBER: ${{ github.run_id }}
        CI_BUILD_URL: https://github.com/${{ github.repository }}/commit/${{ github.event.after }}/checks
        COVERALLS_SECRET: ${{ secrets.GITHUB_TOKEN }}
      continue-on-error: true
    - name: Upload Build (JDK 17 only)
      if: matrix.java == 17
      uses: actions/upload-artifact@v3
      with:
        name: spinnaker-exe.jar
        path: SpiNNaker-front-end/target/spinnaker-exe.jar
        retention-days: 5

  validate:
    needs: compile
    runs-on: ubuntu-latest
    strategy:
      matrix:
        java: [17]
    steps:
    - uses: actions/checkout@v3
    - name: Set up JDK ${{ matrix.java }}
      uses: actions/setup-java@v3.10.0
      with:
        distribution: 'zulu'
        java-version: ${{ matrix.java }}
        cache: 'maven'

    - name: "Check: Error Prone"
      run: mvn clean test-compile -P "ErrorProne,!jsp-precompile" --settings $SETTINGS_FILE
    - name: "Check: Code Style"
      run: mvn directory:highest-basedir@find-root checkstyle:check --settings $SETTINGS_FILE
    - name: "Check: Documentation"
      run: mvn javadoc:aggregate --settings $SETTINGS_FILE -P "!jsp-precompile"

  minor-style:
    needs: compile
    runs-on: ubuntu-latest
    steps:
    - uses: actions/checkout@v3
<<<<<<< HEAD
    - name: Set up JDK 17
      uses: actions/setup-java@v3.9.0
=======
    - name: Set up JDK 11
      uses: actions/setup-java@v3.10.0
>>>>>>> e6fea78f
      with:
        distribution: 'zulu'
        java-version: 17
        cache: 'maven'

    - name: "Check: No FIXMEs left"
      run: mvn exec:exec@check-for-fixme --settings $SETTINGS_FILE -P CheckForFIXME
    - name: "Check: copyright declarations"
      run: mvn apache-rat:check --settings $SETTINGS_FILE -V || (find . -type f -name 'rat*.txt' -print | xargs grep -l unapproved | xargs cat; exit 1)<|MERGE_RESOLUTION|>--- conflicted
+++ resolved
@@ -112,13 +112,8 @@
     runs-on: ubuntu-latest
     steps:
     - uses: actions/checkout@v3
-<<<<<<< HEAD
     - name: Set up JDK 17
-      uses: actions/setup-java@v3.9.0
-=======
-    - name: Set up JDK 11
       uses: actions/setup-java@v3.10.0
->>>>>>> e6fea78f
       with:
         distribution: 'zulu'
         java-version: 17
