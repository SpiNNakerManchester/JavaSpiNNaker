# yaml-language-server: $schema=https://json.schemastore.org/github-workflow.json

# Copyright (c) 2020 The University of Manchester
#
# This program is free software: you can redistribute it and/or modify
# it under the terms of the GNU General Public License as published by
# the Free Software Foundation, either version 3 of the License, or
# (at your option) any later version.
#
# This program is distributed in the hope that it will be useful,
# but WITHOUT ANY WARRANTY; without even the implied warranty of
# MERCHANTABILITY or FITNESS FOR A PARTICULAR PURPOSE.  See the
# GNU General Public License for more details.
#
# You should have received a copy of the GNU General Public License
# along with this program.  If not, see <http://www.gnu.org/licenses/>.

name: Build and Test
on: 
  push:
    # On any push to any branch
  schedule:
    # Build daily on the default branch at 04:40
    - cron: "40 4 * * *"
env:
  SETTINGS_FILE: .github/settings.xml

jobs:
  test:
    runs-on: ubuntu-latest
    strategy:
      matrix:
        java: [11, 14, 17]
    steps:
    - uses: actions/checkout@v3
    - name: Set up JDK ${{ matrix.java }}
      uses: actions/setup-java@v3.4.0
      with:
        distribution: 'zulu'
        java-version: ${{ matrix.java }}
    - name: Cache Maven packages
      uses: actions/cache@v3
      with:
        path: ~/.m2
        key: build-m2-j${{ matrix.java }}-${{ hashFiles('**/pom.xml') }}
        restore-keys: build-m2-j${{ matrix.java }}

    - name: Ensure dependencies are present
      run: mvn -B dependency:resolve dependency:resolve-plugins --settings $SETTINGS_FILE
      continue-on-error: true

    - name: Build
      run: mvn install --settings $SETTINGS_FILE -DskipTests=true -Dmaven.javadoc.skip=true
    - name: "Check: Test"
      run: mvn verify --settings $SETTINGS_FILE -Dmaven.javadoc.skip=true jacoco:report
    - name: "Report: Coverage via coveralls.io"
      run: |
        export CI_BRANCH=${BRANCH_NAME_OR_REF#refs/heads/}
        export CI_PULL_REQUEST=$(jq --raw-output .pull_request.number "$GITHUB_EVENT_PATH")
        mvn coveralls:report --settings $SETTINGS_FILE --no-transfer-progress -DrepoToken=$COVERALLS_SECRET
      env:
        CI_NAME: github
        BRANCH_NAME_OR_REF: ${{ github.head_ref || github.ref }}
        CI_BUILD_NUMBER: ${{ github.run_id }}
        CI_BUILD_URL: https://github.com/${{ github.repository }}/commit/${{ github.event.after }}/checks
        COVERALLS_SECRET: ${{ secrets.GITHUB_TOKEN }}
      continue-on-error: true
    - name: Upload Build (JDK 8 only)
      if: matrix.java == 8
      uses: actions/upload-artifact@v3
      with:
        name: spinnaker-exe.jar
        path: SpiNNaker-front-end/target/spinnaker-exe.jar
        retention-days: 5

    - name: "Post: Purge SNAPSHOTs"
      # Do not cache SNAPSHOT dependencies; we don't use external snapshots
      # and we will always rebuild internal snapshots.
      run: mvn dependency:purge-local-repository --settings $SETTINGS_FILE -DsnapshotsOnly=true -DreResolve=false
      continue-on-error: true

  validate:
    runs-on: ubuntu-latest
    strategy:
      matrix:
<<<<<<< HEAD
        java: [11]
=======
        java: [8, 14]
>>>>>>> 39ee6e7c
    steps:
    - uses: actions/checkout@v3
    - name: Set up JDK ${{ matrix.java }}
      uses: actions/setup-java@v3.4.0
      with:
        distribution: 'zulu'
        java-version: ${{ matrix.java }}
    - name: Cache Maven packages
      uses: actions/cache@v3
      with:
        path: ~/.m2
        key: validate-m2-j${{ matrix.java }}-${{ hashFiles('**/pom.xml') }}
        restore-keys: validate-m2-j${{ matrix.java }}

    - name: Ensure dependencies are present
      run: mvn -B dependency:resolve dependency:resolve-plugins --settings $SETTINGS_FILE
      continue-on-error: true

    - name: "Check: copyright declarations"
      run: mvn apache-rat:check --settings $SETTINGS_FILE -V || (find . -type f -name 'rat*.txt' -print | xargs grep -l unapproved | xargs cat; exit 1)
    - name: "Check: Code Style"
      # Dependencies are such that compile needs to run before checkstyle
      run: mvn compile checkstyle:check --settings $SETTINGS_FILE -Dmaven.javadoc.skip=true -P "!jsp-precompile"
    - name: Build
      run: mvn install --settings $SETTINGS_FILE -DskipTests=true -Dmaven.javadoc.skip=true
    - name: "Check: Documentation"
      run: mvn javadoc:aggregate --settings $SETTINGS_FILE -P "!jsp-precompile"

    - name: "Post: Purge SNAPSHOTs"
      # Do not cache SNAPSHOT dependencies; we don't use external snapshots and
      # we will always rebuild internal snapshots.
      run: mvn dependency:purge-local-repository --settings $SETTINGS_FILE -DsnapshotsOnly=true -DreResolve=false
      continue-on-error: true<|MERGE_RESOLUTION|>--- conflicted
+++ resolved
@@ -83,11 +83,7 @@
     runs-on: ubuntu-latest
     strategy:
       matrix:
-<<<<<<< HEAD
-        java: [11]
-=======
-        java: [8, 14]
->>>>>>> 39ee6e7c
+        java: [11, 14]
     steps:
     - uses: actions/checkout@v3
     - name: Set up JDK ${{ matrix.java }}
