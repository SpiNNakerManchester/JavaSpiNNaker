--- conflicted
+++ resolved
@@ -63,12 +63,8 @@
         # queries: ./path/to/local/query, your-org/your-repo/queries@main
 
     # Set up right Java version: https://github.com/github/codeql-action/issues/825
-<<<<<<< HEAD
     - name: Initialize Java ${{ matrix.version }}
-      uses: actions/setup-java@v3.6.0
-=======
-    - uses: actions/setup-java@v3.10.0
->>>>>>> e6fea78f
+      uses: actions/setup-java@v3.10.0
       with:
         java-version: ${{ matrix.version }}
         distribution: zulu
